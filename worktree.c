--- conflicted
+++ resolved
@@ -199,16 +199,12 @@
 	return get_worktrees_internal(0);
 }
 
-<<<<<<< HEAD
+struct worktree **get_worktrees_without_reading_head(void)
+{
+	return get_worktrees_internal(1);
+}
+
 char *get_worktree_git_dir(const struct worktree *wt)
-=======
-struct worktree **get_worktrees_without_reading_head(void)
-{
-	return get_worktrees_internal(1);
-}
-
-const char *get_worktree_git_dir(const struct worktree *wt)
->>>>>>> c1cf918d
 {
 	if (!wt)
 		return xstrdup(repo_get_git_dir(the_repository));
