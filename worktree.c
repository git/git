#include "cache.h"
#include "repository.h"
#include "refs.h"
#include "strbuf.h"
#include "worktree.h"
#include "dir.h"
#include "wt-status.h"

void free_worktrees(struct worktree **worktrees)
{
	int i = 0;

	for (i = 0; worktrees[i]; i++) {
		free(worktrees[i]->path);
		free(worktrees[i]->id);
		free(worktrees[i]->head_ref);
		free(worktrees[i]->lock_reason);
		free(worktrees[i]);
	}
	free (worktrees);
}

/**
 * Update head_sha1, head_ref and is_detached of the given worktree
 */
static void add_head_info(struct worktree *wt)
{
	int flags;
	const char *target;

	target = refs_resolve_ref_unsafe(get_worktree_ref_store(wt),
					 "HEAD",
					 0,
					 &wt->head_oid, &flags);
	if (!target)
		return;

	if (flags & REF_ISSYMREF)
		wt->head_ref = xstrdup(target);
	else
		wt->is_detached = 1;
}

/**
 * get the main worktree
 */
static struct worktree *get_main_worktree(void)
{
	struct worktree *worktree = NULL;
	struct strbuf worktree_path = STRBUF_INIT;

	strbuf_add_absolute_path(&worktree_path, get_git_common_dir());
	strbuf_strip_suffix(&worktree_path, "/.");
	if (!strbuf_strip_suffix(&worktree_path, "/.git"))
		strbuf_strip_suffix(&worktree_path, "/.");

	worktree = xcalloc(1, sizeof(*worktree));
	worktree->path = strbuf_detach(&worktree_path, NULL);
	/*
	 * NEEDSWORK: If this function is called from a secondary worktree and
	 * config.worktree is present, is_bare_repository_cfg will reflect the
	 * contents of config.worktree, not the contents of the main worktree.
	 * This means that worktree->is_bare may be set to 0 even if the main
	 * worktree is configured to be bare.
	 */
	worktree->is_bare = (is_bare_repository_cfg == 1) ||
		is_bare_repository();
	add_head_info(worktree);

	strbuf_release(&worktree_path);
	return worktree;
}

static struct worktree *get_linked_worktree(const char *id)
{
	struct worktree *worktree = NULL;
	struct strbuf path = STRBUF_INIT;
	struct strbuf worktree_path = STRBUF_INIT;

	if (!id)
		die("Missing linked worktree name");

	strbuf_git_common_path(&path, the_repository, "worktrees/%s/gitdir", id);
	if (strbuf_read_file(&worktree_path, path.buf, 0) <= 0)
		/* invalid gitdir file */
		goto done;

	strbuf_rtrim(&worktree_path);
	if (!strbuf_strip_suffix(&worktree_path, "/.git")) {
		strbuf_reset(&worktree_path);
		strbuf_add_absolute_path(&worktree_path, ".");
		strbuf_strip_suffix(&worktree_path, "/.");
	}

	strbuf_reset(&path);
	strbuf_addf(&path, "%s/worktrees/%s/HEAD", get_git_common_dir(), id);

	worktree = xcalloc(1, sizeof(*worktree));
	worktree->path = strbuf_detach(&worktree_path, NULL);
	worktree->id = xstrdup(id);
	add_head_info(worktree);

done:
	strbuf_release(&path);
	strbuf_release(&worktree_path);
	return worktree;
}

static void mark_current_worktree(struct worktree **worktrees)
{
	char *git_dir = absolute_pathdup(get_git_dir());
	int i;

	for (i = 0; worktrees[i]; i++) {
		struct worktree *wt = worktrees[i];
		const char *wt_git_dir = get_worktree_git_dir(wt);

		if (!fspathcmp(git_dir, absolute_path(wt_git_dir))) {
			wt->is_current = 1;
			break;
		}
	}
	free(git_dir);
}

static int compare_worktree(const void *a_, const void *b_)
{
	const struct worktree *const *a = a_;
	const struct worktree *const *b = b_;
	return fspathcmp((*a)->path, (*b)->path);
}

struct worktree **get_worktrees(unsigned flags)
{
	struct worktree **list = NULL;
	struct strbuf path = STRBUF_INIT;
	DIR *dir;
	struct dirent *d;
	int counter = 0, alloc = 2;

	ALLOC_ARRAY(list, alloc);

	list[counter++] = get_main_worktree();

	strbuf_addf(&path, "%s/worktrees", get_git_common_dir());
	dir = opendir(path.buf);
	strbuf_release(&path);
	if (dir) {
		while ((d = readdir(dir)) != NULL) {
			struct worktree *linked = NULL;
			if (is_dot_or_dotdot(d->d_name))
				continue;

			if ((linked = get_linked_worktree(d->d_name))) {
				ALLOC_GROW(list, counter + 1, alloc);
				list[counter++] = linked;
			}
		}
		closedir(dir);
	}
	ALLOC_GROW(list, counter + 1, alloc);
	list[counter] = NULL;

	if (flags & GWT_SORT_LINKED)
		/*
		 * don't sort the first item (main worktree), which will
		 * always be the first
		 */
		QSORT(list + 1, counter - 1, compare_worktree);

	mark_current_worktree(list);
	return list;
}

const char *get_worktree_git_dir(const struct worktree *wt)
{
	if (!wt)
		return get_git_dir();
	else if (!wt->id)
		return get_git_common_dir();
	else
		return git_common_path("worktrees/%s", wt->id);
}

static struct worktree *find_worktree_by_suffix(struct worktree **list,
						const char *suffix)
{
	struct worktree *found = NULL;
	int nr_found = 0, suffixlen;

	suffixlen = strlen(suffix);
	if (!suffixlen)
		return NULL;

	for (; *list && nr_found < 2; list++) {
		const char	*path	 = (*list)->path;
		int		 pathlen = strlen(path);
		int		 start	 = pathlen - suffixlen;

		/* suffix must start at directory boundary */
		if ((!start || (start > 0 && is_dir_sep(path[start - 1]))) &&
		    !fspathcmp(suffix, path + start)) {
			found = *list;
			nr_found++;
		}
	}
	return nr_found == 1 ? found : NULL;
}

struct worktree *find_worktree(struct worktree **list,
			       const char *prefix,
			       const char *arg)
{
	struct worktree *wt;
	char *to_free = NULL;

	if ((wt = find_worktree_by_suffix(list, arg)))
		return wt;

	if (prefix)
		arg = to_free = prefix_filename(prefix, arg);
	wt = find_worktree_by_path(list, arg);
	free(to_free);
	return wt;
}

struct worktree *find_worktree_by_path(struct worktree **list, const char *p)
{
<<<<<<< HEAD
=======
	struct strbuf wt_path = STRBUF_INIT;
>>>>>>> 9a5d6d0f
	char *path = real_pathdup(p, 0);

	if (!path)
		return NULL;
	for (; *list; list++) {
		if (!strbuf_realpath(&wt_path, (*list)->path, 0))
			continue;

		if (!fspathcmp(path, wt_path.buf))
			break;
	}
	free(path);
<<<<<<< HEAD
=======
	strbuf_release(&wt_path);
>>>>>>> 9a5d6d0f
	return *list;
}

int is_main_worktree(const struct worktree *wt)
{
	return !wt->id;
}

const char *worktree_lock_reason(struct worktree *wt)
{
	assert(!is_main_worktree(wt));

	if (!wt->lock_reason_valid) {
		struct strbuf path = STRBUF_INIT;

		strbuf_addstr(&path, worktree_git_path(wt, "locked"));
		if (file_exists(path.buf)) {
			struct strbuf lock_reason = STRBUF_INIT;
			if (strbuf_read_file(&lock_reason, path.buf, 0) < 0)
				die_errno(_("failed to read '%s'"), path.buf);
			strbuf_trim(&lock_reason);
			wt->lock_reason = strbuf_detach(&lock_reason, NULL);
		} else
			wt->lock_reason = NULL;
		wt->lock_reason_valid = 1;
		strbuf_release(&path);
	}

	return wt->lock_reason;
}

/* convenient wrapper to deal with NULL strbuf */
static void strbuf_addf_gently(struct strbuf *buf, const char *fmt, ...)
{
	va_list params;

	if (!buf)
		return;

	va_start(params, fmt);
	strbuf_vaddf(buf, fmt, params);
	va_end(params);
}

int validate_worktree(const struct worktree *wt, struct strbuf *errmsg,
		      unsigned flags)
{
	struct strbuf wt_path = STRBUF_INIT;
	struct strbuf realpath = STRBUF_INIT;
	char *path = NULL;
	int err, ret = -1;

	strbuf_addf(&wt_path, "%s/.git", wt->path);

	if (is_main_worktree(wt)) {
		if (is_directory(wt_path.buf)) {
			ret = 0;
			goto done;
		}
		/*
		 * Main worktree using .git file to point to the
		 * repository would make it impossible to know where
		 * the actual worktree is if this function is executed
		 * from another worktree. No .git file support for now.
		 */
		strbuf_addf_gently(errmsg,
				   _("'%s' at main working tree is not the repository directory"),
				   wt_path.buf);
		goto done;
	}

	/*
	 * Make sure "gitdir" file points to a real .git file and that
	 * file points back here.
	 */
	if (!is_absolute_path(wt->path)) {
		strbuf_addf_gently(errmsg,
				   _("'%s' file does not contain absolute path to the working tree location"),
				   git_common_path("worktrees/%s/gitdir", wt->id));
		goto done;
	}

	if (flags & WT_VALIDATE_WORKTREE_MISSING_OK &&
	    !file_exists(wt->path)) {
		ret = 0;
		goto done;
	}

	if (!file_exists(wt_path.buf)) {
		strbuf_addf_gently(errmsg, _("'%s' does not exist"), wt_path.buf);
		goto done;
	}

	path = xstrdup_or_null(read_gitfile_gently(wt_path.buf, &err));
	if (!path) {
		strbuf_addf_gently(errmsg, _("'%s' is not a .git file, error code %d"),
				   wt_path.buf, err);
		goto done;
	}

	strbuf_realpath(&realpath, git_common_path("worktrees/%s", wt->id), 1);
	ret = fspathcmp(path, realpath.buf);

	if (ret)
		strbuf_addf_gently(errmsg, _("'%s' does not point back to '%s'"),
				   wt->path, git_common_path("worktrees/%s", wt->id));
done:
	free(path);
	strbuf_release(&wt_path);
	strbuf_release(&realpath);
	return ret;
}

void update_worktree_location(struct worktree *wt, const char *path_)
{
	struct strbuf path = STRBUF_INIT;

	if (is_main_worktree(wt))
		BUG("can't relocate main worktree");

	strbuf_realpath(&path, path_, 1);
	if (fspathcmp(wt->path, path.buf)) {
		write_file(git_common_path("worktrees/%s/gitdir", wt->id),
			   "%s/.git", path.buf);
		free(wt->path);
		wt->path = strbuf_detach(&path, NULL);
	}
	strbuf_release(&path);
}

int is_worktree_being_rebased(const struct worktree *wt,
			      const char *target)
{
	struct wt_status_state state;
	int found_rebase;

	memset(&state, 0, sizeof(state));
	found_rebase = wt_status_check_rebase(wt, &state) &&
		((state.rebase_in_progress ||
		  state.rebase_interactive_in_progress) &&
		 state.branch &&
		 starts_with(target, "refs/heads/") &&
		 !strcmp(state.branch, target + strlen("refs/heads/")));
	free(state.branch);
	free(state.onto);
	return found_rebase;
}

int is_worktree_being_bisected(const struct worktree *wt,
			       const char *target)
{
	struct wt_status_state state;
	int found_rebase;

	memset(&state, 0, sizeof(state));
	found_rebase = wt_status_check_bisect(wt, &state) &&
		state.branch &&
		starts_with(target, "refs/heads/") &&
		!strcmp(state.branch, target + strlen("refs/heads/"));
	free(state.branch);
	return found_rebase;
}

/*
 * note: this function should be able to detect shared symref even if
 * HEAD is temporarily detached (e.g. in the middle of rebase or
 * bisect). New commands that do similar things should update this
 * function as well.
 */
const struct worktree *find_shared_symref(const char *symref,
					  const char *target)
{
	const struct worktree *existing = NULL;
	static struct worktree **worktrees;
	int i = 0;

	if (worktrees)
		free_worktrees(worktrees);
	worktrees = get_worktrees(0);

	for (i = 0; worktrees[i]; i++) {
		struct worktree *wt = worktrees[i];
		const char *symref_target;
		struct ref_store *refs;
		int flags;

		if (wt->is_bare)
			continue;

		if (wt->is_detached && !strcmp(symref, "HEAD")) {
			if (is_worktree_being_rebased(wt, target)) {
				existing = wt;
				break;
			}
			if (is_worktree_being_bisected(wt, target)) {
				existing = wt;
				break;
			}
		}

		refs = get_worktree_ref_store(wt);
		symref_target = refs_resolve_ref_unsafe(refs, symref, 0,
							NULL, &flags);
		if ((flags & REF_ISSYMREF) &&
		    symref_target && !strcmp(symref_target, target)) {
			existing = wt;
			break;
		}
	}

	return existing;
}

int submodule_uses_worktrees(const char *path)
{
	char *submodule_gitdir;
	struct strbuf sb = STRBUF_INIT, err = STRBUF_INIT;
	DIR *dir;
	struct dirent *d;
	int ret = 0;
	struct repository_format format = REPOSITORY_FORMAT_INIT;

	submodule_gitdir = git_pathdup_submodule(path, "%s", "");
	if (!submodule_gitdir)
		return 0;

	/* The env would be set for the superproject. */
	get_common_dir_noenv(&sb, submodule_gitdir);
	free(submodule_gitdir);

	strbuf_addstr(&sb, "/config");
	read_repository_format(&format, sb.buf);
	if (verify_repository_format(&format, &err)) {
		strbuf_release(&err);
		strbuf_release(&sb);
		clear_repository_format(&format);
		return 1;
	}
	clear_repository_format(&format);
	strbuf_release(&err);

	/* Replace config by worktrees. */
	strbuf_setlen(&sb, sb.len - strlen("config"));
	strbuf_addstr(&sb, "worktrees");

	/* See if there is any file inside the worktrees directory. */
	dir = opendir(sb.buf);
	strbuf_release(&sb);

	if (!dir)
		return 0;

	while ((d = readdir(dir)) != NULL) {
		if (is_dot_or_dotdot(d->d_name))
			continue;

		ret = 1;
		break;
	}
	closedir(dir);
	return ret;
}

int parse_worktree_ref(const char *worktree_ref, const char **name,
		       int *name_length, const char **ref)
{
	if (skip_prefix(worktree_ref, "main-worktree/", &worktree_ref)) {
		if (!*worktree_ref)
			return -1;
		if (name)
			*name = NULL;
		if (name_length)
			*name_length = 0;
		if (ref)
			*ref = worktree_ref;
		return 0;
	}
	if (skip_prefix(worktree_ref, "worktrees/", &worktree_ref)) {
		const char *slash = strchr(worktree_ref, '/');

		if (!slash || slash == worktree_ref || !slash[1])
			return -1;
		if (name)
			*name = worktree_ref;
		if (name_length)
			*name_length = slash - worktree_ref;
		if (ref)
			*ref = slash + 1;
		return 0;
	}
	return -1;
}

void strbuf_worktree_ref(const struct worktree *wt,
			 struct strbuf *sb,
			 const char *refname)
{
	switch (ref_type(refname)) {
	case REF_TYPE_PSEUDOREF:
	case REF_TYPE_PER_WORKTREE:
		if (wt && !wt->is_current) {
			if (is_main_worktree(wt))
				strbuf_addstr(sb, "main-worktree/");
			else
				strbuf_addf(sb, "worktrees/%s/", wt->id);
		}
		break;

	case REF_TYPE_MAIN_PSEUDOREF:
	case REF_TYPE_OTHER_PSEUDOREF:
		break;

	case REF_TYPE_NORMAL:
		/*
		 * For shared refs, don't prefix worktrees/ or
		 * main-worktree/. It's not necessary and
		 * files-backend.c can't handle it anyway.
		 */
		break;
	}
	strbuf_addstr(sb, refname);
}

const char *worktree_ref(const struct worktree *wt, const char *refname)
{
	static struct strbuf sb = STRBUF_INIT;

	strbuf_reset(&sb);
	strbuf_worktree_ref(wt, &sb, refname);
	return sb.buf;
}

int other_head_refs(each_ref_fn fn, void *cb_data)
{
	struct worktree **worktrees, **p;
	int ret = 0;

	worktrees = get_worktrees(0);
	for (p = worktrees; *p; p++) {
		struct worktree *wt = *p;
		struct object_id oid;
		int flag;

		if (wt->is_current)
			continue;

		if (!refs_read_ref_full(get_main_ref_store(the_repository),
					worktree_ref(wt, "HEAD"),
					RESOLVE_REF_READING,
					&oid, &flag))
			ret = fn(worktree_ref(wt, "HEAD"), &oid, flag, cb_data);
		if (ret)
			break;
	}
	free_worktrees(worktrees);
	return ret;
}<|MERGE_RESOLUTION|>--- conflicted
+++ resolved
@@ -226,10 +226,7 @@
 
 struct worktree *find_worktree_by_path(struct worktree **list, const char *p)
 {
-<<<<<<< HEAD
-=======
 	struct strbuf wt_path = STRBUF_INIT;
->>>>>>> 9a5d6d0f
 	char *path = real_pathdup(p, 0);
 
 	if (!path)
@@ -242,10 +239,7 @@
 			break;
 	}
 	free(path);
-<<<<<<< HEAD
-=======
 	strbuf_release(&wt_path);
->>>>>>> 9a5d6d0f
 	return *list;
 }
 
