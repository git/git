/*
 * GIT - The information manager from hell
 *
 * Copyright (C) Linus Torvalds, 2005
 * Copyright (C) Johannes Schindelin, 2005
 *
 */
#include "cache.h"
#include "abspath.h"
<<<<<<< HEAD
=======
#include "advice.h"
>>>>>>> 47115569
#include "alloc.h"
#include "date.h"
#include "branch.h"
#include "config.h"
#include "convert.h"
#include "environment.h"
#include "gettext.h"
#include "ident.h"
#include "repository.h"
#include "lockfile.h"
#include "mailmap.h"
#include "exec-cmd.h"
#include "strbuf.h"
#include "quote.h"
#include "hashmap.h"
#include "string-list.h"
#include "object-name.h"
#include "object-store.h"
#include "pager.h"
#include "utf8.h"
#include "dir.h"
#include "color.h"
#include "replace-object.h"
#include "refs.h"
#include "setup.h"
<<<<<<< HEAD
=======
#include "trace2.h"
>>>>>>> 47115569
#include "worktree.h"
#include "wrapper.h"
#include "write-or-die.h"

struct config_source {
	struct config_source *prev;
	union {
		FILE *file;
		struct config_buf {
			const char *buf;
			size_t len;
			size_t pos;
		} buf;
	} u;
	enum config_origin_type origin_type;
	const char *name;
	const char *path;
	enum config_error_action default_error_action;
	int linenr;
	int eof;
	size_t total_len;
	struct strbuf value;
	struct strbuf var;
	unsigned subsection_case_sensitive : 1;

	int (*do_fgetc)(struct config_source *c);
	int (*do_ungetc)(int c, struct config_source *conf);
	long (*do_ftell)(struct config_source *c);
};
#define CONFIG_SOURCE_INIT { 0 }

struct config_reader {
	/*
	 * These members record the "current" config source, which can be
	 * accessed by parsing callbacks.
	 *
	 * The "source" variable will be non-NULL only when we are actually
	 * parsing a real config source (file, blob, cmdline, etc).
	 *
	 * The "config_kvi" variable will be non-NULL only when we are feeding
	 * cached config from a configset into a callback.
	 *
	 * They cannot be non-NULL at the same time. If they are both NULL, then
	 * we aren't parsing anything (and depending on the function looking at
	 * the variables, it's either a bug for it to be called in the first
	 * place, or it's a function which can be reused for non-config
	 * purposes, and should fall back to some sane behavior).
	 */
	struct config_source *source;
	struct key_value_info *config_kvi;
	/*
	 * The "scope" of the current config source being parsed (repo, global,
	 * etc). Like "source", this is only set when parsing a config source.
	 * It's not part of "source" because it transcends a single file (i.e.,
	 * a file included from .git/config is still in "repo" scope).
	 *
	 * When iterating through a configset, the equivalent value is
	 * "config_kvi.scope" (see above).
	 */
	enum config_scope parsing_scope;
};
/*
 * Where possible, prefer to accept "struct config_reader" as an arg than to use
 * "the_reader". "the_reader" should only be used if that is infeasible, e.g. in
 * a public function.
 */
static struct config_reader the_reader;

static inline void config_reader_push_source(struct config_reader *reader,
					     struct config_source *top)
{
	if (reader->config_kvi)
		BUG("source should not be set while iterating a config set");
	top->prev = reader->source;
	reader->source = top;
}

static inline struct config_source *config_reader_pop_source(struct config_reader *reader)
{
	struct config_source *ret;
	if (!reader->source)
		BUG("tried to pop config source, but we weren't reading config");
	ret = reader->source;
	reader->source = reader->source->prev;
	return ret;
}

static inline void config_reader_set_kvi(struct config_reader *reader,
					 struct key_value_info *kvi)
{
	if (kvi && (reader->source || reader->parsing_scope))
		BUG("kvi should not be set while parsing a config source");
	reader->config_kvi = kvi;
}

static inline void config_reader_set_scope(struct config_reader *reader,
					   enum config_scope scope)
{
	if (scope && reader->config_kvi)
		BUG("scope should only be set when iterating through a config source");
	reader->parsing_scope = scope;
}

static int pack_compression_seen;
static int zlib_compression_seen;

/*
 * Config that comes from trusted scopes, namely:
 * - CONFIG_SCOPE_SYSTEM (e.g. /etc/gitconfig)
 * - CONFIG_SCOPE_GLOBAL (e.g. $HOME/.gitconfig, $XDG_CONFIG_HOME/git)
 * - CONFIG_SCOPE_COMMAND (e.g. "-c" option, environment variables)
 *
 * This is declared here for code cleanliness, but unlike the other
 * static variables, this does not hold config parser state.
 */
static struct config_set protected_config;

static int config_file_fgetc(struct config_source *conf)
{
	return getc_unlocked(conf->u.file);
}

static int config_file_ungetc(int c, struct config_source *conf)
{
	return ungetc(c, conf->u.file);
}

static long config_file_ftell(struct config_source *conf)
{
	return ftell(conf->u.file);
}


static int config_buf_fgetc(struct config_source *conf)
{
	if (conf->u.buf.pos < conf->u.buf.len)
		return conf->u.buf.buf[conf->u.buf.pos++];

	return EOF;
}

static int config_buf_ungetc(int c, struct config_source *conf)
{
	if (conf->u.buf.pos > 0) {
		conf->u.buf.pos--;
		if (conf->u.buf.buf[conf->u.buf.pos] != c)
			BUG("config_buf can only ungetc the same character");
		return c;
	}

	return EOF;
}

static long config_buf_ftell(struct config_source *conf)
{
	return conf->u.buf.pos;
}

struct config_include_data {
	int depth;
	config_fn_t fn;
	void *data;
	const struct config_options *opts;
	struct git_config_source *config_source;
	struct config_reader *config_reader;

	/*
	 * All remote URLs discovered when reading all config files.
	 */
	struct string_list *remote_urls;
};
#define CONFIG_INCLUDE_INIT { 0 }

static int git_config_include(const char *var, const char *value, void *data);

#define MAX_INCLUDE_DEPTH 10
static const char include_depth_advice[] = N_(
"exceeded maximum include depth (%d) while including\n"
"	%s\n"
"from\n"
"	%s\n"
"This might be due to circular includes.");
static int handle_path_include(struct config_source *cs, const char *path,
			       struct config_include_data *inc)
{
	int ret = 0;
	struct strbuf buf = STRBUF_INIT;
	char *expanded;

	if (!path)
		return config_error_nonbool("include.path");

	expanded = interpolate_path(path, 0);
	if (!expanded)
		return error(_("could not expand include path '%s'"), path);
	path = expanded;

	/*
	 * Use an absolute path as-is, but interpret relative paths
	 * based on the including config file.
	 */
	if (!is_absolute_path(path)) {
		char *slash;

		if (!cs || !cs->path) {
			ret = error(_("relative config includes must come from files"));
			goto cleanup;
		}

		slash = find_last_dir_sep(cs->path);
		if (slash)
			strbuf_add(&buf, cs->path, slash - cs->path + 1);
		strbuf_addstr(&buf, path);
		path = buf.buf;
	}

	if (!access_or_die(path, R_OK, 0)) {
		if (++inc->depth > MAX_INCLUDE_DEPTH)
			die(_(include_depth_advice), MAX_INCLUDE_DEPTH, path,
			    !cs ? "<unknown>" :
			    cs->name ? cs->name :
			    "the command line");
		ret = git_config_from_file(git_config_include, path, inc);
		inc->depth--;
	}
cleanup:
	strbuf_release(&buf);
	free(expanded);
	return ret;
}

static void add_trailing_starstar_for_dir(struct strbuf *pat)
{
	if (pat->len && is_dir_sep(pat->buf[pat->len - 1]))
		strbuf_addstr(pat, "**");
}

static int prepare_include_condition_pattern(struct config_source *cs,
					     struct strbuf *pat)
{
	struct strbuf path = STRBUF_INIT;
	char *expanded;
	int prefix = 0;

	expanded = interpolate_path(pat->buf, 1);
	if (expanded) {
		strbuf_reset(pat);
		strbuf_addstr(pat, expanded);
		free(expanded);
	}

	if (pat->buf[0] == '.' && is_dir_sep(pat->buf[1])) {
		const char *slash;

		if (!cs || !cs->path)
			return error(_("relative config include "
				       "conditionals must come from files"));

		strbuf_realpath(&path, cs->path, 1);
		slash = find_last_dir_sep(path.buf);
		if (!slash)
			BUG("how is this possible?");
		strbuf_splice(pat, 0, 1, path.buf, slash - path.buf);
		prefix = slash - path.buf + 1 /* slash */;
	} else if (!is_absolute_path(pat->buf))
		strbuf_insertstr(pat, 0, "**/");

	add_trailing_starstar_for_dir(pat);

	strbuf_release(&path);
	return prefix;
}

static int include_by_gitdir(struct config_source *cs,
			     const struct config_options *opts,
			     const char *cond, size_t cond_len, int icase)
{
	struct strbuf text = STRBUF_INIT;
	struct strbuf pattern = STRBUF_INIT;
	int ret = 0, prefix;
	const char *git_dir;
	int already_tried_absolute = 0;

	if (opts->git_dir)
		git_dir = opts->git_dir;
	else
		goto done;

	strbuf_realpath(&text, git_dir, 1);
	strbuf_add(&pattern, cond, cond_len);
	prefix = prepare_include_condition_pattern(cs, &pattern);

again:
	if (prefix < 0)
		goto done;

	if (prefix > 0) {
		/*
		 * perform literal matching on the prefix part so that
		 * any wildcard character in it can't create side effects.
		 */
		if (text.len < prefix)
			goto done;
		if (!icase && strncmp(pattern.buf, text.buf, prefix))
			goto done;
		if (icase && strncasecmp(pattern.buf, text.buf, prefix))
			goto done;
	}

	ret = !wildmatch(pattern.buf + prefix, text.buf + prefix,
			 WM_PATHNAME | (icase ? WM_CASEFOLD : 0));

	if (!ret && !already_tried_absolute) {
		/*
		 * We've tried e.g. matching gitdir:~/work, but if
		 * ~/work is a symlink to /mnt/storage/work
		 * strbuf_realpath() will expand it, so the rule won't
		 * match. Let's match against a
		 * strbuf_add_absolute_path() version of the path,
		 * which'll do the right thing
		 */
		strbuf_reset(&text);
		strbuf_add_absolute_path(&text, git_dir);
		already_tried_absolute = 1;
		goto again;
	}
done:
	strbuf_release(&pattern);
	strbuf_release(&text);
	return ret;
}

static int include_by_branch(const char *cond, size_t cond_len)
{
	int flags;
	int ret;
	struct strbuf pattern = STRBUF_INIT;
	const char *refname = !the_repository->gitdir ?
		NULL : resolve_ref_unsafe("HEAD", 0, NULL, &flags);
	const char *shortname;

	if (!refname || !(flags & REF_ISSYMREF)	||
			!skip_prefix(refname, "refs/heads/", &shortname))
		return 0;

	strbuf_add(&pattern, cond, cond_len);
	add_trailing_starstar_for_dir(&pattern);
	ret = !wildmatch(pattern.buf, shortname, WM_PATHNAME);
	strbuf_release(&pattern);
	return ret;
}

static int add_remote_url(const char *var, const char *value, void *data)
{
	struct string_list *remote_urls = data;
	const char *remote_name;
	size_t remote_name_len;
	const char *key;

	if (!parse_config_key(var, "remote", &remote_name, &remote_name_len,
			      &key) &&
	    remote_name &&
	    !strcmp(key, "url"))
		string_list_append(remote_urls, value);
	return 0;
}

static void populate_remote_urls(struct config_include_data *inc)
{
	struct config_options opts;

	enum config_scope store_scope = inc->config_reader->parsing_scope;

	opts = *inc->opts;
	opts.unconditional_remote_url = 1;

	config_reader_set_scope(inc->config_reader, 0);

	inc->remote_urls = xmalloc(sizeof(*inc->remote_urls));
	string_list_init_dup(inc->remote_urls);
	config_with_options(add_remote_url, inc->remote_urls, inc->config_source, &opts);

	config_reader_set_scope(inc->config_reader, store_scope);
}

static int forbid_remote_url(const char *var, const char *value UNUSED,
			     void *data UNUSED)
{
	const char *remote_name;
	size_t remote_name_len;
	const char *key;

	if (!parse_config_key(var, "remote", &remote_name, &remote_name_len,
			      &key) &&
	    remote_name &&
	    !strcmp(key, "url"))
		die(_("remote URLs cannot be configured in file directly or indirectly included by includeIf.hasconfig:remote.*.url"));
	return 0;
}

static int at_least_one_url_matches_glob(const char *glob, int glob_len,
					 struct string_list *remote_urls)
{
	struct strbuf pattern = STRBUF_INIT;
	struct string_list_item *url_item;
	int found = 0;

	strbuf_add(&pattern, glob, glob_len);
	for_each_string_list_item(url_item, remote_urls) {
		if (!wildmatch(pattern.buf, url_item->string, WM_PATHNAME)) {
			found = 1;
			break;
		}
	}
	strbuf_release(&pattern);
	return found;
}

static int include_by_remote_url(struct config_include_data *inc,
		const char *cond, size_t cond_len)
{
	if (inc->opts->unconditional_remote_url)
		return 1;
	if (!inc->remote_urls)
		populate_remote_urls(inc);
	return at_least_one_url_matches_glob(cond, cond_len,
					     inc->remote_urls);
}

static int include_condition_is_true(struct config_source *cs,
				     struct config_include_data *inc,
				     const char *cond, size_t cond_len)
{
	const struct config_options *opts = inc->opts;

	if (skip_prefix_mem(cond, cond_len, "gitdir:", &cond, &cond_len))
		return include_by_gitdir(cs, opts, cond, cond_len, 0);
	else if (skip_prefix_mem(cond, cond_len, "gitdir/i:", &cond, &cond_len))
		return include_by_gitdir(cs, opts, cond, cond_len, 1);
	else if (skip_prefix_mem(cond, cond_len, "onbranch:", &cond, &cond_len))
		return include_by_branch(cond, cond_len);
	else if (skip_prefix_mem(cond, cond_len, "hasconfig:remote.*.url:", &cond,
				   &cond_len))
		return include_by_remote_url(inc, cond, cond_len);

	/* unknown conditionals are always false */
	return 0;
}

static int git_config_include(const char *var, const char *value, void *data)
{
	struct config_include_data *inc = data;
	struct config_source *cs = inc->config_reader->source;
	const char *cond, *key;
	size_t cond_len;
	int ret;

	/*
	 * Pass along all values, including "include" directives; this makes it
	 * possible to query information on the includes themselves.
	 */
	ret = inc->fn(var, value, inc->data);
	if (ret < 0)
		return ret;

	if (!strcmp(var, "include.path"))
		ret = handle_path_include(cs, value, inc);

	if (!parse_config_key(var, "includeif", &cond, &cond_len, &key) &&
	    cond && include_condition_is_true(cs, inc, cond, cond_len) &&
	    !strcmp(key, "path")) {
		config_fn_t old_fn = inc->fn;

		if (inc->opts->unconditional_remote_url)
			inc->fn = forbid_remote_url;
		ret = handle_path_include(cs, value, inc);
		inc->fn = old_fn;
	}

	return ret;
}

static void git_config_push_split_parameter(const char *key, const char *value)
{
	struct strbuf env = STRBUF_INIT;
	const char *old = getenv(CONFIG_DATA_ENVIRONMENT);
	if (old && *old) {
		strbuf_addstr(&env, old);
		strbuf_addch(&env, ' ');
	}
	sq_quote_buf(&env, key);
	strbuf_addch(&env, '=');
	if (value)
		sq_quote_buf(&env, value);
	setenv(CONFIG_DATA_ENVIRONMENT, env.buf, 1);
	strbuf_release(&env);
}

void git_config_push_parameter(const char *text)
{
	const char *value;

	/*
	 * When we see:
	 *
	 *   section.subsection=with=equals.key=value
	 *
	 * we cannot tell if it means:
	 *
	 *   [section "subsection=with=equals"]
	 *   key = value
	 *
	 * or:
	 *
	 *   [section]
	 *   subsection = with=equals.key=value
	 *
	 * We parse left-to-right for the first "=", meaning we'll prefer to
	 * keep the value intact over the subsection. This is historical, but
	 * also sensible since values are more likely to contain odd or
	 * untrusted input than a section name.
	 *
	 * A missing equals is explicitly allowed (as a bool-only entry).
	 */
	value = strchr(text, '=');
	if (value) {
		char *key = xmemdupz(text, value - text);
		git_config_push_split_parameter(key, value + 1);
		free(key);
	} else {
		git_config_push_split_parameter(text, NULL);
	}
}

void git_config_push_env(const char *spec)
{
	char *key;
	const char *env_name;
	const char *env_value;

	env_name = strrchr(spec, '=');
	if (!env_name)
		die(_("invalid config format: %s"), spec);
	key = xmemdupz(spec, env_name - spec);
	env_name++;
	if (!*env_name)
		die(_("missing environment variable name for configuration '%.*s'"),
		    (int)(env_name - spec - 1), spec);

	env_value = getenv(env_name);
	if (!env_value)
		die(_("missing environment variable '%s' for configuration '%.*s'"),
		    env_name, (int)(env_name - spec - 1), spec);

	git_config_push_split_parameter(key, env_value);
	free(key);
}

static inline int iskeychar(int c)
{
	return isalnum(c) || c == '-';
}

/*
 * Auxiliary function to sanity-check and split the key into the section
 * identifier and variable name.
 *
 * Returns 0 on success, -1 when there is an invalid character in the key and
 * -2 if there is no section name in the key.
 *
 * store_key - pointer to char* which will hold a copy of the key with
 *             lowercase section and variable name
 * baselen - pointer to size_t which will hold the length of the
 *           section + subsection part, can be NULL
 */
int git_config_parse_key(const char *key, char **store_key, size_t *baselen_)
{
	size_t i, baselen;
	int dot;
	const char *last_dot = strrchr(key, '.');

	/*
	 * Since "key" actually contains the section name and the real
	 * key name separated by a dot, we have to know where the dot is.
	 */

	if (last_dot == NULL || last_dot == key) {
		error(_("key does not contain a section: %s"), key);
		return -CONFIG_NO_SECTION_OR_NAME;
	}

	if (!last_dot[1]) {
		error(_("key does not contain variable name: %s"), key);
		return -CONFIG_NO_SECTION_OR_NAME;
	}

	baselen = last_dot - key;
	if (baselen_)
		*baselen_ = baselen;

	/*
	 * Validate the key and while at it, lower case it for matching.
	 */
	*store_key = xmallocz(strlen(key));

	dot = 0;
	for (i = 0; key[i]; i++) {
		unsigned char c = key[i];
		if (c == '.')
			dot = 1;
		/* Leave the extended basename untouched.. */
		if (!dot || i > baselen) {
			if (!iskeychar(c) ||
			    (i == baselen + 1 && !isalpha(c))) {
				error(_("invalid key: %s"), key);
				goto out_free_ret_1;
			}
			c = tolower(c);
		} else if (c == '\n') {
			error(_("invalid key (newline): %s"), key);
			goto out_free_ret_1;
		}
		(*store_key)[i] = c;
	}

	return 0;

out_free_ret_1:
	FREE_AND_NULL(*store_key);
	return -CONFIG_INVALID_KEY;
}

static int config_parse_pair(const char *key, const char *value,
			  config_fn_t fn, void *data)
{
	char *canonical_name;
	int ret;

	if (!strlen(key))
		return error(_("empty config key"));
	if (git_config_parse_key(key, &canonical_name, NULL))
		return -1;

	ret = (fn(canonical_name, value, data) < 0) ? -1 : 0;
	free(canonical_name);
	return ret;
}

int git_config_parse_parameter(const char *text,
			       config_fn_t fn, void *data)
{
	const char *value;
	struct strbuf **pair;
	int ret;

	pair = strbuf_split_str(text, '=', 2);
	if (!pair[0])
		return error(_("bogus config parameter: %s"), text);

	if (pair[0]->len && pair[0]->buf[pair[0]->len - 1] == '=') {
		strbuf_setlen(pair[0], pair[0]->len - 1);
		value = pair[1] ? pair[1]->buf : "";
	} else {
		value = NULL;
	}

	strbuf_trim(pair[0]);
	if (!pair[0]->len) {
		strbuf_list_free(pair);
		return error(_("bogus config parameter: %s"), text);
	}

	ret = config_parse_pair(pair[0]->buf, value, fn, data);
	strbuf_list_free(pair);
	return ret;
}

static int parse_config_env_list(char *env, config_fn_t fn, void *data)
{
	char *cur = env;
	while (cur && *cur) {
		const char *key = sq_dequote_step(cur, &cur);
		if (!key)
			return error(_("bogus format in %s"),
				     CONFIG_DATA_ENVIRONMENT);

		if (!cur || isspace(*cur)) {
			/* old-style 'key=value' */
			if (git_config_parse_parameter(key, fn, data) < 0)
				return -1;
		}
		else if (*cur == '=') {
			/* new-style 'key'='value' */
			const char *value;

			cur++;
			if (*cur == '\'') {
				/* quoted value */
				value = sq_dequote_step(cur, &cur);
				if (!value || (cur && !isspace(*cur))) {
					return error(_("bogus format in %s"),
						     CONFIG_DATA_ENVIRONMENT);
				}
			} else if (!*cur || isspace(*cur)) {
				/* implicit bool: 'key'= */
				value = NULL;
			} else {
				return error(_("bogus format in %s"),
					     CONFIG_DATA_ENVIRONMENT);
			}

			if (config_parse_pair(key, value, fn, data) < 0)
				return -1;
		}
		else {
			/* unknown format */
			return error(_("bogus format in %s"),
				     CONFIG_DATA_ENVIRONMENT);
		}

		if (cur) {
			while (isspace(*cur))
				cur++;
		}
	}
	return 0;
}

int git_config_from_parameters(config_fn_t fn, void *data)
{
	const char *env;
	struct strbuf envvar = STRBUF_INIT;
	struct strvec to_free = STRVEC_INIT;
	int ret = 0;
	char *envw = NULL;
	struct config_source source = CONFIG_SOURCE_INIT;

	source.origin_type = CONFIG_ORIGIN_CMDLINE;
	config_reader_push_source(&the_reader, &source);

	env = getenv(CONFIG_COUNT_ENVIRONMENT);
	if (env) {
		unsigned long count;
		char *endp;
		int i;

		count = strtoul(env, &endp, 10);
		if (*endp) {
			ret = error(_("bogus count in %s"), CONFIG_COUNT_ENVIRONMENT);
			goto out;
		}
		if (count > INT_MAX) {
			ret = error(_("too many entries in %s"), CONFIG_COUNT_ENVIRONMENT);
			goto out;
		}

		for (i = 0; i < count; i++) {
			const char *key, *value;

			strbuf_addf(&envvar, "GIT_CONFIG_KEY_%d", i);
			key = getenv_safe(&to_free, envvar.buf);
			if (!key) {
				ret = error(_("missing config key %s"), envvar.buf);
				goto out;
			}
			strbuf_reset(&envvar);

			strbuf_addf(&envvar, "GIT_CONFIG_VALUE_%d", i);
			value = getenv_safe(&to_free, envvar.buf);
			if (!value) {
				ret = error(_("missing config value %s"), envvar.buf);
				goto out;
			}
			strbuf_reset(&envvar);

			if (config_parse_pair(key, value, fn, data) < 0) {
				ret = -1;
				goto out;
			}
		}
	}

	env = getenv(CONFIG_DATA_ENVIRONMENT);
	if (env) {
		/* sq_dequote will write over it */
		envw = xstrdup(env);
		if (parse_config_env_list(envw, fn, data) < 0) {
			ret = -1;
			goto out;
		}
	}

out:
	strbuf_release(&envvar);
	strvec_clear(&to_free);
	free(envw);
	config_reader_pop_source(&the_reader);
	return ret;
}

static int get_next_char(struct config_source *cs)
{
	int c = cs->do_fgetc(cs);

	if (c == '\r') {
		/* DOS like systems */
		c = cs->do_fgetc(cs);
		if (c != '\n') {
			if (c != EOF)
				cs->do_ungetc(c, cs);
			c = '\r';
		}
	}

	if (c != EOF && ++cs->total_len > INT_MAX) {
		/*
		 * This is an absurdly long config file; refuse to parse
		 * further in order to protect downstream code from integer
		 * overflows. Note that we can't return an error specifically,
		 * but we can mark EOF and put trash in the return value,
		 * which will trigger a parse error.
		 */
		cs->eof = 1;
		return 0;
	}

	if (c == '\n')
		cs->linenr++;
	if (c == EOF) {
		cs->eof = 1;
		cs->linenr++;
		c = '\n';
	}
	return c;
}

static char *parse_value(struct config_source *cs)
{
	int quote = 0, comment = 0, space = 0;

	strbuf_reset(&cs->value);
	for (;;) {
		int c = get_next_char(cs);
		if (c == '\n') {
			if (quote) {
				cs->linenr--;
				return NULL;
			}
			return cs->value.buf;
		}
		if (comment)
			continue;
		if (isspace(c) && !quote) {
			if (cs->value.len)
				space++;
			continue;
		}
		if (!quote) {
			if (c == ';' || c == '#') {
				comment = 1;
				continue;
			}
		}
		for (; space; space--)
			strbuf_addch(&cs->value, ' ');
		if (c == '\\') {
			c = get_next_char(cs);
			switch (c) {
			case '\n':
				continue;
			case 't':
				c = '\t';
				break;
			case 'b':
				c = '\b';
				break;
			case 'n':
				c = '\n';
				break;
			/* Some characters escape as themselves */
			case '\\': case '"':
				break;
			/* Reject unknown escape sequences */
			default:
				return NULL;
			}
			strbuf_addch(&cs->value, c);
			continue;
		}
		if (c == '"') {
			quote = 1-quote;
			continue;
		}
		strbuf_addch(&cs->value, c);
	}
}

static int get_value(struct config_source *cs, config_fn_t fn, void *data,
		     struct strbuf *name)
{
	int c;
	char *value;
	int ret;

	/* Get the full name */
	for (;;) {
		c = get_next_char(cs);
		if (cs->eof)
			break;
		if (!iskeychar(c))
			break;
		strbuf_addch(name, tolower(c));
	}

	while (c == ' ' || c == '\t')
		c = get_next_char(cs);

	value = NULL;
	if (c != '\n') {
		if (c != '=')
			return -1;
		value = parse_value(cs);
		if (!value)
			return -1;
	}
	/*
	 * We already consumed the \n, but we need linenr to point to
	 * the line we just parsed during the call to fn to get
	 * accurate line number in error messages.
	 */
	cs->linenr--;
	ret = fn(name->buf, value, data);
	if (ret >= 0)
		cs->linenr++;
	return ret;
}

static int get_extended_base_var(struct config_source *cs, struct strbuf *name,
				 int c)
{
	cs->subsection_case_sensitive = 0;
	do {
		if (c == '\n')
			goto error_incomplete_line;
		c = get_next_char(cs);
	} while (isspace(c));

	/* We require the format to be '[base "extension"]' */
	if (c != '"')
		return -1;
	strbuf_addch(name, '.');

	for (;;) {
		int c = get_next_char(cs);
		if (c == '\n')
			goto error_incomplete_line;
		if (c == '"')
			break;
		if (c == '\\') {
			c = get_next_char(cs);
			if (c == '\n')
				goto error_incomplete_line;
		}
		strbuf_addch(name, c);
	}

	/* Final ']' */
	if (get_next_char(cs) != ']')
		return -1;
	return 0;
error_incomplete_line:
	cs->linenr--;
	return -1;
}

static int get_base_var(struct config_source *cs, struct strbuf *name)
{
	cs->subsection_case_sensitive = 1;
	for (;;) {
		int c = get_next_char(cs);
		if (cs->eof)
			return -1;
		if (c == ']')
			return 0;
		if (isspace(c))
			return get_extended_base_var(cs, name, c);
		if (!iskeychar(c) && c != '.')
			return -1;
		strbuf_addch(name, tolower(c));
	}
}

struct parse_event_data {
	enum config_event_t previous_type;
	size_t previous_offset;
	const struct config_options *opts;
};

static int do_event(struct config_source *cs, enum config_event_t type,
		    struct parse_event_data *data)
{
	size_t offset;

	if (!data->opts || !data->opts->event_fn)
		return 0;

	if (type == CONFIG_EVENT_WHITESPACE &&
	    data->previous_type == type)
		return 0;

	offset = cs->do_ftell(cs);
	/*
	 * At EOF, the parser always "inserts" an extra '\n', therefore
	 * the end offset of the event is the current file position, otherwise
	 * we will already have advanced to the next event.
	 */
	if (type != CONFIG_EVENT_EOF)
		offset--;

	if (data->previous_type != CONFIG_EVENT_EOF &&
	    data->opts->event_fn(data->previous_type, data->previous_offset,
				 offset, data->opts->event_fn_data) < 0)
		return -1;

	data->previous_type = type;
	data->previous_offset = offset;

	return 0;
}

static int git_parse_source(struct config_source *cs, config_fn_t fn,
			    void *data, const struct config_options *opts)
{
	int comment = 0;
	size_t baselen = 0;
	struct strbuf *var = &cs->var;
	int error_return = 0;
	char *error_msg = NULL;

	/* U+FEFF Byte Order Mark in UTF8 */
	const char *bomptr = utf8_bom;

	/* For the parser event callback */
	struct parse_event_data event_data = {
		CONFIG_EVENT_EOF, 0, opts
	};

	for (;;) {
		int c;

		c = get_next_char(cs);
		if (bomptr && *bomptr) {
			/* We are at the file beginning; skip UTF8-encoded BOM
			 * if present. Sane editors won't put this in on their
			 * own, but e.g. Windows Notepad will do it happily. */
			if (c == (*bomptr & 0377)) {
				bomptr++;
				continue;
			} else {
				/* Do not tolerate partial BOM. */
				if (bomptr != utf8_bom)
					break;
				/* No BOM at file beginning. Cool. */
				bomptr = NULL;
			}
		}
		if (c == '\n') {
			if (cs->eof) {
				if (do_event(cs, CONFIG_EVENT_EOF, &event_data) < 0)
					return -1;
				return 0;
			}
			if (do_event(cs, CONFIG_EVENT_WHITESPACE, &event_data) < 0)
				return -1;
			comment = 0;
			continue;
		}
		if (comment)
			continue;
		if (isspace(c)) {
			if (do_event(cs, CONFIG_EVENT_WHITESPACE, &event_data) < 0)
					return -1;
			continue;
		}
		if (c == '#' || c == ';') {
			if (do_event(cs, CONFIG_EVENT_COMMENT, &event_data) < 0)
					return -1;
			comment = 1;
			continue;
		}
		if (c == '[') {
			if (do_event(cs, CONFIG_EVENT_SECTION, &event_data) < 0)
					return -1;

			/* Reset prior to determining a new stem */
			strbuf_reset(var);
			if (get_base_var(cs, var) < 0 || var->len < 1)
				break;
			strbuf_addch(var, '.');
			baselen = var->len;
			continue;
		}
		if (!isalpha(c))
			break;

		if (do_event(cs, CONFIG_EVENT_ENTRY, &event_data) < 0)
			return -1;

		/*
		 * Truncate the var name back to the section header
		 * stem prior to grabbing the suffix part of the name
		 * and the value.
		 */
		strbuf_setlen(var, baselen);
		strbuf_addch(var, tolower(c));
		if (get_value(cs, fn, data, var) < 0)
			break;
	}

	if (do_event(cs, CONFIG_EVENT_ERROR, &event_data) < 0)
		return -1;

	switch (cs->origin_type) {
	case CONFIG_ORIGIN_BLOB:
		error_msg = xstrfmt(_("bad config line %d in blob %s"),
				      cs->linenr, cs->name);
		break;
	case CONFIG_ORIGIN_FILE:
		error_msg = xstrfmt(_("bad config line %d in file %s"),
				      cs->linenr, cs->name);
		break;
	case CONFIG_ORIGIN_STDIN:
		error_msg = xstrfmt(_("bad config line %d in standard input"),
				      cs->linenr);
		break;
	case CONFIG_ORIGIN_SUBMODULE_BLOB:
		error_msg = xstrfmt(_("bad config line %d in submodule-blob %s"),
				       cs->linenr, cs->name);
		break;
	case CONFIG_ORIGIN_CMDLINE:
		error_msg = xstrfmt(_("bad config line %d in command line %s"),
				       cs->linenr, cs->name);
		break;
	default:
		error_msg = xstrfmt(_("bad config line %d in %s"),
				      cs->linenr, cs->name);
	}

	switch (opts && opts->error_action ?
		opts->error_action :
		cs->default_error_action) {
	case CONFIG_ERROR_DIE:
		die("%s", error_msg);
		break;
	case CONFIG_ERROR_ERROR:
		error_return = error("%s", error_msg);
		break;
	case CONFIG_ERROR_SILENT:
		error_return = -1;
		break;
	case CONFIG_ERROR_UNSET:
		BUG("config error action unset");
	}

	free(error_msg);
	return error_return;
}

static uintmax_t get_unit_factor(const char *end)
{
	if (!*end)
		return 1;
	else if (!strcasecmp(end, "k"))
		return 1024;
	else if (!strcasecmp(end, "m"))
		return 1024 * 1024;
	else if (!strcasecmp(end, "g"))
		return 1024 * 1024 * 1024;
	return 0;
}

static int git_parse_signed(const char *value, intmax_t *ret, intmax_t max)
{
	if (value && *value) {
		char *end;
		intmax_t val;
		intmax_t factor;

		if (max < 0)
			BUG("max must be a positive integer");

		errno = 0;
		val = strtoimax(value, &end, 0);
		if (errno == ERANGE)
			return 0;
		if (end == value) {
			errno = EINVAL;
			return 0;
		}
		factor = get_unit_factor(end);
		if (!factor) {
			errno = EINVAL;
			return 0;
		}
		if ((val < 0 && -max / factor > val) ||
		    (val > 0 && max / factor < val)) {
			errno = ERANGE;
			return 0;
		}
		val *= factor;
		*ret = val;
		return 1;
	}
	errno = EINVAL;
	return 0;
}

static int git_parse_unsigned(const char *value, uintmax_t *ret, uintmax_t max)
{
	if (value && *value) {
		char *end;
		uintmax_t val;
		uintmax_t factor;

		/* negative values would be accepted by strtoumax */
		if (strchr(value, '-')) {
			errno = EINVAL;
			return 0;
		}
		errno = 0;
		val = strtoumax(value, &end, 0);
		if (errno == ERANGE)
			return 0;
		if (end == value) {
			errno = EINVAL;
			return 0;
		}
		factor = get_unit_factor(end);
		if (!factor) {
			errno = EINVAL;
			return 0;
		}
		if (unsigned_mult_overflows(factor, val) ||
		    factor * val > max) {
			errno = ERANGE;
			return 0;
		}
		val *= factor;
		*ret = val;
		return 1;
	}
	errno = EINVAL;
	return 0;
}

int git_parse_int(const char *value, int *ret)
{
	intmax_t tmp;
	if (!git_parse_signed(value, &tmp, maximum_signed_value_of_type(int)))
		return 0;
	*ret = tmp;
	return 1;
}

static int git_parse_int64(const char *value, int64_t *ret)
{
	intmax_t tmp;
	if (!git_parse_signed(value, &tmp, maximum_signed_value_of_type(int64_t)))
		return 0;
	*ret = tmp;
	return 1;
}

int git_parse_ulong(const char *value, unsigned long *ret)
{
	uintmax_t tmp;
	if (!git_parse_unsigned(value, &tmp, maximum_unsigned_value_of_type(long)))
		return 0;
	*ret = tmp;
	return 1;
}

int git_parse_ssize_t(const char *value, ssize_t *ret)
{
	intmax_t tmp;
	if (!git_parse_signed(value, &tmp, maximum_signed_value_of_type(ssize_t)))
		return 0;
	*ret = tmp;
	return 1;
}

static int reader_config_name(struct config_reader *reader, const char **out);
static int reader_origin_type(struct config_reader *reader,
			      enum config_origin_type *type);
NORETURN
static void die_bad_number(struct config_reader *reader, const char *name,
			   const char *value)
{
	const char *error_type = (errno == ERANGE) ?
		N_("out of range") : N_("invalid unit");
	const char *bad_numeric = N_("bad numeric config value '%s' for '%s': %s");
	const char *config_name = NULL;
	enum config_origin_type config_origin = CONFIG_ORIGIN_UNKNOWN;

	if (!value)
		value = "";

	/* Ignoring the return value is okay since we handle missing values. */
	reader_config_name(reader, &config_name);
	reader_origin_type(reader, &config_origin);

	if (!config_name)
		die(_(bad_numeric), value, name, _(error_type));

	switch (config_origin) {
	case CONFIG_ORIGIN_BLOB:
		die(_("bad numeric config value '%s' for '%s' in blob %s: %s"),
		    value, name, config_name, _(error_type));
	case CONFIG_ORIGIN_FILE:
		die(_("bad numeric config value '%s' for '%s' in file %s: %s"),
		    value, name, config_name, _(error_type));
	case CONFIG_ORIGIN_STDIN:
		die(_("bad numeric config value '%s' for '%s' in standard input: %s"),
		    value, name, _(error_type));
	case CONFIG_ORIGIN_SUBMODULE_BLOB:
		die(_("bad numeric config value '%s' for '%s' in submodule-blob %s: %s"),
		    value, name, config_name, _(error_type));
	case CONFIG_ORIGIN_CMDLINE:
		die(_("bad numeric config value '%s' for '%s' in command line %s: %s"),
		    value, name, config_name, _(error_type));
	default:
		die(_("bad numeric config value '%s' for '%s' in %s: %s"),
		    value, name, config_name, _(error_type));
	}
}

int git_config_int(const char *name, const char *value)
{
	int ret;
	if (!git_parse_int(value, &ret))
		die_bad_number(&the_reader, name, value);
	return ret;
}

int64_t git_config_int64(const char *name, const char *value)
{
	int64_t ret;
	if (!git_parse_int64(value, &ret))
		die_bad_number(&the_reader, name, value);
	return ret;
}

unsigned long git_config_ulong(const char *name, const char *value)
{
	unsigned long ret;
	if (!git_parse_ulong(value, &ret))
		die_bad_number(&the_reader, name, value);
	return ret;
}

ssize_t git_config_ssize_t(const char *name, const char *value)
{
	ssize_t ret;
	if (!git_parse_ssize_t(value, &ret))
		die_bad_number(&the_reader, name, value);
	return ret;
}

static int git_parse_maybe_bool_text(const char *value)
{
	if (!value)
		return 1;
	if (!*value)
		return 0;
	if (!strcasecmp(value, "true")
	    || !strcasecmp(value, "yes")
	    || !strcasecmp(value, "on"))
		return 1;
	if (!strcasecmp(value, "false")
	    || !strcasecmp(value, "no")
	    || !strcasecmp(value, "off"))
		return 0;
	return -1;
}

static const struct fsync_component_name {
	const char *name;
	enum fsync_component component_bits;
} fsync_component_names[] = {
	{ "loose-object", FSYNC_COMPONENT_LOOSE_OBJECT },
	{ "pack", FSYNC_COMPONENT_PACK },
	{ "pack-metadata", FSYNC_COMPONENT_PACK_METADATA },
	{ "commit-graph", FSYNC_COMPONENT_COMMIT_GRAPH },
	{ "index", FSYNC_COMPONENT_INDEX },
	{ "objects", FSYNC_COMPONENTS_OBJECTS },
	{ "reference", FSYNC_COMPONENT_REFERENCE },
	{ "derived-metadata", FSYNC_COMPONENTS_DERIVED_METADATA },
	{ "committed", FSYNC_COMPONENTS_COMMITTED },
	{ "added", FSYNC_COMPONENTS_ADDED },
	{ "all", FSYNC_COMPONENTS_ALL },
};

static enum fsync_component parse_fsync_components(const char *var, const char *string)
{
	enum fsync_component current = FSYNC_COMPONENTS_PLATFORM_DEFAULT;
	enum fsync_component positive = 0, negative = 0;

	while (string) {
		int i;
		size_t len;
		const char *ep;
		int negated = 0;
		int found = 0;

		string = string + strspn(string, ", \t\n\r");
		ep = strchrnul(string, ',');
		len = ep - string;
		if (!strcmp(string, "none")) {
			current = FSYNC_COMPONENT_NONE;
			goto next_name;
		}

		if (*string == '-') {
			negated = 1;
			string++;
			len--;
			if (!len)
				warning(_("invalid value for variable %s"), var);
		}

		if (!len)
			break;

		for (i = 0; i < ARRAY_SIZE(fsync_component_names); ++i) {
			const struct fsync_component_name *n = &fsync_component_names[i];

			if (strncmp(n->name, string, len))
				continue;

			found = 1;
			if (negated)
				negative |= n->component_bits;
			else
				positive |= n->component_bits;
		}

		if (!found) {
			char *component = xstrndup(string, len);
			warning(_("ignoring unknown core.fsync component '%s'"), component);
			free(component);
		}

next_name:
		string = ep;
	}

	return (current & ~negative) | positive;
}

int git_parse_maybe_bool(const char *value)
{
	int v = git_parse_maybe_bool_text(value);
	if (0 <= v)
		return v;
	if (git_parse_int(value, &v))
		return !!v;
	return -1;
}

int git_config_bool_or_int(const char *name, const char *value, int *is_bool)
{
	int v = git_parse_maybe_bool_text(value);
	if (0 <= v) {
		*is_bool = 1;
		return v;
	}
	*is_bool = 0;
	return git_config_int(name, value);
}

int git_config_bool(const char *name, const char *value)
{
	int v = git_parse_maybe_bool(value);
	if (v < 0)
		die(_("bad boolean config value '%s' for '%s'"), value, name);
	return v;
}

int git_config_string(const char **dest, const char *var, const char *value)
{
	if (!value)
		return config_error_nonbool(var);
	*dest = xstrdup(value);
	return 0;
}

int git_config_pathname(const char **dest, const char *var, const char *value)
{
	if (!value)
		return config_error_nonbool(var);
	*dest = interpolate_path(value, 0);
	if (!*dest)
		die(_("failed to expand user dir in: '%s'"), value);
	return 0;
}

int git_config_expiry_date(timestamp_t *timestamp, const char *var, const char *value)
{
	if (!value)
		return config_error_nonbool(var);
	if (parse_expiry_date(value, timestamp))
		return error(_("'%s' for '%s' is not a valid timestamp"),
			     value, var);
	return 0;
}

int git_config_color(char *dest, const char *var, const char *value)
{
	if (!value)
		return config_error_nonbool(var);
	if (color_parse(value, dest) < 0)
		return -1;
	return 0;
}

static int git_default_core_config(const char *var, const char *value, void *cb)
{
	/* This needs a better name */
	if (!strcmp(var, "core.filemode")) {
		trust_executable_bit = git_config_bool(var, value);
		return 0;
	}
	if (!strcmp(var, "core.trustctime")) {
		trust_ctime = git_config_bool(var, value);
		return 0;
	}
	if (!strcmp(var, "core.checkstat")) {
		if (!strcasecmp(value, "default"))
			check_stat = 1;
		else if (!strcasecmp(value, "minimal"))
			check_stat = 0;
	}

	if (!strcmp(var, "core.quotepath")) {
		quote_path_fully = git_config_bool(var, value);
		return 0;
	}

	if (!strcmp(var, "core.symlinks")) {
		has_symlinks = git_config_bool(var, value);
		return 0;
	}

	if (!strcmp(var, "core.ignorecase")) {
		ignore_case = git_config_bool(var, value);
		return 0;
	}

	if (!strcmp(var, "core.attributesfile"))
		return git_config_pathname(&git_attributes_file, var, value);

	if (!strcmp(var, "core.hookspath"))
		return git_config_pathname(&git_hooks_path, var, value);

	if (!strcmp(var, "core.bare")) {
		is_bare_repository_cfg = git_config_bool(var, value);
		return 0;
	}

	if (!strcmp(var, "core.ignorestat")) {
		assume_unchanged = git_config_bool(var, value);
		return 0;
	}

	if (!strcmp(var, "core.prefersymlinkrefs")) {
		prefer_symlink_refs = git_config_bool(var, value);
		return 0;
	}

	if (!strcmp(var, "core.logallrefupdates")) {
		if (value && !strcasecmp(value, "always"))
			log_all_ref_updates = LOG_REFS_ALWAYS;
		else if (git_config_bool(var, value))
			log_all_ref_updates = LOG_REFS_NORMAL;
		else
			log_all_ref_updates = LOG_REFS_NONE;
		return 0;
	}

	if (!strcmp(var, "core.warnambiguousrefs")) {
		warn_ambiguous_refs = git_config_bool(var, value);
		return 0;
	}

	if (!strcmp(var, "core.abbrev")) {
		if (!value)
			return config_error_nonbool(var);
		if (!strcasecmp(value, "auto"))
			default_abbrev = -1;
		else if (!git_parse_maybe_bool_text(value))
			default_abbrev = the_hash_algo->hexsz;
		else {
			int abbrev = git_config_int(var, value);
			if (abbrev < minimum_abbrev || abbrev > the_hash_algo->hexsz)
				return error(_("abbrev length out of range: %d"), abbrev);
			default_abbrev = abbrev;
		}
		return 0;
	}

	if (!strcmp(var, "core.disambiguate"))
		return set_disambiguate_hint_config(var, value);

	if (!strcmp(var, "core.loosecompression")) {
		int level = git_config_int(var, value);
		if (level == -1)
			level = Z_DEFAULT_COMPRESSION;
		else if (level < 0 || level > Z_BEST_COMPRESSION)
			die(_("bad zlib compression level %d"), level);
		zlib_compression_level = level;
		zlib_compression_seen = 1;
		return 0;
	}

	if (!strcmp(var, "core.compression")) {
		int level = git_config_int(var, value);
		if (level == -1)
			level = Z_DEFAULT_COMPRESSION;
		else if (level < 0 || level > Z_BEST_COMPRESSION)
			die(_("bad zlib compression level %d"), level);
		if (!zlib_compression_seen)
			zlib_compression_level = level;
		if (!pack_compression_seen)
			pack_compression_level = level;
		return 0;
	}

	if (!strcmp(var, "core.packedgitwindowsize")) {
		int pgsz_x2 = getpagesize() * 2;
		packed_git_window_size = git_config_ulong(var, value);

		/* This value must be multiple of (pagesize * 2) */
		packed_git_window_size /= pgsz_x2;
		if (packed_git_window_size < 1)
			packed_git_window_size = 1;
		packed_git_window_size *= pgsz_x2;
		return 0;
	}

	if (!strcmp(var, "core.bigfilethreshold")) {
		big_file_threshold = git_config_ulong(var, value);
		return 0;
	}

	if (!strcmp(var, "core.packedgitlimit")) {
		packed_git_limit = git_config_ulong(var, value);
		return 0;
	}

	if (!strcmp(var, "core.deltabasecachelimit")) {
		delta_base_cache_limit = git_config_ulong(var, value);
		return 0;
	}

	if (!strcmp(var, "core.autocrlf")) {
		if (value && !strcasecmp(value, "input")) {
			auto_crlf = AUTO_CRLF_INPUT;
			return 0;
		}
		auto_crlf = git_config_bool(var, value);
		return 0;
	}

	if (!strcmp(var, "core.safecrlf")) {
		int eol_rndtrp_die;
		if (value && !strcasecmp(value, "warn")) {
			global_conv_flags_eol = CONV_EOL_RNDTRP_WARN;
			return 0;
		}
		eol_rndtrp_die = git_config_bool(var, value);
		global_conv_flags_eol = eol_rndtrp_die ?
			CONV_EOL_RNDTRP_DIE : 0;
		return 0;
	}

	if (!strcmp(var, "core.eol")) {
		if (value && !strcasecmp(value, "lf"))
			core_eol = EOL_LF;
		else if (value && !strcasecmp(value, "crlf"))
			core_eol = EOL_CRLF;
		else if (value && !strcasecmp(value, "native"))
			core_eol = EOL_NATIVE;
		else
			core_eol = EOL_UNSET;
		return 0;
	}

	if (!strcmp(var, "core.checkroundtripencoding")) {
		check_roundtrip_encoding = xstrdup(value);
		return 0;
	}

	if (!strcmp(var, "core.notesref")) {
		notes_ref_name = xstrdup(value);
		return 0;
	}

	if (!strcmp(var, "core.editor"))
		return git_config_string(&editor_program, var, value);

	if (!strcmp(var, "core.commentchar")) {
		if (!value)
			return config_error_nonbool(var);
		else if (!strcasecmp(value, "auto"))
			auto_comment_line_char = 1;
		else if (value[0] && !value[1]) {
			comment_line_char = value[0];
			auto_comment_line_char = 0;
		} else
			return error(_("core.commentChar should only be one ASCII character"));
		return 0;
	}

	if (!strcmp(var, "core.askpass"))
		return git_config_string(&askpass_program, var, value);

	if (!strcmp(var, "core.excludesfile"))
		return git_config_pathname(&excludes_file, var, value);

	if (!strcmp(var, "core.whitespace")) {
		if (!value)
			return config_error_nonbool(var);
		whitespace_rule_cfg = parse_whitespace_rule(value);
		return 0;
	}

	if (!strcmp(var, "core.fsync")) {
		if (!value)
			return config_error_nonbool(var);
		fsync_components = parse_fsync_components(var, value);
		return 0;
	}

	if (!strcmp(var, "core.fsyncmethod")) {
		if (!value)
			return config_error_nonbool(var);
		if (!strcmp(value, "fsync"))
			fsync_method = FSYNC_METHOD_FSYNC;
		else if (!strcmp(value, "writeout-only"))
			fsync_method = FSYNC_METHOD_WRITEOUT_ONLY;
		else if (!strcmp(value, "batch"))
			fsync_method = FSYNC_METHOD_BATCH;
		else
			warning(_("ignoring unknown core.fsyncMethod value '%s'"), value);

	}

	if (!strcmp(var, "core.fsyncobjectfiles")) {
		if (fsync_object_files < 0)
			warning(_("core.fsyncObjectFiles is deprecated; use core.fsync instead"));
		fsync_object_files = git_config_bool(var, value);
		return 0;
	}

	if (!strcmp(var, "core.preloadindex")) {
		core_preload_index = git_config_bool(var, value);
		return 0;
	}

	if (!strcmp(var, "core.createobject")) {
		if (!strcmp(value, "rename"))
			object_creation_mode = OBJECT_CREATION_USES_RENAMES;
		else if (!strcmp(value, "link"))
			object_creation_mode = OBJECT_CREATION_USES_HARDLINKS;
		else
			die(_("invalid mode for object creation: %s"), value);
		return 0;
	}

	if (!strcmp(var, "core.sparsecheckout")) {
		core_apply_sparse_checkout = git_config_bool(var, value);
		return 0;
	}

	if (!strcmp(var, "core.sparsecheckoutcone")) {
		core_sparse_checkout_cone = git_config_bool(var, value);
		return 0;
	}

	if (!strcmp(var, "core.precomposeunicode")) {
		precomposed_unicode = git_config_bool(var, value);
		return 0;
	}

	if (!strcmp(var, "core.protecthfs")) {
		protect_hfs = git_config_bool(var, value);
		return 0;
	}

	if (!strcmp(var, "core.protectntfs")) {
		protect_ntfs = git_config_bool(var, value);
		return 0;
	}

	if (!strcmp(var, "core.usereplacerefs")) {
		read_replace_refs = git_config_bool(var, value);
		return 0;
	}

	/* Add other config variables here and to Documentation/config.txt. */
	return platform_core_config(var, value, cb);
}

static int git_default_sparse_config(const char *var, const char *value)
{
	if (!strcmp(var, "sparse.expectfilesoutsideofpatterns")) {
		sparse_expect_files_outside_of_patterns = git_config_bool(var, value);
		return 0;
	}

	/* Add other config variables here and to Documentation/config/sparse.txt. */
	return 0;
}

static int git_default_i18n_config(const char *var, const char *value)
{
	if (!strcmp(var, "i18n.commitencoding"))
		return git_config_string(&git_commit_encoding, var, value);

	if (!strcmp(var, "i18n.logoutputencoding"))
		return git_config_string(&git_log_output_encoding, var, value);

	/* Add other config variables here and to Documentation/config.txt. */
	return 0;
}

static int git_default_branch_config(const char *var, const char *value)
{
	if (!strcmp(var, "branch.autosetupmerge")) {
		if (value && !strcmp(value, "always")) {
			git_branch_track = BRANCH_TRACK_ALWAYS;
			return 0;
		} else if (value && !strcmp(value, "inherit")) {
			git_branch_track = BRANCH_TRACK_INHERIT;
			return 0;
		} else if (value && !strcmp(value, "simple")) {
			git_branch_track = BRANCH_TRACK_SIMPLE;
			return 0;
		}
		git_branch_track = git_config_bool(var, value);
		return 0;
	}
	if (!strcmp(var, "branch.autosetuprebase")) {
		if (!value)
			return config_error_nonbool(var);
		else if (!strcmp(value, "never"))
			autorebase = AUTOREBASE_NEVER;
		else if (!strcmp(value, "local"))
			autorebase = AUTOREBASE_LOCAL;
		else if (!strcmp(value, "remote"))
			autorebase = AUTOREBASE_REMOTE;
		else if (!strcmp(value, "always"))
			autorebase = AUTOREBASE_ALWAYS;
		else
			return error(_("malformed value for %s"), var);
		return 0;
	}

	/* Add other config variables here and to Documentation/config.txt. */
	return 0;
}

static int git_default_push_config(const char *var, const char *value)
{
	if (!strcmp(var, "push.default")) {
		if (!value)
			return config_error_nonbool(var);
		else if (!strcmp(value, "nothing"))
			push_default = PUSH_DEFAULT_NOTHING;
		else if (!strcmp(value, "matching"))
			push_default = PUSH_DEFAULT_MATCHING;
		else if (!strcmp(value, "simple"))
			push_default = PUSH_DEFAULT_SIMPLE;
		else if (!strcmp(value, "upstream"))
			push_default = PUSH_DEFAULT_UPSTREAM;
		else if (!strcmp(value, "tracking")) /* deprecated */
			push_default = PUSH_DEFAULT_UPSTREAM;
		else if (!strcmp(value, "current"))
			push_default = PUSH_DEFAULT_CURRENT;
		else {
			error(_("malformed value for %s: %s"), var, value);
			return error(_("must be one of nothing, matching, simple, "
				       "upstream or current"));
		}
		return 0;
	}

	/* Add other config variables here and to Documentation/config.txt. */
	return 0;
}

static int git_default_mailmap_config(const char *var, const char *value)
{
	if (!strcmp(var, "mailmap.file"))
		return git_config_pathname(&git_mailmap_file, var, value);
	if (!strcmp(var, "mailmap.blob"))
		return git_config_string(&git_mailmap_blob, var, value);

	/* Add other config variables here and to Documentation/config.txt. */
	return 0;
}

int git_default_config(const char *var, const char *value, void *cb)
{
	if (starts_with(var, "core."))
		return git_default_core_config(var, value, cb);

	if (starts_with(var, "user.") ||
	    starts_with(var, "author.") ||
	    starts_with(var, "committer."))
		return git_ident_config(var, value, cb);

	if (starts_with(var, "i18n."))
		return git_default_i18n_config(var, value);

	if (starts_with(var, "branch."))
		return git_default_branch_config(var, value);

	if (starts_with(var, "push."))
		return git_default_push_config(var, value);

	if (starts_with(var, "mailmap."))
		return git_default_mailmap_config(var, value);

	if (starts_with(var, "advice.") || starts_with(var, "color.advice"))
		return git_default_advice_config(var, value);

	if (!strcmp(var, "pager.color") || !strcmp(var, "color.pager")) {
		pager_use_color = git_config_bool(var,value);
		return 0;
	}

	if (!strcmp(var, "pack.packsizelimit")) {
		pack_size_limit_cfg = git_config_ulong(var, value);
		return 0;
	}

	if (!strcmp(var, "pack.compression")) {
		int level = git_config_int(var, value);
		if (level == -1)
			level = Z_DEFAULT_COMPRESSION;
		else if (level < 0 || level > Z_BEST_COMPRESSION)
			die(_("bad pack compression level %d"), level);
		pack_compression_level = level;
		pack_compression_seen = 1;
		return 0;
	}

	if (starts_with(var, "sparse."))
		return git_default_sparse_config(var, value);

	/* Add other config variables here and to Documentation/config.txt. */
	return 0;
}

/*
 * All source specific fields in the union, die_on_error, name and the callbacks
 * fgetc, ungetc, ftell of top need to be initialized before calling
 * this function.
 */
static int do_config_from(struct config_reader *reader,
			  struct config_source *top, config_fn_t fn, void *data,
			  const struct config_options *opts)
{
	int ret;

	/* push config-file parsing state stack */
	top->linenr = 1;
	top->eof = 0;
	top->total_len = 0;
	strbuf_init(&top->value, 1024);
	strbuf_init(&top->var, 1024);
	config_reader_push_source(reader, top);

	ret = git_parse_source(top, fn, data, opts);

	/* pop config-file parsing state stack */
	strbuf_release(&top->value);
	strbuf_release(&top->var);
	config_reader_pop_source(reader);

	return ret;
}

static int do_config_from_file(struct config_reader *reader,
			       config_fn_t fn,
			       const enum config_origin_type origin_type,
			       const char *name, const char *path, FILE *f,
			       void *data, const struct config_options *opts)
{
	struct config_source top = CONFIG_SOURCE_INIT;
	int ret;

	top.u.file = f;
	top.origin_type = origin_type;
	top.name = name;
	top.path = path;
	top.default_error_action = CONFIG_ERROR_DIE;
	top.do_fgetc = config_file_fgetc;
	top.do_ungetc = config_file_ungetc;
	top.do_ftell = config_file_ftell;

	flockfile(f);
	ret = do_config_from(reader, &top, fn, data, opts);
	funlockfile(f);
	return ret;
}

static int git_config_from_stdin(config_fn_t fn, void *data)
{
	return do_config_from_file(&the_reader, fn, CONFIG_ORIGIN_STDIN, "",
				   NULL, stdin, data, NULL);
}

int git_config_from_file_with_options(config_fn_t fn, const char *filename,
				      void *data,
				      const struct config_options *opts)
{
	int ret = -1;
	FILE *f;

	if (!filename)
		BUG("filename cannot be NULL");
	f = fopen_or_warn(filename, "r");
	if (f) {
		ret = do_config_from_file(&the_reader, fn, CONFIG_ORIGIN_FILE,
					  filename, filename, f, data, opts);
		fclose(f);
	}
	return ret;
}

int git_config_from_file(config_fn_t fn, const char *filename, void *data)
{
	return git_config_from_file_with_options(fn, filename, data, NULL);
}

int git_config_from_mem(config_fn_t fn,
			const enum config_origin_type origin_type,
			const char *name, const char *buf, size_t len,
			void *data, const struct config_options *opts)
{
	struct config_source top = CONFIG_SOURCE_INIT;

	top.u.buf.buf = buf;
	top.u.buf.len = len;
	top.u.buf.pos = 0;
	top.origin_type = origin_type;
	top.name = name;
	top.path = NULL;
	top.default_error_action = CONFIG_ERROR_ERROR;
	top.do_fgetc = config_buf_fgetc;
	top.do_ungetc = config_buf_ungetc;
	top.do_ftell = config_buf_ftell;

	return do_config_from(&the_reader, &top, fn, data, opts);
}

int git_config_from_blob_oid(config_fn_t fn,
			      const char *name,
			      struct repository *repo,
			      const struct object_id *oid,
			      void *data)
{
	enum object_type type;
	char *buf;
	unsigned long size;
	int ret;

	buf = repo_read_object_file(repo, oid, &type, &size);
	if (!buf)
		return error(_("unable to load config blob object '%s'"), name);
	if (type != OBJ_BLOB) {
		free(buf);
		return error(_("reference '%s' does not point to a blob"), name);
	}

	ret = git_config_from_mem(fn, CONFIG_ORIGIN_BLOB, name, buf, size,
				  data, NULL);
	free(buf);

	return ret;
}

static int git_config_from_blob_ref(config_fn_t fn,
				    struct repository *repo,
				    const char *name,
				    void *data)
{
	struct object_id oid;

	if (repo_get_oid(repo, name, &oid) < 0)
		return error(_("unable to resolve config blob '%s'"), name);
	return git_config_from_blob_oid(fn, name, repo, &oid, data);
}

char *git_system_config(void)
{
	char *system_config = xstrdup_or_null(getenv("GIT_CONFIG_SYSTEM"));
	if (!system_config)
		system_config = system_path(ETC_GITCONFIG);
	normalize_path_copy(system_config, system_config);
	return system_config;
}

void git_global_config(char **user_out, char **xdg_out)
{
	char *user_config = xstrdup_or_null(getenv("GIT_CONFIG_GLOBAL"));
	char *xdg_config = NULL;

	if (!user_config) {
		user_config = interpolate_path("~/.gitconfig", 0);
		xdg_config = xdg_config_home("config");
	}

	*user_out = user_config;
	*xdg_out = xdg_config;
}

/*
 * Parse environment variable 'k' as a boolean (in various
 * possible spellings); if missing, use the default value 'def'.
 */
int git_env_bool(const char *k, int def)
{
	const char *v = getenv(k);
	return v ? git_config_bool(k, v) : def;
}

/*
 * Parse environment variable 'k' as ulong with possibly a unit
 * suffix; if missing, use the default value 'val'.
 */
unsigned long git_env_ulong(const char *k, unsigned long val)
{
	const char *v = getenv(k);
	if (v && !git_parse_ulong(v, &val))
		die(_("failed to parse %s"), k);
	return val;
}

int git_config_system(void)
{
	return !git_env_bool("GIT_CONFIG_NOSYSTEM", 0);
}

static int do_git_config_sequence(struct config_reader *reader,
				  const struct config_options *opts,
				  config_fn_t fn, void *data)
{
	int ret = 0;
	char *system_config = git_system_config();
	char *xdg_config = NULL;
	char *user_config = NULL;
	char *repo_config;
	enum config_scope prev_parsing_scope = reader->parsing_scope;

	if (opts->commondir)
		repo_config = mkpathdup("%s/config", opts->commondir);
	else if (opts->git_dir)
		BUG("git_dir without commondir");
	else
		repo_config = NULL;

	config_reader_set_scope(reader, CONFIG_SCOPE_SYSTEM);
	if (git_config_system() && system_config &&
	    !access_or_die(system_config, R_OK,
			   opts->system_gently ? ACCESS_EACCES_OK : 0))
		ret += git_config_from_file(fn, system_config, data);

	config_reader_set_scope(reader, CONFIG_SCOPE_GLOBAL);
	git_global_config(&user_config, &xdg_config);

	if (xdg_config && !access_or_die(xdg_config, R_OK, ACCESS_EACCES_OK))
		ret += git_config_from_file(fn, xdg_config, data);

	if (user_config && !access_or_die(user_config, R_OK, ACCESS_EACCES_OK))
		ret += git_config_from_file(fn, user_config, data);

	config_reader_set_scope(reader, CONFIG_SCOPE_LOCAL);
	if (!opts->ignore_repo && repo_config &&
	    !access_or_die(repo_config, R_OK, 0))
		ret += git_config_from_file(fn, repo_config, data);

	config_reader_set_scope(reader, CONFIG_SCOPE_WORKTREE);
	if (!opts->ignore_worktree && repository_format_worktree_config) {
		char *path = git_pathdup("config.worktree");
		if (!access_or_die(path, R_OK, 0))
			ret += git_config_from_file(fn, path, data);
		free(path);
	}

	config_reader_set_scope(reader, CONFIG_SCOPE_COMMAND);
	if (!opts->ignore_cmdline && git_config_from_parameters(fn, data) < 0)
		die(_("unable to parse command-line config"));

	config_reader_set_scope(reader, prev_parsing_scope);
	free(system_config);
	free(xdg_config);
	free(user_config);
	free(repo_config);
	return ret;
}

int config_with_options(config_fn_t fn, void *data,
			struct git_config_source *config_source,
			const struct config_options *opts)
{
	struct config_include_data inc = CONFIG_INCLUDE_INIT;
	enum config_scope prev_scope = the_reader.parsing_scope;
	int ret;

	if (opts->respect_includes) {
		inc.fn = fn;
		inc.data = data;
		inc.opts = opts;
		inc.config_source = config_source;
		inc.config_reader = &the_reader;
		fn = git_config_include;
		data = &inc;
	}

	if (config_source)
		config_reader_set_scope(&the_reader, config_source->scope);

	/*
	 * If we have a specific filename, use it. Otherwise, follow the
	 * regular lookup sequence.
	 */
	if (config_source && config_source->use_stdin) {
		ret = git_config_from_stdin(fn, data);
	} else if (config_source && config_source->file) {
		ret = git_config_from_file(fn, config_source->file, data);
	} else if (config_source && config_source->blob) {
		struct repository *repo = config_source->repo ?
			config_source->repo : the_repository;
		ret = git_config_from_blob_ref(fn, repo, config_source->blob,
						data);
	} else {
		ret = do_git_config_sequence(&the_reader, opts, fn, data);
	}

	if (inc.remote_urls) {
		string_list_clear(inc.remote_urls, 0);
		FREE_AND_NULL(inc.remote_urls);
	}
	config_reader_set_scope(&the_reader, prev_scope);
	return ret;
}

static void configset_iter(struct config_reader *reader, struct config_set *set,
			   config_fn_t fn, void *data)
{
	int i, value_index;
	struct string_list *values;
	struct config_set_element *entry;
	struct configset_list *list = &set->list;

	for (i = 0; i < list->nr; i++) {
		entry = list->items[i].e;
		value_index = list->items[i].value_index;
		values = &entry->value_list;

		config_reader_set_kvi(reader, values->items[value_index].util);

		if (fn(entry->key, values->items[value_index].string, data) < 0)
			git_die_config_linenr(entry->key,
					      reader->config_kvi->filename,
					      reader->config_kvi->linenr);

		config_reader_set_kvi(reader, NULL);
	}
}

void read_early_config(config_fn_t cb, void *data)
{
	struct config_options opts = {0};
	struct strbuf commondir = STRBUF_INIT;
	struct strbuf gitdir = STRBUF_INIT;

	opts.respect_includes = 1;

	if (have_git_dir()) {
		opts.commondir = get_git_common_dir();
		opts.git_dir = get_git_dir();
	/*
	 * When setup_git_directory() was not yet asked to discover the
	 * GIT_DIR, we ask discover_git_directory() to figure out whether there
	 * is any repository config we should use (but unlike
	 * setup_git_directory_gently(), no global state is changed, most
	 * notably, the current working directory is still the same after the
	 * call).
	 */
	} else if (!discover_git_directory(&commondir, &gitdir)) {
		opts.commondir = commondir.buf;
		opts.git_dir = gitdir.buf;
	}

	config_with_options(cb, data, NULL, &opts);

	strbuf_release(&commondir);
	strbuf_release(&gitdir);
}

/*
 * Read config but only enumerate system and global settings.
 * Omit any repo-local, worktree-local, or command-line settings.
 */
void read_very_early_config(config_fn_t cb, void *data)
{
	struct config_options opts = { 0 };

	opts.respect_includes = 1;
	opts.ignore_repo = 1;
	opts.ignore_worktree = 1;
	opts.ignore_cmdline = 1;
	opts.system_gently = 1;

	config_with_options(cb, data, NULL, &opts);
}

RESULT_MUST_BE_USED
static int configset_find_element(struct config_set *set, const char *key,
				  struct config_set_element **dest)
{
	struct config_set_element k;
	struct config_set_element *found_entry;
	char *normalized_key;
	int ret;

	/*
	 * `key` may come from the user, so normalize it before using it
	 * for querying entries from the hashmap.
	 */
	ret = git_config_parse_key(key, &normalized_key, NULL);
	if (ret)
		return ret;

	hashmap_entry_init(&k.ent, strhash(normalized_key));
	k.key = normalized_key;
	found_entry = hashmap_get_entry(&set->config_hash, &k, ent, NULL);
	free(normalized_key);
	*dest = found_entry;
	return 0;
}

static int configset_add_value(struct config_reader *reader,
			       struct config_set *set, const char *key,
			       const char *value)
{
	struct config_set_element *e;
	struct string_list_item *si;
	struct configset_list_item *l_item;
	struct key_value_info *kv_info = xmalloc(sizeof(*kv_info));
	int ret;

	ret = configset_find_element(set, key, &e);
	if (ret)
		return ret;
	/*
	 * Since the keys are being fed by git_config*() callback mechanism, they
	 * are already normalized. So simply add them without any further munging.
	 */
	if (!e) {
		e = xmalloc(sizeof(*e));
		hashmap_entry_init(&e->ent, strhash(key));
		e->key = xstrdup(key);
		string_list_init_dup(&e->value_list);
		hashmap_add(&set->config_hash, &e->ent);
	}
	si = string_list_append_nodup(&e->value_list, xstrdup_or_null(value));

	ALLOC_GROW(set->list.items, set->list.nr + 1, set->list.alloc);
	l_item = &set->list.items[set->list.nr++];
	l_item->e = e;
	l_item->value_index = e->value_list.nr - 1;

	if (!reader->source)
		BUG("configset_add_value has no source");
	if (reader->source->name) {
		kv_info->filename = strintern(reader->source->name);
		kv_info->linenr = reader->source->linenr;
		kv_info->origin_type = reader->source->origin_type;
	} else {
		/* for values read from `git_config_from_parameters()` */
		kv_info->filename = NULL;
		kv_info->linenr = -1;
		kv_info->origin_type = CONFIG_ORIGIN_CMDLINE;
	}
	kv_info->scope = reader->parsing_scope;
	si->util = kv_info;

	return 0;
}

static int config_set_element_cmp(const void *cmp_data UNUSED,
				  const struct hashmap_entry *eptr,
				  const struct hashmap_entry *entry_or_key,
				  const void *keydata UNUSED)
{
	const struct config_set_element *e1, *e2;

	e1 = container_of(eptr, const struct config_set_element, ent);
	e2 = container_of(entry_or_key, const struct config_set_element, ent);

	return strcmp(e1->key, e2->key);
}

void git_configset_init(struct config_set *set)
{
	hashmap_init(&set->config_hash, config_set_element_cmp, NULL, 0);
	set->hash_initialized = 1;
	set->list.nr = 0;
	set->list.alloc = 0;
	set->list.items = NULL;
}

void git_configset_clear(struct config_set *set)
{
	struct config_set_element *entry;
	struct hashmap_iter iter;
	if (!set->hash_initialized)
		return;

	hashmap_for_each_entry(&set->config_hash, &iter, entry,
				ent /* member name */) {
		free(entry->key);
		string_list_clear(&entry->value_list, 1);
	}
	hashmap_clear_and_free(&set->config_hash, struct config_set_element, ent);
	set->hash_initialized = 0;
	free(set->list.items);
	set->list.nr = 0;
	set->list.alloc = 0;
	set->list.items = NULL;
}

struct configset_add_data {
	struct config_set *config_set;
	struct config_reader *config_reader;
};
#define CONFIGSET_ADD_INIT { 0 }

static int config_set_callback(const char *key, const char *value, void *cb)
{
	struct configset_add_data *data = cb;
	configset_add_value(data->config_reader, data->config_set, key, value);
	return 0;
}

int git_configset_add_file(struct config_set *set, const char *filename)
{
	struct configset_add_data data = CONFIGSET_ADD_INIT;
	data.config_reader = &the_reader;
	data.config_set = set;
	return git_config_from_file(config_set_callback, filename, &data);
}

int git_configset_get_value(struct config_set *set, const char *key, const char **value)
{
	const struct string_list *values = NULL;
	int ret;

	/*
	 * Follows "last one wins" semantic, i.e., if there are multiple matches for the
	 * queried key in the files of the configset, the value returned will be the last
	 * value in the value list for that key.
	 */
	if ((ret = git_configset_get_value_multi(set, key, &values)))
		return ret;

	assert(values->nr > 0);
	*value = values->items[values->nr - 1].string;
	return 0;
}

int git_configset_get_value_multi(struct config_set *set, const char *key,
				  const struct string_list **dest)
{
	struct config_set_element *e;
	int ret;

	if ((ret = configset_find_element(set, key, &e)))
		return ret;
	else if (!e)
		return 1;
	*dest = &e->value_list;

	return 0;
}

static int check_multi_string(struct string_list_item *item, void *util)
{
	return item->string ? 0 : config_error_nonbool(util);
}

int git_configset_get_string_multi(struct config_set *cs, const char *key,
				   const struct string_list **dest)
{
	int ret;

	if ((ret = git_configset_get_value_multi(cs, key, dest)))
		return ret;
	if ((ret = for_each_string_list((struct string_list *)*dest,
					check_multi_string, (void *)key)))
		return ret;

	return 0;
}

int git_configset_get(struct config_set *set, const char *key)
{
	struct config_set_element *e;
	int ret;

	if ((ret = configset_find_element(set, key, &e)))
		return ret;
	else if (!e)
		return 1;
	return 0;
}

int git_configset_get_string(struct config_set *set, const char *key, char **dest)
{
	const char *value;
	if (!git_configset_get_value(set, key, &value))
		return git_config_string((const char **)dest, key, value);
	else
		return 1;
}

static int git_configset_get_string_tmp(struct config_set *set, const char *key,
					const char **dest)
{
	const char *value;
	if (!git_configset_get_value(set, key, &value)) {
		if (!value)
			return config_error_nonbool(key);
		*dest = value;
		return 0;
	} else {
		return 1;
	}
}

int git_configset_get_int(struct config_set *set, const char *key, int *dest)
{
	const char *value;
	if (!git_configset_get_value(set, key, &value)) {
		*dest = git_config_int(key, value);
		return 0;
	} else
		return 1;
}

int git_configset_get_ulong(struct config_set *set, const char *key, unsigned long *dest)
{
	const char *value;
	if (!git_configset_get_value(set, key, &value)) {
		*dest = git_config_ulong(key, value);
		return 0;
	} else
		return 1;
}

int git_configset_get_bool(struct config_set *set, const char *key, int *dest)
{
	const char *value;
	if (!git_configset_get_value(set, key, &value)) {
		*dest = git_config_bool(key, value);
		return 0;
	} else
		return 1;
}

int git_configset_get_bool_or_int(struct config_set *set, const char *key,
				int *is_bool, int *dest)
{
	const char *value;
	if (!git_configset_get_value(set, key, &value)) {
		*dest = git_config_bool_or_int(key, value, is_bool);
		return 0;
	} else
		return 1;
}

int git_configset_get_maybe_bool(struct config_set *set, const char *key, int *dest)
{
	const char *value;
	if (!git_configset_get_value(set, key, &value)) {
		*dest = git_parse_maybe_bool(value);
		if (*dest == -1)
			return -1;
		return 0;
	} else
		return 1;
}

int git_configset_get_pathname(struct config_set *set, const char *key, const char **dest)
{
	const char *value;
	if (!git_configset_get_value(set, key, &value))
		return git_config_pathname(dest, key, value);
	else
		return 1;
}

/* Functions use to read configuration from a repository */
static void repo_read_config(struct repository *repo)
{
	struct config_options opts = { 0 };
	struct configset_add_data data = CONFIGSET_ADD_INIT;

	opts.respect_includes = 1;
	opts.commondir = repo->commondir;
	opts.git_dir = repo->gitdir;

	if (!repo->config)
		CALLOC_ARRAY(repo->config, 1);
	else
		git_configset_clear(repo->config);

	git_configset_init(repo->config);
	data.config_set = repo->config;
	data.config_reader = &the_reader;

	if (config_with_options(config_set_callback, &data, NULL, &opts) < 0)
		/*
		 * config_with_options() normally returns only
		 * zero, as most errors are fatal, and
		 * non-fatal potential errors are guarded by "if"
		 * statements that are entered only when no error is
		 * possible.
		 *
		 * If we ever encounter a non-fatal error, it means
		 * something went really wrong and we should stop
		 * immediately.
		 */
		die(_("unknown error occurred while reading the configuration files"));
}

static void git_config_check_init(struct repository *repo)
{
	if (repo->config && repo->config->hash_initialized)
		return;
	repo_read_config(repo);
}

static void repo_config_clear(struct repository *repo)
{
	if (!repo->config || !repo->config->hash_initialized)
		return;
	git_configset_clear(repo->config);
}

void repo_config(struct repository *repo, config_fn_t fn, void *data)
{
	git_config_check_init(repo);
	configset_iter(&the_reader, repo->config, fn, data);
}

int repo_config_get(struct repository *repo, const char *key)
{
	git_config_check_init(repo);
	return git_configset_get(repo->config, key);
}

int repo_config_get_value(struct repository *repo,
			  const char *key, const char **value)
{
	git_config_check_init(repo);
	return git_configset_get_value(repo->config, key, value);
}

int repo_config_get_value_multi(struct repository *repo, const char *key,
				const struct string_list **dest)
{
	git_config_check_init(repo);
	return git_configset_get_value_multi(repo->config, key, dest);
}

int repo_config_get_string_multi(struct repository *repo, const char *key,
				 const struct string_list **dest)
{
	git_config_check_init(repo);
	return git_configset_get_string_multi(repo->config, key, dest);
}

int repo_config_get_string(struct repository *repo,
			   const char *key, char **dest)
{
	int ret;
	git_config_check_init(repo);
	ret = git_configset_get_string(repo->config, key, dest);
	if (ret < 0)
		git_die_config(key, NULL);
	return ret;
}

int repo_config_get_string_tmp(struct repository *repo,
			       const char *key, const char **dest)
{
	int ret;
	git_config_check_init(repo);
	ret = git_configset_get_string_tmp(repo->config, key, dest);
	if (ret < 0)
		git_die_config(key, NULL);
	return ret;
}

int repo_config_get_int(struct repository *repo,
			const char *key, int *dest)
{
	git_config_check_init(repo);
	return git_configset_get_int(repo->config, key, dest);
}

int repo_config_get_ulong(struct repository *repo,
			  const char *key, unsigned long *dest)
{
	git_config_check_init(repo);
	return git_configset_get_ulong(repo->config, key, dest);
}

int repo_config_get_bool(struct repository *repo,
			 const char *key, int *dest)
{
	git_config_check_init(repo);
	return git_configset_get_bool(repo->config, key, dest);
}

int repo_config_get_bool_or_int(struct repository *repo,
				const char *key, int *is_bool, int *dest)
{
	git_config_check_init(repo);
	return git_configset_get_bool_or_int(repo->config, key, is_bool, dest);
}

int repo_config_get_maybe_bool(struct repository *repo,
			       const char *key, int *dest)
{
	git_config_check_init(repo);
	return git_configset_get_maybe_bool(repo->config, key, dest);
}

int repo_config_get_pathname(struct repository *repo,
			     const char *key, const char **dest)
{
	int ret;
	git_config_check_init(repo);
	ret = git_configset_get_pathname(repo->config, key, dest);
	if (ret < 0)
		git_die_config(key, NULL);
	return ret;
}

/* Read values into protected_config. */
static void read_protected_config(void)
{
	struct config_options opts = {
		.respect_includes = 1,
		.ignore_repo = 1,
		.ignore_worktree = 1,
		.system_gently = 1,
	};
	struct configset_add_data data = CONFIGSET_ADD_INIT;

	git_configset_init(&protected_config);
	data.config_set = &protected_config;
	data.config_reader = &the_reader;
	config_with_options(config_set_callback, &data, NULL, &opts);
}

void git_protected_config(config_fn_t fn, void *data)
{
	if (!protected_config.hash_initialized)
		read_protected_config();
	configset_iter(&the_reader, &protected_config, fn, data);
}

/* Functions used historically to read configuration from 'the_repository' */
void git_config(config_fn_t fn, void *data)
{
	repo_config(the_repository, fn, data);
}

void git_config_clear(void)
{
	repo_config_clear(the_repository);
}

int git_config_get(const char *key)
{
	return repo_config_get(the_repository, key);
}

int git_config_get_value(const char *key, const char **value)
{
	return repo_config_get_value(the_repository, key, value);
}

int git_config_get_value_multi(const char *key, const struct string_list **dest)
{
	return repo_config_get_value_multi(the_repository, key, dest);
}

int git_config_get_string_multi(const char *key,
				const struct string_list **dest)
{
	return repo_config_get_string_multi(the_repository, key, dest);
}

int git_config_get_string(const char *key, char **dest)
{
	return repo_config_get_string(the_repository, key, dest);
}

int git_config_get_string_tmp(const char *key, const char **dest)
{
	return repo_config_get_string_tmp(the_repository, key, dest);
}

int git_config_get_int(const char *key, int *dest)
{
	return repo_config_get_int(the_repository, key, dest);
}

int git_config_get_ulong(const char *key, unsigned long *dest)
{
	return repo_config_get_ulong(the_repository, key, dest);
}

int git_config_get_bool(const char *key, int *dest)
{
	return repo_config_get_bool(the_repository, key, dest);
}

int git_config_get_bool_or_int(const char *key, int *is_bool, int *dest)
{
	return repo_config_get_bool_or_int(the_repository, key, is_bool, dest);
}

int git_config_get_maybe_bool(const char *key, int *dest)
{
	return repo_config_get_maybe_bool(the_repository, key, dest);
}

int git_config_get_pathname(const char *key, const char **dest)
{
	return repo_config_get_pathname(the_repository, key, dest);
}

int git_config_get_expiry(const char *key, const char **output)
{
	int ret = git_config_get_string(key, (char **)output);
	if (ret)
		return ret;
	if (strcmp(*output, "now")) {
		timestamp_t now = approxidate("now");
		if (approxidate(*output) >= now)
			git_die_config(key, _("Invalid %s: '%s'"), key, *output);
	}
	return ret;
}

int git_config_get_expiry_in_days(const char *key, timestamp_t *expiry, timestamp_t now)
{
	const char *expiry_string;
	intmax_t days;
	timestamp_t when;

	if (git_config_get_string_tmp(key, &expiry_string))
		return 1; /* no such thing */

	if (git_parse_signed(expiry_string, &days, maximum_signed_value_of_type(int))) {
		const int scale = 86400;
		*expiry = now - days * scale;
		return 0;
	}

	if (!parse_expiry_date(expiry_string, &when)) {
		*expiry = when;
		return 0;
	}
	return -1; /* thing exists but cannot be parsed */
}

int git_config_get_split_index(void)
{
	int val;

	if (!git_config_get_maybe_bool("core.splitindex", &val))
		return val;

	return -1; /* default value */
}

int git_config_get_max_percent_split_change(void)
{
	int val = -1;

	if (!git_config_get_int("splitindex.maxpercentchange", &val)) {
		if (0 <= val && val <= 100)
			return val;

		return error(_("splitIndex.maxPercentChange value '%d' "
			       "should be between 0 and 100"), val);
	}

	return -1; /* default value */
}

int git_config_get_index_threads(int *dest)
{
	int is_bool, val;

	val = git_env_ulong("GIT_TEST_INDEX_THREADS", 0);
	if (val) {
		*dest = val;
		return 0;
	}

	if (!git_config_get_bool_or_int("index.threads", &is_bool, &val)) {
		if (is_bool)
			*dest = val ? 0 : 1;
		else
			*dest = val;
		return 0;
	}

	return 1;
}

NORETURN
void git_die_config_linenr(const char *key, const char *filename, int linenr)
{
	if (!filename)
		die(_("unable to parse '%s' from command-line config"), key);
	else
		die(_("bad config variable '%s' in file '%s' at line %d"),
		    key, filename, linenr);
}

NORETURN __attribute__((format(printf, 2, 3)))
void git_die_config(const char *key, const char *err, ...)
{
	const struct string_list *values;
	struct key_value_info *kv_info;
	report_fn error_fn = get_error_routine();

	if (err) {
		va_list params;
		va_start(params, err);
		error_fn(err, params);
		va_end(params);
	}
	if (git_config_get_value_multi(key, &values))
		BUG("for key '%s' we must have a value to report on", key);
	kv_info = values->items[values->nr - 1].util;
	git_die_config_linenr(key, kv_info->filename, kv_info->linenr);
}

/*
 * Find all the stuff for git_config_set() below.
 */

struct config_store_data {
	struct config_reader *config_reader;
	size_t baselen;
	char *key;
	int do_not_match;
	const char *fixed_value;
	regex_t *value_pattern;
	int multi_replace;
	struct {
		size_t begin, end;
		enum config_event_t type;
		int is_keys_section;
	} *parsed;
	unsigned int parsed_nr, parsed_alloc, *seen, seen_nr, seen_alloc;
	unsigned int key_seen:1, section_seen:1, is_keys_section:1;
};
#define CONFIG_STORE_INIT { 0 }

static void config_store_data_clear(struct config_store_data *store)
{
	free(store->key);
	if (store->value_pattern != NULL &&
	    store->value_pattern != CONFIG_REGEX_NONE) {
		regfree(store->value_pattern);
		free(store->value_pattern);
	}
	free(store->parsed);
	free(store->seen);
	memset(store, 0, sizeof(*store));
}

static int matches(const char *key, const char *value,
		   const struct config_store_data *store)
{
	if (strcmp(key, store->key))
		return 0; /* not ours */
	if (store->fixed_value)
		return !strcmp(store->fixed_value, value);
	if (!store->value_pattern)
		return 1; /* always matches */
	if (store->value_pattern == CONFIG_REGEX_NONE)
		return 0; /* never matches */

	return store->do_not_match ^
		(value && !regexec(store->value_pattern, value, 0, NULL, 0));
}

static int store_aux_event(enum config_event_t type,
			   size_t begin, size_t end, void *data)
{
	struct config_store_data *store = data;
	struct config_source *cs = store->config_reader->source;

	ALLOC_GROW(store->parsed, store->parsed_nr + 1, store->parsed_alloc);
	store->parsed[store->parsed_nr].begin = begin;
	store->parsed[store->parsed_nr].end = end;
	store->parsed[store->parsed_nr].type = type;

	if (type == CONFIG_EVENT_SECTION) {
		int (*cmpfn)(const char *, const char *, size_t);

		if (cs->var.len < 2 || cs->var.buf[cs->var.len - 1] != '.')
			return error(_("invalid section name '%s'"), cs->var.buf);

		if (cs->subsection_case_sensitive)
			cmpfn = strncasecmp;
		else
			cmpfn = strncmp;

		/* Is this the section we were looking for? */
		store->is_keys_section =
			store->parsed[store->parsed_nr].is_keys_section =
			cs->var.len - 1 == store->baselen &&
			!cmpfn(cs->var.buf, store->key, store->baselen);
		if (store->is_keys_section) {
			store->section_seen = 1;
			ALLOC_GROW(store->seen, store->seen_nr + 1,
				   store->seen_alloc);
			store->seen[store->seen_nr] = store->parsed_nr;
		}
	}

	store->parsed_nr++;

	return 0;
}

static int store_aux(const char *key, const char *value, void *cb)
{
	struct config_store_data *store = cb;

	if (store->key_seen) {
		if (matches(key, value, store)) {
			if (store->seen_nr == 1 && store->multi_replace == 0) {
				warning(_("%s has multiple values"), key);
			}

			ALLOC_GROW(store->seen, store->seen_nr + 1,
				   store->seen_alloc);

			store->seen[store->seen_nr] = store->parsed_nr;
			store->seen_nr++;
		}
	} else if (store->is_keys_section) {
		/*
		 * Do not increment matches yet: this may not be a match, but we
		 * are in the desired section.
		 */
		ALLOC_GROW(store->seen, store->seen_nr + 1, store->seen_alloc);
		store->seen[store->seen_nr] = store->parsed_nr;
		store->section_seen = 1;

		if (matches(key, value, store)) {
			store->seen_nr++;
			store->key_seen = 1;
		}
	}

	return 0;
}

static int write_error(const char *filename)
{
	error(_("failed to write new configuration file %s"), filename);

	/* Same error code as "failed to rename". */
	return 4;
}

static struct strbuf store_create_section(const char *key,
					  const struct config_store_data *store)
{
	const char *dot;
	size_t i;
	struct strbuf sb = STRBUF_INIT;

	dot = memchr(key, '.', store->baselen);
	if (dot) {
		strbuf_addf(&sb, "[%.*s \"", (int)(dot - key), key);
		for (i = dot - key + 1; i < store->baselen; i++) {
			if (key[i] == '"' || key[i] == '\\')
				strbuf_addch(&sb, '\\');
			strbuf_addch(&sb, key[i]);
		}
		strbuf_addstr(&sb, "\"]\n");
	} else {
		strbuf_addch(&sb, '[');
		strbuf_add(&sb, key, store->baselen);
		strbuf_addstr(&sb, "]\n");
	}

	return sb;
}

static ssize_t write_section(int fd, const char *key,
			     const struct config_store_data *store)
{
	struct strbuf sb = store_create_section(key, store);
	ssize_t ret;

	ret = write_in_full(fd, sb.buf, sb.len);
	strbuf_release(&sb);

	return ret;
}

static ssize_t write_pair(int fd, const char *key, const char *value,
			  const struct config_store_data *store)
{
	int i;
	ssize_t ret;
	const char *quote = "";
	struct strbuf sb = STRBUF_INIT;

	/*
	 * Check to see if the value needs to be surrounded with a dq pair.
	 * Note that problematic characters are always backslash-quoted; this
	 * check is about not losing leading or trailing SP and strings that
	 * follow beginning-of-comment characters (i.e. ';' and '#') by the
	 * configuration parser.
	 */
	if (value[0] == ' ')
		quote = "\"";
	for (i = 0; value[i]; i++)
		if (value[i] == ';' || value[i] == '#')
			quote = "\"";
	if (i && value[i - 1] == ' ')
		quote = "\"";

	strbuf_addf(&sb, "\t%s = %s", key + store->baselen + 1, quote);

	for (i = 0; value[i]; i++)
		switch (value[i]) {
		case '\n':
			strbuf_addstr(&sb, "\\n");
			break;
		case '\t':
			strbuf_addstr(&sb, "\\t");
			break;
		case '"':
		case '\\':
			strbuf_addch(&sb, '\\');
			/* fallthrough */
		default:
			strbuf_addch(&sb, value[i]);
			break;
		}
	strbuf_addf(&sb, "%s\n", quote);

	ret = write_in_full(fd, sb.buf, sb.len);
	strbuf_release(&sb);

	return ret;
}

/*
 * If we are about to unset the last key(s) in a section, and if there are
 * no comments surrounding (or included in) the section, we will want to
 * extend begin/end to remove the entire section.
 *
 * Note: the parameter `seen_ptr` points to the index into the store.seen
 * array.  * This index may be incremented if a section has more than one
 * entry (which all are to be removed).
 */
static void maybe_remove_section(struct config_store_data *store,
				 size_t *begin_offset, size_t *end_offset,
				 int *seen_ptr)
{
	size_t begin;
	int i, seen, section_seen = 0;

	/*
	 * First, ensure that this is the first key, and that there are no
	 * comments before the entry nor before the section header.
	 */
	seen = *seen_ptr;
	for (i = store->seen[seen]; i > 0; i--) {
		enum config_event_t type = store->parsed[i - 1].type;

		if (type == CONFIG_EVENT_COMMENT)
			/* There is a comment before this entry or section */
			return;
		if (type == CONFIG_EVENT_ENTRY) {
			if (!section_seen)
				/* This is not the section's first entry. */
				return;
			/* We encountered no comment before the section. */
			break;
		}
		if (type == CONFIG_EVENT_SECTION) {
			if (!store->parsed[i - 1].is_keys_section)
				break;
			section_seen = 1;
		}
	}
	begin = store->parsed[i].begin;

	/*
	 * Next, make sure that we are removing the last key(s) in the section,
	 * and that there are no comments that are possibly about the current
	 * section.
	 */
	for (i = store->seen[seen] + 1; i < store->parsed_nr; i++) {
		enum config_event_t type = store->parsed[i].type;

		if (type == CONFIG_EVENT_COMMENT)
			return;
		if (type == CONFIG_EVENT_SECTION) {
			if (store->parsed[i].is_keys_section)
				continue;
			break;
		}
		if (type == CONFIG_EVENT_ENTRY) {
			if (++seen < store->seen_nr &&
			    i == store->seen[seen])
				/* We want to remove this entry, too */
				continue;
			/* There is another entry in this section. */
			return;
		}
	}

	/*
	 * We are really removing the last entry/entries from this section, and
	 * there are no enclosed or surrounding comments. Remove the entire,
	 * now-empty section.
	 */
	*seen_ptr = seen;
	*begin_offset = begin;
	if (i < store->parsed_nr)
		*end_offset = store->parsed[i].begin;
	else
		*end_offset = store->parsed[store->parsed_nr - 1].end;
}

int git_config_set_in_file_gently(const char *config_filename,
				  const char *key, const char *value)
{
	return git_config_set_multivar_in_file_gently(config_filename, key, value, NULL, 0);
}

void git_config_set_in_file(const char *config_filename,
			    const char *key, const char *value)
{
	git_config_set_multivar_in_file(config_filename, key, value, NULL, 0);
}

int git_config_set_gently(const char *key, const char *value)
{
	return git_config_set_multivar_gently(key, value, NULL, 0);
}

int repo_config_set_worktree_gently(struct repository *r,
				    const char *key, const char *value)
{
	/* Only use worktree-specific config if it is already enabled. */
	if (repository_format_worktree_config) {
		char *file = repo_git_path(r, "config.worktree");
		int ret = git_config_set_multivar_in_file_gently(
					file, key, value, NULL, 0);
		free(file);
		return ret;
	}
	return repo_config_set_multivar_gently(r, key, value, NULL, 0);
}

void git_config_set(const char *key, const char *value)
{
	git_config_set_multivar(key, value, NULL, 0);

	trace2_cmd_set_config(key, value);
}

/*
 * If value==NULL, unset in (remove from) config,
 * if value_pattern!=NULL, disregard key/value pairs where value does not match.
 * if value_pattern==CONFIG_REGEX_NONE, do not match any existing values
 *     (only add a new one)
 * if flags contains the CONFIG_FLAGS_MULTI_REPLACE flag, all matching
 *     key/values are removed before a single new pair is written. If the
 *     flag is not present, then replace only the first match.
 *
 * Returns 0 on success.
 *
 * This function does this:
 *
 * - it locks the config file by creating ".git/config.lock"
 *
 * - it then parses the config using store_aux() as validator to find
 *   the position on the key/value pair to replace. If it is to be unset,
 *   it must be found exactly once.
 *
 * - the config file is mmap()ed and the part before the match (if any) is
 *   written to the lock file, then the changed part and the rest.
 *
 * - the config file is removed and the lock file rename()d to it.
 *
 */
int git_config_set_multivar_in_file_gently(const char *config_filename,
					   const char *key, const char *value,
					   const char *value_pattern,
					   unsigned flags)
{
	int fd = -1, in_fd = -1;
	int ret;
	struct lock_file lock = LOCK_INIT;
	char *filename_buf = NULL;
	char *contents = NULL;
	size_t contents_sz;
	struct config_store_data store = CONFIG_STORE_INIT;

	store.config_reader = &the_reader;

	/* parse-key returns negative; flip the sign to feed exit(3) */
	ret = 0 - git_config_parse_key(key, &store.key, &store.baselen);
	if (ret)
		goto out_free;

	store.multi_replace = (flags & CONFIG_FLAGS_MULTI_REPLACE) != 0;

	if (!config_filename)
		config_filename = filename_buf = git_pathdup("config");

	/*
	 * The lock serves a purpose in addition to locking: the new
	 * contents of .git/config will be written into it.
	 */
	fd = hold_lock_file_for_update(&lock, config_filename, 0);
	if (fd < 0) {
		error_errno(_("could not lock config file %s"), config_filename);
		ret = CONFIG_NO_LOCK;
		goto out_free;
	}

	/*
	 * If .git/config does not exist yet, write a minimal version.
	 */
	in_fd = open(config_filename, O_RDONLY);
	if ( in_fd < 0 ) {
		if ( ENOENT != errno ) {
			error_errno(_("opening %s"), config_filename);
			ret = CONFIG_INVALID_FILE; /* same as "invalid config file" */
			goto out_free;
		}
		/* if nothing to unset, error out */
		if (!value) {
			ret = CONFIG_NOTHING_SET;
			goto out_free;
		}

		free(store.key);
		store.key = xstrdup(key);
		if (write_section(fd, key, &store) < 0 ||
		    write_pair(fd, key, value, &store) < 0)
			goto write_err_out;
	} else {
		struct stat st;
		size_t copy_begin, copy_end;
		int i, new_line = 0;
		struct config_options opts;

		if (!value_pattern)
			store.value_pattern = NULL;
		else if (value_pattern == CONFIG_REGEX_NONE)
			store.value_pattern = CONFIG_REGEX_NONE;
		else if (flags & CONFIG_FLAGS_FIXED_VALUE)
			store.fixed_value = value_pattern;
		else {
			if (value_pattern[0] == '!') {
				store.do_not_match = 1;
				value_pattern++;
			} else
				store.do_not_match = 0;

			store.value_pattern = (regex_t*)xmalloc(sizeof(regex_t));
			if (regcomp(store.value_pattern, value_pattern,
					REG_EXTENDED)) {
				error(_("invalid pattern: %s"), value_pattern);
				FREE_AND_NULL(store.value_pattern);
				ret = CONFIG_INVALID_PATTERN;
				goto out_free;
			}
		}

		ALLOC_GROW(store.parsed, 1, store.parsed_alloc);
		store.parsed[0].end = 0;

		memset(&opts, 0, sizeof(opts));
		opts.event_fn = store_aux_event;
		opts.event_fn_data = &store;

		/*
		 * After this, store.parsed will contain offsets of all the
		 * parsed elements, and store.seen will contain a list of
		 * matches, as indices into store.parsed.
		 *
		 * As a side effect, we make sure to transform only a valid
		 * existing config file.
		 */
		if (git_config_from_file_with_options(store_aux,
						      config_filename,
						      &store, &opts)) {
			error(_("invalid config file %s"), config_filename);
			ret = CONFIG_INVALID_FILE;
			goto out_free;
		}

		/* if nothing to unset, or too many matches, error out */
		if ((store.seen_nr == 0 && value == NULL) ||
		    (store.seen_nr > 1 && !store.multi_replace)) {
			ret = CONFIG_NOTHING_SET;
			goto out_free;
		}

		if (fstat(in_fd, &st) == -1) {
			error_errno(_("fstat on %s failed"), config_filename);
			ret = CONFIG_INVALID_FILE;
			goto out_free;
		}

		contents_sz = xsize_t(st.st_size);
		contents = xmmap_gently(NULL, contents_sz, PROT_READ,
					MAP_PRIVATE, in_fd, 0);
		if (contents == MAP_FAILED) {
			if (errno == ENODEV && S_ISDIR(st.st_mode))
				errno = EISDIR;
			error_errno(_("unable to mmap '%s'%s"),
					config_filename, mmap_os_err());
			ret = CONFIG_INVALID_FILE;
			contents = NULL;
			goto out_free;
		}
		close(in_fd);
		in_fd = -1;

		if (chmod(get_lock_file_path(&lock), st.st_mode & 07777) < 0) {
			error_errno(_("chmod on %s failed"), get_lock_file_path(&lock));
			ret = CONFIG_NO_WRITE;
			goto out_free;
		}

		if (store.seen_nr == 0) {
			if (!store.seen_alloc) {
				/* Did not see key nor section */
				ALLOC_GROW(store.seen, 1, store.seen_alloc);
				store.seen[0] = store.parsed_nr
					- !!store.parsed_nr;
			}
			store.seen_nr = 1;
		}

		for (i = 0, copy_begin = 0; i < store.seen_nr; i++) {
			size_t replace_end;
			int j = store.seen[i];

			new_line = 0;
			if (!store.key_seen) {
				copy_end = store.parsed[j].end;
				/* include '\n' when copying section header */
				if (copy_end > 0 && copy_end < contents_sz &&
				    contents[copy_end - 1] != '\n' &&
				    contents[copy_end] == '\n')
					copy_end++;
				replace_end = copy_end;
			} else {
				replace_end = store.parsed[j].end;
				copy_end = store.parsed[j].begin;
				if (!value)
					maybe_remove_section(&store,
							     &copy_end,
							     &replace_end, &i);
				/*
				 * Swallow preceding white-space on the same
				 * line.
				 */
				while (copy_end > 0 ) {
					char c = contents[copy_end - 1];

					if (isspace(c) && c != '\n')
						copy_end--;
					else
						break;
				}
			}

			if (copy_end > 0 && contents[copy_end-1] != '\n')
				new_line = 1;

			/* write the first part of the config */
			if (copy_end > copy_begin) {
				if (write_in_full(fd, contents + copy_begin,
						  copy_end - copy_begin) < 0)
					goto write_err_out;
				if (new_line &&
				    write_str_in_full(fd, "\n") < 0)
					goto write_err_out;
			}
			copy_begin = replace_end;
		}

		/* write the pair (value == NULL means unset) */
		if (value) {
			if (!store.section_seen) {
				if (write_section(fd, key, &store) < 0)
					goto write_err_out;
			}
			if (write_pair(fd, key, value, &store) < 0)
				goto write_err_out;
		}

		/* write the rest of the config */
		if (copy_begin < contents_sz)
			if (write_in_full(fd, contents + copy_begin,
					  contents_sz - copy_begin) < 0)
				goto write_err_out;

		munmap(contents, contents_sz);
		contents = NULL;
	}

	if (commit_lock_file(&lock) < 0) {
		error_errno(_("could not write config file %s"), config_filename);
		ret = CONFIG_NO_WRITE;
		goto out_free;
	}

	ret = 0;

	/* Invalidate the config cache */
	git_config_clear();

out_free:
	rollback_lock_file(&lock);
	free(filename_buf);
	if (contents)
		munmap(contents, contents_sz);
	if (in_fd >= 0)
		close(in_fd);
	config_store_data_clear(&store);
	return ret;

write_err_out:
	ret = write_error(get_lock_file_path(&lock));
	goto out_free;

}

void git_config_set_multivar_in_file(const char *config_filename,
				     const char *key, const char *value,
				     const char *value_pattern, unsigned flags)
{
	if (!git_config_set_multivar_in_file_gently(config_filename, key, value,
						    value_pattern, flags))
		return;
	if (value)
		die(_("could not set '%s' to '%s'"), key, value);
	else
		die(_("could not unset '%s'"), key);
}

int git_config_set_multivar_gently(const char *key, const char *value,
				   const char *value_pattern, unsigned flags)
{
	return repo_config_set_multivar_gently(the_repository, key, value,
					       value_pattern, flags);
}

int repo_config_set_multivar_gently(struct repository *r, const char *key,
				    const char *value,
				    const char *value_pattern, unsigned flags)
{
	char *file = repo_git_path(r, "config");
	int res = git_config_set_multivar_in_file_gently(file,
							 key, value,
							 value_pattern,
							 flags);
	free(file);
	return res;
}

void git_config_set_multivar(const char *key, const char *value,
			     const char *value_pattern, unsigned flags)
{
	git_config_set_multivar_in_file(git_path("config"),
					key, value, value_pattern,
					flags);
}

static int section_name_match (const char *buf, const char *name)
{
	int i = 0, j = 0, dot = 0;
	if (buf[i] != '[')
		return 0;
	for (i = 1; buf[i] && buf[i] != ']'; i++) {
		if (!dot && isspace(buf[i])) {
			dot = 1;
			if (name[j++] != '.')
				break;
			for (i++; isspace(buf[i]); i++)
				; /* do nothing */
			if (buf[i] != '"')
				break;
			continue;
		}
		if (buf[i] == '\\' && dot)
			i++;
		else if (buf[i] == '"' && dot) {
			for (i++; isspace(buf[i]); i++)
				; /* do_nothing */
			break;
		}
		if (buf[i] != name[j++])
			break;
	}
	if (buf[i] == ']' && name[j] == 0) {
		/*
		 * We match, now just find the right length offset by
		 * gobbling up any whitespace after it, as well
		 */
		i++;
		for (; buf[i] && isspace(buf[i]); i++)
			; /* do nothing */
		return i;
	}
	return 0;
}

static int section_name_is_ok(const char *name)
{
	/* Empty section names are bogus. */
	if (!*name)
		return 0;

	/*
	 * Before a dot, we must be alphanumeric or dash. After the first dot,
	 * anything goes, so we can stop checking.
	 */
	for (; *name && *name != '.'; name++)
		if (*name != '-' && !isalnum(*name))
			return 0;
	return 1;
}

/* if new_name == NULL, the section is removed instead */
static int git_config_copy_or_rename_section_in_file(const char *config_filename,
				      const char *old_name,
				      const char *new_name, int copy)
{
	int ret = 0, remove = 0;
	char *filename_buf = NULL;
	struct lock_file lock = LOCK_INIT;
	int out_fd;
	char buf[1024];
	FILE *config_file = NULL;
	struct stat st;
	struct strbuf copystr = STRBUF_INIT;
	struct config_store_data store;

	memset(&store, 0, sizeof(store));

	if (new_name && !section_name_is_ok(new_name)) {
		ret = error(_("invalid section name: %s"), new_name);
		goto out_no_rollback;
	}

	if (!config_filename)
		config_filename = filename_buf = git_pathdup("config");

	out_fd = hold_lock_file_for_update(&lock, config_filename, 0);
	if (out_fd < 0) {
		ret = error(_("could not lock config file %s"), config_filename);
		goto out;
	}

	if (!(config_file = fopen(config_filename, "rb"))) {
		ret = warn_on_fopen_errors(config_filename);
		if (ret)
			goto out;
		/* no config file means nothing to rename, no error */
		goto commit_and_out;
	}

	if (fstat(fileno(config_file), &st) == -1) {
		ret = error_errno(_("fstat on %s failed"), config_filename);
		goto out;
	}

	if (chmod(get_lock_file_path(&lock), st.st_mode & 07777) < 0) {
		ret = error_errno(_("chmod on %s failed"),
				  get_lock_file_path(&lock));
		goto out;
	}

	while (fgets(buf, sizeof(buf), config_file)) {
		unsigned i;
		int length;
		int is_section = 0;
		char *output = buf;
		for (i = 0; buf[i] && isspace(buf[i]); i++)
			; /* do nothing */
		if (buf[i] == '[') {
			/* it's a section */
			int offset;
			is_section = 1;

			/*
			 * When encountering a new section under -c we
			 * need to flush out any section we're already
			 * coping and begin anew. There might be
			 * multiple [branch "$name"] sections.
			 */
			if (copystr.len > 0) {
				if (write_in_full(out_fd, copystr.buf, copystr.len) < 0) {
					ret = write_error(get_lock_file_path(&lock));
					goto out;
				}
				strbuf_reset(&copystr);
			}

			offset = section_name_match(&buf[i], old_name);
			if (offset > 0) {
				ret++;
				if (!new_name) {
					remove = 1;
					continue;
				}
				store.baselen = strlen(new_name);
				if (!copy) {
					if (write_section(out_fd, new_name, &store) < 0) {
						ret = write_error(get_lock_file_path(&lock));
						goto out;
					}
					/*
					 * We wrote out the new section, with
					 * a newline, now skip the old
					 * section's length
					 */
					output += offset + i;
					if (strlen(output) > 0) {
						/*
						 * More content means there's
						 * a declaration to put on the
						 * next line; indent with a
						 * tab
						 */
						output -= 1;
						output[0] = '\t';
					}
				} else {
					copystr = store_create_section(new_name, &store);
				}
			}
			remove = 0;
		}
		if (remove)
			continue;
		length = strlen(output);

		if (!is_section && copystr.len > 0) {
			strbuf_add(&copystr, output, length);
		}

		if (write_in_full(out_fd, output, length) < 0) {
			ret = write_error(get_lock_file_path(&lock));
			goto out;
		}
	}

	/*
	 * Copy a trailing section at the end of the config, won't be
	 * flushed by the usual "flush because we have a new section
	 * logic in the loop above.
	 */
	if (copystr.len > 0) {
		if (write_in_full(out_fd, copystr.buf, copystr.len) < 0) {
			ret = write_error(get_lock_file_path(&lock));
			goto out;
		}
		strbuf_reset(&copystr);
	}

	fclose(config_file);
	config_file = NULL;
commit_and_out:
	if (commit_lock_file(&lock) < 0)
		ret = error_errno(_("could not write config file %s"),
				  config_filename);
out:
	if (config_file)
		fclose(config_file);
	rollback_lock_file(&lock);
out_no_rollback:
	free(filename_buf);
	config_store_data_clear(&store);
	return ret;
}

int git_config_rename_section_in_file(const char *config_filename,
				      const char *old_name, const char *new_name)
{
	return git_config_copy_or_rename_section_in_file(config_filename,
					 old_name, new_name, 0);
}

int git_config_rename_section(const char *old_name, const char *new_name)
{
	return git_config_rename_section_in_file(NULL, old_name, new_name);
}

int git_config_copy_section_in_file(const char *config_filename,
				      const char *old_name, const char *new_name)
{
	return git_config_copy_or_rename_section_in_file(config_filename,
					 old_name, new_name, 1);
}

int git_config_copy_section(const char *old_name, const char *new_name)
{
	return git_config_copy_section_in_file(NULL, old_name, new_name);
}

/*
 * Call this to report error for your variable that should not
 * get a boolean value (i.e. "[my] var" means "true").
 */
#undef config_error_nonbool
int config_error_nonbool(const char *var)
{
	return error(_("missing value for '%s'"), var);
}

int parse_config_key(const char *var,
		     const char *section,
		     const char **subsection, size_t *subsection_len,
		     const char **key)
{
	const char *dot;

	/* Does it start with "section." ? */
	if (!skip_prefix(var, section, &var) || *var != '.')
		return -1;

	/*
	 * Find the key; we don't know yet if we have a subsection, but we must
	 * parse backwards from the end, since the subsection may have dots in
	 * it, too.
	 */
	dot = strrchr(var, '.');
	*key = dot + 1;

	/* Did we have a subsection at all? */
	if (dot == var) {
		if (subsection) {
			*subsection = NULL;
			*subsection_len = 0;
		}
	}
	else {
		if (!subsection)
			return -1;
		*subsection = var + 1;
		*subsection_len = dot - *subsection;
	}

	return 0;
}

static int reader_origin_type(struct config_reader *reader,
			      enum config_origin_type *type)
{
	if (the_reader.config_kvi)
		*type = reader->config_kvi->origin_type;
	else if(the_reader.source)
		*type = reader->source->origin_type;
	else
		return 1;
	return 0;
}

const char *current_config_origin_type(void)
{
	enum config_origin_type type = CONFIG_ORIGIN_UNKNOWN;

	if (reader_origin_type(&the_reader, &type))
		BUG("current_config_origin_type called outside config callback");

	switch (type) {
	case CONFIG_ORIGIN_BLOB:
		return "blob";
	case CONFIG_ORIGIN_FILE:
		return "file";
	case CONFIG_ORIGIN_STDIN:
		return "standard input";
	case CONFIG_ORIGIN_SUBMODULE_BLOB:
		return "submodule-blob";
	case CONFIG_ORIGIN_CMDLINE:
		return "command line";
	default:
		BUG("unknown config origin type");
	}
}

const char *config_scope_name(enum config_scope scope)
{
	switch (scope) {
	case CONFIG_SCOPE_SYSTEM:
		return "system";
	case CONFIG_SCOPE_GLOBAL:
		return "global";
	case CONFIG_SCOPE_LOCAL:
		return "local";
	case CONFIG_SCOPE_WORKTREE:
		return "worktree";
	case CONFIG_SCOPE_COMMAND:
		return "command";
	case CONFIG_SCOPE_SUBMODULE:
		return "submodule";
	default:
		return "unknown";
	}
}

static int reader_config_name(struct config_reader *reader, const char **out)
{
	if (the_reader.config_kvi)
		*out = reader->config_kvi->filename;
	else if (the_reader.source)
		*out = reader->source->name;
	else
		return 1;
	return 0;
}

const char *current_config_name(void)
{
	const char *name;
	if (reader_config_name(&the_reader, &name))
		BUG("current_config_name called outside config callback");
	return name ? name : "";
}

enum config_scope current_config_scope(void)
{
	if (the_reader.config_kvi)
		return the_reader.config_kvi->scope;
	else
		return the_reader.parsing_scope;
}

int current_config_line(void)
{
	if (the_reader.config_kvi)
		return the_reader.config_kvi->linenr;
	else
		return the_reader.source->linenr;
}

int lookup_config(const char **mapping, int nr_mapping, const char *var)
{
	int i;

	for (i = 0; i < nr_mapping; i++) {
		const char *name = mapping[i];

		if (name && !strcasecmp(var, name))
			return i;
	}
	return -1;
}<|MERGE_RESOLUTION|>--- conflicted
+++ resolved
@@ -7,10 +7,7 @@
  */
 #include "cache.h"
 #include "abspath.h"
-<<<<<<< HEAD
-=======
 #include "advice.h"
->>>>>>> 47115569
 #include "alloc.h"
 #include "date.h"
 #include "branch.h"
@@ -36,10 +33,7 @@
 #include "replace-object.h"
 #include "refs.h"
 #include "setup.h"
-<<<<<<< HEAD
-=======
 #include "trace2.h"
->>>>>>> 47115569
 #include "worktree.h"
 #include "wrapper.h"
 #include "write-or-die.h"
