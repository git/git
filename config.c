/*
 * GIT - The information manager from hell
 *
 * Copyright (C) Linus Torvalds, 2005
 * Copyright (C) Johannes Schindelin, 2005
 *
 */
#include "cache.h"
#include "config.h"
<<<<<<< HEAD
=======
#include "repository.h"
>>>>>>> 188dce13
#include "lockfile.h"
#include "exec_cmd.h"
#include "strbuf.h"
#include "quote.h"
#include "hashmap.h"
#include "string-list.h"
#include "utf8.h"
#include "dir.h"

struct config_source {
	struct config_source *prev;
	union {
		FILE *file;
		struct config_buf {
			const char *buf;
			size_t len;
			size_t pos;
		} buf;
	} u;
	enum config_origin_type origin_type;
	const char *name;
	const char *path;
	int die_on_error;
	int linenr;
	int eof;
	struct strbuf value;
	struct strbuf var;

	int (*do_fgetc)(struct config_source *c);
	int (*do_ungetc)(int c, struct config_source *conf);
	long (*do_ftell)(struct config_source *c);
};

/*
 * These variables record the "current" config source, which
 * can be accessed by parsing callbacks.
 *
 * The "cf" variable will be non-NULL only when we are actually parsing a real
 * config source (file, blob, cmdline, etc).
 *
 * The "current_config_kvi" variable will be non-NULL only when we are feeding
 * cached config from a configset into a callback.
 *
 * They should generally never be non-NULL at the same time. If they are both
 * NULL, then we aren't parsing anything (and depending on the function looking
 * at the variables, it's either a bug for it to be called in the first place,
 * or it's a function which can be reused for non-config purposes, and should
 * fall back to some sane behavior).
 */
static struct config_source *cf;
static struct key_value_info *current_config_kvi;

/*
 * Similar to the variables above, this gives access to the "scope" of the
 * current value (repo, global, etc). For cached values, it can be found via
 * the current_config_kvi as above. During parsing, the current value can be
 * found in this variable. It's not part of "cf" because it transcends a single
 * file (i.e., a file included from .git/config is still in "repo" scope).
 */
static enum config_scope current_parsing_scope;

static int core_compression_seen;
static int pack_compression_seen;
static int zlib_compression_seen;

static int config_file_fgetc(struct config_source *conf)
{
	return getc_unlocked(conf->u.file);
}

static int config_file_ungetc(int c, struct config_source *conf)
{
	return ungetc(c, conf->u.file);
}

static long config_file_ftell(struct config_source *conf)
{
	return ftell(conf->u.file);
}


static int config_buf_fgetc(struct config_source *conf)
{
	if (conf->u.buf.pos < conf->u.buf.len)
		return conf->u.buf.buf[conf->u.buf.pos++];

	return EOF;
}

static int config_buf_ungetc(int c, struct config_source *conf)
{
	if (conf->u.buf.pos > 0) {
		conf->u.buf.pos--;
		if (conf->u.buf.buf[conf->u.buf.pos] != c)
			die("BUG: config_buf can only ungetc the same character");
		return c;
	}

	return EOF;
}

static long config_buf_ftell(struct config_source *conf)
{
	return conf->u.buf.pos;
}

#define MAX_INCLUDE_DEPTH 10
static const char include_depth_advice[] =
"exceeded maximum include depth (%d) while including\n"
"	%s\n"
"from\n"
"	%s\n"
"Do you have circular includes?";
static int handle_path_include(const char *path, struct config_include_data *inc)
{
	int ret = 0;
	struct strbuf buf = STRBUF_INIT;
	char *expanded;

	if (!path)
		return config_error_nonbool("include.path");

	expanded = expand_user_path(path, 0);
	if (!expanded)
		return error("could not expand include path '%s'", path);
	path = expanded;

	/*
	 * Use an absolute path as-is, but interpret relative paths
	 * based on the including config file.
	 */
	if (!is_absolute_path(path)) {
		char *slash;

		if (!cf || !cf->path)
			return error("relative config includes must come from files");

		slash = find_last_dir_sep(cf->path);
		if (slash)
			strbuf_add(&buf, cf->path, slash - cf->path + 1);
		strbuf_addstr(&buf, path);
		path = buf.buf;
	}

	if (!access_or_die(path, R_OK, 0)) {
		if (++inc->depth > MAX_INCLUDE_DEPTH)
			die(include_depth_advice, MAX_INCLUDE_DEPTH, path,
			    !cf ? "<unknown>" :
			    cf->name ? cf->name :
			    "the command line");
		ret = git_config_from_file(git_config_include, path, inc);
		inc->depth--;
	}
	strbuf_release(&buf);
	free(expanded);
	return ret;
}

static int prepare_include_condition_pattern(struct strbuf *pat)
{
	struct strbuf path = STRBUF_INIT;
	char *expanded;
	int prefix = 0;

	expanded = expand_user_path(pat->buf, 1);
	if (expanded) {
		strbuf_reset(pat);
		strbuf_addstr(pat, expanded);
		free(expanded);
	}

	if (pat->buf[0] == '.' && is_dir_sep(pat->buf[1])) {
		const char *slash;

		if (!cf || !cf->path)
			return error(_("relative config include "
				       "conditionals must come from files"));

		strbuf_realpath(&path, cf->path, 1);
		slash = find_last_dir_sep(path.buf);
		if (!slash)
			die("BUG: how is this possible?");
		strbuf_splice(pat, 0, 1, path.buf, slash - path.buf);
		prefix = slash - path.buf + 1 /* slash */;
	} else if (!is_absolute_path(pat->buf))
		strbuf_insert(pat, 0, "**/", 3);

	if (pat->len && is_dir_sep(pat->buf[pat->len - 1]))
		strbuf_addstr(pat, "**");

	strbuf_release(&path);
	return prefix;
}

static int include_by_gitdir(const struct config_options *opts,
			     const char *cond, size_t cond_len, int icase)
{
	struct strbuf text = STRBUF_INIT;
	struct strbuf pattern = STRBUF_INIT;
	int ret = 0, prefix;
	const char *git_dir;
	int already_tried_absolute = 0;

	if (opts->git_dir)
		git_dir = opts->git_dir;
	else
		goto done;

	strbuf_realpath(&text, git_dir, 1);
	strbuf_add(&pattern, cond, cond_len);
	prefix = prepare_include_condition_pattern(&pattern);

again:
	if (prefix < 0)
		goto done;

	if (prefix > 0) {
		/*
		 * perform literal matching on the prefix part so that
		 * any wildcard character in it can't create side effects.
		 */
		if (text.len < prefix)
			goto done;
		if (!icase && strncmp(pattern.buf, text.buf, prefix))
			goto done;
		if (icase && strncasecmp(pattern.buf, text.buf, prefix))
			goto done;
	}

	ret = !wildmatch(pattern.buf + prefix, text.buf + prefix,
			 icase ? WM_CASEFOLD : 0, NULL);

	if (!ret && !already_tried_absolute) {
		/*
		 * We've tried e.g. matching gitdir:~/work, but if
		 * ~/work is a symlink to /mnt/storage/work
		 * strbuf_realpath() will expand it, so the rule won't
		 * match. Let's match against a
		 * strbuf_add_absolute_path() version of the path,
		 * which'll do the right thing
		 */
		strbuf_reset(&text);
		strbuf_add_absolute_path(&text, git_dir);
		already_tried_absolute = 1;
		goto again;
	}
done:
	strbuf_release(&pattern);
	strbuf_release(&text);
	return ret;
}

static int include_condition_is_true(const struct config_options *opts,
				     const char *cond, size_t cond_len)
{

	if (skip_prefix_mem(cond, cond_len, "gitdir:", &cond, &cond_len))
		return include_by_gitdir(opts, cond, cond_len, 0);
	else if (skip_prefix_mem(cond, cond_len, "gitdir/i:", &cond, &cond_len))
		return include_by_gitdir(opts, cond, cond_len, 1);

	/* unknown conditionals are always false */
	return 0;
}

int git_config_include(const char *var, const char *value, void *data)
{
	struct config_include_data *inc = data;
	const char *cond, *key;
	int cond_len;
	int ret;

	/*
	 * Pass along all values, including "include" directives; this makes it
	 * possible to query information on the includes themselves.
	 */
	ret = inc->fn(var, value, inc->data);
	if (ret < 0)
		return ret;

	if (!strcmp(var, "include.path"))
		ret = handle_path_include(value, inc);

	if (!parse_config_key(var, "includeif", &cond, &cond_len, &key) &&
	    (cond && include_condition_is_true(inc->opts, cond, cond_len)) &&
	    !strcmp(key, "path"))
		ret = handle_path_include(value, inc);

	return ret;
}

void git_config_push_parameter(const char *text)
{
	struct strbuf env = STRBUF_INIT;
	const char *old = getenv(CONFIG_DATA_ENVIRONMENT);
	if (old && *old) {
		strbuf_addstr(&env, old);
		strbuf_addch(&env, ' ');
	}
	sq_quote_buf(&env, text);
	setenv(CONFIG_DATA_ENVIRONMENT, env.buf, 1);
	strbuf_release(&env);
}

static inline int iskeychar(int c)
{
	return isalnum(c) || c == '-';
}

/*
 * Auxiliary function to sanity-check and split the key into the section
 * identifier and variable name.
 *
 * Returns 0 on success, -1 when there is an invalid character in the key and
 * -2 if there is no section name in the key.
 *
 * store_key - pointer to char* which will hold a copy of the key with
 *             lowercase section and variable name
 * baselen - pointer to int which will hold the length of the
 *           section + subsection part, can be NULL
 */
static int git_config_parse_key_1(const char *key, char **store_key, int *baselen_, int quiet)
{
	int i, dot, baselen;
	const char *last_dot = strrchr(key, '.');

	/*
	 * Since "key" actually contains the section name and the real
	 * key name separated by a dot, we have to know where the dot is.
	 */

	if (last_dot == NULL || last_dot == key) {
		if (!quiet)
			error("key does not contain a section: %s", key);
		return -CONFIG_NO_SECTION_OR_NAME;
	}

	if (!last_dot[1]) {
		if (!quiet)
			error("key does not contain variable name: %s", key);
		return -CONFIG_NO_SECTION_OR_NAME;
	}

	baselen = last_dot - key;
	if (baselen_)
		*baselen_ = baselen;

	/*
	 * Validate the key and while at it, lower case it for matching.
	 */
	if (store_key)
		*store_key = xmallocz(strlen(key));

	dot = 0;
	for (i = 0; key[i]; i++) {
		unsigned char c = key[i];
		if (c == '.')
			dot = 1;
		/* Leave the extended basename untouched.. */
		if (!dot || i > baselen) {
			if (!iskeychar(c) ||
			    (i == baselen + 1 && !isalpha(c))) {
				if (!quiet)
					error("invalid key: %s", key);
				goto out_free_ret_1;
			}
			c = tolower(c);
		} else if (c == '\n') {
			if (!quiet)
				error("invalid key (newline): %s", key);
			goto out_free_ret_1;
		}
		if (store_key)
			(*store_key)[i] = c;
	}

	return 0;

out_free_ret_1:
	if (store_key) {
		FREE_AND_NULL(*store_key);
	}
	return -CONFIG_INVALID_KEY;
}

int git_config_parse_key(const char *key, char **store_key, int *baselen)
{
	return git_config_parse_key_1(key, store_key, baselen, 0);
}

int git_config_key_is_valid(const char *key)
{
	return !git_config_parse_key_1(key, NULL, NULL, 1);
}

int git_config_parse_parameter(const char *text,
			       config_fn_t fn, void *data)
{
	const char *value;
	char *canonical_name;
	struct strbuf **pair;
	int ret;

	pair = strbuf_split_str(text, '=', 2);
	if (!pair[0])
		return error("bogus config parameter: %s", text);

	if (pair[0]->len && pair[0]->buf[pair[0]->len - 1] == '=') {
		strbuf_setlen(pair[0], pair[0]->len - 1);
		value = pair[1] ? pair[1]->buf : "";
	} else {
		value = NULL;
	}

	strbuf_trim(pair[0]);
	if (!pair[0]->len) {
		strbuf_list_free(pair);
		return error("bogus config parameter: %s", text);
	}

	if (git_config_parse_key(pair[0]->buf, &canonical_name, NULL)) {
		ret = -1;
	} else {
		ret = (fn(canonical_name, value, data) < 0) ? -1 : 0;
		free(canonical_name);
	}
	strbuf_list_free(pair);
	return ret;
}

int git_config_from_parameters(config_fn_t fn, void *data)
{
	const char *env = getenv(CONFIG_DATA_ENVIRONMENT);
	int ret = 0;
	char *envw;
	const char **argv = NULL;
	int nr = 0, alloc = 0;
	int i;
	struct config_source source;

	if (!env)
		return 0;

	memset(&source, 0, sizeof(source));
	source.prev = cf;
	source.origin_type = CONFIG_ORIGIN_CMDLINE;
	cf = &source;

	/* sq_dequote will write over it */
	envw = xstrdup(env);

	if (sq_dequote_to_argv(envw, &argv, &nr, &alloc) < 0) {
		ret = error("bogus format in " CONFIG_DATA_ENVIRONMENT);
		goto out;
	}

	for (i = 0; i < nr; i++) {
		if (git_config_parse_parameter(argv[i], fn, data) < 0) {
			ret = -1;
			goto out;
		}
	}

out:
	free(argv);
	free(envw);
	cf = source.prev;
	return ret;
}

static int get_next_char(void)
{
	int c = cf->do_fgetc(cf);

	if (c == '\r') {
		/* DOS like systems */
		c = cf->do_fgetc(cf);
		if (c != '\n') {
			if (c != EOF)
				cf->do_ungetc(c, cf);
			c = '\r';
		}
	}
	if (c == '\n')
		cf->linenr++;
	if (c == EOF) {
		cf->eof = 1;
		cf->linenr++;
		c = '\n';
	}
	return c;
}

static char *parse_value(void)
{
	int quote = 0, comment = 0, space = 0;

	strbuf_reset(&cf->value);
	for (;;) {
		int c = get_next_char();
		if (c == '\n') {
			if (quote) {
				cf->linenr--;
				return NULL;
			}
			return cf->value.buf;
		}
		if (comment)
			continue;
		if (isspace(c) && !quote) {
			if (cf->value.len)
				space++;
			continue;
		}
		if (!quote) {
			if (c == ';' || c == '#') {
				comment = 1;
				continue;
			}
		}
		for (; space; space--)
			strbuf_addch(&cf->value, ' ');
		if (c == '\\') {
			c = get_next_char();
			switch (c) {
			case '\n':
				continue;
			case 't':
				c = '\t';
				break;
			case 'b':
				c = '\b';
				break;
			case 'n':
				c = '\n';
				break;
			/* Some characters escape as themselves */
			case '\\': case '"':
				break;
			/* Reject unknown escape sequences */
			default:
				return NULL;
			}
			strbuf_addch(&cf->value, c);
			continue;
		}
		if (c == '"') {
			quote = 1-quote;
			continue;
		}
		strbuf_addch(&cf->value, c);
	}
}

static int get_value(config_fn_t fn, void *data, struct strbuf *name)
{
	int c;
	char *value;
	int ret;

	/* Get the full name */
	for (;;) {
		c = get_next_char();
		if (cf->eof)
			break;
		if (!iskeychar(c))
			break;
		strbuf_addch(name, tolower(c));
	}

	while (c == ' ' || c == '\t')
		c = get_next_char();

	value = NULL;
	if (c != '\n') {
		if (c != '=')
			return -1;
		value = parse_value();
		if (!value)
			return -1;
	}
	/*
	 * We already consumed the \n, but we need linenr to point to
	 * the line we just parsed during the call to fn to get
	 * accurate line number in error messages.
	 */
	cf->linenr--;
	ret = fn(name->buf, value, data);
	if (ret >= 0)
		cf->linenr++;
	return ret;
}

static int get_extended_base_var(struct strbuf *name, int c)
{
	do {
		if (c == '\n')
			goto error_incomplete_line;
		c = get_next_char();
	} while (isspace(c));

	/* We require the format to be '[base "extension"]' */
	if (c != '"')
		return -1;
	strbuf_addch(name, '.');

	for (;;) {
		int c = get_next_char();
		if (c == '\n')
			goto error_incomplete_line;
		if (c == '"')
			break;
		if (c == '\\') {
			c = get_next_char();
			if (c == '\n')
				goto error_incomplete_line;
		}
		strbuf_addch(name, c);
	}

	/* Final ']' */
	if (get_next_char() != ']')
		return -1;
	return 0;
error_incomplete_line:
	cf->linenr--;
	return -1;
}

static int get_base_var(struct strbuf *name)
{
	for (;;) {
		int c = get_next_char();
		if (cf->eof)
			return -1;
		if (c == ']')
			return 0;
		if (isspace(c))
			return get_extended_base_var(name, c);
		if (!iskeychar(c) && c != '.')
			return -1;
		strbuf_addch(name, tolower(c));
	}
}

static int git_parse_source(config_fn_t fn, void *data)
{
	int comment = 0;
	int baselen = 0;
	struct strbuf *var = &cf->var;
	int error_return = 0;
	char *error_msg = NULL;

	/* U+FEFF Byte Order Mark in UTF8 */
	const char *bomptr = utf8_bom;

	for (;;) {
		int c = get_next_char();
		if (bomptr && *bomptr) {
			/* We are at the file beginning; skip UTF8-encoded BOM
			 * if present. Sane editors won't put this in on their
			 * own, but e.g. Windows Notepad will do it happily. */
			if (c == (*bomptr & 0377)) {
				bomptr++;
				continue;
			} else {
				/* Do not tolerate partial BOM. */
				if (bomptr != utf8_bom)
					break;
				/* No BOM at file beginning. Cool. */
				bomptr = NULL;
			}
		}
		if (c == '\n') {
			if (cf->eof)
				return 0;
			comment = 0;
			continue;
		}
		if (comment || isspace(c))
			continue;
		if (c == '#' || c == ';') {
			comment = 1;
			continue;
		}
		if (c == '[') {
			/* Reset prior to determining a new stem */
			strbuf_reset(var);
			if (get_base_var(var) < 0 || var->len < 1)
				break;
			strbuf_addch(var, '.');
			baselen = var->len;
			continue;
		}
		if (!isalpha(c))
			break;
		/*
		 * Truncate the var name back to the section header
		 * stem prior to grabbing the suffix part of the name
		 * and the value.
		 */
		strbuf_setlen(var, baselen);
		strbuf_addch(var, tolower(c));
		if (get_value(fn, data, var) < 0)
			break;
	}

	switch (cf->origin_type) {
	case CONFIG_ORIGIN_BLOB:
		error_msg = xstrfmt(_("bad config line %d in blob %s"),
				      cf->linenr, cf->name);
		break;
	case CONFIG_ORIGIN_FILE:
		error_msg = xstrfmt(_("bad config line %d in file %s"),
				      cf->linenr, cf->name);
		break;
	case CONFIG_ORIGIN_STDIN:
		error_msg = xstrfmt(_("bad config line %d in standard input"),
				      cf->linenr);
		break;
	case CONFIG_ORIGIN_SUBMODULE_BLOB:
		error_msg = xstrfmt(_("bad config line %d in submodule-blob %s"),
				       cf->linenr, cf->name);
		break;
	case CONFIG_ORIGIN_CMDLINE:
		error_msg = xstrfmt(_("bad config line %d in command line %s"),
				       cf->linenr, cf->name);
		break;
	default:
		error_msg = xstrfmt(_("bad config line %d in %s"),
				      cf->linenr, cf->name);
	}

	if (cf->die_on_error)
		die("%s", error_msg);
	else
		error_return = error("%s", error_msg);

	free(error_msg);
	return error_return;
}

static int parse_unit_factor(const char *end, uintmax_t *val)
{
	if (!*end)
		return 1;
	else if (!strcasecmp(end, "k")) {
		*val *= 1024;
		return 1;
	}
	else if (!strcasecmp(end, "m")) {
		*val *= 1024 * 1024;
		return 1;
	}
	else if (!strcasecmp(end, "g")) {
		*val *= 1024 * 1024 * 1024;
		return 1;
	}
	return 0;
}

static int git_parse_signed(const char *value, intmax_t *ret, intmax_t max)
{
	if (value && *value) {
		char *end;
		intmax_t val;
		uintmax_t uval;
		uintmax_t factor = 1;

		errno = 0;
		val = strtoimax(value, &end, 0);
		if (errno == ERANGE)
			return 0;
		if (!parse_unit_factor(end, &factor)) {
			errno = EINVAL;
			return 0;
		}
		uval = labs(val);
		uval *= factor;
		if (uval > max || labs(val) > uval) {
			errno = ERANGE;
			return 0;
		}
		val *= factor;
		*ret = val;
		return 1;
	}
	errno = EINVAL;
	return 0;
}

static int git_parse_unsigned(const char *value, uintmax_t *ret, uintmax_t max)
{
	if (value && *value) {
		char *end;
		uintmax_t val;
		uintmax_t oldval;

		errno = 0;
		val = strtoumax(value, &end, 0);
		if (errno == ERANGE)
			return 0;
		oldval = val;
		if (!parse_unit_factor(end, &val)) {
			errno = EINVAL;
			return 0;
		}
		if (val > max || oldval > val) {
			errno = ERANGE;
			return 0;
		}
		*ret = val;
		return 1;
	}
	errno = EINVAL;
	return 0;
}

static int git_parse_int(const char *value, int *ret)
{
	intmax_t tmp;
	if (!git_parse_signed(value, &tmp, maximum_signed_value_of_type(int)))
		return 0;
	*ret = tmp;
	return 1;
}

static int git_parse_int64(const char *value, int64_t *ret)
{
	intmax_t tmp;
	if (!git_parse_signed(value, &tmp, maximum_signed_value_of_type(int64_t)))
		return 0;
	*ret = tmp;
	return 1;
}

int git_parse_ulong(const char *value, unsigned long *ret)
{
	uintmax_t tmp;
	if (!git_parse_unsigned(value, &tmp, maximum_unsigned_value_of_type(long)))
		return 0;
	*ret = tmp;
	return 1;
}

static int git_parse_ssize_t(const char *value, ssize_t *ret)
{
	intmax_t tmp;
	if (!git_parse_signed(value, &tmp, maximum_signed_value_of_type(ssize_t)))
		return 0;
	*ret = tmp;
	return 1;
}

NORETURN
static void die_bad_number(const char *name, const char *value)
{
	const char * error_type = (errno == ERANGE)? _("out of range"):_("invalid unit");

	if (!value)
		value = "";

	if (!(cf && cf->name))
		die(_("bad numeric config value '%s' for '%s': %s"),
		    value, name, error_type);

	switch (cf->origin_type) {
	case CONFIG_ORIGIN_BLOB:
		die(_("bad numeric config value '%s' for '%s' in blob %s: %s"),
		    value, name, cf->name, error_type);
	case CONFIG_ORIGIN_FILE:
		die(_("bad numeric config value '%s' for '%s' in file %s: %s"),
		    value, name, cf->name, error_type);
	case CONFIG_ORIGIN_STDIN:
		die(_("bad numeric config value '%s' for '%s' in standard input: %s"),
		    value, name, error_type);
	case CONFIG_ORIGIN_SUBMODULE_BLOB:
		die(_("bad numeric config value '%s' for '%s' in submodule-blob %s: %s"),
		    value, name, cf->name, error_type);
	case CONFIG_ORIGIN_CMDLINE:
		die(_("bad numeric config value '%s' for '%s' in command line %s: %s"),
		    value, name, cf->name, error_type);
	default:
		die(_("bad numeric config value '%s' for '%s' in %s: %s"),
		    value, name, cf->name, error_type);
	}
}

int git_config_int(const char *name, const char *value)
{
	int ret;
	if (!git_parse_int(value, &ret))
		die_bad_number(name, value);
	return ret;
}

int64_t git_config_int64(const char *name, const char *value)
{
	int64_t ret;
	if (!git_parse_int64(value, &ret))
		die_bad_number(name, value);
	return ret;
}

unsigned long git_config_ulong(const char *name, const char *value)
{
	unsigned long ret;
	if (!git_parse_ulong(value, &ret))
		die_bad_number(name, value);
	return ret;
}

ssize_t git_config_ssize_t(const char *name, const char *value)
{
	ssize_t ret;
	if (!git_parse_ssize_t(value, &ret))
		die_bad_number(name, value);
	return ret;
}

int git_parse_maybe_bool(const char *value)
{
	if (!value)
		return 1;
	if (!*value)
		return 0;
	if (!strcasecmp(value, "true")
	    || !strcasecmp(value, "yes")
	    || !strcasecmp(value, "on"))
		return 1;
	if (!strcasecmp(value, "false")
	    || !strcasecmp(value, "no")
	    || !strcasecmp(value, "off"))
		return 0;
	return -1;
}

int git_config_maybe_bool(const char *name, const char *value)
{
	int v = git_parse_maybe_bool(value);
	if (0 <= v)
		return v;
	if (git_parse_int(value, &v))
		return !!v;
	return -1;
}

int git_config_bool_or_int(const char *name, const char *value, int *is_bool)
{
	int v = git_parse_maybe_bool(value);
	if (0 <= v) {
		*is_bool = 1;
		return v;
	}
	*is_bool = 0;
	return git_config_int(name, value);
}

int git_config_bool(const char *name, const char *value)
{
	int discard;
	return !!git_config_bool_or_int(name, value, &discard);
}

int git_config_string(const char **dest, const char *var, const char *value)
{
	if (!value)
		return config_error_nonbool(var);
	*dest = xstrdup(value);
	return 0;
}

int git_config_pathname(const char **dest, const char *var, const char *value)
{
	if (!value)
		return config_error_nonbool(var);
	*dest = expand_user_path(value, 0);
	if (!*dest)
		die(_("failed to expand user dir in: '%s'"), value);
	return 0;
}

static int git_default_core_config(const char *var, const char *value)
{
	/* This needs a better name */
	if (!strcmp(var, "core.filemode")) {
		trust_executable_bit = git_config_bool(var, value);
		return 0;
	}
	if (!strcmp(var, "core.trustctime")) {
		trust_ctime = git_config_bool(var, value);
		return 0;
	}
	if (!strcmp(var, "core.checkstat")) {
		if (!strcasecmp(value, "default"))
			check_stat = 1;
		else if (!strcasecmp(value, "minimal"))
			check_stat = 0;
	}

	if (!strcmp(var, "core.quotepath")) {
		quote_path_fully = git_config_bool(var, value);
		return 0;
	}

	if (!strcmp(var, "core.symlinks")) {
		has_symlinks = git_config_bool(var, value);
		return 0;
	}

	if (!strcmp(var, "core.ignorecase")) {
		ignore_case = git_config_bool(var, value);
		return 0;
	}

	if (!strcmp(var, "core.attributesfile"))
		return git_config_pathname(&git_attributes_file, var, value);

	if (!strcmp(var, "core.hookspath"))
		return git_config_pathname(&git_hooks_path, var, value);

	if (!strcmp(var, "core.bare")) {
		is_bare_repository_cfg = git_config_bool(var, value);
		return 0;
	}

	if (!strcmp(var, "core.ignorestat")) {
		assume_unchanged = git_config_bool(var, value);
		return 0;
	}

	if (!strcmp(var, "core.prefersymlinkrefs")) {
		prefer_symlink_refs = git_config_bool(var, value);
		return 0;
	}

	if (!strcmp(var, "core.logallrefupdates")) {
		if (value && !strcasecmp(value, "always"))
			log_all_ref_updates = LOG_REFS_ALWAYS;
		else if (git_config_bool(var, value))
			log_all_ref_updates = LOG_REFS_NORMAL;
		else
			log_all_ref_updates = LOG_REFS_NONE;
		return 0;
	}

	if (!strcmp(var, "core.warnambiguousrefs")) {
		warn_ambiguous_refs = git_config_bool(var, value);
		return 0;
	}

	if (!strcmp(var, "core.abbrev")) {
		if (!value)
			return config_error_nonbool(var);
		if (!strcasecmp(value, "auto"))
			default_abbrev = -1;
		else {
			int abbrev = git_config_int(var, value);
			if (abbrev < minimum_abbrev || abbrev > 40)
				return error("abbrev length out of range: %d", abbrev);
			default_abbrev = abbrev;
		}
		return 0;
	}

	if (!strcmp(var, "core.disambiguate"))
		return set_disambiguate_hint_config(var, value);

	if (!strcmp(var, "core.loosecompression")) {
		int level = git_config_int(var, value);
		if (level == -1)
			level = Z_DEFAULT_COMPRESSION;
		else if (level < 0 || level > Z_BEST_COMPRESSION)
			die(_("bad zlib compression level %d"), level);
		zlib_compression_level = level;
		zlib_compression_seen = 1;
		return 0;
	}

	if (!strcmp(var, "core.compression")) {
		int level = git_config_int(var, value);
		if (level == -1)
			level = Z_DEFAULT_COMPRESSION;
		else if (level < 0 || level > Z_BEST_COMPRESSION)
			die(_("bad zlib compression level %d"), level);
		core_compression_level = level;
		core_compression_seen = 1;
		if (!zlib_compression_seen)
			zlib_compression_level = level;
		if (!pack_compression_seen)
			pack_compression_level = level;
		return 0;
	}

	if (!strcmp(var, "core.packedgitwindowsize")) {
		int pgsz_x2 = getpagesize() * 2;
		packed_git_window_size = git_config_ulong(var, value);

		/* This value must be multiple of (pagesize * 2) */
		packed_git_window_size /= pgsz_x2;
		if (packed_git_window_size < 1)
			packed_git_window_size = 1;
		packed_git_window_size *= pgsz_x2;
		return 0;
	}

	if (!strcmp(var, "core.bigfilethreshold")) {
		big_file_threshold = git_config_ulong(var, value);
		return 0;
	}

	if (!strcmp(var, "core.packedgitlimit")) {
		packed_git_limit = git_config_ulong(var, value);
		return 0;
	}

	if (!strcmp(var, "core.deltabasecachelimit")) {
		delta_base_cache_limit = git_config_ulong(var, value);
		return 0;
	}

	if (!strcmp(var, "core.autocrlf")) {
		if (value && !strcasecmp(value, "input")) {
			auto_crlf = AUTO_CRLF_INPUT;
			return 0;
		}
		auto_crlf = git_config_bool(var, value);
		return 0;
	}

	if (!strcmp(var, "core.safecrlf")) {
		if (value && !strcasecmp(value, "warn")) {
			safe_crlf = SAFE_CRLF_WARN;
			return 0;
		}
		safe_crlf = git_config_bool(var, value);
		return 0;
	}

	if (!strcmp(var, "core.eol")) {
		if (value && !strcasecmp(value, "lf"))
			core_eol = EOL_LF;
		else if (value && !strcasecmp(value, "crlf"))
			core_eol = EOL_CRLF;
		else if (value && !strcasecmp(value, "native"))
			core_eol = EOL_NATIVE;
		else
			core_eol = EOL_UNSET;
		return 0;
	}

	if (!strcmp(var, "core.notesref")) {
		notes_ref_name = xstrdup(value);
		return 0;
	}

	if (!strcmp(var, "core.editor"))
		return git_config_string(&editor_program, var, value);

	if (!strcmp(var, "core.commentchar")) {
		if (!value)
			return config_error_nonbool(var);
		else if (!strcasecmp(value, "auto"))
			auto_comment_line_char = 1;
		else if (value[0] && !value[1]) {
			comment_line_char = value[0];
			auto_comment_line_char = 0;
		} else
			return error("core.commentChar should only be one character");
		return 0;
	}

	if (!strcmp(var, "core.askpass"))
		return git_config_string(&askpass_program, var, value);

	if (!strcmp(var, "core.excludesfile"))
		return git_config_pathname(&excludes_file, var, value);

	if (!strcmp(var, "core.whitespace")) {
		if (!value)
			return config_error_nonbool(var);
		whitespace_rule_cfg = parse_whitespace_rule(value);
		return 0;
	}

	if (!strcmp(var, "core.fsyncobjectfiles")) {
		fsync_object_files = git_config_bool(var, value);
		return 0;
	}

	if (!strcmp(var, "core.preloadindex")) {
		core_preload_index = git_config_bool(var, value);
		return 0;
	}

	if (!strcmp(var, "core.createobject")) {
		if (!strcmp(value, "rename"))
			object_creation_mode = OBJECT_CREATION_USES_RENAMES;
		else if (!strcmp(value, "link"))
			object_creation_mode = OBJECT_CREATION_USES_HARDLINKS;
		else
			die(_("invalid mode for object creation: %s"), value);
		return 0;
	}

	if (!strcmp(var, "core.sparsecheckout")) {
		core_apply_sparse_checkout = git_config_bool(var, value);
		return 0;
	}

	if (!strcmp(var, "core.precomposeunicode")) {
		precomposed_unicode = git_config_bool(var, value);
		return 0;
	}

	if (!strcmp(var, "core.protecthfs")) {
		protect_hfs = git_config_bool(var, value);
		return 0;
	}

	if (!strcmp(var, "core.protectntfs")) {
		protect_ntfs = git_config_bool(var, value);
		return 0;
	}

	if (!strcmp(var, "core.hidedotfiles")) {
		if (value && !strcasecmp(value, "dotgitonly"))
			hide_dotfiles = HIDE_DOTFILES_DOTGITONLY;
		else
			hide_dotfiles = git_config_bool(var, value);
		return 0;
	}

	/* Add other config variables here and to Documentation/config.txt. */
	return 0;
}

static int git_default_i18n_config(const char *var, const char *value)
{
	if (!strcmp(var, "i18n.commitencoding"))
		return git_config_string(&git_commit_encoding, var, value);

	if (!strcmp(var, "i18n.logoutputencoding"))
		return git_config_string(&git_log_output_encoding, var, value);

	/* Add other config variables here and to Documentation/config.txt. */
	return 0;
}

static int git_default_branch_config(const char *var, const char *value)
{
	if (!strcmp(var, "branch.autosetupmerge")) {
		if (value && !strcasecmp(value, "always")) {
			git_branch_track = BRANCH_TRACK_ALWAYS;
			return 0;
		}
		git_branch_track = git_config_bool(var, value);
		return 0;
	}
	if (!strcmp(var, "branch.autosetuprebase")) {
		if (!value)
			return config_error_nonbool(var);
		else if (!strcmp(value, "never"))
			autorebase = AUTOREBASE_NEVER;
		else if (!strcmp(value, "local"))
			autorebase = AUTOREBASE_LOCAL;
		else if (!strcmp(value, "remote"))
			autorebase = AUTOREBASE_REMOTE;
		else if (!strcmp(value, "always"))
			autorebase = AUTOREBASE_ALWAYS;
		else
			return error("malformed value for %s", var);
		return 0;
	}

	/* Add other config variables here and to Documentation/config.txt. */
	return 0;
}

static int git_default_push_config(const char *var, const char *value)
{
	if (!strcmp(var, "push.default")) {
		if (!value)
			return config_error_nonbool(var);
		else if (!strcmp(value, "nothing"))
			push_default = PUSH_DEFAULT_NOTHING;
		else if (!strcmp(value, "matching"))
			push_default = PUSH_DEFAULT_MATCHING;
		else if (!strcmp(value, "simple"))
			push_default = PUSH_DEFAULT_SIMPLE;
		else if (!strcmp(value, "upstream"))
			push_default = PUSH_DEFAULT_UPSTREAM;
		else if (!strcmp(value, "tracking")) /* deprecated */
			push_default = PUSH_DEFAULT_UPSTREAM;
		else if (!strcmp(value, "current"))
			push_default = PUSH_DEFAULT_CURRENT;
		else {
			error("malformed value for %s: %s", var, value);
			return error("Must be one of nothing, matching, simple, "
				     "upstream or current.");
		}
		return 0;
	}

	/* Add other config variables here and to Documentation/config.txt. */
	return 0;
}

static int git_default_mailmap_config(const char *var, const char *value)
{
	if (!strcmp(var, "mailmap.file"))
		return git_config_pathname(&git_mailmap_file, var, value);
	if (!strcmp(var, "mailmap.blob"))
		return git_config_string(&git_mailmap_blob, var, value);

	/* Add other config variables here and to Documentation/config.txt. */
	return 0;
}

int git_default_config(const char *var, const char *value, void *dummy)
{
	if (starts_with(var, "core."))
		return git_default_core_config(var, value);

	if (starts_with(var, "user."))
		return git_ident_config(var, value, dummy);

	if (starts_with(var, "i18n."))
		return git_default_i18n_config(var, value);

	if (starts_with(var, "branch."))
		return git_default_branch_config(var, value);

	if (starts_with(var, "push."))
		return git_default_push_config(var, value);

	if (starts_with(var, "mailmap."))
		return git_default_mailmap_config(var, value);

	if (starts_with(var, "advice."))
		return git_default_advice_config(var, value);

	if (!strcmp(var, "pager.color") || !strcmp(var, "color.pager")) {
		pager_use_color = git_config_bool(var,value);
		return 0;
	}

	if (!strcmp(var, "pack.packsizelimit")) {
		pack_size_limit_cfg = git_config_ulong(var, value);
		return 0;
	}

	if (!strcmp(var, "pack.compression")) {
		int level = git_config_int(var, value);
		if (level == -1)
			level = Z_DEFAULT_COMPRESSION;
		else if (level < 0 || level > Z_BEST_COMPRESSION)
			die(_("bad pack compression level %d"), level);
		pack_compression_level = level;
		pack_compression_seen = 1;
		return 0;
	}

	/* Add other config variables here and to Documentation/config.txt. */
	return 0;
}

/*
 * All source specific fields in the union, die_on_error, name and the callbacks
 * fgetc, ungetc, ftell of top need to be initialized before calling
 * this function.
 */
static int do_config_from(struct config_source *top, config_fn_t fn, void *data)
{
	int ret;

	/* push config-file parsing state stack */
	top->prev = cf;
	top->linenr = 1;
	top->eof = 0;
	strbuf_init(&top->value, 1024);
	strbuf_init(&top->var, 1024);
	cf = top;

	ret = git_parse_source(fn, data);

	/* pop config-file parsing state stack */
	strbuf_release(&top->value);
	strbuf_release(&top->var);
	cf = top->prev;

	return ret;
}

static int do_config_from_file(config_fn_t fn,
		const enum config_origin_type origin_type,
		const char *name, const char *path, FILE *f,
		void *data)
{
	struct config_source top;

	top.u.file = f;
	top.origin_type = origin_type;
	top.name = name;
	top.path = path;
	top.die_on_error = 1;
	top.do_fgetc = config_file_fgetc;
	top.do_ungetc = config_file_ungetc;
	top.do_ftell = config_file_ftell;

	return do_config_from(&top, fn, data);
}

static int git_config_from_stdin(config_fn_t fn, void *data)
{
	return do_config_from_file(fn, CONFIG_ORIGIN_STDIN, "", NULL, stdin, data);
}

int git_config_from_file(config_fn_t fn, const char *filename, void *data)
{
	int ret = -1;
	FILE *f;

	f = fopen_or_warn(filename, "r");
	if (f) {
		flockfile(f);
		ret = do_config_from_file(fn, CONFIG_ORIGIN_FILE, filename, filename, f, data);
		funlockfile(f);
		fclose(f);
	}
	return ret;
}

int git_config_from_mem(config_fn_t fn, const enum config_origin_type origin_type,
			const char *name, const char *buf, size_t len, void *data)
{
	struct config_source top;

	top.u.buf.buf = buf;
	top.u.buf.len = len;
	top.u.buf.pos = 0;
	top.origin_type = origin_type;
	top.name = name;
	top.path = NULL;
	top.die_on_error = 0;
	top.do_fgetc = config_buf_fgetc;
	top.do_ungetc = config_buf_ungetc;
	top.do_ftell = config_buf_ftell;

	return do_config_from(&top, fn, data);
}

int git_config_from_blob_sha1(config_fn_t fn,
			      const char *name,
			      const unsigned char *sha1,
			      void *data)
{
	enum object_type type;
	char *buf;
	unsigned long size;
	int ret;

	buf = read_sha1_file(sha1, &type, &size);
	if (!buf)
		return error("unable to load config blob object '%s'", name);
	if (type != OBJ_BLOB) {
		free(buf);
		return error("reference '%s' does not point to a blob", name);
	}

	ret = git_config_from_mem(fn, CONFIG_ORIGIN_BLOB, name, buf, size, data);
	free(buf);

	return ret;
}

static int git_config_from_blob_ref(config_fn_t fn,
				    const char *name,
				    void *data)
{
	unsigned char sha1[20];

	if (get_sha1(name, sha1) < 0)
		return error("unable to resolve config blob '%s'", name);
	return git_config_from_blob_sha1(fn, name, sha1, data);
}

const char *git_etc_gitconfig(void)
{
	static const char *system_wide;
	if (!system_wide)
		system_wide = system_path(ETC_GITCONFIG);
	return system_wide;
}

/*
 * Parse environment variable 'k' as a boolean (in various
 * possible spellings); if missing, use the default value 'def'.
 */
int git_env_bool(const char *k, int def)
{
	const char *v = getenv(k);
	return v ? git_config_bool(k, v) : def;
}

/*
 * Parse environment variable 'k' as ulong with possibly a unit
 * suffix; if missing, use the default value 'val'.
 */
unsigned long git_env_ulong(const char *k, unsigned long val)
{
	const char *v = getenv(k);
	if (v && !git_parse_ulong(v, &val))
		die("failed to parse %s", k);
	return val;
}

int git_config_system(void)
{
	return !git_env_bool("GIT_CONFIG_NOSYSTEM", 0);
}

static int do_git_config_sequence(const struct config_options *opts,
				  config_fn_t fn, void *data)
{
	int ret = 0;
	char *xdg_config = xdg_config_home("config");
	char *user_config = expand_user_path("~/.gitconfig", 0);
	char *repo_config;

	if (opts->commondir)
		repo_config = mkpathdup("%s/config", opts->commondir);
	else
		repo_config = NULL;

	current_parsing_scope = CONFIG_SCOPE_SYSTEM;
	if (git_config_system() && !access_or_die(git_etc_gitconfig(), R_OK, 0))
		ret += git_config_from_file(fn, git_etc_gitconfig(),
					    data);

	current_parsing_scope = CONFIG_SCOPE_GLOBAL;
	if (xdg_config && !access_or_die(xdg_config, R_OK, ACCESS_EACCES_OK))
		ret += git_config_from_file(fn, xdg_config, data);

	if (user_config && !access_or_die(user_config, R_OK, ACCESS_EACCES_OK))
		ret += git_config_from_file(fn, user_config, data);

	current_parsing_scope = CONFIG_SCOPE_REPO;
	if (repo_config && !access_or_die(repo_config, R_OK, 0))
		ret += git_config_from_file(fn, repo_config, data);

	current_parsing_scope = CONFIG_SCOPE_CMDLINE;
	if (git_config_from_parameters(fn, data) < 0)
		die(_("unable to parse command-line config"));

	current_parsing_scope = CONFIG_SCOPE_UNKNOWN;
	free(xdg_config);
	free(user_config);
	free(repo_config);
	return ret;
}

int config_with_options(config_fn_t fn, void *data,
			struct git_config_source *config_source,
			const struct config_options *opts)
{
	struct config_include_data inc = CONFIG_INCLUDE_INIT;

	if (opts->respect_includes) {
		inc.fn = fn;
		inc.data = data;
		inc.opts = opts;
		fn = git_config_include;
		data = &inc;
	}

	/*
	 * If we have a specific filename, use it. Otherwise, follow the
	 * regular lookup sequence.
	 */
	if (config_source && config_source->use_stdin)
		return git_config_from_stdin(fn, data);
	else if (config_source && config_source->file)
		return git_config_from_file(fn, config_source->file, data);
	else if (config_source && config_source->blob)
		return git_config_from_blob_ref(fn, config_source->blob, data);

	return do_git_config_sequence(opts, fn, data);
}

<<<<<<< HEAD
static void git_config_raw(config_fn_t fn, void *data)
{
	struct config_options opts = {0};

	opts.respect_includes = 1;
	if (have_git_dir()) {
		opts.commondir = get_git_common_dir();
		opts.git_dir = get_git_dir();
	}

	if (config_with_options(fn, data, NULL, &opts) < 0)
		/*
		 * config_with_options() normally returns only
		 * zero, as most errors are fatal, and
		 * non-fatal potential errors are guarded by "if"
		 * statements that are entered only when no error is
		 * possible.
		 *
		 * If we ever encounter a non-fatal error, it means
		 * something went really wrong and we should stop
		 * immediately.
		 */
		die(_("unknown error occurred while reading the configuration files"));
}

=======
>>>>>>> 188dce13
static void configset_iter(struct config_set *cs, config_fn_t fn, void *data)
{
	int i, value_index;
	struct string_list *values;
	struct config_set_element *entry;
	struct configset_list *list = &cs->list;

	for (i = 0; i < list->nr; i++) {
		entry = list->items[i].e;
		value_index = list->items[i].value_index;
		values = &entry->value_list;

		current_config_kvi = values->items[value_index].util;

		if (fn(entry->key, values->items[value_index].string, data) < 0)
			git_die_config_linenr(entry->key,
					      current_config_kvi->filename,
					      current_config_kvi->linenr);

		current_config_kvi = NULL;
	}
}

void read_early_config(config_fn_t cb, void *data)
{
	struct config_options opts = {0};
	struct strbuf commondir = STRBUF_INIT;
	struct strbuf gitdir = STRBUF_INIT;

	opts.respect_includes = 1;

	if (have_git_dir()) {
		opts.commondir = get_git_common_dir();
		opts.git_dir = get_git_dir();
	/*
	 * When setup_git_directory() was not yet asked to discover the
	 * GIT_DIR, we ask discover_git_directory() to figure out whether there
	 * is any repository config we should use (but unlike
	 * setup_git_directory_gently(), no global state is changed, most
	 * notably, the current working directory is still the same after the
	 * call).
	 */
	} else if (!discover_git_directory(&commondir, &gitdir)) {
		opts.commondir = commondir.buf;
		opts.git_dir = gitdir.buf;
	}
<<<<<<< HEAD

	config_with_options(cb, data, NULL, &opts);

	strbuf_release(&commondir);
	strbuf_release(&gitdir);
}
=======
>>>>>>> 188dce13

	config_with_options(cb, data, NULL, &opts);

	strbuf_release(&commondir);
	strbuf_release(&gitdir);
}

static struct config_set_element *configset_find_element(struct config_set *cs, const char *key)
{
	struct config_set_element k;
	struct config_set_element *found_entry;
	char *normalized_key;
	/*
	 * `key` may come from the user, so normalize it before using it
	 * for querying entries from the hashmap.
	 */
	if (git_config_parse_key(key, &normalized_key, NULL))
		return NULL;

	hashmap_entry_init(&k, strhash(normalized_key));
	k.key = normalized_key;
	found_entry = hashmap_get(&cs->config_hash, &k, NULL);
	free(normalized_key);
	return found_entry;
}

static int configset_add_value(struct config_set *cs, const char *key, const char *value)
{
	struct config_set_element *e;
	struct string_list_item *si;
	struct configset_list_item *l_item;
	struct key_value_info *kv_info = xmalloc(sizeof(*kv_info));

	e = configset_find_element(cs, key);
	/*
	 * Since the keys are being fed by git_config*() callback mechanism, they
	 * are already normalized. So simply add them without any further munging.
	 */
	if (!e) {
		e = xmalloc(sizeof(*e));
		hashmap_entry_init(e, strhash(key));
		e->key = xstrdup(key);
		string_list_init(&e->value_list, 1);
		hashmap_add(&cs->config_hash, e);
	}
	si = string_list_append_nodup(&e->value_list, xstrdup_or_null(value));

	ALLOC_GROW(cs->list.items, cs->list.nr + 1, cs->list.alloc);
	l_item = &cs->list.items[cs->list.nr++];
	l_item->e = e;
	l_item->value_index = e->value_list.nr - 1;

	if (!cf)
		die("BUG: configset_add_value has no source");
	if (cf->name) {
		kv_info->filename = strintern(cf->name);
		kv_info->linenr = cf->linenr;
		kv_info->origin_type = cf->origin_type;
	} else {
		/* for values read from `git_config_from_parameters()` */
		kv_info->filename = NULL;
		kv_info->linenr = -1;
		kv_info->origin_type = CONFIG_ORIGIN_CMDLINE;
	}
	kv_info->scope = current_parsing_scope;
	si->util = kv_info;

	return 0;
}

static int config_set_element_cmp(const struct config_set_element *e1,
				 const struct config_set_element *e2, const void *unused)
{
	return strcmp(e1->key, e2->key);
}

void git_configset_init(struct config_set *cs)
{
	hashmap_init(&cs->config_hash, (hashmap_cmp_fn)config_set_element_cmp, 0);
	cs->hash_initialized = 1;
	cs->list.nr = 0;
	cs->list.alloc = 0;
	cs->list.items = NULL;
}

void git_configset_clear(struct config_set *cs)
{
	struct config_set_element *entry;
	struct hashmap_iter iter;
	if (!cs->hash_initialized)
		return;

	hashmap_iter_init(&cs->config_hash, &iter);
	while ((entry = hashmap_iter_next(&iter))) {
		free(entry->key);
		string_list_clear(&entry->value_list, 1);
	}
	hashmap_free(&cs->config_hash, 1);
	cs->hash_initialized = 0;
	free(cs->list.items);
	cs->list.nr = 0;
	cs->list.alloc = 0;
	cs->list.items = NULL;
}

static int config_set_callback(const char *key, const char *value, void *cb)
{
	struct config_set *cs = cb;
	configset_add_value(cs, key, value);
	return 0;
}

int git_configset_add_file(struct config_set *cs, const char *filename)
{
	return git_config_from_file(config_set_callback, filename, cs);
}

int git_configset_get_value(struct config_set *cs, const char *key, const char **value)
{
	const struct string_list *values = NULL;
	/*
	 * Follows "last one wins" semantic, i.e., if there are multiple matches for the
	 * queried key in the files of the configset, the value returned will be the last
	 * value in the value list for that key.
	 */
	values = git_configset_get_value_multi(cs, key);

	if (!values)
		return 1;
	assert(values->nr > 0);
	*value = values->items[values->nr - 1].string;
	return 0;
}

const struct string_list *git_configset_get_value_multi(struct config_set *cs, const char *key)
{
	struct config_set_element *e = configset_find_element(cs, key);
	return e ? &e->value_list : NULL;
}

int git_configset_get_string_const(struct config_set *cs, const char *key, const char **dest)
{
	const char *value;
	if (!git_configset_get_value(cs, key, &value))
		return git_config_string(dest, key, value);
	else
		return 1;
}

int git_configset_get_string(struct config_set *cs, const char *key, char **dest)
{
	return git_configset_get_string_const(cs, key, (const char **)dest);
}

int git_configset_get_int(struct config_set *cs, const char *key, int *dest)
{
	const char *value;
	if (!git_configset_get_value(cs, key, &value)) {
		*dest = git_config_int(key, value);
		return 0;
	} else
		return 1;
}

int git_configset_get_ulong(struct config_set *cs, const char *key, unsigned long *dest)
{
	const char *value;
	if (!git_configset_get_value(cs, key, &value)) {
		*dest = git_config_ulong(key, value);
		return 0;
	} else
		return 1;
}

int git_configset_get_bool(struct config_set *cs, const char *key, int *dest)
{
	const char *value;
	if (!git_configset_get_value(cs, key, &value)) {
		*dest = git_config_bool(key, value);
		return 0;
	} else
		return 1;
}

int git_configset_get_bool_or_int(struct config_set *cs, const char *key,
				int *is_bool, int *dest)
{
	const char *value;
	if (!git_configset_get_value(cs, key, &value)) {
		*dest = git_config_bool_or_int(key, value, is_bool);
		return 0;
	} else
		return 1;
}

int git_configset_get_maybe_bool(struct config_set *cs, const char *key, int *dest)
{
	const char *value;
	if (!git_configset_get_value(cs, key, &value)) {
		*dest = git_config_maybe_bool(key, value);
		if (*dest == -1)
			return -1;
		return 0;
	} else
		return 1;
}

int git_configset_get_pathname(struct config_set *cs, const char *key, const char **dest)
{
	const char *value;
	if (!git_configset_get_value(cs, key, &value))
		return git_config_pathname(dest, key, value);
	else
		return 1;
}

/* Functions use to read configuration from a repository */
static void repo_read_config(struct repository *repo)
{
	struct config_options opts;

	opts.respect_includes = 1;
	opts.commondir = repo->commondir;
	opts.git_dir = repo->gitdir;

	if (!repo->config)
		repo->config = xcalloc(1, sizeof(struct config_set));
	else
		git_configset_clear(repo->config);

	git_configset_init(repo->config);

	if (config_with_options(config_set_callback, repo->config, NULL, &opts) < 0)
		/*
		 * config_with_options() normally returns only
		 * zero, as most errors are fatal, and
		 * non-fatal potential errors are guarded by "if"
		 * statements that are entered only when no error is
		 * possible.
		 *
		 * If we ever encounter a non-fatal error, it means
		 * something went really wrong and we should stop
		 * immediately.
		 */
		die(_("unknown error occurred while reading the configuration files"));
}

static void git_config_check_init(struct repository *repo)
{
	if (repo->config && repo->config->hash_initialized)
		return;
	repo_read_config(repo);
}

static void repo_config_clear(struct repository *repo)
{
	if (!repo->config || !repo->config->hash_initialized)
		return;
	git_configset_clear(repo->config);
}

void repo_config(struct repository *repo, config_fn_t fn, void *data)
{
	git_config_check_init(repo);
	configset_iter(repo->config, fn, data);
}

int repo_config_get_value(struct repository *repo,
			  const char *key, const char **value)
{
	git_config_check_init(repo);
	return git_configset_get_value(repo->config, key, value);
}

const struct string_list *repo_config_get_value_multi(struct repository *repo,
						      const char *key)
{
	git_config_check_init(repo);
	return git_configset_get_value_multi(repo->config, key);
}

int repo_config_get_string_const(struct repository *repo,
				 const char *key, const char **dest)
{
	int ret;
	git_config_check_init(repo);
	ret = git_configset_get_string_const(repo->config, key, dest);
	if (ret < 0)
		git_die_config(key, NULL);
	return ret;
}

int repo_config_get_string(struct repository *repo,
			   const char *key, char **dest)
{
	git_config_check_init(repo);
	return repo_config_get_string_const(repo, key, (const char **)dest);
}

int repo_config_get_int(struct repository *repo,
			const char *key, int *dest)
{
	git_config_check_init(repo);
	return git_configset_get_int(repo->config, key, dest);
}

int repo_config_get_ulong(struct repository *repo,
			  const char *key, unsigned long *dest)
{
	git_config_check_init(repo);
	return git_configset_get_ulong(repo->config, key, dest);
}

int repo_config_get_bool(struct repository *repo,
			 const char *key, int *dest)
{
	git_config_check_init(repo);
	return git_configset_get_bool(repo->config, key, dest);
}

int repo_config_get_bool_or_int(struct repository *repo,
				const char *key, int *is_bool, int *dest)
{
	git_config_check_init(repo);
	return git_configset_get_bool_or_int(repo->config, key, is_bool, dest);
}

int repo_config_get_maybe_bool(struct repository *repo,
			       const char *key, int *dest)
{
	git_config_check_init(repo);
	return git_configset_get_maybe_bool(repo->config, key, dest);
}

int repo_config_get_pathname(struct repository *repo,
			     const char *key, const char **dest)
{
	int ret;
	git_config_check_init(repo);
	ret = git_configset_get_pathname(repo->config, key, dest);
	if (ret < 0)
		git_die_config(key, NULL);
	return ret;
}

/* Functions used historically to read configuration from 'the_repository' */
void git_config(config_fn_t fn, void *data)
{
	repo_config(the_repository, fn, data);
}

void git_config_clear(void)
{
	repo_config_clear(the_repository);
}

int git_config_get_value(const char *key, const char **value)
{
	return repo_config_get_value(the_repository, key, value);
}

const struct string_list *git_config_get_value_multi(const char *key)
{
	return repo_config_get_value_multi(the_repository, key);
}

int git_config_get_string_const(const char *key, const char **dest)
{
	return repo_config_get_string_const(the_repository, key, dest);
}

int git_config_get_string(const char *key, char **dest)
{
	return repo_config_get_string(the_repository, key, dest);
}

int git_config_get_int(const char *key, int *dest)
{
	return repo_config_get_int(the_repository, key, dest);
}

int git_config_get_ulong(const char *key, unsigned long *dest)
{
	return repo_config_get_ulong(the_repository, key, dest);
}

int git_config_get_bool(const char *key, int *dest)
{
	return repo_config_get_bool(the_repository, key, dest);
}

int git_config_get_bool_or_int(const char *key, int *is_bool, int *dest)
{
	return repo_config_get_bool_or_int(the_repository, key, is_bool, dest);
}

int git_config_get_maybe_bool(const char *key, int *dest)
{
	return repo_config_get_maybe_bool(the_repository, key, dest);
}

int git_config_get_pathname(const char *key, const char **dest)
{
	return repo_config_get_pathname(the_repository, key, dest);
}

int git_config_get_expiry(const char *key, const char **output)
{
	int ret = git_config_get_string_const(key, output);
	if (ret)
		return ret;
	if (strcmp(*output, "now")) {
		timestamp_t now = approxidate("now");
		if (approxidate(*output) >= now)
			git_die_config(key, _("Invalid %s: '%s'"), key, *output);
	}
	return ret;
}

int git_config_get_untracked_cache(void)
{
	int val = -1;
	const char *v;

	/* Hack for test programs like test-dump-untracked-cache */
	if (ignore_untracked_cache_config)
		return -1;

	if (!git_config_get_maybe_bool("core.untrackedcache", &val))
		return val;

	if (!git_config_get_value("core.untrackedcache", &v)) {
		if (!strcasecmp(v, "keep"))
			return -1;

		error(_("unknown core.untrackedCache value '%s'; "
			"using 'keep' default value"), v);
		return -1;
	}

	return -1; /* default value */
}

int git_config_get_split_index(void)
{
	int val;

	if (!git_config_get_maybe_bool("core.splitindex", &val))
		return val;

	return -1; /* default value */
}

int git_config_get_max_percent_split_change(void)
{
	int val = -1;

	if (!git_config_get_int("splitindex.maxpercentchange", &val)) {
		if (0 <= val && val <= 100)
			return val;

		return error(_("splitIndex.maxPercentChange value '%d' "
			       "should be between 0 and 100"), val);
	}

	return -1; /* default value */
}

NORETURN
void git_die_config_linenr(const char *key, const char *filename, int linenr)
{
	if (!filename)
		die(_("unable to parse '%s' from command-line config"), key);
	else
		die(_("bad config variable '%s' in file '%s' at line %d"),
		    key, filename, linenr);
}

NORETURN __attribute__((format(printf, 2, 3)))
void git_die_config(const char *key, const char *err, ...)
{
	const struct string_list *values;
	struct key_value_info *kv_info;

	if (err) {
		va_list params;
		va_start(params, err);
		vreportf("error: ", err, params);
		va_end(params);
	}
	values = git_config_get_value_multi(key);
	kv_info = values->items[values->nr - 1].util;
	git_die_config_linenr(key, kv_info->filename, kv_info->linenr);
}

/*
 * Find all the stuff for git_config_set() below.
 */

static struct {
	int baselen;
	char *key;
	int do_not_match;
	regex_t *value_regex;
	int multi_replace;
	size_t *offset;
	unsigned int offset_alloc;
	enum { START, SECTION_SEEN, SECTION_END_SEEN, KEY_SEEN } state;
	int seen;
} store;

static int matches(const char *key, const char *value)
{
	if (strcmp(key, store.key))
		return 0; /* not ours */
	if (!store.value_regex)
		return 1; /* always matches */
	if (store.value_regex == CONFIG_REGEX_NONE)
		return 0; /* never matches */

	return store.do_not_match ^
		(value && !regexec(store.value_regex, value, 0, NULL, 0));
}

static int store_aux(const char *key, const char *value, void *cb)
{
	const char *ep;
	size_t section_len;

	switch (store.state) {
	case KEY_SEEN:
		if (matches(key, value)) {
			if (store.seen == 1 && store.multi_replace == 0) {
				warning(_("%s has multiple values"), key);
			}

			ALLOC_GROW(store.offset, store.seen + 1,
				   store.offset_alloc);

			store.offset[store.seen] = cf->do_ftell(cf);
			store.seen++;
		}
		break;
	case SECTION_SEEN:
		/*
		 * What we are looking for is in store.key (both
		 * section and var), and its section part is baselen
		 * long.  We found key (again, both section and var).
		 * We would want to know if this key is in the same
		 * section as what we are looking for.  We already
		 * know we are in the same section as what should
		 * hold store.key.
		 */
		ep = strrchr(key, '.');
		section_len = ep - key;

		if ((section_len != store.baselen) ||
		    memcmp(key, store.key, section_len+1)) {
			store.state = SECTION_END_SEEN;
			break;
		}

		/*
		 * Do not increment matches: this is no match, but we
		 * just made sure we are in the desired section.
		 */
		ALLOC_GROW(store.offset, store.seen + 1,
			   store.offset_alloc);
		store.offset[store.seen] = cf->do_ftell(cf);
		/* fallthru */
	case SECTION_END_SEEN:
	case START:
		if (matches(key, value)) {
			ALLOC_GROW(store.offset, store.seen + 1,
				   store.offset_alloc);
			store.offset[store.seen] = cf->do_ftell(cf);
			store.state = KEY_SEEN;
			store.seen++;
		} else {
			if (strrchr(key, '.') - key == store.baselen &&
			      !strncmp(key, store.key, store.baselen)) {
					store.state = SECTION_SEEN;
					ALLOC_GROW(store.offset,
						   store.seen + 1,
						   store.offset_alloc);
					store.offset[store.seen] = cf->do_ftell(cf);
			}
		}
	}
	return 0;
}

static int write_error(const char *filename)
{
	error("failed to write new configuration file %s", filename);

	/* Same error code as "failed to rename". */
	return 4;
}

static int store_write_section(int fd, const char *key)
{
	const char *dot;
	int i, success;
	struct strbuf sb = STRBUF_INIT;

	dot = memchr(key, '.', store.baselen);
	if (dot) {
		strbuf_addf(&sb, "[%.*s \"", (int)(dot - key), key);
		for (i = dot - key + 1; i < store.baselen; i++) {
			if (key[i] == '"' || key[i] == '\\')
				strbuf_addch(&sb, '\\');
			strbuf_addch(&sb, key[i]);
		}
		strbuf_addstr(&sb, "\"]\n");
	} else {
		strbuf_addf(&sb, "[%.*s]\n", store.baselen, key);
	}

	success = write_in_full(fd, sb.buf, sb.len) == sb.len;
	strbuf_release(&sb);

	return success;
}

static int store_write_pair(int fd, const char *key, const char *value)
{
	int i, success;
	int length = strlen(key + store.baselen + 1);
	const char *quote = "";
	struct strbuf sb = STRBUF_INIT;

	/*
	 * Check to see if the value needs to be surrounded with a dq pair.
	 * Note that problematic characters are always backslash-quoted; this
	 * check is about not losing leading or trailing SP and strings that
	 * follow beginning-of-comment characters (i.e. ';' and '#') by the
	 * configuration parser.
	 */
	if (value[0] == ' ')
		quote = "\"";
	for (i = 0; value[i]; i++)
		if (value[i] == ';' || value[i] == '#')
			quote = "\"";
	if (i && value[i - 1] == ' ')
		quote = "\"";

	strbuf_addf(&sb, "\t%.*s = %s",
		    length, key + store.baselen + 1, quote);

	for (i = 0; value[i]; i++)
		switch (value[i]) {
		case '\n':
			strbuf_addstr(&sb, "\\n");
			break;
		case '\t':
			strbuf_addstr(&sb, "\\t");
			break;
		case '"':
		case '\\':
			strbuf_addch(&sb, '\\');
		default:
			strbuf_addch(&sb, value[i]);
			break;
		}
	strbuf_addf(&sb, "%s\n", quote);

	success = write_in_full(fd, sb.buf, sb.len) == sb.len;
	strbuf_release(&sb);

	return success;
}

static ssize_t find_beginning_of_line(const char *contents, size_t size,
	size_t offset_, int *found_bracket)
{
	size_t equal_offset = size, bracket_offset = size;
	ssize_t offset;

contline:
	for (offset = offset_-2; offset > 0
			&& contents[offset] != '\n'; offset--)
		switch (contents[offset]) {
			case '=': equal_offset = offset; break;
			case ']': bracket_offset = offset; break;
		}
	if (offset > 0 && contents[offset-1] == '\\') {
		offset_ = offset;
		goto contline;
	}
	if (bracket_offset < equal_offset) {
		*found_bracket = 1;
		offset = bracket_offset+1;
	} else
		offset++;

	return offset;
}

int git_config_set_in_file_gently(const char *config_filename,
				  const char *key, const char *value)
{
	return git_config_set_multivar_in_file_gently(config_filename, key, value, NULL, 0);
}

void git_config_set_in_file(const char *config_filename,
			    const char *key, const char *value)
{
	git_config_set_multivar_in_file(config_filename, key, value, NULL, 0);
}

int git_config_set_gently(const char *key, const char *value)
{
	return git_config_set_multivar_gently(key, value, NULL, 0);
}

void git_config_set(const char *key, const char *value)
{
	git_config_set_multivar(key, value, NULL, 0);
}

/*
 * If value==NULL, unset in (remove from) config,
 * if value_regex!=NULL, disregard key/value pairs where value does not match.
 * if value_regex==CONFIG_REGEX_NONE, do not match any existing values
 *     (only add a new one)
 * if multi_replace==0, nothing, or only one matching key/value is replaced,
 *     else all matching key/values (regardless how many) are removed,
 *     before the new pair is written.
 *
 * Returns 0 on success.
 *
 * This function does this:
 *
 * - it locks the config file by creating ".git/config.lock"
 *
 * - it then parses the config using store_aux() as validator to find
 *   the position on the key/value pair to replace. If it is to be unset,
 *   it must be found exactly once.
 *
 * - the config file is mmap()ed and the part before the match (if any) is
 *   written to the lock file, then the changed part and the rest.
 *
 * - the config file is removed and the lock file rename()d to it.
 *
 */
int git_config_set_multivar_in_file_gently(const char *config_filename,
					   const char *key, const char *value,
					   const char *value_regex,
					   int multi_replace)
{
	int fd = -1, in_fd = -1;
	int ret;
	struct lock_file *lock = NULL;
	char *filename_buf = NULL;
	char *contents = NULL;
	size_t contents_sz;

	/* parse-key returns negative; flip the sign to feed exit(3) */
	ret = 0 - git_config_parse_key(key, &store.key, &store.baselen);
	if (ret)
		goto out_free;

	store.multi_replace = multi_replace;

	if (!config_filename)
		config_filename = filename_buf = git_pathdup("config");

	/*
	 * The lock serves a purpose in addition to locking: the new
	 * contents of .git/config will be written into it.
	 */
	lock = xcalloc(1, sizeof(struct lock_file));
	fd = hold_lock_file_for_update(lock, config_filename, 0);
	if (fd < 0) {
		error_errno("could not lock config file %s", config_filename);
		free(store.key);
		ret = CONFIG_NO_LOCK;
		goto out_free;
	}

	/*
	 * If .git/config does not exist yet, write a minimal version.
	 */
	in_fd = open(config_filename, O_RDONLY);
	if ( in_fd < 0 ) {
		free(store.key);

		if ( ENOENT != errno ) {
			error_errno("opening %s", config_filename);
			ret = CONFIG_INVALID_FILE; /* same as "invalid config file" */
			goto out_free;
		}
		/* if nothing to unset, error out */
		if (value == NULL) {
			ret = CONFIG_NOTHING_SET;
			goto out_free;
		}

		store.key = (char *)key;
		if (!store_write_section(fd, key) ||
		    !store_write_pair(fd, key, value))
			goto write_err_out;
	} else {
		struct stat st;
		size_t copy_begin, copy_end;
		int i, new_line = 0;

		if (value_regex == NULL)
			store.value_regex = NULL;
		else if (value_regex == CONFIG_REGEX_NONE)
			store.value_regex = CONFIG_REGEX_NONE;
		else {
			if (value_regex[0] == '!') {
				store.do_not_match = 1;
				value_regex++;
			} else
				store.do_not_match = 0;

			store.value_regex = (regex_t*)xmalloc(sizeof(regex_t));
			if (regcomp(store.value_regex, value_regex,
					REG_EXTENDED)) {
				error("invalid pattern: %s", value_regex);
				free(store.value_regex);
				ret = CONFIG_INVALID_PATTERN;
				goto out_free;
			}
		}

		ALLOC_GROW(store.offset, 1, store.offset_alloc);
		store.offset[0] = 0;
		store.state = START;
		store.seen = 0;

		/*
		 * After this, store.offset will contain the *end* offset
		 * of the last match, or remain at 0 if no match was found.
		 * As a side effect, we make sure to transform only a valid
		 * existing config file.
		 */
		if (git_config_from_file(store_aux, config_filename, NULL)) {
			error("invalid config file %s", config_filename);
			free(store.key);
			if (store.value_regex != NULL &&
			    store.value_regex != CONFIG_REGEX_NONE) {
				regfree(store.value_regex);
				free(store.value_regex);
			}
			ret = CONFIG_INVALID_FILE;
			goto out_free;
		}

		free(store.key);
		if (store.value_regex != NULL &&
		    store.value_regex != CONFIG_REGEX_NONE) {
			regfree(store.value_regex);
			free(store.value_regex);
		}

		/* if nothing to unset, or too many matches, error out */
		if ((store.seen == 0 && value == NULL) ||
				(store.seen > 1 && multi_replace == 0)) {
			ret = CONFIG_NOTHING_SET;
			goto out_free;
		}

		if (fstat(in_fd, &st) == -1) {
			error_errno(_("fstat on %s failed"), config_filename);
			ret = CONFIG_INVALID_FILE;
			goto out_free;
		}

		contents_sz = xsize_t(st.st_size);
		contents = xmmap_gently(NULL, contents_sz, PROT_READ,
					MAP_PRIVATE, in_fd, 0);
		if (contents == MAP_FAILED) {
			if (errno == ENODEV && S_ISDIR(st.st_mode))
				errno = EISDIR;
			error_errno("unable to mmap '%s'", config_filename);
			ret = CONFIG_INVALID_FILE;
			contents = NULL;
			goto out_free;
		}
		close(in_fd);
		in_fd = -1;

		if (chmod(get_lock_file_path(lock), st.st_mode & 07777) < 0) {
			error_errno("chmod on %s failed", get_lock_file_path(lock));
			ret = CONFIG_NO_WRITE;
			goto out_free;
		}

		if (store.seen == 0)
			store.seen = 1;

		for (i = 0, copy_begin = 0; i < store.seen; i++) {
			if (store.offset[i] == 0) {
				store.offset[i] = copy_end = contents_sz;
			} else if (store.state != KEY_SEEN) {
				copy_end = store.offset[i];
			} else
				copy_end = find_beginning_of_line(
					contents, contents_sz,
					store.offset[i]-2, &new_line);

			if (copy_end > 0 && contents[copy_end-1] != '\n')
				new_line = 1;

			/* write the first part of the config */
			if (copy_end > copy_begin) {
				if (write_in_full(fd, contents + copy_begin,
						  copy_end - copy_begin) <
				    copy_end - copy_begin)
					goto write_err_out;
				if (new_line &&
				    write_str_in_full(fd, "\n") != 1)
					goto write_err_out;
			}
			copy_begin = store.offset[i];
		}

		/* write the pair (value == NULL means unset) */
		if (value != NULL) {
			if (store.state == START) {
				if (!store_write_section(fd, key))
					goto write_err_out;
			}
			if (!store_write_pair(fd, key, value))
				goto write_err_out;
		}

		/* write the rest of the config */
		if (copy_begin < contents_sz)
			if (write_in_full(fd, contents + copy_begin,
					  contents_sz - copy_begin) <
			    contents_sz - copy_begin)
				goto write_err_out;

		munmap(contents, contents_sz);
		contents = NULL;
	}

	if (commit_lock_file(lock) < 0) {
		error_errno("could not write config file %s", config_filename);
		ret = CONFIG_NO_WRITE;
		lock = NULL;
		goto out_free;
	}

	/*
	 * lock is committed, so don't try to roll it back below.
	 * NOTE: Since lockfile.c keeps a linked list of all created
	 * lock_file structures, it isn't safe to free(lock).  It's
	 * better to just leave it hanging around.
	 */
	lock = NULL;
	ret = 0;

	/* Invalidate the config cache */
	git_config_clear();

out_free:
	if (lock)
		rollback_lock_file(lock);
	free(filename_buf);
	if (contents)
		munmap(contents, contents_sz);
	if (in_fd >= 0)
		close(in_fd);
	return ret;

write_err_out:
	ret = write_error(get_lock_file_path(lock));
	goto out_free;

}

void git_config_set_multivar_in_file(const char *config_filename,
				     const char *key, const char *value,
				     const char *value_regex, int multi_replace)
{
	if (!git_config_set_multivar_in_file_gently(config_filename, key, value,
						    value_regex, multi_replace))
		return;
	if (value)
		die(_("could not set '%s' to '%s'"), key, value);
	else
		die(_("could not unset '%s'"), key);
}

int git_config_set_multivar_gently(const char *key, const char *value,
				   const char *value_regex, int multi_replace)
{
	return git_config_set_multivar_in_file_gently(NULL, key, value, value_regex,
						      multi_replace);
}

void git_config_set_multivar(const char *key, const char *value,
			     const char *value_regex, int multi_replace)
{
	git_config_set_multivar_in_file(NULL, key, value, value_regex,
					multi_replace);
}

static int section_name_match (const char *buf, const char *name)
{
	int i = 0, j = 0, dot = 0;
	if (buf[i] != '[')
		return 0;
	for (i = 1; buf[i] && buf[i] != ']'; i++) {
		if (!dot && isspace(buf[i])) {
			dot = 1;
			if (name[j++] != '.')
				break;
			for (i++; isspace(buf[i]); i++)
				; /* do nothing */
			if (buf[i] != '"')
				break;
			continue;
		}
		if (buf[i] == '\\' && dot)
			i++;
		else if (buf[i] == '"' && dot) {
			for (i++; isspace(buf[i]); i++)
				; /* do_nothing */
			break;
		}
		if (buf[i] != name[j++])
			break;
	}
	if (buf[i] == ']' && name[j] == 0) {
		/*
		 * We match, now just find the right length offset by
		 * gobbling up any whitespace after it, as well
		 */
		i++;
		for (; buf[i] && isspace(buf[i]); i++)
			; /* do nothing */
		return i;
	}
	return 0;
}

static int section_name_is_ok(const char *name)
{
	/* Empty section names are bogus. */
	if (!*name)
		return 0;

	/*
	 * Before a dot, we must be alphanumeric or dash. After the first dot,
	 * anything goes, so we can stop checking.
	 */
	for (; *name && *name != '.'; name++)
		if (*name != '-' && !isalnum(*name))
			return 0;
	return 1;
}

/* if new_name == NULL, the section is removed instead */
int git_config_rename_section_in_file(const char *config_filename,
				      const char *old_name, const char *new_name)
{
	int ret = 0, remove = 0;
	char *filename_buf = NULL;
	struct lock_file *lock;
	int out_fd;
	char buf[1024];
	FILE *config_file = NULL;
	struct stat st;

	if (new_name && !section_name_is_ok(new_name)) {
		ret = error("invalid section name: %s", new_name);
		goto out_no_rollback;
	}

	if (!config_filename)
		config_filename = filename_buf = git_pathdup("config");

	lock = xcalloc(1, sizeof(struct lock_file));
	out_fd = hold_lock_file_for_update(lock, config_filename, 0);
	if (out_fd < 0) {
		ret = error("could not lock config file %s", config_filename);
		goto out;
	}

	if (!(config_file = fopen(config_filename, "rb"))) {
		ret = warn_on_fopen_errors(config_filename);
		if (ret)
			goto out;
		/* no config file means nothing to rename, no error */
		goto commit_and_out;
	}

	if (fstat(fileno(config_file), &st) == -1) {
		ret = error_errno(_("fstat on %s failed"), config_filename);
		goto out;
	}

	if (chmod(get_lock_file_path(lock), st.st_mode & 07777) < 0) {
		ret = error_errno("chmod on %s failed",
				  get_lock_file_path(lock));
		goto out;
	}

	while (fgets(buf, sizeof(buf), config_file)) {
		int i;
		int length;
		char *output = buf;
		for (i = 0; buf[i] && isspace(buf[i]); i++)
			; /* do nothing */
		if (buf[i] == '[') {
			/* it's a section */
			int offset = section_name_match(&buf[i], old_name);
			if (offset > 0) {
				ret++;
				if (new_name == NULL) {
					remove = 1;
					continue;
				}
				store.baselen = strlen(new_name);
				if (!store_write_section(out_fd, new_name)) {
					ret = write_error(get_lock_file_path(lock));
					goto out;
				}
				/*
				 * We wrote out the new section, with
				 * a newline, now skip the old
				 * section's length
				 */
				output += offset + i;
				if (strlen(output) > 0) {
					/*
					 * More content means there's
					 * a declaration to put on the
					 * next line; indent with a
					 * tab
					 */
					output -= 1;
					output[0] = '\t';
				}
			}
			remove = 0;
		}
		if (remove)
			continue;
		length = strlen(output);
		if (write_in_full(out_fd, output, length) != length) {
			ret = write_error(get_lock_file_path(lock));
			goto out;
		}
	}
	fclose(config_file);
	config_file = NULL;
commit_and_out:
	if (commit_lock_file(lock) < 0)
		ret = error_errno("could not write config file %s",
				  config_filename);
out:
	if (config_file)
		fclose(config_file);
	rollback_lock_file(lock);
out_no_rollback:
	free(filename_buf);
	return ret;
}

int git_config_rename_section(const char *old_name, const char *new_name)
{
	return git_config_rename_section_in_file(NULL, old_name, new_name);
}

/*
 * Call this to report error for your variable that should not
 * get a boolean value (i.e. "[my] var" means "true").
 */
#undef config_error_nonbool
int config_error_nonbool(const char *var)
{
	return error("missing value for '%s'", var);
}

int parse_config_key(const char *var,
		     const char *section,
		     const char **subsection, int *subsection_len,
		     const char **key)
{
	const char *dot;

	/* Does it start with "section." ? */
	if (!skip_prefix(var, section, &var) || *var != '.')
		return -1;

	/*
	 * Find the key; we don't know yet if we have a subsection, but we must
	 * parse backwards from the end, since the subsection may have dots in
	 * it, too.
	 */
	dot = strrchr(var, '.');
	*key = dot + 1;

	/* Did we have a subsection at all? */
	if (dot == var) {
		if (subsection) {
			*subsection = NULL;
			*subsection_len = 0;
		}
	}
	else {
		if (!subsection)
			return -1;
		*subsection = var + 1;
		*subsection_len = dot - *subsection;
	}

	return 0;
}

const char *current_config_origin_type(void)
{
	int type;
	if (current_config_kvi)
		type = current_config_kvi->origin_type;
	else if(cf)
		type = cf->origin_type;
	else
		die("BUG: current_config_origin_type called outside config callback");

	switch (type) {
	case CONFIG_ORIGIN_BLOB:
		return "blob";
	case CONFIG_ORIGIN_FILE:
		return "file";
	case CONFIG_ORIGIN_STDIN:
		return "standard input";
	case CONFIG_ORIGIN_SUBMODULE_BLOB:
		return "submodule-blob";
	case CONFIG_ORIGIN_CMDLINE:
		return "command line";
	default:
		die("BUG: unknown config origin type");
	}
}

const char *current_config_name(void)
{
	const char *name;
	if (current_config_kvi)
		name = current_config_kvi->filename;
	else if (cf)
		name = cf->name;
	else
		die("BUG: current_config_name called outside config callback");
	return name ? name : "";
}

enum config_scope current_config_scope(void)
{
	if (current_config_kvi)
		return current_config_kvi->scope;
	else
		return current_parsing_scope;
}<|MERGE_RESOLUTION|>--- conflicted
+++ resolved
@@ -7,10 +7,7 @@
  */
 #include "cache.h"
 #include "config.h"
-<<<<<<< HEAD
-=======
 #include "repository.h"
->>>>>>> 188dce13
 #include "lockfile.h"
 #include "exec_cmd.h"
 #include "strbuf.h"
@@ -1601,34 +1598,6 @@
 	return do_git_config_sequence(opts, fn, data);
 }
 
-<<<<<<< HEAD
-static void git_config_raw(config_fn_t fn, void *data)
-{
-	struct config_options opts = {0};
-
-	opts.respect_includes = 1;
-	if (have_git_dir()) {
-		opts.commondir = get_git_common_dir();
-		opts.git_dir = get_git_dir();
-	}
-
-	if (config_with_options(fn, data, NULL, &opts) < 0)
-		/*
-		 * config_with_options() normally returns only
-		 * zero, as most errors are fatal, and
-		 * non-fatal potential errors are guarded by "if"
-		 * statements that are entered only when no error is
-		 * possible.
-		 *
-		 * If we ever encounter a non-fatal error, it means
-		 * something went really wrong and we should stop
-		 * immediately.
-		 */
-		die(_("unknown error occurred while reading the configuration files"));
-}
-
-=======
->>>>>>> 188dce13
 static void configset_iter(struct config_set *cs, config_fn_t fn, void *data)
 {
 	int i, value_index;
@@ -1675,15 +1644,6 @@
 		opts.commondir = commondir.buf;
 		opts.git_dir = gitdir.buf;
 	}
-<<<<<<< HEAD
-
-	config_with_options(cb, data, NULL, &opts);
-
-	strbuf_release(&commondir);
-	strbuf_release(&gitdir);
-}
-=======
->>>>>>> 188dce13
 
 	config_with_options(cb, data, NULL, &opts);
 
