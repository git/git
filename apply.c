--- conflicted
+++ resolved
@@ -4630,9 +4630,7 @@
 			patch_stats(state, patch);
 			*listp = patch;
 			listp = &patch->next;
-<<<<<<< HEAD
-		} else {
-=======
+
 
 			if ((patch->new_name &&
 			     ends_with_path_components(patch->new_name,
@@ -4643,7 +4641,6 @@
 				flush_attributes = 1;
 		}
 		else {
->>>>>>> f1d4a282
 			if (state->apply_verbosity > verbosity_normal)
 				say_patch_name(stderr, _("Skipped patch '%s'."),
 					       patch);
