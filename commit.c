#include "cache.h"
#include "tag.h"
#include "commit.h"
#include "pkt-line.h"
#include "utf8.h"
#include "diff.h"
#include "revision.h"
#include "notes.h"
#include "gpg-interface.h"
#include "mergesort.h"
#include "commit-slab.h"
#include "prio-queue.h"
#include "sha1-lookup.h"

static struct commit_extra_header *read_commit_extra_header_lines(const char *buf, size_t len, const char **);

int save_commit_buffer = 1;

const char *commit_type = "commit";

struct commit *lookup_commit_reference_gently(const unsigned char *sha1,
					      int quiet)
{
	struct object *obj = deref_tag(parse_object(sha1), NULL, 0);

	if (!obj)
		return NULL;
	return object_as_type(obj, OBJ_COMMIT, quiet);
}

struct commit *lookup_commit_reference(const unsigned char *sha1)
{
	return lookup_commit_reference_gently(sha1, 0);
}

struct commit *lookup_commit_or_die(const unsigned char *sha1, const char *ref_name)
{
	struct commit *c = lookup_commit_reference(sha1);
	if (!c)
		die(_("could not parse %s"), ref_name);
	if (hashcmp(sha1, c->object.oid.hash)) {
		warning(_("%s %s is not a commit!"),
			ref_name, sha1_to_hex(sha1));
	}
	return c;
}

struct commit *lookup_commit(const unsigned char *sha1)
{
	struct object *obj = lookup_object(sha1);
	if (!obj)
		return create_object(sha1, alloc_commit_node());
	return object_as_type(obj, OBJ_COMMIT, 0);
}

struct commit *lookup_commit_reference_by_name(const char *name)
{
	struct object_id oid;
	struct commit *commit;

	if (get_sha1_committish(name, oid.hash))
		return NULL;
	commit = lookup_commit_reference(oid.hash);
	if (parse_commit(commit))
		return NULL;
	return commit;
}

static unsigned long parse_commit_date(const char *buf, const char *tail)
{
	const char *dateptr;

	if (buf + 6 >= tail)
		return 0;
	if (memcmp(buf, "author", 6))
		return 0;
	while (buf < tail && *buf++ != '\n')
		/* nada */;
	if (buf + 9 >= tail)
		return 0;
	if (memcmp(buf, "committer", 9))
		return 0;
	while (buf < tail && *buf++ != '>')
		/* nada */;
	if (buf >= tail)
		return 0;
	dateptr = buf;
	while (buf < tail && *buf++ != '\n')
		/* nada */;
	if (buf >= tail)
		return 0;
	/* dateptr < buf && buf[-1] == '\n', so strtoul will stop at buf-1 */
	return strtoul(dateptr, NULL, 10);
}

static struct commit_graft **commit_graft;
static int commit_graft_alloc, commit_graft_nr;

static const unsigned char *commit_graft_sha1_access(size_t index, void *table)
{
	struct commit_graft **commit_graft_table = table;
	return commit_graft_table[index]->oid.hash;
}

static int commit_graft_pos(const unsigned char *sha1)
{
	return sha1_pos(sha1, commit_graft, commit_graft_nr,
			commit_graft_sha1_access);
}

int register_commit_graft(struct commit_graft *graft, int ignore_dups)
{
	int pos = commit_graft_pos(graft->oid.hash);

	if (0 <= pos) {
		if (ignore_dups)
			free(graft);
		else {
			free(commit_graft[pos]);
			commit_graft[pos] = graft;
		}
		return 1;
	}
	pos = -pos - 1;
	ALLOC_GROW(commit_graft, commit_graft_nr + 1, commit_graft_alloc);
	commit_graft_nr++;
	if (pos < commit_graft_nr)
		memmove(commit_graft + pos + 1,
			commit_graft + pos,
			(commit_graft_nr - pos - 1) *
			sizeof(*commit_graft));
	commit_graft[pos] = graft;
	return 0;
}

struct commit_graft *read_graft_line(char *buf, int len)
{
	/* The format is just "Commit Parent1 Parent2 ...\n" */
	int i;
	struct commit_graft *graft = NULL;
	const int entry_size = GIT_SHA1_HEXSZ + 1;

	while (len && isspace(buf[len-1]))
		buf[--len] = '\0';
	if (buf[0] == '#' || buf[0] == '\0')
		return NULL;
	if ((len + 1) % entry_size)
		goto bad_graft_data;
	i = (len + 1) / entry_size - 1;
	graft = xmalloc(st_add(sizeof(*graft), st_mult(GIT_SHA1_RAWSZ, i)));
	graft->nr_parent = i;
	if (get_oid_hex(buf, &graft->oid))
		goto bad_graft_data;
	for (i = GIT_SHA1_HEXSZ; i < len; i += entry_size) {
		if (buf[i] != ' ')
			goto bad_graft_data;
		if (get_sha1_hex(buf + i + 1, graft->parent[i/entry_size].hash))
			goto bad_graft_data;
	}
	return graft;

bad_graft_data:
	error("bad graft data: %s", buf);
	free(graft);
	return NULL;
}

static int read_graft_file(const char *graft_file)
{
	FILE *fp = fopen(graft_file, "r");
	struct strbuf buf = STRBUF_INIT;
	if (!fp)
		return -1;
	while (!strbuf_getwholeline(&buf, fp, '\n')) {
		/* The format is just "Commit Parent1 Parent2 ...\n" */
		struct commit_graft *graft = read_graft_line(buf.buf, buf.len);
		if (!graft)
			continue;
		if (register_commit_graft(graft, 1))
			error("duplicate graft data: %s", buf.buf);
	}
	fclose(fp);
	strbuf_release(&buf);
	return 0;
}

static void prepare_commit_graft(void)
{
	static int commit_graft_prepared;
	char *graft_file;

	if (commit_graft_prepared)
		return;
	graft_file = get_graft_file();
	read_graft_file(graft_file);
	/* make sure shallows are read */
	is_repository_shallow();
	commit_graft_prepared = 1;
}

struct commit_graft *lookup_commit_graft(const unsigned char *sha1)
{
	int pos;
	prepare_commit_graft();
	pos = commit_graft_pos(sha1);
	if (pos < 0)
		return NULL;
	return commit_graft[pos];
}

int for_each_commit_graft(each_commit_graft_fn fn, void *cb_data)
{
	int i, ret;
	for (i = ret = 0; i < commit_graft_nr && !ret; i++)
		ret = fn(commit_graft[i], cb_data);
	return ret;
}

int unregister_shallow(const unsigned char *sha1)
{
	int pos = commit_graft_pos(sha1);
	if (pos < 0)
		return -1;
	if (pos + 1 < commit_graft_nr)
		memmove(commit_graft + pos, commit_graft + pos + 1,
				sizeof(struct commit_graft *)
				* (commit_graft_nr - pos - 1));
	commit_graft_nr--;
	return 0;
}

struct commit_buffer {
	void *buffer;
	unsigned long size;
};
define_commit_slab(buffer_slab, struct commit_buffer);
static struct buffer_slab buffer_slab = COMMIT_SLAB_INIT(1, buffer_slab);

void set_commit_buffer(struct commit *commit, void *buffer, unsigned long size)
{
	struct commit_buffer *v = buffer_slab_at(&buffer_slab, commit);
	v->buffer = buffer;
	v->size = size;
}

const void *get_cached_commit_buffer(const struct commit *commit, unsigned long *sizep)
{
	struct commit_buffer *v = buffer_slab_peek(&buffer_slab, commit);
	if (!v) {
		if (sizep)
			*sizep = 0;
		return NULL;
	}
	if (sizep)
		*sizep = v->size;
	return v->buffer;
}

const void *get_commit_buffer(const struct commit *commit, unsigned long *sizep)
{
	const void *ret = get_cached_commit_buffer(commit, sizep);
	if (!ret) {
		enum object_type type;
		unsigned long size;
		ret = read_sha1_file(commit->object.oid.hash, &type, &size);
		if (!ret)
			die("cannot read commit object %s",
			    oid_to_hex(&commit->object.oid));
		if (type != OBJ_COMMIT)
			die("expected commit for %s, got %s",
			    oid_to_hex(&commit->object.oid), typename(type));
		if (sizep)
			*sizep = size;
	}
	return ret;
}

void unuse_commit_buffer(const struct commit *commit, const void *buffer)
{
	struct commit_buffer *v = buffer_slab_peek(&buffer_slab, commit);
	if (!(v && v->buffer == buffer))
		free((void *)buffer);
}

void free_commit_buffer(struct commit *commit)
{
	struct commit_buffer *v = buffer_slab_peek(&buffer_slab, commit);
	if (v) {
		free(v->buffer);
		v->buffer = NULL;
		v->size = 0;
	}
}

const void *detach_commit_buffer(struct commit *commit, unsigned long *sizep)
{
	struct commit_buffer *v = buffer_slab_peek(&buffer_slab, commit);
	void *ret;

	if (!v) {
		if (sizep)
			*sizep = 0;
		return NULL;
	}
	ret = v->buffer;
	if (sizep)
		*sizep = v->size;

	v->buffer = NULL;
	v->size = 0;
	return ret;
}

int parse_commit_buffer(struct commit *item, const void *buffer, unsigned long size)
{
	const char *tail = buffer;
	const char *bufptr = buffer;
	struct object_id parent;
	struct commit_list **pptr;
	struct commit_graft *graft;
	const int tree_entry_len = GIT_SHA1_HEXSZ + 5;
	const int parent_entry_len = GIT_SHA1_HEXSZ + 7;

	if (item->object.parsed)
		return 0;
	item->object.parsed = 1;
	tail += size;
	if (tail <= bufptr + tree_entry_len + 1 || memcmp(bufptr, "tree ", 5) ||
			bufptr[tree_entry_len] != '\n')
		return error("bogus commit object %s", oid_to_hex(&item->object.oid));
	if (get_sha1_hex(bufptr + 5, parent.hash) < 0)
		return error("bad tree pointer in commit %s",
			     oid_to_hex(&item->object.oid));
	item->tree = lookup_tree(parent.hash);
	bufptr += tree_entry_len + 1; /* "tree " + "hex sha1" + "\n" */
	pptr = &item->parents;

	graft = lookup_commit_graft(item->object.oid.hash);
	while (bufptr + parent_entry_len < tail && !memcmp(bufptr, "parent ", 7)) {
		struct commit *new_parent;

		if (tail <= bufptr + parent_entry_len + 1 ||
		    get_sha1_hex(bufptr + 7, parent.hash) ||
		    bufptr[parent_entry_len] != '\n')
			return error("bad parents in commit %s", oid_to_hex(&item->object.oid));
		bufptr += parent_entry_len + 1;
		/*
		 * The clone is shallow if nr_parent < 0, and we must
		 * not traverse its real parents even when we unhide them.
		 */
		if (graft && (graft->nr_parent < 0 || grafts_replace_parents))
			continue;
		new_parent = lookup_commit(parent.hash);
		if (new_parent)
			pptr = &commit_list_insert(new_parent, pptr)->next;
	}
	if (graft) {
		int i;
		struct commit *new_parent;
		for (i = 0; i < graft->nr_parent; i++) {
			new_parent = lookup_commit(graft->parent[i].hash);
			if (!new_parent)
				continue;
			pptr = &commit_list_insert(new_parent, pptr)->next;
		}
	}
	item->date = parse_commit_date(bufptr, tail);

	return 0;
}

int parse_commit_gently(struct commit *item, int quiet_on_missing)
{
	enum object_type type;
	void *buffer;
	unsigned long size;
	int ret;

	if (!item)
		return -1;
	if (item->object.parsed)
		return 0;
	buffer = read_sha1_file(item->object.oid.hash, &type, &size);
	if (!buffer)
		return quiet_on_missing ? -1 :
			error("Could not read %s",
			     oid_to_hex(&item->object.oid));
	if (type != OBJ_COMMIT) {
		free(buffer);
		return error("Object %s not a commit",
			     oid_to_hex(&item->object.oid));
	}
	ret = parse_commit_buffer(item, buffer, size);
	if (save_commit_buffer && !ret) {
		set_commit_buffer(item, buffer, size);
		return 0;
	}
	free(buffer);
	return ret;
}

void parse_commit_or_die(struct commit *item)
{
	if (parse_commit(item))
		die("unable to parse commit %s",
		    item ? oid_to_hex(&item->object.oid) : "(null)");
}

int find_commit_subject(const char *commit_buffer, const char **subject)
{
	const char *eol;
	const char *p = commit_buffer;

	while (*p && (*p != '\n' || p[1] != '\n'))
		p++;
	if (*p) {
<<<<<<< HEAD
		p = skip_blank_lines(p + 2);
		for (eol = p; *eol && *eol != '\n'; eol++)
			; /* do nothing */
=======
		p += 2;
		eol = strchrnul(p, '\n');
>>>>>>> 2db3c53f
	} else
		eol = p;

	*subject = p;

	return eol - p;
}

struct commit_list *commit_list_insert(struct commit *item, struct commit_list **list_p)
{
	struct commit_list *new_list = xmalloc(sizeof(struct commit_list));
	new_list->item = item;
	new_list->next = *list_p;
	*list_p = new_list;
	return new_list;
}

unsigned commit_list_count(const struct commit_list *l)
{
	unsigned c = 0;
	for (; l; l = l->next )
		c++;
	return c;
}

struct commit_list *copy_commit_list(struct commit_list *list)
{
	struct commit_list *head = NULL;
	struct commit_list **pp = &head;
	while (list) {
		pp = commit_list_append(list->item, pp);
		list = list->next;
	}
	return head;
}

void free_commit_list(struct commit_list *list)
{
	while (list)
		pop_commit(&list);
}

struct commit_list * commit_list_insert_by_date(struct commit *item, struct commit_list **list)
{
	struct commit_list **pp = list;
	struct commit_list *p;
	while ((p = *pp) != NULL) {
		if (p->item->date < item->date) {
			break;
		}
		pp = &p->next;
	}
	return commit_list_insert(item, pp);
}

static int commit_list_compare_by_date(const void *a, const void *b)
{
	unsigned long a_date = ((const struct commit_list *)a)->item->date;
	unsigned long b_date = ((const struct commit_list *)b)->item->date;
	if (a_date < b_date)
		return 1;
	if (a_date > b_date)
		return -1;
	return 0;
}

static void *commit_list_get_next(const void *a)
{
	return ((const struct commit_list *)a)->next;
}

static void commit_list_set_next(void *a, void *next)
{
	((struct commit_list *)a)->next = next;
}

void commit_list_sort_by_date(struct commit_list **list)
{
	*list = llist_mergesort(*list, commit_list_get_next, commit_list_set_next,
				commit_list_compare_by_date);
}

struct commit *pop_most_recent_commit(struct commit_list **list,
				      unsigned int mark)
{
	struct commit *ret = pop_commit(list);
	struct commit_list *parents = ret->parents;

	while (parents) {
		struct commit *commit = parents->item;
		if (!parse_commit(commit) && !(commit->object.flags & mark)) {
			commit->object.flags |= mark;
			commit_list_insert_by_date(commit, list);
		}
		parents = parents->next;
	}
	return ret;
}

static void clear_commit_marks_1(struct commit_list **plist,
				 struct commit *commit, unsigned int mark)
{
	while (commit) {
		struct commit_list *parents;

		if (!(mark & commit->object.flags))
			return;

		commit->object.flags &= ~mark;

		parents = commit->parents;
		if (!parents)
			return;

		while ((parents = parents->next))
			commit_list_insert(parents->item, plist);

		commit = commit->parents->item;
	}
}

void clear_commit_marks_many(int nr, struct commit **commit, unsigned int mark)
{
	struct commit_list *list = NULL;

	while (nr--) {
		commit_list_insert(*commit, &list);
		commit++;
	}
	while (list)
		clear_commit_marks_1(&list, pop_commit(&list), mark);
}

void clear_commit_marks(struct commit *commit, unsigned int mark)
{
	clear_commit_marks_many(1, &commit, mark);
}

void clear_commit_marks_for_object_array(struct object_array *a, unsigned mark)
{
	struct object *object;
	struct commit *commit;
	unsigned int i;

	for (i = 0; i < a->nr; i++) {
		object = a->objects[i].item;
		commit = lookup_commit_reference_gently(object->oid.hash, 1);
		if (commit)
			clear_commit_marks(commit, mark);
	}
}

struct commit *pop_commit(struct commit_list **stack)
{
	struct commit_list *top = *stack;
	struct commit *item = top ? top->item : NULL;

	if (top) {
		*stack = top->next;
		free(top);
	}
	return item;
}

/*
 * Topological sort support
 */

/* count number of children that have not been emitted */
define_commit_slab(indegree_slab, int);

/* record author-date for each commit object */
define_commit_slab(author_date_slab, unsigned long);

static void record_author_date(struct author_date_slab *author_date,
			       struct commit *commit)
{
	const char *buffer = get_commit_buffer(commit, NULL);
	struct ident_split ident;
	const char *ident_line;
	size_t ident_len;
	char *date_end;
	unsigned long date;

	ident_line = find_commit_header(buffer, "author", &ident_len);
	if (!ident_line)
		goto fail_exit; /* no author line */
	if (split_ident_line(&ident, ident_line, ident_len) ||
	    !ident.date_begin || !ident.date_end)
		goto fail_exit; /* malformed "author" line */

	date = strtoul(ident.date_begin, &date_end, 10);
	if (date_end != ident.date_end)
		goto fail_exit; /* malformed date */
	*(author_date_slab_at(author_date, commit)) = date;

fail_exit:
	unuse_commit_buffer(commit, buffer);
}

static int compare_commits_by_author_date(const void *a_, const void *b_,
					  void *cb_data)
{
	const struct commit *a = a_, *b = b_;
	struct author_date_slab *author_date = cb_data;
	unsigned long a_date = *(author_date_slab_at(author_date, a));
	unsigned long b_date = *(author_date_slab_at(author_date, b));

	/* newer commits with larger date first */
	if (a_date < b_date)
		return 1;
	else if (a_date > b_date)
		return -1;
	return 0;
}

int compare_commits_by_commit_date(const void *a_, const void *b_, void *unused)
{
	const struct commit *a = a_, *b = b_;
	/* newer commits with larger date first */
	if (a->date < b->date)
		return 1;
	else if (a->date > b->date)
		return -1;
	return 0;
}

/*
 * Performs an in-place topological sort on the list supplied.
 */
void sort_in_topological_order(struct commit_list **list, enum rev_sort_order sort_order)
{
	struct commit_list *next, *orig = *list;
	struct commit_list **pptr;
	struct indegree_slab indegree;
	struct prio_queue queue;
	struct commit *commit;
	struct author_date_slab author_date;

	if (!orig)
		return;
	*list = NULL;

	init_indegree_slab(&indegree);
	memset(&queue, '\0', sizeof(queue));

	switch (sort_order) {
	default: /* REV_SORT_IN_GRAPH_ORDER */
		queue.compare = NULL;
		break;
	case REV_SORT_BY_COMMIT_DATE:
		queue.compare = compare_commits_by_commit_date;
		break;
	case REV_SORT_BY_AUTHOR_DATE:
		init_author_date_slab(&author_date);
		queue.compare = compare_commits_by_author_date;
		queue.cb_data = &author_date;
		break;
	}

	/* Mark them and clear the indegree */
	for (next = orig; next; next = next->next) {
		struct commit *commit = next->item;
		*(indegree_slab_at(&indegree, commit)) = 1;
		/* also record the author dates, if needed */
		if (sort_order == REV_SORT_BY_AUTHOR_DATE)
			record_author_date(&author_date, commit);
	}

	/* update the indegree */
	for (next = orig; next; next = next->next) {
		struct commit_list *parents = next->item->parents;
		while (parents) {
			struct commit *parent = parents->item;
			int *pi = indegree_slab_at(&indegree, parent);

			if (*pi)
				(*pi)++;
			parents = parents->next;
		}
	}

	/*
	 * find the tips
	 *
	 * tips are nodes not reachable from any other node in the list
	 *
	 * the tips serve as a starting set for the work queue.
	 */
	for (next = orig; next; next = next->next) {
		struct commit *commit = next->item;

		if (*(indegree_slab_at(&indegree, commit)) == 1)
			prio_queue_put(&queue, commit);
	}

	/*
	 * This is unfortunate; the initial tips need to be shown
	 * in the order given from the revision traversal machinery.
	 */
	if (sort_order == REV_SORT_IN_GRAPH_ORDER)
		prio_queue_reverse(&queue);

	/* We no longer need the commit list */
	free_commit_list(orig);

	pptr = list;
	*list = NULL;
	while ((commit = prio_queue_get(&queue)) != NULL) {
		struct commit_list *parents;

		for (parents = commit->parents; parents ; parents = parents->next) {
			struct commit *parent = parents->item;
			int *pi = indegree_slab_at(&indegree, parent);

			if (!*pi)
				continue;

			/*
			 * parents are only enqueued for emission
			 * when all their children have been emitted thereby
			 * guaranteeing topological order.
			 */
			if (--(*pi) == 1)
				prio_queue_put(&queue, parent);
		}
		/*
		 * all children of commit have already been
		 * emitted. we can emit it now.
		 */
		*(indegree_slab_at(&indegree, commit)) = 0;

		pptr = &commit_list_insert(commit, pptr)->next;
	}

	clear_indegree_slab(&indegree);
	clear_prio_queue(&queue);
	if (sort_order == REV_SORT_BY_AUTHOR_DATE)
		clear_author_date_slab(&author_date);
}

/* merge-base stuff */

/* Remember to update object flag allocation in object.h */
#define PARENT1		(1u<<16)
#define PARENT2		(1u<<17)
#define STALE		(1u<<18)
#define RESULT		(1u<<19)

static const unsigned all_flags = (PARENT1 | PARENT2 | STALE | RESULT);

static int queue_has_nonstale(struct prio_queue *queue)
{
	int i;
	for (i = 0; i < queue->nr; i++) {
		struct commit *commit = queue->array[i].data;
		if (!(commit->object.flags & STALE))
			return 1;
	}
	return 0;
}

/* all input commits in one and twos[] must have been parsed! */
static struct commit_list *paint_down_to_common(struct commit *one, int n, struct commit **twos)
{
	struct prio_queue queue = { compare_commits_by_commit_date };
	struct commit_list *result = NULL;
	int i;

	one->object.flags |= PARENT1;
	if (!n) {
		commit_list_append(one, &result);
		return result;
	}
	prio_queue_put(&queue, one);

	for (i = 0; i < n; i++) {
		twos[i]->object.flags |= PARENT2;
		prio_queue_put(&queue, twos[i]);
	}

	while (queue_has_nonstale(&queue)) {
		struct commit *commit = prio_queue_get(&queue);
		struct commit_list *parents;
		int flags;

		flags = commit->object.flags & (PARENT1 | PARENT2 | STALE);
		if (flags == (PARENT1 | PARENT2)) {
			if (!(commit->object.flags & RESULT)) {
				commit->object.flags |= RESULT;
				commit_list_insert_by_date(commit, &result);
			}
			/* Mark parents of a found merge stale */
			flags |= STALE;
		}
		parents = commit->parents;
		while (parents) {
			struct commit *p = parents->item;
			parents = parents->next;
			if ((p->object.flags & flags) == flags)
				continue;
			if (parse_commit(p))
				return NULL;
			p->object.flags |= flags;
			prio_queue_put(&queue, p);
		}
	}

	clear_prio_queue(&queue);
	return result;
}

static struct commit_list *merge_bases_many(struct commit *one, int n, struct commit **twos)
{
	struct commit_list *list = NULL;
	struct commit_list *result = NULL;
	int i;

	for (i = 0; i < n; i++) {
		if (one == twos[i])
			/*
			 * We do not mark this even with RESULT so we do not
			 * have to clean it up.
			 */
			return commit_list_insert(one, &result);
	}

	if (parse_commit(one))
		return NULL;
	for (i = 0; i < n; i++) {
		if (parse_commit(twos[i]))
			return NULL;
	}

	list = paint_down_to_common(one, n, twos);

	while (list) {
		struct commit *commit = pop_commit(&list);
		if (!(commit->object.flags & STALE))
			commit_list_insert_by_date(commit, &result);
	}
	return result;
}

struct commit_list *get_octopus_merge_bases(struct commit_list *in)
{
	struct commit_list *i, *j, *k, *ret = NULL;

	if (!in)
		return ret;

	commit_list_insert(in->item, &ret);

	for (i = in->next; i; i = i->next) {
		struct commit_list *new = NULL, *end = NULL;

		for (j = ret; j; j = j->next) {
			struct commit_list *bases;
			bases = get_merge_bases(i->item, j->item);
			if (!new)
				new = bases;
			else
				end->next = bases;
			for (k = bases; k; k = k->next)
				end = k;
		}
		ret = new;
	}
	return ret;
}

static int remove_redundant(struct commit **array, int cnt)
{
	/*
	 * Some commit in the array may be an ancestor of
	 * another commit.  Move such commit to the end of
	 * the array, and return the number of commits that
	 * are independent from each other.
	 */
	struct commit **work;
	unsigned char *redundant;
	int *filled_index;
	int i, j, filled;

	work = xcalloc(cnt, sizeof(*work));
	redundant = xcalloc(cnt, 1);
	ALLOC_ARRAY(filled_index, cnt - 1);

	for (i = 0; i < cnt; i++)
		parse_commit(array[i]);
	for (i = 0; i < cnt; i++) {
		struct commit_list *common;

		if (redundant[i])
			continue;
		for (j = filled = 0; j < cnt; j++) {
			if (i == j || redundant[j])
				continue;
			filled_index[filled] = j;
			work[filled++] = array[j];
		}
		common = paint_down_to_common(array[i], filled, work);
		if (array[i]->object.flags & PARENT2)
			redundant[i] = 1;
		for (j = 0; j < filled; j++)
			if (work[j]->object.flags & PARENT1)
				redundant[filled_index[j]] = 1;
		clear_commit_marks(array[i], all_flags);
		for (j = 0; j < filled; j++)
			clear_commit_marks(work[j], all_flags);
		free_commit_list(common);
	}

	/* Now collect the result */
	memcpy(work, array, sizeof(*array) * cnt);
	for (i = filled = 0; i < cnt; i++)
		if (!redundant[i])
			array[filled++] = work[i];
	for (j = filled, i = 0; i < cnt; i++)
		if (redundant[i])
			array[j++] = work[i];
	free(work);
	free(redundant);
	free(filled_index);
	return filled;
}

static struct commit_list *get_merge_bases_many_0(struct commit *one,
						  int n,
						  struct commit **twos,
						  int cleanup)
{
	struct commit_list *list;
	struct commit **rslt;
	struct commit_list *result;
	int cnt, i;

	result = merge_bases_many(one, n, twos);
	for (i = 0; i < n; i++) {
		if (one == twos[i])
			return result;
	}
	if (!result || !result->next) {
		if (cleanup) {
			clear_commit_marks(one, all_flags);
			clear_commit_marks_many(n, twos, all_flags);
		}
		return result;
	}

	/* There are more than one */
	cnt = commit_list_count(result);
	rslt = xcalloc(cnt, sizeof(*rslt));
	for (list = result, i = 0; list; list = list->next)
		rslt[i++] = list->item;
	free_commit_list(result);

	clear_commit_marks(one, all_flags);
	clear_commit_marks_many(n, twos, all_flags);

	cnt = remove_redundant(rslt, cnt);
	result = NULL;
	for (i = 0; i < cnt; i++)
		commit_list_insert_by_date(rslt[i], &result);
	free(rslt);
	return result;
}

struct commit_list *get_merge_bases_many(struct commit *one,
					 int n,
					 struct commit **twos)
{
	return get_merge_bases_many_0(one, n, twos, 1);
}

struct commit_list *get_merge_bases_many_dirty(struct commit *one,
					       int n,
					       struct commit **twos)
{
	return get_merge_bases_many_0(one, n, twos, 0);
}

struct commit_list *get_merge_bases(struct commit *one, struct commit *two)
{
	return get_merge_bases_many_0(one, 1, &two, 1);
}

/*
 * Is "commit" a descendant of one of the elements on the "with_commit" list?
 */
int is_descendant_of(struct commit *commit, struct commit_list *with_commit)
{
	if (!with_commit)
		return 1;
	while (with_commit) {
		struct commit *other;

		other = with_commit->item;
		with_commit = with_commit->next;
		if (in_merge_bases(other, commit))
			return 1;
	}
	return 0;
}

/*
 * Is "commit" an ancestor of one of the "references"?
 */
int in_merge_bases_many(struct commit *commit, int nr_reference, struct commit **reference)
{
	struct commit_list *bases;
	int ret = 0, i;

	if (parse_commit(commit))
		return ret;
	for (i = 0; i < nr_reference; i++)
		if (parse_commit(reference[i]))
			return ret;

	bases = paint_down_to_common(commit, nr_reference, reference);
	if (commit->object.flags & PARENT2)
		ret = 1;
	clear_commit_marks(commit, all_flags);
	clear_commit_marks_many(nr_reference, reference, all_flags);
	free_commit_list(bases);
	return ret;
}

/*
 * Is "commit" an ancestor of (i.e. reachable from) the "reference"?
 */
int in_merge_bases(struct commit *commit, struct commit *reference)
{
	return in_merge_bases_many(commit, 1, &reference);
}

struct commit_list *reduce_heads(struct commit_list *heads)
{
	struct commit_list *p;
	struct commit_list *result = NULL, **tail = &result;
	struct commit **array;
	int num_head, i;

	if (!heads)
		return NULL;

	/* Uniquify */
	for (p = heads; p; p = p->next)
		p->item->object.flags &= ~STALE;
	for (p = heads, num_head = 0; p; p = p->next) {
		if (p->item->object.flags & STALE)
			continue;
		p->item->object.flags |= STALE;
		num_head++;
	}
	array = xcalloc(num_head, sizeof(*array));
	for (p = heads, i = 0; p; p = p->next) {
		if (p->item->object.flags & STALE) {
			array[i++] = p->item;
			p->item->object.flags &= ~STALE;
		}
	}
	num_head = remove_redundant(array, num_head);
	for (i = 0; i < num_head; i++)
		tail = &commit_list_insert(array[i], tail)->next;
	return result;
}

static const char gpg_sig_header[] = "gpgsig";
static const int gpg_sig_header_len = sizeof(gpg_sig_header) - 1;

static int do_sign_commit(struct strbuf *buf, const char *keyid)
{
	struct strbuf sig = STRBUF_INIT;
	int inspos, copypos;

	/* find the end of the header */
	inspos = strstr(buf->buf, "\n\n") - buf->buf + 1;

	if (!keyid || !*keyid)
		keyid = get_signing_key();
	if (sign_buffer(buf, &sig, keyid)) {
		strbuf_release(&sig);
		return -1;
	}

	for (copypos = 0; sig.buf[copypos]; ) {
		const char *bol = sig.buf + copypos;
		const char *eol = strchrnul(bol, '\n');
		int len = (eol - bol) + !!*eol;

		if (!copypos) {
			strbuf_insert(buf, inspos, gpg_sig_header, gpg_sig_header_len);
			inspos += gpg_sig_header_len;
		}
		strbuf_insert(buf, inspos++, " ", 1);
		strbuf_insert(buf, inspos, bol, len);
		inspos += len;
		copypos += len;
	}
	strbuf_release(&sig);
	return 0;
}

int parse_signed_commit(const struct commit *commit,
			struct strbuf *payload, struct strbuf *signature)
{

	unsigned long size;
	const char *buffer = get_commit_buffer(commit, &size);
	int in_signature, saw_signature = -1;
	const char *line, *tail;

	line = buffer;
	tail = buffer + size;
	in_signature = 0;
	saw_signature = 0;
	while (line < tail) {
		const char *sig = NULL;
		const char *next = memchr(line, '\n', tail - line);

		next = next ? next + 1 : tail;
		if (in_signature && line[0] == ' ')
			sig = line + 1;
		else if (starts_with(line, gpg_sig_header) &&
			 line[gpg_sig_header_len] == ' ')
			sig = line + gpg_sig_header_len + 1;
		if (sig) {
			strbuf_add(signature, sig, next - sig);
			saw_signature = 1;
			in_signature = 1;
		} else {
			if (*line == '\n')
				/* dump the whole remainder of the buffer */
				next = tail;
			strbuf_add(payload, line, next - line);
			in_signature = 0;
		}
		line = next;
	}
	unuse_commit_buffer(commit, buffer);
	return saw_signature;
}

int remove_signature(struct strbuf *buf)
{
	const char *line = buf->buf;
	const char *tail = buf->buf + buf->len;
	int in_signature = 0;
	const char *sig_start = NULL;
	const char *sig_end = NULL;

	while (line < tail) {
		const char *next = memchr(line, '\n', tail - line);
		next = next ? next + 1 : tail;

		if (in_signature && line[0] == ' ')
			sig_end = next;
		else if (starts_with(line, gpg_sig_header) &&
			 line[gpg_sig_header_len] == ' ') {
			sig_start = line;
			sig_end = next;
			in_signature = 1;
		} else {
			if (*line == '\n')
				/* dump the whole remainder of the buffer */
				next = tail;
			in_signature = 0;
		}
		line = next;
	}

	if (sig_start)
		strbuf_remove(buf, sig_start - buf->buf, sig_end - sig_start);

	return sig_start != NULL;
}

static void handle_signed_tag(struct commit *parent, struct commit_extra_header ***tail)
{
	struct merge_remote_desc *desc;
	struct commit_extra_header *mergetag;
	char *buf;
	unsigned long size, len;
	enum object_type type;

	desc = merge_remote_util(parent);
	if (!desc || !desc->obj)
		return;
	buf = read_sha1_file(desc->obj->oid.hash, &type, &size);
	if (!buf || type != OBJ_TAG)
		goto free_return;
	len = parse_signature(buf, size);
	if (size == len)
		goto free_return;
	/*
	 * We could verify this signature and either omit the tag when
	 * it does not validate, but the integrator may not have the
	 * public key of the signer of the tag he is merging, while a
	 * later auditor may have it while auditing, so let's not run
	 * verify-signed-buffer here for now...
	 *
	 * if (verify_signed_buffer(buf, len, buf + len, size - len, ...))
	 *	warn("warning: signed tag unverified.");
	 */
	mergetag = xcalloc(1, sizeof(*mergetag));
	mergetag->key = xstrdup("mergetag");
	mergetag->value = buf;
	mergetag->len = size;

	**tail = mergetag;
	*tail = &mergetag->next;
	return;

free_return:
	free(buf);
}

int check_commit_signature(const struct commit *commit, struct signature_check *sigc)
{
	struct strbuf payload = STRBUF_INIT;
	struct strbuf signature = STRBUF_INIT;
	int ret = 1;

	sigc->result = 'N';

	if (parse_signed_commit(commit, &payload, &signature) <= 0)
		goto out;
	ret = check_signature(payload.buf, payload.len, signature.buf,
		signature.len, sigc);

 out:
	strbuf_release(&payload);
	strbuf_release(&signature);

	return ret;
}



void append_merge_tag_headers(struct commit_list *parents,
			      struct commit_extra_header ***tail)
{
	while (parents) {
		struct commit *parent = parents->item;
		handle_signed_tag(parent, tail);
		parents = parents->next;
	}
}

static void add_extra_header(struct strbuf *buffer,
			     struct commit_extra_header *extra)
{
	strbuf_addstr(buffer, extra->key);
	if (extra->len)
		strbuf_add_lines(buffer, " ", extra->value, extra->len);
	else
		strbuf_addch(buffer, '\n');
}

struct commit_extra_header *read_commit_extra_headers(struct commit *commit,
						      const char **exclude)
{
	struct commit_extra_header *extra = NULL;
	unsigned long size;
	const char *buffer = get_commit_buffer(commit, &size);
	extra = read_commit_extra_header_lines(buffer, size, exclude);
	unuse_commit_buffer(commit, buffer);
	return extra;
}

void for_each_mergetag(each_mergetag_fn fn, struct commit *commit, void *data)
{
	struct commit_extra_header *extra, *to_free;

	to_free = read_commit_extra_headers(commit, NULL);
	for (extra = to_free; extra; extra = extra->next) {
		if (strcmp(extra->key, "mergetag"))
			continue; /* not a merge tag */
		fn(commit, extra, data);
	}
	free_commit_extra_headers(to_free);
}

static inline int standard_header_field(const char *field, size_t len)
{
	return ((len == 4 && !memcmp(field, "tree ", 5)) ||
		(len == 6 && !memcmp(field, "parent ", 7)) ||
		(len == 6 && !memcmp(field, "author ", 7)) ||
		(len == 9 && !memcmp(field, "committer ", 10)) ||
		(len == 8 && !memcmp(field, "encoding ", 9)));
}

static int excluded_header_field(const char *field, size_t len, const char **exclude)
{
	if (!exclude)
		return 0;

	while (*exclude) {
		size_t xlen = strlen(*exclude);
		if (len == xlen &&
		    !memcmp(field, *exclude, xlen) && field[xlen] == ' ')
			return 1;
		exclude++;
	}
	return 0;
}

static struct commit_extra_header *read_commit_extra_header_lines(
	const char *buffer, size_t size,
	const char **exclude)
{
	struct commit_extra_header *extra = NULL, **tail = &extra, *it = NULL;
	const char *line, *next, *eof, *eob;
	struct strbuf buf = STRBUF_INIT;

	for (line = buffer, eob = line + size;
	     line < eob && *line != '\n';
	     line = next) {
		next = memchr(line, '\n', eob - line);
		next = next ? next + 1 : eob;
		if (*line == ' ') {
			/* continuation */
			if (it)
				strbuf_add(&buf, line + 1, next - (line + 1));
			continue;
		}
		if (it)
			it->value = strbuf_detach(&buf, &it->len);
		strbuf_reset(&buf);
		it = NULL;

		eof = strchr(line, ' ');
		if (next <= eof)
			eof = next;

		if (standard_header_field(line, eof - line) ||
		    excluded_header_field(line, eof - line, exclude))
			continue;

		it = xcalloc(1, sizeof(*it));
		it->key = xmemdupz(line, eof-line);
		*tail = it;
		tail = &it->next;
		if (eof + 1 < next)
			strbuf_add(&buf, eof + 1, next - (eof + 1));
	}
	if (it)
		it->value = strbuf_detach(&buf, &it->len);
	return extra;
}

void free_commit_extra_headers(struct commit_extra_header *extra)
{
	while (extra) {
		struct commit_extra_header *next = extra->next;
		free(extra->key);
		free(extra->value);
		free(extra);
		extra = next;
	}
}

int commit_tree(const char *msg, size_t msg_len,
		const unsigned char *tree,
		struct commit_list *parents, unsigned char *ret,
		const char *author, const char *sign_commit)
{
	struct commit_extra_header *extra = NULL, **tail = &extra;
	int result;

	append_merge_tag_headers(parents, &tail);
	result = commit_tree_extended(msg, msg_len, tree, parents, ret,
				      author, sign_commit, extra);
	free_commit_extra_headers(extra);
	return result;
}

static int find_invalid_utf8(const char *buf, int len)
{
	int offset = 0;
	static const unsigned int max_codepoint[] = {
		0x7f, 0x7ff, 0xffff, 0x10ffff
	};

	while (len) {
		unsigned char c = *buf++;
		int bytes, bad_offset;
		unsigned int codepoint;
		unsigned int min_val, max_val;

		len--;
		offset++;

		/* Simple US-ASCII? No worries. */
		if (c < 0x80)
			continue;

		bad_offset = offset-1;

		/*
		 * Count how many more high bits set: that's how
		 * many more bytes this sequence should have.
		 */
		bytes = 0;
		while (c & 0x40) {
			c <<= 1;
			bytes++;
		}

		/*
		 * Must be between 1 and 3 more bytes.  Longer sequences result in
		 * codepoints beyond U+10FFFF, which are guaranteed never to exist.
		 */
		if (bytes < 1 || 3 < bytes)
			return bad_offset;

		/* Do we *have* that many bytes? */
		if (len < bytes)
			return bad_offset;

		/*
		 * Place the encoded bits at the bottom of the value and compute the
		 * valid range.
		 */
		codepoint = (c & 0x7f) >> bytes;
		min_val = max_codepoint[bytes-1] + 1;
		max_val = max_codepoint[bytes];

		offset += bytes;
		len -= bytes;

		/* And verify that they are good continuation bytes */
		do {
			codepoint <<= 6;
			codepoint |= *buf & 0x3f;
			if ((*buf++ & 0xc0) != 0x80)
				return bad_offset;
		} while (--bytes);

		/* Reject codepoints that are out of range for the sequence length. */
		if (codepoint < min_val || codepoint > max_val)
			return bad_offset;
		/* Surrogates are only for UTF-16 and cannot be encoded in UTF-8. */
		if ((codepoint & 0x1ff800) == 0xd800)
			return bad_offset;
		/* U+xxFFFE and U+xxFFFF are guaranteed non-characters. */
		if ((codepoint & 0xfffe) == 0xfffe)
			return bad_offset;
		/* So are anything in the range U+FDD0..U+FDEF. */
		if (codepoint >= 0xfdd0 && codepoint <= 0xfdef)
			return bad_offset;
	}
	return -1;
}

/*
 * This verifies that the buffer is in proper utf8 format.
 *
 * If it isn't, it assumes any non-utf8 characters are Latin1,
 * and does the conversion.
 */
static int verify_utf8(struct strbuf *buf)
{
	int ok = 1;
	long pos = 0;

	for (;;) {
		int bad;
		unsigned char c;
		unsigned char replace[2];

		bad = find_invalid_utf8(buf->buf + pos, buf->len - pos);
		if (bad < 0)
			return ok;
		pos += bad;
		ok = 0;
		c = buf->buf[pos];
		strbuf_remove(buf, pos, 1);

		/* We know 'c' must be in the range 128-255 */
		replace[0] = 0xc0 + (c >> 6);
		replace[1] = 0x80 + (c & 0x3f);
		strbuf_insert(buf, pos, replace, 2);
		pos += 2;
	}
}

static const char commit_utf8_warn[] =
"Warning: commit message did not conform to UTF-8.\n"
"You may want to amend it after fixing the message, or set the config\n"
"variable i18n.commitencoding to the encoding your project uses.\n";

int commit_tree_extended(const char *msg, size_t msg_len,
			 const unsigned char *tree,
			 struct commit_list *parents, unsigned char *ret,
			 const char *author, const char *sign_commit,
			 struct commit_extra_header *extra)
{
	int result;
	int encoding_is_utf8;
	struct strbuf buffer;

	assert_sha1_type(tree, OBJ_TREE);

	if (memchr(msg, '\0', msg_len))
		return error("a NUL byte in commit log message not allowed.");

	/* Not having i18n.commitencoding is the same as having utf-8 */
	encoding_is_utf8 = is_encoding_utf8(git_commit_encoding);

	strbuf_init(&buffer, 8192); /* should avoid reallocs for the headers */
	strbuf_addf(&buffer, "tree %s\n", sha1_to_hex(tree));

	/*
	 * NOTE! This ordering means that the same exact tree merged with a
	 * different order of parents will be a _different_ changeset even
	 * if everything else stays the same.
	 */
	while (parents) {
		struct commit *parent = pop_commit(&parents);
		strbuf_addf(&buffer, "parent %s\n",
			    oid_to_hex(&parent->object.oid));
	}

	/* Person/date information */
	if (!author)
		author = git_author_info(IDENT_STRICT);
	strbuf_addf(&buffer, "author %s\n", author);
	strbuf_addf(&buffer, "committer %s\n", git_committer_info(IDENT_STRICT));
	if (!encoding_is_utf8)
		strbuf_addf(&buffer, "encoding %s\n", git_commit_encoding);

	while (extra) {
		add_extra_header(&buffer, extra);
		extra = extra->next;
	}
	strbuf_addch(&buffer, '\n');

	/* And add the comment */
	strbuf_add(&buffer, msg, msg_len);

	/* And check the encoding */
	if (encoding_is_utf8 && !verify_utf8(&buffer))
		fprintf(stderr, commit_utf8_warn);

	if (sign_commit && do_sign_commit(&buffer, sign_commit))
		return -1;

	result = write_sha1_file(buffer.buf, buffer.len, commit_type, ret);
	strbuf_release(&buffer);
	return result;
}

struct commit *get_merge_parent(const char *name)
{
	struct object *obj;
	struct commit *commit;
	struct object_id oid;
	if (get_sha1(name, oid.hash))
		return NULL;
	obj = parse_object(oid.hash);
	commit = (struct commit *)peel_to_type(name, 0, obj, OBJ_COMMIT);
	if (commit && !commit->util) {
		struct merge_remote_desc *desc;
		desc = xmalloc(sizeof(*desc));
		desc->obj = obj;
		desc->name = strdup(name);
		commit->util = desc;
	}
	return commit;
}

/*
 * Append a commit to the end of the commit_list.
 *
 * next starts by pointing to the variable that holds the head of an
 * empty commit_list, and is updated to point to the "next" field of
 * the last item on the list as new commits are appended.
 *
 * Usage example:
 *
 *     struct commit_list *list;
 *     struct commit_list **next = &list;
 *
 *     next = commit_list_append(c1, next);
 *     next = commit_list_append(c2, next);
 *     assert(commit_list_count(list) == 2);
 *     return list;
 */
struct commit_list **commit_list_append(struct commit *commit,
					struct commit_list **next)
{
	struct commit_list *new = xmalloc(sizeof(struct commit_list));
	new->item = commit;
	*next = new;
	new->next = NULL;
	return &new->next;
}

void print_commit_list(struct commit_list *list,
		       const char *format_cur,
		       const char *format_last)
{
	for ( ; list; list = list->next) {
		const char *format = list->next ? format_cur : format_last;
		printf(format, oid_to_hex(&list->item->object.oid));
	}
}

const char *find_commit_header(const char *msg, const char *key, size_t *out_len)
{
	int key_len = strlen(key);
	const char *line = msg;

	while (line) {
		const char *eol = strchrnul(line, '\n');

		if (line == eol)
			return NULL;

		if (eol - line > key_len &&
		    !strncmp(line, key, key_len) &&
		    line[key_len] == ' ') {
			*out_len = eol - line - key_len - 1;
			return line + key_len + 1;
		}
		line = *eol ? eol + 1 : NULL;
	}
	return NULL;
}

/*
 * Inspect sb and determine the true "end" of the log message, in
 * order to find where to put a new Signed-off-by: line.  Ignored are
 * trailing comment lines and blank lines, and also the traditional
 * "Conflicts:" block that is not commented out, so that we can use
 * "git commit -s --amend" on an existing commit that forgot to remove
 * it.
 *
 * Returns the number of bytes from the tail to ignore, to be fed as
 * the second parameter to append_signoff().
 */
int ignore_non_trailer(struct strbuf *sb)
{
	int boc = 0;
	int bol = 0;
	int in_old_conflicts_block = 0;

	while (bol < sb->len) {
		char *next_line;

		if (!(next_line = memchr(sb->buf + bol, '\n', sb->len - bol)))
			next_line = sb->buf + sb->len;
		else
			next_line++;

		if (sb->buf[bol] == comment_line_char || sb->buf[bol] == '\n') {
			/* is this the first of the run of comments? */
			if (!boc)
				boc = bol;
			/* otherwise, it is just continuing */
		} else if (starts_with(sb->buf + bol, "Conflicts:\n")) {
			in_old_conflicts_block = 1;
			if (!boc)
				boc = bol;
		} else if (in_old_conflicts_block && sb->buf[bol] == '\t') {
			; /* a pathname in the conflicts block */
		} else if (boc) {
			/* the previous was not trailing comment */
			boc = 0;
			in_old_conflicts_block = 0;
		}
		bol = next_line - sb->buf;
	}
	return boc ? sb->len - boc : 0;
}<|MERGE_RESOLUTION|>--- conflicted
+++ resolved
@@ -414,14 +414,8 @@
 	while (*p && (*p != '\n' || p[1] != '\n'))
 		p++;
 	if (*p) {
-<<<<<<< HEAD
 		p = skip_blank_lines(p + 2);
-		for (eol = p; *eol && *eol != '\n'; eol++)
-			; /* do nothing */
-=======
-		p += 2;
 		eol = strchrnul(p, '\n');
->>>>>>> 2db3c53f
 	} else
 		eol = p;
 
