--- conflicted
+++ resolved
@@ -2576,17 +2576,13 @@
 
 _git_replace ()
 {
-<<<<<<< HEAD
 	case "$cur" in
 	--*)
 		__gitcomp "--edit --graft --format= --list --delete"
 		return
 		;;
 	esac
-	__gitcomp_nl "$(__git_refs)"
-=======
 	__git_complete_refs
->>>>>>> 9b27655c
 }
 
 _git_rerere ()
