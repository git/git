# bash/zsh completion support for core Git.
#
# Copyright (C) 2006,2007 Shawn O. Pearce <spearce@spearce.org>
# Conceptually based on gitcompletion (http://gitweb.hawaga.org.uk/).
# Distributed under the GNU General Public License, version 2.0.
#
# The contained completion routines provide support for completing:
#
#    *) local and remote branch names
#    *) local and remote tag names
#    *) .git/remotes file names
#    *) git 'subcommands'
#    *) git email aliases for git-send-email
#    *) tree paths within 'ref:path/to/file' expressions
#    *) file paths within current working directory and index
#    *) common --long-options
#
# To use these routines:
#
#    1) Copy this file to somewhere (e.g. ~/.git-completion.bash).
#    2) Add the following line to your .bashrc/.zshrc:
#        source ~/.git-completion.bash
#    3) Consider changing your PS1 to also show the current branch,
#       see git-prompt.sh for details.
#
# If you use complex aliases of form '!f() { ... }; f', you can use the null
# command ':' as the first command in the function body to declare the desired
# completion style.  For example '!f() { : git commit ; ... }; f' will
# tell the completion to use commit completion.  This also works with aliases
# of form "!sh -c '...'".  For example, "!sh -c ': git commit ; ... '".
#
# You can set the following environment variables to influence the behavior of
# the completion routines:
#
#   GIT_COMPLETION_CHECKOUT_NO_GUESS
#
#     When set to "1", do not include "DWIM" suggestions in git-checkout
#     completion (e.g., completing "foo" when "origin/foo" exists).

case "$COMP_WORDBREAKS" in
*:*) : great ;;
*)   COMP_WORDBREAKS="$COMP_WORDBREAKS:"
esac

# Discovers the path to the git repository taking any '--git-dir=<path>' and
# '-C <path>' options into account and stores it in the $__git_repo_path
# variable.
__git_find_repo_path ()
{
	if [ -n "$__git_repo_path" ]; then
		# we already know where it is
		return
	fi

	if [ -n "${__git_C_args-}" ]; then
		__git_repo_path="$(git "${__git_C_args[@]}" \
			${__git_dir:+--git-dir="$__git_dir"} \
			rev-parse --absolute-git-dir 2>/dev/null)"
	elif [ -n "${__git_dir-}" ]; then
		test -d "$__git_dir" &&
		__git_repo_path="$__git_dir"
	elif [ -n "${GIT_DIR-}" ]; then
		test -d "${GIT_DIR-}" &&
		__git_repo_path="$GIT_DIR"
	elif [ -d .git ]; then
		__git_repo_path=.git
	else
		__git_repo_path="$(git rev-parse --git-dir 2>/dev/null)"
	fi
}

# Deprecated: use __git_find_repo_path() and $__git_repo_path instead
# __gitdir accepts 0 or 1 arguments (i.e., location)
# returns location of .git repo
__gitdir ()
{
	if [ -z "${1-}" ]; then
		__git_find_repo_path || return 1
		echo "$__git_repo_path"
	elif [ -d "$1/.git" ]; then
		echo "$1/.git"
	else
		echo "$1"
	fi
}

# Runs git with all the options given as argument, respecting any
# '--git-dir=<path>' and '-C <path>' options present on the command line
__git ()
{
	git ${__git_C_args:+"${__git_C_args[@]}"} \
		${__git_dir:+--git-dir="$__git_dir"} "$@" 2>/dev/null
}

# The following function is based on code from:
#
#   bash_completion - programmable completion functions for bash 3.2+
#
#   Copyright © 2006-2008, Ian Macdonald <ian@caliban.org>
#             © 2009-2010, Bash Completion Maintainers
#                     <bash-completion-devel@lists.alioth.debian.org>
#
#   This program is free software; you can redistribute it and/or modify
#   it under the terms of the GNU General Public License as published by
#   the Free Software Foundation; either version 2, or (at your option)
#   any later version.
#
#   This program is distributed in the hope that it will be useful,
#   but WITHOUT ANY WARRANTY; without even the implied warranty of
#   MERCHANTABILITY or FITNESS FOR A PARTICULAR PURPOSE.  See the
#   GNU General Public License for more details.
#
#   You should have received a copy of the GNU General Public License
#   along with this program; if not, see <http://www.gnu.org/licenses/>.
#
#   The latest version of this software can be obtained here:
#
#   http://bash-completion.alioth.debian.org/
#
#   RELEASE: 2.x

# This function can be used to access a tokenized list of words
# on the command line:
#
#	__git_reassemble_comp_words_by_ref '=:'
#	if test "${words_[cword_-1]}" = -w
#	then
#		...
#	fi
#
# The argument should be a collection of characters from the list of
# word completion separators (COMP_WORDBREAKS) to treat as ordinary
# characters.
#
# This is roughly equivalent to going back in time and setting
# COMP_WORDBREAKS to exclude those characters.  The intent is to
# make option types like --date=<type> and <rev>:<path> easy to
# recognize by treating each shell word as a single token.
#
# It is best not to set COMP_WORDBREAKS directly because the value is
# shared with other completion scripts.  By the time the completion
# function gets called, COMP_WORDS has already been populated so local
# changes to COMP_WORDBREAKS have no effect.
#
# Output: words_, cword_, cur_.

__git_reassemble_comp_words_by_ref()
{
	local exclude i j first
	# Which word separators to exclude?
	exclude="${1//[^$COMP_WORDBREAKS]}"
	cword_=$COMP_CWORD
	if [ -z "$exclude" ]; then
		words_=("${COMP_WORDS[@]}")
		return
	fi
	# List of word completion separators has shrunk;
	# re-assemble words to complete.
	for ((i=0, j=0; i < ${#COMP_WORDS[@]}; i++, j++)); do
		# Append each nonempty word consisting of just
		# word separator characters to the current word.
		first=t
		while
			[ $i -gt 0 ] &&
			[ -n "${COMP_WORDS[$i]}" ] &&
			# word consists of excluded word separators
			[ "${COMP_WORDS[$i]//[^$exclude]}" = "${COMP_WORDS[$i]}" ]
		do
			# Attach to the previous token,
			# unless the previous token is the command name.
			if [ $j -ge 2 ] && [ -n "$first" ]; then
				((j--))
			fi
			first=
			words_[$j]=${words_[j]}${COMP_WORDS[i]}
			if [ $i = $COMP_CWORD ]; then
				cword_=$j
			fi
			if (($i < ${#COMP_WORDS[@]} - 1)); then
				((i++))
			else
				# Done.
				return
			fi
		done
		words_[$j]=${words_[j]}${COMP_WORDS[i]}
		if [ $i = $COMP_CWORD ]; then
			cword_=$j
		fi
	done
}

if ! type _get_comp_words_by_ref >/dev/null 2>&1; then
_get_comp_words_by_ref ()
{
	local exclude cur_ words_ cword_
	if [ "$1" = "-n" ]; then
		exclude=$2
		shift 2
	fi
	__git_reassemble_comp_words_by_ref "$exclude"
	cur_=${words_[cword_]}
	while [ $# -gt 0 ]; do
		case "$1" in
		cur)
			cur=$cur_
			;;
		prev)
			prev=${words_[$cword_-1]}
			;;
		words)
			words=("${words_[@]}")
			;;
		cword)
			cword=$cword_
			;;
		esac
		shift
	done
}
fi

# Fills the COMPREPLY array with prefiltered words without any additional
# processing.
# Callers must take care of providing only words that match the current word
# to be completed and adding any prefix and/or suffix (trailing space!), if
# necessary.
# 1: List of newline-separated matching completion words, complete with
#    prefix and suffix.
__gitcomp_direct ()
{
	local IFS=$'\n'

	COMPREPLY=($1)
}

__gitcompappend ()
{
	local x i=${#COMPREPLY[@]}
	for x in $1; do
		if [[ "$x" == "$3"* ]]; then
			COMPREPLY[i++]="$2$x$4"
		fi
	done
}

__gitcompadd ()
{
	COMPREPLY=()
	__gitcompappend "$@"
}

# Generates completion reply, appending a space to possible completion words,
# if necessary.
# It accepts 1 to 4 arguments:
# 1: List of possible completion words.
# 2: A prefix to be added to each possible completion word (optional).
# 3: Generate possible completion matches for this word (optional).
# 4: A suffix to be appended to each possible completion word (optional).
__gitcomp ()
{
	local cur_="${3-$cur}"

	case "$cur_" in
	--*=)
		;;
	*)
		local c i=0 IFS=$' \t\n'
		for c in $1; do
			c="$c${4-}"
			if [[ $c == "$cur_"* ]]; then
				case $c in
				--*=*|*.) ;;
				*) c="$c " ;;
				esac
				COMPREPLY[i++]="${2-}$c"
			fi
		done
		;;
	esac
}

# Variation of __gitcomp_nl () that appends to the existing list of
# completion candidates, COMPREPLY.
__gitcomp_nl_append ()
{
	local IFS=$'\n'
	__gitcompappend "$1" "${2-}" "${3-$cur}" "${4- }"
}

# Generates completion reply from newline-separated possible completion words
# by appending a space to all of them.
# It accepts 1 to 4 arguments:
# 1: List of possible completion words, separated by a single newline.
# 2: A prefix to be added to each possible completion word (optional).
# 3: Generate possible completion matches for this word (optional).
# 4: A suffix to be appended to each possible completion word instead of
#    the default space (optional).  If specified but empty, nothing is
#    appended.
__gitcomp_nl ()
{
	COMPREPLY=()
	__gitcomp_nl_append "$@"
}

# Generates completion reply with compgen from newline-separated possible
# completion filenames.
# It accepts 1 to 3 arguments:
# 1: List of possible completion filenames, separated by a single newline.
# 2: A directory prefix to be added to each possible completion filename
#    (optional).
# 3: Generate possible completion matches for this word (optional).
__gitcomp_file ()
{
	local IFS=$'\n'

	# XXX does not work when the directory prefix contains a tilde,
	# since tilde expansion is not applied.
	# This means that COMPREPLY will be empty and Bash default
	# completion will be used.
	__gitcompadd "$1" "${2-}" "${3-$cur}" ""

	# use a hack to enable file mode in bash < 4
	compopt -o filenames +o nospace 2>/dev/null ||
	compgen -f /non-existing-dir/ > /dev/null
}

# Execute 'git ls-files', unless the --committable option is specified, in
# which case it runs 'git diff-index' to find out the files that can be
# committed.  It return paths relative to the directory specified in the first
# argument, and using the options specified in the second argument.
__git_ls_files_helper ()
{
	if [ "$2" == "--committable" ]; then
		__git -C "$1" diff-index --name-only --relative HEAD
	else
		# NOTE: $2 is not quoted in order to support multiple options
		__git -C "$1" ls-files --exclude-standard $2
	fi
}


# __git_index_files accepts 1 or 2 arguments:
# 1: Options to pass to ls-files (required).
# 2: A directory path (optional).
#    If provided, only files within the specified directory are listed.
#    Sub directories are never recursed.  Path must have a trailing
#    slash.
__git_index_files ()
{
	local root="${2-.}" file

	__git_ls_files_helper "$root" "$1" |
	while read -r file; do
		case "$file" in
		?*/*) echo "${file%%/*}" ;;
		*) echo "$file" ;;
		esac
	done | sort | uniq
}

# Lists branches from the local repository.
# 1: A prefix to be added to each listed branch (optional).
# 2: List only branches matching this word (optional; list all branches if
#    unset or empty).
# 3: A suffix to be appended to each listed branch (optional).
__git_heads ()
{
	local pfx="${1-}" cur_="${2-}" sfx="${3-}"

	__git for-each-ref --format="${pfx//\%/%%}%(refname:strip=2)$sfx" \
			"refs/heads/$cur_*" "refs/heads/$cur_*/**"
}

# Lists tags from the local repository.
# Accepts the same positional parameters as __git_heads() above.
__git_tags ()
{
	local pfx="${1-}" cur_="${2-}" sfx="${3-}"

	__git for-each-ref --format="${pfx//\%/%%}%(refname:strip=2)$sfx" \
			"refs/tags/$cur_*" "refs/tags/$cur_*/**"
}

# Lists refs from the local (by default) or from a remote repository.
# It accepts 0, 1 or 2 arguments:
# 1: The remote to list refs from (optional; ignored, if set but empty).
#    Can be the name of a configured remote, a path, or a URL.
# 2: In addition to local refs, list unique branches from refs/remotes/ for
#    'git checkout's tracking DWIMery (optional; ignored, if set but empty).
# 3: A prefix to be added to each listed ref (optional).
# 4: List only refs matching this word (optional; list all refs if unset or
#    empty).
# 5: A suffix to be appended to each listed ref (optional; ignored, if set
#    but empty).
#
# Use __git_complete_refs() instead.
__git_refs ()
{
	local i hash dir track="${2-}"
	local list_refs_from=path remote="${1-}"
	local format refs
	local pfx="${3-}" cur_="${4-$cur}" sfx="${5-}"
	local match="${4-}"
	local fer_pfx="${pfx//\%/%%}" # "escape" for-each-ref format specifiers

	__git_find_repo_path
	dir="$__git_repo_path"

	if [ -z "$remote" ]; then
		if [ -z "$dir" ]; then
			return
		fi
	else
		if __git_is_configured_remote "$remote"; then
			# configured remote takes precedence over a
			# local directory with the same name
			list_refs_from=remote
		elif [ -d "$remote/.git" ]; then
			dir="$remote/.git"
		elif [ -d "$remote" ]; then
			dir="$remote"
		else
			list_refs_from=url
		fi
	fi

	if [ "$list_refs_from" = path ]; then
		if [[ "$cur_" == ^* ]]; then
			pfx="$pfx^"
			fer_pfx="$fer_pfx^"
			cur_=${cur_#^}
			match=${match#^}
		fi
		case "$cur_" in
		refs|refs/*)
			format="refname"
			refs=("$match*" "$match*/**")
			track=""
			;;
		*)
			for i in HEAD FETCH_HEAD ORIG_HEAD MERGE_HEAD REBASE_HEAD; do
				case "$i" in
				$match*)
					if [ -e "$dir/$i" ]; then
						echo "$pfx$i$sfx"
					fi
					;;
				esac
			done
			format="refname:strip=2"
			refs=("refs/tags/$match*" "refs/tags/$match*/**"
				"refs/heads/$match*" "refs/heads/$match*/**"
				"refs/remotes/$match*" "refs/remotes/$match*/**")
			;;
		esac
		__git_dir="$dir" __git for-each-ref --format="$fer_pfx%($format)$sfx" \
			"${refs[@]}"
		if [ -n "$track" ]; then
			# employ the heuristic used by git checkout
			# Try to find a remote branch that matches the completion word
			# but only output if the branch name is unique
			__git for-each-ref --format="$fer_pfx%(refname:strip=3)$sfx" \
				--sort="refname:strip=3" \
				"refs/remotes/*/$match*" "refs/remotes/*/$match*/**" | \
			uniq -u
		fi
		return
	fi
	case "$cur_" in
	refs|refs/*)
		__git ls-remote "$remote" "$match*" | \
		while read -r hash i; do
			case "$i" in
			*^{}) ;;
			*) echo "$pfx$i$sfx" ;;
			esac
		done
		;;
	*)
		if [ "$list_refs_from" = remote ]; then
			case "HEAD" in
			$match*)	echo "${pfx}HEAD$sfx" ;;
			esac
			__git for-each-ref --format="$fer_pfx%(refname:strip=3)$sfx" \
				"refs/remotes/$remote/$match*" \
				"refs/remotes/$remote/$match*/**"
		else
			local query_symref
			case "HEAD" in
			$match*)	query_symref="HEAD" ;;
			esac
			__git ls-remote "$remote" $query_symref \
				"refs/tags/$match*" "refs/heads/$match*" \
				"refs/remotes/$match*" |
			while read -r hash i; do
				case "$i" in
				*^{})	;;
				refs/*)	echo "$pfx${i#refs/*/}$sfx" ;;
				*)	echo "$pfx$i$sfx" ;;  # symbolic refs
				esac
			done
		fi
		;;
	esac
}

# Completes refs, short and long, local and remote, symbolic and pseudo.
#
# Usage: __git_complete_refs [<option>]...
# --remote=<remote>: The remote to list refs from, can be the name of a
#                    configured remote, a path, or a URL.
# --track: List unique remote branches for 'git checkout's tracking DWIMery.
# --pfx=<prefix>: A prefix to be added to each ref.
# --cur=<word>: The current ref to be completed.  Defaults to the current
#               word to be completed.
# --sfx=<suffix>: A suffix to be appended to each ref instead of the default
#                 space.
__git_complete_refs ()
{
	local remote track pfx cur_="$cur" sfx=" "

	while test $# != 0; do
		case "$1" in
		--remote=*)	remote="${1##--remote=}" ;;
		--track)	track="yes" ;;
		--pfx=*)	pfx="${1##--pfx=}" ;;
		--cur=*)	cur_="${1##--cur=}" ;;
		--sfx=*)	sfx="${1##--sfx=}" ;;
		*)		return 1 ;;
		esac
		shift
	done

	__gitcomp_direct "$(__git_refs "$remote" "$track" "$pfx" "$cur_" "$sfx")"
}

# __git_refs2 requires 1 argument (to pass to __git_refs)
# Deprecated: use __git_complete_fetch_refspecs() instead.
__git_refs2 ()
{
	local i
	for i in $(__git_refs "$1"); do
		echo "$i:$i"
	done
}

# Completes refspecs for fetching from a remote repository.
# 1: The remote repository.
# 2: A prefix to be added to each listed refspec (optional).
# 3: The ref to be completed as a refspec instead of the current word to be
#    completed (optional)
# 4: A suffix to be appended to each listed refspec instead of the default
#    space (optional).
__git_complete_fetch_refspecs ()
{
	local i remote="$1" pfx="${2-}" cur_="${3-$cur}" sfx="${4- }"

	__gitcomp_direct "$(
		for i in $(__git_refs "$remote" "" "" "$cur_") ; do
			echo "$pfx$i:$i$sfx"
		done
		)"
}

# __git_refs_remotes requires 1 argument (to pass to ls-remote)
__git_refs_remotes ()
{
	local i hash
	__git ls-remote "$1" 'refs/heads/*' | \
	while read -r hash i; do
		echo "$i:refs/remotes/$1/${i#refs/heads/}"
	done
}

__git_remotes ()
{
	__git_find_repo_path
	test -d "$__git_repo_path/remotes" && ls -1 "$__git_repo_path/remotes"
	__git remote
}

# Returns true if $1 matches the name of a configured remote, false otherwise.
__git_is_configured_remote ()
{
	local remote
	for remote in $(__git_remotes); do
		if [ "$remote" = "$1" ]; then
			return 0
		fi
	done
	return 1
}

__git_list_merge_strategies ()
{
	LANG=C LC_ALL=C git merge -s help 2>&1 |
	sed -n -e '/[Aa]vailable strategies are: /,/^$/{
		s/\.$//
		s/.*://
		s/^[ 	]*//
		s/[ 	]*$//
		p
	}'
}

__git_merge_strategies=
# 'git merge -s help' (and thus detection of the merge strategy
# list) fails, unfortunately, if run outside of any git working
# tree.  __git_merge_strategies is set to the empty string in
# that case, and the detection will be repeated the next time it
# is needed.
__git_compute_merge_strategies ()
{
	test -n "$__git_merge_strategies" ||
	__git_merge_strategies=$(__git_list_merge_strategies)
}

__git_complete_revlist_file ()
{
	local pfx ls ref cur_="$cur"
	case "$cur_" in
	*..?*:*)
		return
		;;
	?*:*)
		ref="${cur_%%:*}"
		cur_="${cur_#*:}"
		case "$cur_" in
		?*/*)
			pfx="${cur_%/*}"
			cur_="${cur_##*/}"
			ls="$ref:$pfx"
			pfx="$pfx/"
			;;
		*)
			ls="$ref"
			;;
		esac

		case "$COMP_WORDBREAKS" in
		*:*) : great ;;
		*)   pfx="$ref:$pfx" ;;
		esac

		__gitcomp_nl "$(__git ls-tree "$ls" \
				| sed '/^100... blob /{
				           s,^.*	,,
				           s,$, ,
				       }
				       /^120000 blob /{
				           s,^.*	,,
				           s,$, ,
				       }
				       /^040000 tree /{
				           s,^.*	,,
				           s,$,/,
				       }
				       s/^.*	//')" \
			"$pfx" "$cur_" ""
		;;
	*...*)
		pfx="${cur_%...*}..."
		cur_="${cur_#*...}"
		__git_complete_refs --pfx="$pfx" --cur="$cur_"
		;;
	*..*)
		pfx="${cur_%..*}.."
		cur_="${cur_#*..}"
		__git_complete_refs --pfx="$pfx" --cur="$cur_"
		;;
	*)
		__git_complete_refs
		;;
	esac
}


# __git_complete_index_file requires 1 argument:
# 1: the options to pass to ls-file
#
# The exception is --committable, which finds the files appropriate commit.
__git_complete_index_file ()
{
	local pfx="" cur_="$cur"

	case "$cur_" in
	?*/*)
		pfx="${cur_%/*}"
		cur_="${cur_##*/}"
		pfx="${pfx}/"
		;;
	esac

	__gitcomp_file "$(__git_index_files "$1" ${pfx:+"$pfx"})" "$pfx" "$cur_"
}

__git_complete_file ()
{
	__git_complete_revlist_file
}

__git_complete_revlist ()
{
	__git_complete_revlist_file
}

__git_complete_remote_or_refspec ()
{
	local cur_="$cur" cmd="${words[1]}"
	local i c=2 remote="" pfx="" lhs=1 no_complete_refspec=0
	if [ "$cmd" = "remote" ]; then
		((c++))
	fi
	while [ $c -lt $cword ]; do
		i="${words[c]}"
		case "$i" in
		--mirror) [ "$cmd" = "push" ] && no_complete_refspec=1 ;;
		-d|--delete) [ "$cmd" = "push" ] && lhs=0 ;;
		--all)
			case "$cmd" in
			push) no_complete_refspec=1 ;;
			fetch)
				return
				;;
			*) ;;
			esac
			;;
		-*) ;;
		*) remote="$i"; break ;;
		esac
		((c++))
	done
	if [ -z "$remote" ]; then
		__gitcomp_nl "$(__git_remotes)"
		return
	fi
	if [ $no_complete_refspec = 1 ]; then
		return
	fi
	[ "$remote" = "." ] && remote=
	case "$cur_" in
	*:*)
		case "$COMP_WORDBREAKS" in
		*:*) : great ;;
		*)   pfx="${cur_%%:*}:" ;;
		esac
		cur_="${cur_#*:}"
		lhs=0
		;;
	+*)
		pfx="+"
		cur_="${cur_#+}"
		;;
	esac
	case "$cmd" in
	fetch)
		if [ $lhs = 1 ]; then
			__git_complete_fetch_refspecs "$remote" "$pfx" "$cur_"
		else
			__git_complete_refs --pfx="$pfx" --cur="$cur_"
		fi
		;;
	pull|remote)
		if [ $lhs = 1 ]; then
			__git_complete_refs --remote="$remote" --pfx="$pfx" --cur="$cur_"
		else
			__git_complete_refs --pfx="$pfx" --cur="$cur_"
		fi
		;;
	push)
		if [ $lhs = 1 ]; then
			__git_complete_refs --pfx="$pfx" --cur="$cur_"
		else
			__git_complete_refs --remote="$remote" --pfx="$pfx" --cur="$cur_"
		fi
		;;
	esac
}

__git_complete_strategy ()
{
	__git_compute_merge_strategies
	case "$prev" in
	-s|--strategy)
		__gitcomp "$__git_merge_strategies"
		return 0
	esac
	case "$cur" in
	--strategy=*)
		__gitcomp "$__git_merge_strategies" "" "${cur##--strategy=}"
		return 0
		;;
	esac
	return 1
}

__git_commands () {
	if test -n "${GIT_TESTING_COMMAND_COMPLETION:-}"
	then
		printf "%s" "${GIT_TESTING_COMMAND_COMPLETION}"
	else
		git help -a|egrep '^  [a-zA-Z0-9]'
	fi
}

__git_list_all_commands ()
{
	local i IFS=" "$'\n'
	for i in $(__git_commands)
	do
		case $i in
		*--*)             : helper pattern;;
		*) echo $i;;
		esac
	done
}

__git_all_commands=
__git_compute_all_commands ()
{
	test -n "$__git_all_commands" ||
	__git_all_commands=$(__git_list_all_commands)
}

__git_list_porcelain_commands ()
{
	local i IFS=" "$'\n'
	__git_compute_all_commands
	for i in $__git_all_commands
	do
		case $i in
		*--*)             : helper pattern;;
		applymbox)        : ask gittus;;
		applypatch)       : ask gittus;;
		archimport)       : import;;
		cat-file)         : plumbing;;
		check-attr)       : plumbing;;
		check-ignore)     : plumbing;;
		check-mailmap)    : plumbing;;
		check-ref-format) : plumbing;;
		checkout-index)   : plumbing;;
		column)           : internal helper;;
		commit-tree)      : plumbing;;
		count-objects)    : infrequent;;
		credential)       : credentials;;
		credential-*)     : credentials helper;;
		cvsexportcommit)  : export;;
		cvsimport)        : import;;
		cvsserver)        : daemon;;
		daemon)           : daemon;;
		diff-files)       : plumbing;;
		diff-index)       : plumbing;;
		diff-tree)        : plumbing;;
		fast-import)      : import;;
		fast-export)      : export;;
		fsck-objects)     : plumbing;;
		fetch-pack)       : plumbing;;
		fmt-merge-msg)    : plumbing;;
		for-each-ref)     : plumbing;;
		hash-object)      : plumbing;;
		http-*)           : transport;;
		index-pack)       : plumbing;;
		init-db)          : deprecated;;
		local-fetch)      : plumbing;;
		ls-files)         : plumbing;;
		ls-remote)        : plumbing;;
		ls-tree)          : plumbing;;
		mailinfo)         : plumbing;;
		mailsplit)        : plumbing;;
		merge-*)          : plumbing;;
		mktree)           : plumbing;;
		mktag)            : plumbing;;
		pack-objects)     : plumbing;;
		pack-redundant)   : plumbing;;
		pack-refs)        : plumbing;;
		parse-remote)     : plumbing;;
		patch-id)         : plumbing;;
		prune)            : plumbing;;
		prune-packed)     : plumbing;;
		quiltimport)      : import;;
		read-tree)        : plumbing;;
		receive-pack)     : plumbing;;
		remote-*)         : transport;;
		rerere)           : plumbing;;
		rev-list)         : plumbing;;
		rev-parse)        : plumbing;;
		runstatus)        : plumbing;;
		sh-setup)         : internal;;
		shell)            : daemon;;
		show-ref)         : plumbing;;
		send-pack)        : plumbing;;
		show-index)       : plumbing;;
		ssh-*)            : transport;;
		stripspace)       : plumbing;;
		symbolic-ref)     : plumbing;;
		unpack-file)      : plumbing;;
		unpack-objects)   : plumbing;;
		update-index)     : plumbing;;
		update-ref)       : plumbing;;
		update-server-info) : daemon;;
		upload-archive)   : plumbing;;
		upload-pack)      : plumbing;;
		write-tree)       : plumbing;;
		var)              : infrequent;;
		verify-pack)      : infrequent;;
		verify-tag)       : plumbing;;
		*) echo $i;;
		esac
	done
}

__git_porcelain_commands=
__git_compute_porcelain_commands ()
{
	test -n "$__git_porcelain_commands" ||
	__git_porcelain_commands=$(__git_list_porcelain_commands)
}

# Lists all set config variables starting with the given section prefix,
# with the prefix removed.
__git_get_config_variables ()
{
	local section="$1" i IFS=$'\n'
	for i in $(__git config --name-only --get-regexp "^$section\..*"); do
		echo "${i#$section.}"
	done
}

__git_pretty_aliases ()
{
	__git_get_config_variables "pretty"
}

__git_aliases ()
{
	__git_get_config_variables "alias"
}

# __git_aliased_command requires 1 argument
__git_aliased_command ()
{
	local word cmdline=$(__git config --get "alias.$1")
	for word in $cmdline; do
		case "$word" in
		\!gitk|gitk)
			echo "gitk"
			return
			;;
		\!*)	: shell command alias ;;
		-*)	: option ;;
		*=*)	: setting env ;;
		git)	: git itself ;;
		\(\))   : skip parens of shell function definition ;;
		{)	: skip start of shell helper function ;;
		:)	: skip null command ;;
		\'*)	: skip opening quote after sh -c ;;
		*)
			echo "$word"
			return
		esac
	done
}

# __git_find_on_cmdline requires 1 argument
__git_find_on_cmdline ()
{
	local word subcommand c=1
	while [ $c -lt $cword ]; do
		word="${words[c]}"
		for subcommand in $1; do
			if [ "$subcommand" = "$word" ]; then
				echo "$subcommand"
				return
			fi
		done
		((c++))
	done
}

# Echo the value of an option set on the command line or config
#
# $1: short option name
# $2: long option name including =
# $3: list of possible values
# $4: config string (optional)
#
# example:
# result="$(__git_get_option_value "-d" "--do-something=" \
#     "yes no" "core.doSomething")"
#
# result is then either empty (no option set) or "yes" or "no"
#
# __git_get_option_value requires 3 arguments
__git_get_option_value ()
{
	local c short_opt long_opt val
	local result= values config_key word

	short_opt="$1"
	long_opt="$2"
	values="$3"
	config_key="$4"

	((c = $cword - 1))
	while [ $c -ge 0 ]; do
		word="${words[c]}"
		for val in $values; do
			if [ "$short_opt$val" = "$word" ] ||
			   [ "$long_opt$val"  = "$word" ]; then
				result="$val"
				break 2
			fi
		done
		((c--))
	done

	if [ -n "$config_key" ] && [ -z "$result" ]; then
		result="$(__git config "$config_key")"
	fi

	echo "$result"
}

__git_has_doubledash ()
{
	local c=1
	while [ $c -lt $cword ]; do
		if [ "--" = "${words[c]}" ]; then
			return 0
		fi
		((c++))
	done
	return 1
}

# Try to count non option arguments passed on the command line for the
# specified git command.
# When options are used, it is necessary to use the special -- option to
# tell the implementation were non option arguments begin.
# XXX this can not be improved, since options can appear everywhere, as
# an example:
#	git mv x -n y
#
# __git_count_arguments requires 1 argument: the git command executed.
__git_count_arguments ()
{
	local word i c=0

	# Skip "git" (first argument)
	for ((i=1; i < ${#words[@]}; i++)); do
		word="${words[i]}"

		case "$word" in
			--)
				# Good; we can assume that the following are only non
				# option arguments.
				((c = 0))
				;;
			"$1")
				# Skip the specified git command and discard git
				# main options
				((c = 0))
				;;
			?*)
				((c++))
				;;
		esac
	done

	printf "%d" $c
}

__git_whitespacelist="nowarn warn error error-all fix"

_git_am ()
{
	__git_find_repo_path
	if [ -d "$__git_repo_path"/rebase-apply ]; then
<<<<<<< HEAD
		__gitcomp "--skip --continue --resolved --abort --quit"
=======
		__gitcomp "--skip --continue --resolved --abort --show-current-patch"
>>>>>>> fbd7a232
		return
	fi
	case "$cur" in
	--whitespace=*)
		__gitcomp "$__git_whitespacelist" "" "${cur##--whitespace=}"
		return
		;;
	--*)
		__gitcomp "
			--3way --committer-date-is-author-date --ignore-date
			--ignore-whitespace --ignore-space-change
			--interactive --keep --no-utf8 --signoff --utf8
			--whitespace= --scissors
			"
		return
	esac
}

_git_apply ()
{
	case "$cur" in
	--whitespace=*)
		__gitcomp "$__git_whitespacelist" "" "${cur##--whitespace=}"
		return
		;;
	--*)
		__gitcomp "
			--stat --numstat --summary --check --index
			--cached --index-info --reverse --reject --unidiff-zero
			--apply --no-add --exclude=
			--ignore-whitespace --ignore-space-change
			--whitespace= --inaccurate-eof --verbose
			--recount --directory=
			"
		return
	esac
}

_git_add ()
{
	case "$cur" in
	--*)
		__gitcomp "
			--interactive --refresh --patch --update --dry-run
			--ignore-errors --intent-to-add --force --edit --chmod=
			"
		return
	esac

	local complete_opt="--others --modified --directory --no-empty-directory"
	if test -n "$(__git_find_on_cmdline "-u --update")"
	then
		complete_opt="--modified"
	fi
	__git_complete_index_file "$complete_opt"
}

_git_archive ()
{
	case "$cur" in
	--format=*)
		__gitcomp "$(git archive --list)" "" "${cur##--format=}"
		return
		;;
	--remote=*)
		__gitcomp_nl "$(__git_remotes)" "" "${cur##--remote=}"
		return
		;;
	--*)
		__gitcomp "
			--format= --list --verbose
			--prefix= --remote= --exec= --output
			"
		return
		;;
	esac
	__git_complete_file
}

_git_bisect ()
{
	__git_has_doubledash && return

	local subcommands="start bad good skip reset visualize replay log run"
	local subcommand="$(__git_find_on_cmdline "$subcommands")"
	if [ -z "$subcommand" ]; then
		__git_find_repo_path
		if [ -f "$__git_repo_path"/BISECT_START ]; then
			__gitcomp "$subcommands"
		else
			__gitcomp "replay start"
		fi
		return
	fi

	case "$subcommand" in
	bad|good|reset|skip|start)
		__git_complete_refs
		;;
	*)
		;;
	esac
}

_git_branch ()
{
	local i c=1 only_local_ref="n" has_r="n"

	while [ $c -lt $cword ]; do
		i="${words[c]}"
		case "$i" in
		-d|--delete|-m|--move)	only_local_ref="y" ;;
		-r|--remotes)		has_r="y" ;;
		esac
		((c++))
	done

	case "$cur" in
	--set-upstream-to=*)
		__git_complete_refs --cur="${cur##--set-upstream-to=}"
		;;
	--*)
		__gitcomp "
			--color --no-color --verbose --abbrev= --no-abbrev
			--track --no-track --contains --no-contains --merged --no-merged
			--set-upstream-to= --edit-description --list
			--unset-upstream --delete --move --copy --remotes
			--column --no-column --sort= --points-at
			"
		;;
	*)
		if [ $only_local_ref = "y" -a $has_r = "n" ]; then
			__gitcomp_direct "$(__git_heads "" "$cur" " ")"
		else
			__git_complete_refs
		fi
		;;
	esac
}

_git_bundle ()
{
	local cmd="${words[2]}"
	case "$cword" in
	2)
		__gitcomp "create list-heads verify unbundle"
		;;
	3)
		# looking for a file
		;;
	*)
		case "$cmd" in
			create)
				__git_complete_revlist
			;;
		esac
		;;
	esac
}

_git_checkout ()
{
	__git_has_doubledash && return

	case "$cur" in
	--conflict=*)
		__gitcomp "diff3 merge" "" "${cur##--conflict=}"
		;;
	--*)
		__gitcomp "
			--quiet --ours --theirs --track --no-track --merge
			--conflict= --orphan --patch --detach --ignore-skip-worktree-bits
			--recurse-submodules --no-recurse-submodules
			"
		;;
	*)
		# check if --track, --no-track, or --no-guess was specified
		# if so, disable DWIM mode
		local flags="--track --no-track --no-guess" track_opt="--track"
		if [ "$GIT_COMPLETION_CHECKOUT_NO_GUESS" = "1" ] ||
		   [ -n "$(__git_find_on_cmdline "$flags")" ]; then
			track_opt=''
		fi
		__git_complete_refs $track_opt
		;;
	esac
}

_git_cherry ()
{
	__git_complete_refs
}

_git_cherry_pick ()
{
	__git_find_repo_path
	if [ -f "$__git_repo_path"/CHERRY_PICK_HEAD ]; then
		__gitcomp "--continue --quit --abort"
		return
	fi
	case "$cur" in
	--*)
		__gitcomp "--edit --no-commit --signoff --strategy= --mainline"
		;;
	*)
		__git_complete_refs
		;;
	esac
}

_git_clean ()
{
	case "$cur" in
	--*)
		__gitcomp "--dry-run --quiet"
		return
		;;
	esac

	# XXX should we check for -x option ?
	__git_complete_index_file "--others --directory"
}

_git_clone ()
{
	case "$cur" in
	--*)
		__gitcomp "
			--local
			--no-hardlinks
			--shared
			--reference
			--quiet
			--no-checkout
			--bare
			--mirror
			--origin
			--upload-pack
			--template=
			--depth
			--single-branch
			--no-tags
			--branch
			--recurse-submodules
			--no-single-branch
			--shallow-submodules
			"
		return
		;;
	esac
}

__git_untracked_file_modes="all no normal"

_git_commit ()
{
	case "$prev" in
	-c|-C)
		__git_complete_refs
		return
		;;
	esac

	case "$cur" in
	--cleanup=*)
		__gitcomp "default scissors strip verbatim whitespace
			" "" "${cur##--cleanup=}"
		return
		;;
	--reuse-message=*|--reedit-message=*|\
	--fixup=*|--squash=*)
		__git_complete_refs --cur="${cur#*=}"
		return
		;;
	--untracked-files=*)
		__gitcomp "$__git_untracked_file_modes" "" "${cur##--untracked-files=}"
		return
		;;
	--*)
		__gitcomp "
			--all --author= --signoff --verify --no-verify
			--edit --no-edit
			--amend --include --only --interactive
			--dry-run --reuse-message= --reedit-message=
			--reset-author --file= --message= --template=
			--cleanup= --untracked-files --untracked-files=
			--verbose --quiet --fixup= --squash=
			--patch --short --date --allow-empty
			"
		return
	esac

	if __git rev-parse --verify --quiet HEAD >/dev/null; then
		__git_complete_index_file "--committable"
	else
		# This is the first commit
		__git_complete_index_file "--cached"
	fi
}

_git_describe ()
{
	case "$cur" in
	--*)
		__gitcomp "
			--all --tags --contains --abbrev= --candidates=
			--exact-match --debug --long --match --always --first-parent
			--exclude --dirty --broken
			"
		return
	esac
	__git_complete_refs
}

__git_diff_algorithms="myers minimal patience histogram"

__git_diff_submodule_formats="diff log short"

__git_diff_common_options="--stat --numstat --shortstat --summary
			--patch-with-stat --name-only --name-status --color
			--no-color --color-words --no-renames --check
			--full-index --binary --abbrev --diff-filter=
			--find-copies-harder --ignore-cr-at-eol
			--text --ignore-space-at-eol --ignore-space-change
			--ignore-all-space --ignore-blank-lines --exit-code
			--quiet --ext-diff --no-ext-diff
			--no-prefix --src-prefix= --dst-prefix=
			--inter-hunk-context=
			--patience --histogram --minimal
			--raw --word-diff --word-diff-regex=
			--dirstat --dirstat= --dirstat-by-file
			--dirstat-by-file= --cumulative
			--diff-algorithm=
			--submodule --submodule=
"

_git_diff ()
{
	__git_has_doubledash && return

	case "$cur" in
	--diff-algorithm=*)
		__gitcomp "$__git_diff_algorithms" "" "${cur##--diff-algorithm=}"
		return
		;;
	--submodule=*)
		__gitcomp "$__git_diff_submodule_formats" "" "${cur##--submodule=}"
		return
		;;
	--*)
		__gitcomp "--cached --staged --pickaxe-all --pickaxe-regex
			--base --ours --theirs --no-index
			$__git_diff_common_options
			"
		return
		;;
	esac
	__git_complete_revlist_file
}

__git_mergetools_common="diffuse diffmerge ecmerge emerge kdiff3 meld opendiff
			tkdiff vimdiff gvimdiff xxdiff araxis p4merge bc codecompare
"

_git_difftool ()
{
	__git_has_doubledash && return

	case "$cur" in
	--tool=*)
		__gitcomp "$__git_mergetools_common kompare" "" "${cur##--tool=}"
		return
		;;
	--*)
		__gitcomp "--cached --staged --pickaxe-all --pickaxe-regex
			--base --ours --theirs
			--no-renames --diff-filter= --find-copies-harder
			--relative --ignore-submodules
			--tool="
		return
		;;
	esac
	__git_complete_revlist_file
}

__git_fetch_recurse_submodules="yes on-demand no"

__git_fetch_options="
	--quiet --verbose --append --upload-pack --force --keep --depth=
	--tags --no-tags --all --prune --dry-run --recurse-submodules=
	--unshallow --update-shallow --prune-tags
"

_git_fetch ()
{
	case "$cur" in
	--recurse-submodules=*)
		__gitcomp "$__git_fetch_recurse_submodules" "" "${cur##--recurse-submodules=}"
		return
		;;
	--*)
		__gitcomp "$__git_fetch_options"
		return
		;;
	esac
	__git_complete_remote_or_refspec
}

__git_format_patch_options="
	--stdout --attach --no-attach --thread --thread= --no-thread
	--numbered --start-number --numbered-files --keep-subject --signoff
	--signature --no-signature --in-reply-to= --cc= --full-index --binary
	--not --all --cover-letter --no-prefix --src-prefix= --dst-prefix=
	--inline --suffix= --ignore-if-in-upstream --subject-prefix=
	--output-directory --reroll-count --to= --quiet --notes
"

_git_format_patch ()
{
	case "$cur" in
	--thread=*)
		__gitcomp "
			deep shallow
			" "" "${cur##--thread=}"
		return
		;;
	--*)
		__gitcomp "$__git_format_patch_options"
		return
		;;
	esac
	__git_complete_revlist
}

_git_fsck ()
{
	case "$cur" in
	--*)
		__gitcomp "
			--tags --root --unreachable --cache --no-reflogs --full
			--strict --verbose --lost-found --name-objects
			"
		return
		;;
	esac
}

_git_gc ()
{
	case "$cur" in
	--*)
		__gitcomp "--prune --aggressive"
		return
		;;
	esac
}

_git_gitk ()
{
	_gitk
}

# Lists matching symbol names from a tag (as in ctags) file.
# 1: List symbol names matching this word.
# 2: The tag file to list symbol names from.
# 3: A prefix to be added to each listed symbol name (optional).
# 4: A suffix to be appended to each listed symbol name (optional).
__git_match_ctag () {
	awk -v pfx="${3-}" -v sfx="${4-}" "
		/^${1//\//\\/}/ { print pfx \$1 sfx }
		" "$2"
}

# Complete symbol names from a tag file.
# Usage: __git_complete_symbol [<option>]...
# --tags=<file>: The tag file to list symbol names from instead of the
#                default "tags".
# --pfx=<prefix>: A prefix to be added to each symbol name.
# --cur=<word>: The current symbol name to be completed.  Defaults to
#               the current word to be completed.
# --sfx=<suffix>: A suffix to be appended to each symbol name instead
#                 of the default space.
__git_complete_symbol () {
	local tags=tags pfx="" cur_="${cur-}" sfx=" "

	while test $# != 0; do
		case "$1" in
		--tags=*)	tags="${1##--tags=}" ;;
		--pfx=*)	pfx="${1##--pfx=}" ;;
		--cur=*)	cur_="${1##--cur=}" ;;
		--sfx=*)	sfx="${1##--sfx=}" ;;
		*)		return 1 ;;
		esac
		shift
	done

	if test -r "$tags"; then
		__gitcomp_direct "$(__git_match_ctag "$cur_" "$tags" "$pfx" "$sfx")"
	fi
}

_git_grep ()
{
	__git_has_doubledash && return

	case "$cur" in
	--*)
		__gitcomp "
			--cached
			--text --ignore-case --word-regexp --invert-match
			--full-name --line-number
			--extended-regexp --basic-regexp --fixed-strings
			--perl-regexp
			--threads
			--files-with-matches --name-only
			--files-without-match
			--max-depth
			--count
			--and --or --not --all-match
			--break --heading --show-function --function-context
			--untracked --no-index
			"
		return
		;;
	esac

	case "$cword,$prev" in
	2,*|*,-*)
		__git_complete_symbol && return
		;;
	esac

	__git_complete_refs
}

_git_help ()
{
	case "$cur" in
	--*)
		__gitcomp "--all --guides --info --man --web"
		return
		;;
	esac
	__git_compute_all_commands
	__gitcomp "$__git_all_commands $(__git_aliases)
		attributes cli core-tutorial cvs-migration
		diffcore everyday gitk glossary hooks ignore modules
		namespaces repository-layout revisions tutorial tutorial-2
		workflows
		"
}

_git_init ()
{
	case "$cur" in
	--shared=*)
		__gitcomp "
			false true umask group all world everybody
			" "" "${cur##--shared=}"
		return
		;;
	--*)
		__gitcomp "--quiet --bare --template= --shared --shared="
		return
		;;
	esac
}

_git_ls_files ()
{
	case "$cur" in
	--*)
		__gitcomp "--cached --deleted --modified --others --ignored
			--stage --directory --no-empty-directory --unmerged
			--killed --exclude= --exclude-from=
			--exclude-per-directory= --exclude-standard
			--error-unmatch --with-tree= --full-name
			--abbrev --ignored --exclude-per-directory
			"
		return
		;;
	esac

	# XXX ignore options like --modified and always suggest all cached
	# files.
	__git_complete_index_file "--cached"
}

_git_ls_remote ()
{
	case "$cur" in
	--*)
		__gitcomp "--heads --tags --refs --get-url --symref"
		return
		;;
	esac
	__gitcomp_nl "$(__git_remotes)"
}

_git_ls_tree ()
{
	__git_complete_file
}

# Options that go well for log, shortlog and gitk
__git_log_common_options="
	--not --all
	--branches --tags --remotes
	--first-parent --merges --no-merges
	--max-count=
	--max-age= --since= --after=
	--min-age= --until= --before=
	--min-parents= --max-parents=
	--no-min-parents --no-max-parents
"
# Options that go well for log and gitk (not shortlog)
__git_log_gitk_options="
	--dense --sparse --full-history
	--simplify-merges --simplify-by-decoration
	--left-right --notes --no-notes
"
# Options that go well for log and shortlog (not gitk)
__git_log_shortlog_options="
	--author= --committer= --grep=
	--all-match --invert-grep
"

__git_log_pretty_formats="oneline short medium full fuller email raw format:"
__git_log_date_formats="relative iso8601 rfc2822 short local default raw"

_git_log ()
{
	__git_has_doubledash && return
	__git_find_repo_path

	local merge=""
	if [ -f "$__git_repo_path/MERGE_HEAD" ]; then
		merge="--merge"
	fi
	case "$prev,$cur" in
	-L,:*:*)
		return	# fall back to Bash filename completion
		;;
	-L,:*)
		__git_complete_symbol --cur="${cur#:}" --sfx=":"
		return
		;;
	-G,*|-S,*)
		__git_complete_symbol
		return
		;;
	esac
	case "$cur" in
	--pretty=*|--format=*)
		__gitcomp "$__git_log_pretty_formats $(__git_pretty_aliases)
			" "" "${cur#*=}"
		return
		;;
	--date=*)
		__gitcomp "$__git_log_date_formats" "" "${cur##--date=}"
		return
		;;
	--decorate=*)
		__gitcomp "full short no" "" "${cur##--decorate=}"
		return
		;;
	--diff-algorithm=*)
		__gitcomp "$__git_diff_algorithms" "" "${cur##--diff-algorithm=}"
		return
		;;
	--submodule=*)
		__gitcomp "$__git_diff_submodule_formats" "" "${cur##--submodule=}"
		return
		;;
	--*)
		__gitcomp "
			$__git_log_common_options
			$__git_log_shortlog_options
			$__git_log_gitk_options
			--root --topo-order --date-order --reverse
			--follow --full-diff
			--abbrev-commit --abbrev=
			--relative-date --date=
			--pretty= --format= --oneline
			--show-signature
			--cherry-mark
			--cherry-pick
			--graph
			--decorate --decorate=
			--walk-reflogs
			--parents --children
			$merge
			$__git_diff_common_options
			--pickaxe-all --pickaxe-regex
			"
		return
		;;
	-L:*:*)
		return	# fall back to Bash filename completion
		;;
	-L:*)
		__git_complete_symbol --cur="${cur#-L:}" --sfx=":"
		return
		;;
	-G*)
		__git_complete_symbol --pfx="-G" --cur="${cur#-G}"
		return
		;;
	-S*)
		__git_complete_symbol --pfx="-S" --cur="${cur#-S}"
		return
		;;
	esac
	__git_complete_revlist
}

# Common merge options shared by git-merge(1) and git-pull(1).
__git_merge_options="
	--no-commit --no-stat --log --no-log --squash --strategy
	--commit --stat --no-squash --ff --no-ff --ff-only --edit --no-edit
	--verify-signatures --no-verify-signatures --gpg-sign
	--quiet --verbose --progress --no-progress
"

_git_merge ()
{
	__git_complete_strategy && return

	case "$cur" in
	--*)
		__gitcomp "$__git_merge_options
			--rerere-autoupdate --no-rerere-autoupdate --abort --continue"
		return
	esac
	__git_complete_refs
}

_git_mergetool ()
{
	case "$cur" in
	--tool=*)
		__gitcomp "$__git_mergetools_common tortoisemerge" "" "${cur##--tool=}"
		return
		;;
	--*)
		__gitcomp "--tool= --prompt --no-prompt"
		return
		;;
	esac
}

_git_merge_base ()
{
	case "$cur" in
	--*)
		__gitcomp "--octopus --independent --is-ancestor --fork-point"
		return
		;;
	esac
	__git_complete_refs
}

_git_mv ()
{
	case "$cur" in
	--*)
		__gitcomp "--dry-run"
		return
		;;
	esac

	if [ $(__git_count_arguments "mv") -gt 0 ]; then
		# We need to show both cached and untracked files (including
		# empty directories) since this may not be the last argument.
		__git_complete_index_file "--cached --others --directory"
	else
		__git_complete_index_file "--cached"
	fi
}

_git_name_rev ()
{
	__gitcomp "--tags --all --stdin"
}

_git_notes ()
{
	local subcommands='add append copy edit list prune remove show'
	local subcommand="$(__git_find_on_cmdline "$subcommands")"

	case "$subcommand,$cur" in
	,--*)
		__gitcomp '--ref'
		;;
	,*)
		case "$prev" in
		--ref)
			__git_complete_refs
			;;
		*)
			__gitcomp "$subcommands --ref"
			;;
		esac
		;;
	add,--reuse-message=*|append,--reuse-message=*|\
	add,--reedit-message=*|append,--reedit-message=*)
		__git_complete_refs --cur="${cur#*=}"
		;;
	add,--*|append,--*)
		__gitcomp '--file= --message= --reedit-message=
				--reuse-message='
		;;
	copy,--*)
		__gitcomp '--stdin'
		;;
	prune,--*)
		__gitcomp '--dry-run --verbose'
		;;
	prune,*)
		;;
	*)
		case "$prev" in
		-m|-F)
			;;
		*)
			__git_complete_refs
			;;
		esac
		;;
	esac
}

_git_pull ()
{
	__git_complete_strategy && return

	case "$cur" in
	--recurse-submodules=*)
		__gitcomp "$__git_fetch_recurse_submodules" "" "${cur##--recurse-submodules=}"
		return
		;;
	--*)
		__gitcomp "
			--rebase --no-rebase
			--autostash --no-autostash
			$__git_merge_options
			$__git_fetch_options
		"
		return
		;;
	esac
	__git_complete_remote_or_refspec
}

__git_push_recurse_submodules="check on-demand only"

__git_complete_force_with_lease ()
{
	local cur_=$1

	case "$cur_" in
	--*=)
		;;
	*:*)
		__git_complete_refs --cur="${cur_#*:}"
		;;
	*)
		__git_complete_refs --cur="$cur_"
		;;
	esac
}

_git_push ()
{
	case "$prev" in
	--repo)
		__gitcomp_nl "$(__git_remotes)"
		return
		;;
	--recurse-submodules)
		__gitcomp "$__git_push_recurse_submodules"
		return
		;;
	esac
	case "$cur" in
	--repo=*)
		__gitcomp_nl "$(__git_remotes)" "" "${cur##--repo=}"
		return
		;;
	--recurse-submodules=*)
		__gitcomp "$__git_push_recurse_submodules" "" "${cur##--recurse-submodules=}"
		return
		;;
	--force-with-lease=*)
		__git_complete_force_with_lease "${cur##--force-with-lease=}"
		return
		;;
	--*)
		__gitcomp "
			--all --mirror --tags --dry-run --force --verbose
			--quiet --prune --delete --follow-tags
			--receive-pack= --repo= --set-upstream
			--force-with-lease --force-with-lease= --recurse-submodules=
		"
		return
		;;
	esac
	__git_complete_remote_or_refspec
}

_git_rebase ()
{
	__git_find_repo_path
	if [ -f "$__git_repo_path"/rebase-merge/interactive ]; then
		__gitcomp "--continue --skip --abort --quit --edit-todo --show-current-patch"
		return
	elif [ -d "$__git_repo_path"/rebase-apply ] || \
	     [ -d "$__git_repo_path"/rebase-merge ]; then
		__gitcomp "--continue --skip --abort --quit --show-current-patch"
		return
	fi
	__git_complete_strategy && return
	case "$cur" in
	--whitespace=*)
		__gitcomp "$__git_whitespacelist" "" "${cur##--whitespace=}"
		return
		;;
	--*)
		__gitcomp "
			--onto --merge --strategy --interactive
			--preserve-merges --stat --no-stat
			--committer-date-is-author-date --ignore-date
			--ignore-whitespace --whitespace=
			--autosquash --no-autosquash
			--fork-point --no-fork-point
			--autostash --no-autostash
			--verify --no-verify
			--keep-empty --root --force-rebase --no-ff
			--exec
			"

		return
	esac
	__git_complete_refs
}

_git_reflog ()
{
	local subcommands="show delete expire"
	local subcommand="$(__git_find_on_cmdline "$subcommands")"

	if [ -z "$subcommand" ]; then
		__gitcomp "$subcommands"
	else
		__git_complete_refs
	fi
}

__git_send_email_confirm_options="always never auto cc compose"
__git_send_email_suppresscc_options="author self cc bodycc sob cccmd body all"

_git_send_email ()
{
	case "$prev" in
	--to|--cc|--bcc|--from)
		__gitcomp "$(__git send-email --dump-aliases)"
		return
		;;
	esac

	case "$cur" in
	--confirm=*)
		__gitcomp "
			$__git_send_email_confirm_options
			" "" "${cur##--confirm=}"
		return
		;;
	--suppress-cc=*)
		__gitcomp "
			$__git_send_email_suppresscc_options
			" "" "${cur##--suppress-cc=}"

		return
		;;
	--smtp-encryption=*)
		__gitcomp "ssl tls" "" "${cur##--smtp-encryption=}"
		return
		;;
	--thread=*)
		__gitcomp "
			deep shallow
			" "" "${cur##--thread=}"
		return
		;;
	--to=*|--cc=*|--bcc=*|--from=*)
		__gitcomp "$(__git send-email --dump-aliases)" "" "${cur#--*=}"
		return
		;;
	--*)
		__gitcomp "--annotate --bcc --cc --cc-cmd --chain-reply-to
			--compose --confirm= --dry-run --envelope-sender
			--from --identity
			--in-reply-to --no-chain-reply-to --no-signed-off-by-cc
			--no-suppress-from --no-thread --quiet
			--signed-off-by-cc --smtp-pass --smtp-server
			--smtp-server-port --smtp-encryption= --smtp-user
			--subject --suppress-cc= --suppress-from --thread --to
			--validate --no-validate
			$__git_format_patch_options"
		return
		;;
	esac
	__git_complete_revlist
}

_git_stage ()
{
	_git_add
}

_git_status ()
{
	local complete_opt
	local untracked_state

	case "$cur" in
	--ignore-submodules=*)
		__gitcomp "none untracked dirty all" "" "${cur##--ignore-submodules=}"
		return
		;;
	--untracked-files=*)
		__gitcomp "$__git_untracked_file_modes" "" "${cur##--untracked-files=}"
		return
		;;
	--column=*)
		__gitcomp "
			always never auto column row plain dense nodense
			" "" "${cur##--column=}"
		return
		;;
	--*)
		__gitcomp "
			--short --branch --porcelain --long --verbose
			--untracked-files= --ignore-submodules= --ignored
			--column= --no-column
			"
		return
		;;
	esac

	untracked_state="$(__git_get_option_value "-u" "--untracked-files=" \
		"$__git_untracked_file_modes" "status.showUntrackedFiles")"

	case "$untracked_state" in
	no)
		# --ignored option does not matter
		complete_opt=
		;;
	all|normal|*)
		complete_opt="--cached --directory --no-empty-directory --others"

		if [ -n "$(__git_find_on_cmdline "--ignored")" ]; then
			complete_opt="$complete_opt --ignored --exclude=*"
		fi
		;;
	esac

	__git_complete_index_file "$complete_opt"
}

__git_config_get_set_variables ()
{
	local prevword word config_file= c=$cword
	while [ $c -gt 1 ]; do
		word="${words[c]}"
		case "$word" in
		--system|--global|--local|--file=*)
			config_file="$word"
			break
			;;
		-f|--file)
			config_file="$word $prevword"
			break
			;;
		esac
		prevword=$word
		c=$((--c))
	done

	__git config $config_file --name-only --list
}

_git_config ()
{
	case "$prev" in
	branch.*.remote|branch.*.pushremote)
		__gitcomp_nl "$(__git_remotes)"
		return
		;;
	branch.*.merge)
		__git_complete_refs
		return
		;;
	branch.*.rebase)
		__gitcomp "false true preserve interactive"
		return
		;;
	remote.pushdefault)
		__gitcomp_nl "$(__git_remotes)"
		return
		;;
	remote.*.fetch)
		local remote="${prev#remote.}"
		remote="${remote%.fetch}"
		if [ -z "$cur" ]; then
			__gitcomp_nl "refs/heads/" "" "" ""
			return
		fi
		__gitcomp_nl "$(__git_refs_remotes "$remote")"
		return
		;;
	remote.*.push)
		local remote="${prev#remote.}"
		remote="${remote%.push}"
		__gitcomp_nl "$(__git for-each-ref \
			--format='%(refname):%(refname)' refs/heads)"
		return
		;;
	pull.twohead|pull.octopus)
		__git_compute_merge_strategies
		__gitcomp "$__git_merge_strategies"
		return
		;;
	color.branch|color.diff|color.interactive|\
	color.showbranch|color.status|color.ui)
		__gitcomp "always never auto"
		return
		;;
	color.pager)
		__gitcomp "false true"
		return
		;;
	color.*.*)
		__gitcomp "
			normal black red green yellow blue magenta cyan white
			bold dim ul blink reverse
			"
		return
		;;
	diff.submodule)
		__gitcomp "log short"
		return
		;;
	help.format)
		__gitcomp "man info web html"
		return
		;;
	log.date)
		__gitcomp "$__git_log_date_formats"
		return
		;;
	sendemail.aliasesfiletype)
		__gitcomp "mutt mailrc pine elm gnus"
		return
		;;
	sendemail.confirm)
		__gitcomp "$__git_send_email_confirm_options"
		return
		;;
	sendemail.suppresscc)
		__gitcomp "$__git_send_email_suppresscc_options"
		return
		;;
	sendemail.transferencoding)
		__gitcomp "7bit 8bit quoted-printable base64"
		return
		;;
	--get|--get-all|--unset|--unset-all)
		__gitcomp_nl "$(__git_config_get_set_variables)"
		return
		;;
	*.*)
		return
		;;
	esac
	case "$cur" in
	--*)
		__gitcomp "
			--system --global --local --file=
			--list --replace-all
			--get --get-all --get-regexp
			--add --unset --unset-all
			--remove-section --rename-section
			--name-only
			"
		return
		;;
	branch.*.*)
		local pfx="${cur%.*}." cur_="${cur##*.}"
		__gitcomp "remote pushremote merge mergeoptions rebase" "$pfx" "$cur_"
		return
		;;
	branch.*)
		local pfx="${cur%.*}." cur_="${cur#*.}"
		__gitcomp_direct "$(__git_heads "$pfx" "$cur_" ".")"
		__gitcomp_nl_append $'autosetupmerge\nautosetuprebase\n' "$pfx" "$cur_"
		return
		;;
	guitool.*.*)
		local pfx="${cur%.*}." cur_="${cur##*.}"
		__gitcomp "
			argprompt cmd confirm needsfile noconsole norescan
			prompt revprompt revunmerged title
			" "$pfx" "$cur_"
		return
		;;
	difftool.*.*)
		local pfx="${cur%.*}." cur_="${cur##*.}"
		__gitcomp "cmd path" "$pfx" "$cur_"
		return
		;;
	man.*.*)
		local pfx="${cur%.*}." cur_="${cur##*.}"
		__gitcomp "cmd path" "$pfx" "$cur_"
		return
		;;
	mergetool.*.*)
		local pfx="${cur%.*}." cur_="${cur##*.}"
		__gitcomp "cmd path trustExitCode" "$pfx" "$cur_"
		return
		;;
	pager.*)
		local pfx="${cur%.*}." cur_="${cur#*.}"
		__git_compute_all_commands
		__gitcomp_nl "$__git_all_commands" "$pfx" "$cur_"
		return
		;;
	remote.*.*)
		local pfx="${cur%.*}." cur_="${cur##*.}"
		__gitcomp "
			url proxy fetch push mirror skipDefaultUpdate
			receivepack uploadpack tagopt pushurl
			" "$pfx" "$cur_"
		return
		;;
	remote.*)
		local pfx="${cur%.*}." cur_="${cur#*.}"
		__gitcomp_nl "$(__git_remotes)" "$pfx" "$cur_" "."
		__gitcomp_nl_append "pushdefault" "$pfx" "$cur_"
		return
		;;
	url.*.*)
		local pfx="${cur%.*}." cur_="${cur##*.}"
		__gitcomp "insteadOf pushInsteadOf" "$pfx" "$cur_"
		return
		;;
	esac
	__gitcomp "
		add.ignoreErrors
		advice.amWorkDir
		advice.commitBeforeMerge
		advice.detachedHead
		advice.implicitIdentity
		advice.pushAlreadyExists
		advice.pushFetchFirst
		advice.pushNeedsForce
		advice.pushNonFFCurrent
		advice.pushNonFFMatching
		advice.pushUpdateRejected
		advice.resolveConflict
		advice.rmHints
		advice.statusHints
		advice.statusUoption
		advice.ignoredHook
		alias.
		am.keepcr
		am.threeWay
		apply.ignorewhitespace
		apply.whitespace
		branch.autosetupmerge
		branch.autosetuprebase
		browser.
		clean.requireForce
		color.branch
		color.branch.current
		color.branch.local
		color.branch.plain
		color.branch.remote
		color.decorate.HEAD
		color.decorate.branch
		color.decorate.remoteBranch
		color.decorate.stash
		color.decorate.tag
		color.diff
		color.diff.commit
		color.diff.frag
		color.diff.func
		color.diff.meta
		color.diff.new
		color.diff.old
		color.diff.plain
		color.diff.whitespace
		color.grep
		color.grep.context
		color.grep.filename
		color.grep.function
		color.grep.linenumber
		color.grep.match
		color.grep.selected
		color.grep.separator
		color.interactive
		color.interactive.error
		color.interactive.header
		color.interactive.help
		color.interactive.prompt
		color.pager
		color.showbranch
		color.status
		color.status.added
		color.status.changed
		color.status.header
		color.status.localBranch
		color.status.nobranch
		color.status.remoteBranch
		color.status.unmerged
		color.status.untracked
		color.status.updated
		color.ui
		commit.cleanup
		commit.gpgSign
		commit.status
		commit.template
		commit.verbose
		core.abbrev
		core.askpass
		core.attributesfile
		core.autocrlf
		core.bare
		core.bigFileThreshold
		core.checkStat
		core.commentChar
		core.compression
		core.createObject
		core.deltaBaseCacheLimit
		core.editor
		core.eol
		core.excludesfile
		core.fileMode
		core.fsyncobjectfiles
		core.gitProxy
		core.hideDotFiles
		core.hooksPath
		core.ignoreStat
		core.ignorecase
		core.logAllRefUpdates
		core.loosecompression
		core.notesRef
		core.packedGitLimit
		core.packedGitWindowSize
		core.packedRefsTimeout
		core.pager
		core.precomposeUnicode
		core.preferSymlinkRefs
		core.preloadindex
		core.protectHFS
		core.protectNTFS
		core.quotepath
		core.repositoryFormatVersion
		core.safecrlf
		core.sharedRepository
		core.sparseCheckout
		core.splitIndex
		core.sshCommand
		core.symlinks
		core.trustctime
		core.untrackedCache
		core.warnAmbiguousRefs
		core.whitespace
		core.worktree
		credential.helper
		credential.useHttpPath
		credential.username
		credentialCache.ignoreSIGHUP
		diff.autorefreshindex
		diff.external
		diff.ignoreSubmodules
		diff.mnemonicprefix
		diff.noprefix
		diff.renameLimit
		diff.renames
		diff.statGraphWidth
		diff.submodule
		diff.suppressBlankEmpty
		diff.tool
		diff.wordRegex
		diff.algorithm
		difftool.
		difftool.prompt
		fetch.recurseSubmodules
		fetch.unpackLimit
		format.attach
		format.cc
		format.coverLetter
		format.from
		format.headers
		format.numbered
		format.pretty
		format.signature
		format.signoff
		format.subjectprefix
		format.suffix
		format.thread
		format.to
		gc.
		gc.aggressiveDepth
		gc.aggressiveWindow
		gc.auto
		gc.autoDetach
		gc.autopacklimit
		gc.logExpiry
		gc.packrefs
		gc.pruneexpire
		gc.reflogexpire
		gc.reflogexpireunreachable
		gc.rerereresolved
		gc.rerereunresolved
		gc.worktreePruneExpire
		gitcvs.allbinary
		gitcvs.commitmsgannotation
		gitcvs.dbTableNamePrefix
		gitcvs.dbdriver
		gitcvs.dbname
		gitcvs.dbpass
		gitcvs.dbuser
		gitcvs.enabled
		gitcvs.logfile
		gitcvs.usecrlfattr
		guitool.
		gui.blamehistoryctx
		gui.commitmsgwidth
		gui.copyblamethreshold
		gui.diffcontext
		gui.encoding
		gui.fastcopyblame
		gui.matchtrackingbranch
		gui.newbranchtemplate
		gui.pruneduringfetch
		gui.spellingdictionary
		gui.trustmtime
		help.autocorrect
		help.browser
		help.format
		http.lowSpeedLimit
		http.lowSpeedTime
		http.maxRequests
		http.minSessions
		http.noEPSV
		http.postBuffer
		http.proxy
		http.sslCipherList
		http.sslVersion
		http.sslCAInfo
		http.sslCAPath
		http.sslCert
		http.sslCertPasswordProtected
		http.sslKey
		http.sslVerify
		http.useragent
		i18n.commitEncoding
		i18n.logOutputEncoding
		imap.authMethod
		imap.folder
		imap.host
		imap.pass
		imap.port
		imap.preformattedHTML
		imap.sslverify
		imap.tunnel
		imap.user
		init.templatedir
		instaweb.browser
		instaweb.httpd
		instaweb.local
		instaweb.modulepath
		instaweb.port
		interactive.singlekey
		log.date
		log.decorate
		log.showroot
		mailmap.file
		man.
		man.viewer
		merge.
		merge.conflictstyle
		merge.log
		merge.renameLimit
		merge.renormalize
		merge.stat
		merge.tool
		merge.verbosity
		mergetool.
		mergetool.keepBackup
		mergetool.keepTemporaries
		mergetool.prompt
		notes.displayRef
		notes.rewrite.
		notes.rewrite.amend
		notes.rewrite.rebase
		notes.rewriteMode
		notes.rewriteRef
		pack.compression
		pack.deltaCacheLimit
		pack.deltaCacheSize
		pack.depth
		pack.indexVersion
		pack.packSizeLimit
		pack.threads
		pack.window
		pack.windowMemory
		pager.
		pretty.
		pull.octopus
		pull.twohead
		push.default
		push.followTags
		rebase.autosquash
		rebase.stat
		receive.autogc
		receive.denyCurrentBranch
		receive.denyDeleteCurrent
		receive.denyDeletes
		receive.denyNonFastForwards
		receive.fsckObjects
		receive.unpackLimit
		receive.updateserverinfo
		remote.pushdefault
		remotes.
		repack.usedeltabaseoffset
		rerere.autoupdate
		rerere.enabled
		sendemail.
		sendemail.aliasesfile
		sendemail.aliasfiletype
		sendemail.bcc
		sendemail.cc
		sendemail.cccmd
		sendemail.chainreplyto
		sendemail.confirm
		sendemail.envelopesender
		sendemail.from
		sendemail.identity
		sendemail.multiedit
		sendemail.signedoffbycc
		sendemail.smtpdomain
		sendemail.smtpencryption
		sendemail.smtppass
		sendemail.smtpserver
		sendemail.smtpserveroption
		sendemail.smtpserverport
		sendemail.smtpuser
		sendemail.suppresscc
		sendemail.suppressfrom
		sendemail.thread
		sendemail.to
		sendemail.tocmd
		sendemail.validate
		sendemail.smtpbatchsize
		sendemail.smtprelogindelay
		showbranch.default
		status.relativePaths
		status.showUntrackedFiles
		status.submodulesummary
		submodule.
		tar.umask
		transfer.unpackLimit
		url.
		user.email
		user.name
		user.signingkey
		web.browser
		branch. remote.
	"
}

_git_remote ()
{
	local subcommands="
		add rename remove set-head set-branches
		get-url set-url show prune update
		"
	local subcommand="$(__git_find_on_cmdline "$subcommands")"
	if [ -z "$subcommand" ]; then
		case "$cur" in
		--*)
			__gitcomp "--verbose"
			;;
		*)
			__gitcomp "$subcommands"
			;;
		esac
		return
	fi

	case "$subcommand,$cur" in
	add,--*)
		__gitcomp "--track --master --fetch --tags --no-tags --mirror="
		;;
	add,*)
		;;
	set-head,--*)
		__gitcomp "--auto --delete"
		;;
	set-branches,--*)
		__gitcomp "--add"
		;;
	set-head,*|set-branches,*)
		__git_complete_remote_or_refspec
		;;
	update,--*)
		__gitcomp "--prune"
		;;
	update,*)
		__gitcomp "$(__git_get_config_variables "remotes")"
		;;
	set-url,--*)
		__gitcomp "--push --add --delete"
		;;
	get-url,--*)
		__gitcomp "--push --all"
		;;
	prune,--*)
		__gitcomp "--dry-run"
		;;
	*)
		__gitcomp_nl "$(__git_remotes)"
		;;
	esac
}

_git_replace ()
{
	case "$cur" in
	--*)
		__gitcomp "--edit --graft --format= --list --delete"
		return
		;;
	esac
	__git_complete_refs
}

_git_rerere ()
{
	local subcommands="clear forget diff remaining status gc"
	local subcommand="$(__git_find_on_cmdline "$subcommands")"
	if test -z "$subcommand"
	then
		__gitcomp "$subcommands"
		return
	fi
}

_git_reset ()
{
	__git_has_doubledash && return

	case "$cur" in
	--*)
		__gitcomp "--merge --mixed --hard --soft --patch --keep"
		return
		;;
	esac
	__git_complete_refs
}

_git_revert ()
{
	__git_find_repo_path
	if [ -f "$__git_repo_path"/REVERT_HEAD ]; then
		__gitcomp "--continue --quit --abort"
		return
	fi
	case "$cur" in
	--*)
		__gitcomp "
			--edit --mainline --no-edit --no-commit --signoff
			--strategy= --strategy-option=
			"
		return
		;;
	esac
	__git_complete_refs
}

_git_rm ()
{
	case "$cur" in
	--*)
		__gitcomp "--cached --dry-run --ignore-unmatch --quiet"
		return
		;;
	esac

	__git_complete_index_file "--cached"
}

_git_shortlog ()
{
	__git_has_doubledash && return

	case "$cur" in
	--*)
		__gitcomp "
			$__git_log_common_options
			$__git_log_shortlog_options
			--numbered --summary --email
			"
		return
		;;
	esac
	__git_complete_revlist
}

_git_show ()
{
	__git_has_doubledash && return

	case "$cur" in
	--pretty=*|--format=*)
		__gitcomp "$__git_log_pretty_formats $(__git_pretty_aliases)
			" "" "${cur#*=}"
		return
		;;
	--diff-algorithm=*)
		__gitcomp "$__git_diff_algorithms" "" "${cur##--diff-algorithm=}"
		return
		;;
	--submodule=*)
		__gitcomp "$__git_diff_submodule_formats" "" "${cur##--submodule=}"
		return
		;;
	--*)
		__gitcomp "--pretty= --format= --abbrev-commit --oneline
			--show-signature
			$__git_diff_common_options
			"
		return
		;;
	esac
	__git_complete_revlist_file
}

_git_show_branch ()
{
	case "$cur" in
	--*)
		__gitcomp "
			--all --remotes --topo-order --date-order --current --more=
			--list --independent --merge-base --no-name
			--color --no-color
			--sha1-name --sparse --topics --reflog
			"
		return
		;;
	esac
	__git_complete_revlist
}

_git_stash ()
{
	local save_opts='--all --keep-index --no-keep-index --quiet --patch --include-untracked'
	local subcommands='push save list show apply clear drop pop create branch'
	local subcommand="$(__git_find_on_cmdline "$subcommands")"
	if [ -z "$subcommand" ]; then
		case "$cur" in
		--*)
			__gitcomp "$save_opts"
			;;
		*)
			if [ -z "$(__git_find_on_cmdline "$save_opts")" ]; then
				__gitcomp "$subcommands"
			fi
			;;
		esac
	else
		case "$subcommand,$cur" in
		push,--*)
			__gitcomp "$save_opts --message"
			;;
		save,--*)
			__gitcomp "$save_opts"
			;;
		apply,--*|pop,--*)
			__gitcomp "--index --quiet"
			;;
		drop,--*)
			__gitcomp "--quiet"
			;;
		show,--*|branch,--*)
			;;
		branch,*)
			if [ $cword -eq 3 ]; then
				__git_complete_refs
			else
				__gitcomp_nl "$(__git stash list \
						| sed -n -e 's/:.*//p')"
			fi
			;;
		show,*|apply,*|drop,*|pop,*)
			__gitcomp_nl "$(__git stash list \
					| sed -n -e 's/:.*//p')"
			;;
		*)
			;;
		esac
	fi
}

_git_submodule ()
{
	__git_has_doubledash && return

	local subcommands="add status init deinit update summary foreach sync"
	local subcommand="$(__git_find_on_cmdline "$subcommands")"
	if [ -z "$subcommand" ]; then
		case "$cur" in
		--*)
			__gitcomp "--quiet"
			;;
		*)
			__gitcomp "$subcommands"
			;;
		esac
		return
	fi

	case "$subcommand,$cur" in
	add,--*)
		__gitcomp "--branch --force --name --reference --depth"
		;;
	status,--*)
		__gitcomp "--cached --recursive"
		;;
	deinit,--*)
		__gitcomp "--force --all"
		;;
	update,--*)
		__gitcomp "
			--init --remote --no-fetch
			--recommend-shallow --no-recommend-shallow
			--force --rebase --merge --reference --depth --recursive --jobs
		"
		;;
	summary,--*)
		__gitcomp "--cached --files --summary-limit"
		;;
	foreach,--*|sync,--*)
		__gitcomp "--recursive"
		;;
	*)
		;;
	esac
}

_git_svn ()
{
	local subcommands="
		init fetch clone rebase dcommit log find-rev
		set-tree commit-diff info create-ignore propget
		proplist show-ignore show-externals branch tag blame
		migrate mkdirs reset gc
		"
	local subcommand="$(__git_find_on_cmdline "$subcommands")"
	if [ -z "$subcommand" ]; then
		__gitcomp "$subcommands"
	else
		local remote_opts="--username= --config-dir= --no-auth-cache"
		local fc_opts="
			--follow-parent --authors-file= --repack=
			--no-metadata --use-svm-props --use-svnsync-props
			--log-window-size= --no-checkout --quiet
			--repack-flags --use-log-author --localtime
			--add-author-from
			--ignore-paths= --include-paths= $remote_opts
			"
		local init_opts="
			--template= --shared= --trunk= --tags=
			--branches= --stdlayout --minimize-url
			--no-metadata --use-svm-props --use-svnsync-props
			--rewrite-root= --prefix= $remote_opts
			"
		local cmt_opts="
			--edit --rmdir --find-copies-harder --copy-similarity=
			"

		case "$subcommand,$cur" in
		fetch,--*)
			__gitcomp "--revision= --fetch-all $fc_opts"
			;;
		clone,--*)
			__gitcomp "--revision= $fc_opts $init_opts"
			;;
		init,--*)
			__gitcomp "$init_opts"
			;;
		dcommit,--*)
			__gitcomp "
				--merge --strategy= --verbose --dry-run
				--fetch-all --no-rebase --commit-url
				--revision --interactive $cmt_opts $fc_opts
				"
			;;
		set-tree,--*)
			__gitcomp "--stdin $cmt_opts $fc_opts"
			;;
		create-ignore,--*|propget,--*|proplist,--*|show-ignore,--*|\
		show-externals,--*|mkdirs,--*)
			__gitcomp "--revision="
			;;
		log,--*)
			__gitcomp "
				--limit= --revision= --verbose --incremental
				--oneline --show-commit --non-recursive
				--authors-file= --color
				"
			;;
		rebase,--*)
			__gitcomp "
				--merge --verbose --strategy= --local
				--fetch-all --dry-run $fc_opts
				"
			;;
		commit-diff,--*)
			__gitcomp "--message= --file= --revision= $cmt_opts"
			;;
		info,--*)
			__gitcomp "--url"
			;;
		branch,--*)
			__gitcomp "--dry-run --message --tag"
			;;
		tag,--*)
			__gitcomp "--dry-run --message"
			;;
		blame,--*)
			__gitcomp "--git-format"
			;;
		migrate,--*)
			__gitcomp "
				--config-dir= --ignore-paths= --minimize
				--no-auth-cache --username=
				"
			;;
		reset,--*)
			__gitcomp "--revision= --parent"
			;;
		*)
			;;
		esac
	fi
}

_git_tag ()
{
	local i c=1 f=0
	while [ $c -lt $cword ]; do
		i="${words[c]}"
		case "$i" in
		-d|-v)
			__gitcomp_direct "$(__git_tags "" "$cur" " ")"
			return
			;;
		-f)
			f=1
			;;
		esac
		((c++))
	done

	case "$prev" in
	-m|-F)
		;;
	-*|tag)
		if [ $f = 1 ]; then
			__gitcomp_direct "$(__git_tags "" "$cur" " ")"
		fi
		;;
	*)
		__git_complete_refs
		;;
	esac

	case "$cur" in
	--*)
		__gitcomp "
			--list --delete --verify --annotate --message --file
			--sign --cleanup --local-user --force --column --sort=
			--contains --no-contains --points-at --merged --no-merged --create-reflog
			"
		;;
	esac
}

_git_whatchanged ()
{
	_git_log
}

_git_worktree ()
{
	local subcommands="add list lock prune unlock"
	local subcommand="$(__git_find_on_cmdline "$subcommands")"
	if [ -z "$subcommand" ]; then
		__gitcomp "$subcommands"
	else
		case "$subcommand,$cur" in
		add,--*)
			__gitcomp "--detach"
			;;
		list,--*)
			__gitcomp "--porcelain"
			;;
		lock,--*)
			__gitcomp "--reason"
			;;
		prune,--*)
			__gitcomp "--dry-run --expire --verbose"
			;;
		*)
			;;
		esac
	fi
}

__git_main ()
{
	local i c=1 command __git_dir __git_repo_path
	local __git_C_args C_args_count=0

	while [ $c -lt $cword ]; do
		i="${words[c]}"
		case "$i" in
		--git-dir=*) __git_dir="${i#--git-dir=}" ;;
		--git-dir)   ((c++)) ; __git_dir="${words[c]}" ;;
		--bare)      __git_dir="." ;;
		--help) command="help"; break ;;
		-c|--work-tree|--namespace) ((c++)) ;;
		-C)	__git_C_args[C_args_count++]=-C
			((c++))
			__git_C_args[C_args_count++]="${words[c]}"
			;;
		-*) ;;
		*) command="$i"; break ;;
		esac
		((c++))
	done

	if [ -z "$command" ]; then
		case "$prev" in
		--git-dir|-C|--work-tree)
			# these need a path argument, let's fall back to
			# Bash filename completion
			return
			;;
		-c|--namespace)
			# we don't support completing these options' arguments
			return
			;;
		esac
		case "$cur" in
		--*)   __gitcomp "
			--paginate
			--no-pager
			--git-dir=
			--bare
			--version
			--exec-path
			--exec-path=
			--html-path
			--man-path
			--info-path
			--work-tree=
			--namespace=
			--no-replace-objects
			--help
			"
			;;
		*)     __git_compute_porcelain_commands
		       __gitcomp "$__git_porcelain_commands $(__git_aliases)" ;;
		esac
		return
	fi

	local completion_func="_git_${command//-/_}"
	declare -f $completion_func >/dev/null 2>/dev/null && $completion_func && return

	local expansion=$(__git_aliased_command "$command")
	if [ -n "$expansion" ]; then
		words[1]=$expansion
		completion_func="_git_${expansion//-/_}"
		declare -f $completion_func >/dev/null 2>/dev/null && $completion_func
	fi
}

__gitk_main ()
{
	__git_has_doubledash && return

	local __git_repo_path
	__git_find_repo_path

	local merge=""
	if [ -f "$__git_repo_path/MERGE_HEAD" ]; then
		merge="--merge"
	fi
	case "$cur" in
	--*)
		__gitcomp "
			$__git_log_common_options
			$__git_log_gitk_options
			$merge
			"
		return
		;;
	esac
	__git_complete_revlist
}

if [[ -n ${ZSH_VERSION-} ]]; then
	echo "WARNING: this script is deprecated, please see git-completion.zsh" 1>&2

	autoload -U +X compinit && compinit

	__gitcomp ()
	{
		emulate -L zsh

		local cur_="${3-$cur}"

		case "$cur_" in
		--*=)
			;;
		*)
			local c IFS=$' \t\n'
			local -a array
			for c in ${=1}; do
				c="$c${4-}"
				case $c in
				--*=*|*.) ;;
				*) c="$c " ;;
				esac
				array[${#array[@]}+1]="$c"
			done
			compset -P '*[=:]'
			compadd -Q -S '' -p "${2-}" -a -- array && _ret=0
			;;
		esac
	}

	__gitcomp_direct ()
	{
		emulate -L zsh

		local IFS=$'\n'
		compset -P '*[=:]'
		compadd -Q -- ${=1} && _ret=0
	}

	__gitcomp_nl ()
	{
		emulate -L zsh

		local IFS=$'\n'
		compset -P '*[=:]'
		compadd -Q -S "${4- }" -p "${2-}" -- ${=1} && _ret=0
	}

	__gitcomp_file ()
	{
		emulate -L zsh

		local IFS=$'\n'
		compset -P '*[=:]'
		compadd -Q -p "${2-}" -f -- ${=1} && _ret=0
	}

	_git ()
	{
		local _ret=1 cur cword prev
		cur=${words[CURRENT]}
		prev=${words[CURRENT-1]}
		let cword=CURRENT-1
		emulate ksh -c __${service}_main
		let _ret && _default && _ret=0
		return _ret
	}

	compdef _git git gitk
	return
fi

__git_func_wrap ()
{
	local cur words cword prev
	_get_comp_words_by_ref -n =: cur words cword prev
	$1
}

# Setup completion for certain functions defined above by setting common
# variables and workarounds.
# This is NOT a public function; use at your own risk.
__git_complete ()
{
	local wrapper="__git_wrap${2}"
	eval "$wrapper () { __git_func_wrap $2 ; }"
	complete -o bashdefault -o default -o nospace -F $wrapper $1 2>/dev/null \
		|| complete -o default -o nospace -F $wrapper $1
}

# wrapper for backwards compatibility
_git ()
{
	__git_wrap__git_main
}

# wrapper for backwards compatibility
_gitk ()
{
	__git_wrap__gitk_main
}

__git_complete git __git_main
__git_complete gitk __gitk_main

# The following are necessary only for Cygwin, and only are needed
# when the user has tab-completed the executable name and consequently
# included the '.exe' suffix.
#
if [ Cygwin = "$(uname -o 2>/dev/null)" ]; then
__git_complete git.exe __git_main
fi<|MERGE_RESOLUTION|>--- conflicted
+++ resolved
@@ -1077,11 +1077,7 @@
 {
 	__git_find_repo_path
 	if [ -d "$__git_repo_path"/rebase-apply ]; then
-<<<<<<< HEAD
-		__gitcomp "--skip --continue --resolved --abort --quit"
-=======
-		__gitcomp "--skip --continue --resolved --abort --show-current-patch"
->>>>>>> fbd7a232
+		__gitcomp "--skip --continue --resolved --abort --quit --show-current-patch"
 		return
 	fi
 	case "$cur" in
