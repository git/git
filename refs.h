--- conflicted
+++ resolved
@@ -828,11 +828,7 @@
 	       unsigned int flags, enum action_on_err onerr);
 
 int parse_hide_refs_config(const char *var, const char *value, const char *,
-<<<<<<< HEAD
 			   struct strvec *);
-=======
-			   struct string_list *);
->>>>>>> c6bb0197
 
 /*
  * Check whether a ref is hidden. If no namespace is set, both the first and
@@ -842,7 +838,6 @@
  * the ref is outside that namespace, the first parameter is NULL. The second
  * parameter always points to the full ref name.
  */
-<<<<<<< HEAD
 int ref_is_hidden(const char *, const char *, const struct strvec *);
 
 /*
@@ -850,9 +845,6 @@
  * hidden references use the token '!' or '^'.
  */
 const char **hidden_refs_to_excludes(const struct strvec *hide_refs);
-=======
-int ref_is_hidden(const char *, const char *, const struct string_list *);
->>>>>>> c6bb0197
 
 /* Is this a per-worktree ref living in the refs/ namespace? */
 int is_per_worktree_ref(const char *refname);
