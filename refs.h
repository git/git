#ifndef REFS_H
#define REFS_H

struct ref_lock {
	char *ref_name;
	char *orig_ref_name;
	struct lock_file *lk;
	unsigned char old_sha1[20];
	int lock_fd;
	int force_write;
};

struct ref_transaction;

/*
 * Bit values set in the flags argument passed to each_ref_fn():
 */

/* Reference is a symbolic reference. */
#define REF_ISSYMREF 0x01

/* Reference is a packed reference. */
#define REF_ISPACKED 0x02

/*
 * Reference cannot be resolved to an object name: dangling symbolic
 * reference (directly or indirectly), corrupt reference file, or
 * symbolic reference refers to ill-formatted reference name.
 */
#define REF_ISBROKEN 0x04

/*
 * The signature for the callback function for the for_each_*()
 * functions below.  The memory pointed to by the refname and sha1
 * arguments is only guaranteed to be valid for the duration of a
 * single callback invocation.
 */
typedef int each_ref_fn(const char *refname,
			const unsigned char *sha1, int flags, void *cb_data);

/*
 * The following functions invoke the specified callback function for
 * each reference indicated.  If the function ever returns a nonzero
 * value, stop the iteration and return that value.  Please note that
 * it is not safe to modify references while an iteration is in
 * progress, unless the same callback function invocation that
 * modifies the reference also returns a nonzero value to immediately
 * stop the iteration.
 */
extern int head_ref(each_ref_fn, void *);
extern int for_each_ref(each_ref_fn, void *);
extern int for_each_ref_in(const char *, each_ref_fn, void *);
extern int for_each_tag_ref(each_ref_fn, void *);
extern int for_each_branch_ref(each_ref_fn, void *);
extern int for_each_remote_ref(each_ref_fn, void *);
extern int for_each_replace_ref(each_ref_fn, void *);
extern int for_each_glob_ref(each_ref_fn, const char *pattern, void *);
extern int for_each_glob_ref_in(each_ref_fn, const char *pattern, const char* prefix, void *);

extern int head_ref_submodule(const char *submodule, each_ref_fn fn, void *cb_data);
extern int for_each_ref_submodule(const char *submodule, each_ref_fn fn, void *cb_data);
extern int for_each_ref_in_submodule(const char *submodule, const char *prefix,
		each_ref_fn fn, void *cb_data);
extern int for_each_tag_ref_submodule(const char *submodule, each_ref_fn fn, void *cb_data);
extern int for_each_branch_ref_submodule(const char *submodule, each_ref_fn fn, void *cb_data);
extern int for_each_remote_ref_submodule(const char *submodule, each_ref_fn fn, void *cb_data);

extern int head_ref_namespaced(each_ref_fn fn, void *cb_data);
extern int for_each_namespaced_ref(each_ref_fn fn, void *cb_data);

static inline const char *has_glob_specials(const char *pattern)
{
	return strpbrk(pattern, "?*[");
}

/* can be used to learn about broken ref and symref */
extern int for_each_rawref(each_ref_fn, void *);

extern void warn_dangling_symref(FILE *fp, const char *msg_fmt, const char *refname);
extern void warn_dangling_symrefs(FILE *fp, const char *msg_fmt, const struct string_list* refnames);

/*
 * Lock the packed-refs file for writing.  Flags is passed to
 * hold_lock_file_for_update().  Return 0 on success.
 * Errno is set to something meaningful on error.
 */
extern int lock_packed_refs(int flags);

/*
 * Add a reference to the in-memory packed reference cache.  This may
 * only be called while the packed-refs file is locked (see
 * lock_packed_refs()).  To actually write the packed-refs file, call
 * commit_packed_refs().
 */
extern void add_packed_ref(const char *refname, const unsigned char *sha1);

/*
 * Write the current version of the packed refs cache from memory to
 * disk.  The packed-refs file must already be locked for writing (see
 * lock_packed_refs()).  Return zero on success.
 * Sets errno to something meaningful on error.
 */
extern int commit_packed_refs(void);

/*
 * Rollback the lockfile for the packed-refs file, and discard the
 * in-memory packed reference cache.  (The packed-refs file will be
 * read anew if it is needed again after this function is called.)
 */
extern void rollback_packed_refs(void);

/*
 * Flags for controlling behaviour of pack_refs()
 * PACK_REFS_PRUNE: Prune loose refs after packing
 * PACK_REFS_ALL:   Pack _all_ refs, not just tags and already packed refs
 */
#define PACK_REFS_PRUNE 0x0001
#define PACK_REFS_ALL   0x0002

/*
 * Write a packed-refs file for the current repository.
 * flags: Combination of the above PACK_REFS_* flags.
 */
int pack_refs(unsigned int flags);

extern int repack_without_refs(const char **refnames, int n,
			       struct strbuf *err);

extern int ref_exists(const char *);

extern int is_branch(const char *refname);

/*
 * If refname is a non-symbolic reference that refers to a tag object,
 * and the tag can be (recursively) dereferenced to a non-tag object,
 * store the SHA1 of the referred-to object to sha1 and return 0.  If
 * any of these conditions are not met, return a non-zero value.
 * Symbolic references are considered unpeelable, even if they
 * ultimately resolve to a peelable tag.
 */
extern int peel_ref(const char *refname, unsigned char *sha1);

/*
 * Locks a "refs/" ref returning the lock on success and NULL on failure.
 * On failure errno is set to something meaningful.
 */
extern struct ref_lock *lock_ref_sha1(const char *refname, const unsigned char *old_sha1);

/** Locks any ref (for 'HEAD' type refs). */
#define REF_NODEREF	0x01
/* errno is set to something meaningful on failure */
extern struct ref_lock *lock_any_ref_for_update(const char *refname,
						const unsigned char *old_sha1,
						int flags, int *type_p);

/** Close the file descriptor owned by a lock and return the status */
extern int close_ref(struct ref_lock *lock);

/** Close and commit the ref locked by the lock */
extern int commit_ref(struct ref_lock *lock);

/** Release any lock taken but not written. **/
extern void unlock_ref(struct ref_lock *lock);

/** Writes sha1 into the ref specified by the lock. **/
extern int write_ref_sha1(struct ref_lock *lock, const unsigned char *sha1, const char *msg);

<<<<<<< HEAD
/*
 * Setup reflog before using. Set errno to something meaningful on failure.
 */
int log_ref_setup(const char *refname, char *logfile, int bufsize);
=======
/** Setup reflog before using. **/
int log_ref_setup(const char *refname, struct strbuf *logfile);
>>>>>>> bb75e4c9

/** Reads log for the value of ref during at_time. **/
extern int read_ref_at(const char *refname, unsigned long at_time, int cnt,
		       unsigned char *sha1, char **msg,
		       unsigned long *cutoff_time, int *cutoff_tz, int *cutoff_cnt);

/** Check if a particular reflog exists */
extern int reflog_exists(const char *refname);

/** Delete a reflog */
extern int delete_reflog(const char *refname);

/* iterate over reflog entries */
typedef int each_reflog_ent_fn(unsigned char *osha1, unsigned char *nsha1, const char *, unsigned long, int, const char *, void *);
int for_each_reflog_ent(const char *refname, each_reflog_ent_fn fn, void *cb_data);
int for_each_reflog_ent_reverse(const char *refname, each_reflog_ent_fn fn, void *cb_data);

/*
 * Calls the specified function for each reflog file until it returns nonzero,
 * and returns the value
 */
extern int for_each_reflog(each_ref_fn, void *);

#define REFNAME_ALLOW_ONELEVEL 1
#define REFNAME_REFSPEC_PATTERN 2
#define REFNAME_DOT_COMPONENT 4

/*
 * Return 0 iff refname has the correct format for a refname according
 * to the rules described in Documentation/git-check-ref-format.txt.
 * If REFNAME_ALLOW_ONELEVEL is set in flags, then accept one-level
 * reference names.  If REFNAME_REFSPEC_PATTERN is set in flags, then
 * allow a "*" wildcard character in place of one of the name
 * components.  No leading or repeated slashes are accepted.  If
 * REFNAME_DOT_COMPONENT is set in flags, then allow refname
 * components to start with "." (but not a whole component equal to
 * "." or "..").
 */
extern int check_refname_format(const char *refname, int flags);

extern const char *prettify_refname(const char *refname);
extern char *shorten_unambiguous_ref(const char *refname, int strict);

/** rename ref, return 0 on success **/
extern int rename_ref(const char *oldref, const char *newref, const char *logmsg);

/**
 * Resolve refname in the nested "gitlink" repository that is located
 * at path.  If the resolution is successful, return 0 and set sha1 to
 * the name of the object; otherwise, return a non-zero value.
 */
extern int resolve_gitlink_ref(const char *path, const char *refname, unsigned char *sha1);

enum action_on_err {
	UPDATE_REFS_MSG_ON_ERR,
	UPDATE_REFS_DIE_ON_ERR,
	UPDATE_REFS_QUIET_ON_ERR
};

/*
 * Begin a reference transaction.  The reference transaction must
 * be freed by calling ref_transaction_free().
 */
struct ref_transaction *ref_transaction_begin(void);

/*
 * The following functions add a reference check or update to a
 * ref_transaction.  In all of them, refname is the name of the
 * reference to be affected.  The functions make internal copies of
 * refname, so the caller retains ownership of the parameter.  flags
 * can be REF_NODEREF; it is passed to update_ref_lock().
 */

/*
 * Add a reference update to transaction.  new_sha1 is the value that
 * the reference should have after the update, or zeros if it should
 * be deleted.  If have_old is true, then old_sha1 holds the value
 * that the reference should have had before the update, or zeros if
 * it must not have existed beforehand.
 * Function returns 0 on success and non-zero on failure. A failure to update
 * means that the transaction as a whole has failed and will need to be
 * rolled back. On failure the err buffer will be updated.
 */
int ref_transaction_update(struct ref_transaction *transaction,
			   const char *refname,
			   const unsigned char *new_sha1,
			   const unsigned char *old_sha1,
			   int flags, int have_old,
			   struct strbuf *err);

/*
 * Add a reference creation to transaction.  new_sha1 is the value
 * that the reference should have after the update; it must not be the
 * null SHA-1.  It is verified that the reference does not exist
 * already.
 */
void ref_transaction_create(struct ref_transaction *transaction,
			    const char *refname,
			    const unsigned char *new_sha1,
			    int flags);

/*
 * Add a reference deletion to transaction.  If have_old is true, then
 * old_sha1 holds the value that the reference should have had before
 * the update (which must not be the null SHA-1).
 */
void ref_transaction_delete(struct ref_transaction *transaction,
			    const char *refname,
			    const unsigned char *old_sha1,
			    int flags, int have_old);

/*
 * Commit all of the changes that have been queued in transaction, as
 * atomically as possible.  Return a nonzero value if there is a
 * problem.
 * If err is non-NULL we will add an error string to it to explain why
 * the transaction failed. The string does not end in newline.
 */
int ref_transaction_commit(struct ref_transaction *transaction,
			   const char *msg, struct strbuf *err);

/*
 * Free an existing transaction and all associated data.
 */
void ref_transaction_free(struct ref_transaction *transaction);

/** Lock a ref and then write its file */
int update_ref(const char *action, const char *refname,
		const unsigned char *sha1, const unsigned char *oldval,
		int flags, enum action_on_err onerr);

extern int parse_hide_refs_config(const char *var, const char *value, const char *);
extern int ref_is_hidden(const char *);

#endif /* REFS_H */<|MERGE_RESOLUTION|>--- conflicted
+++ resolved
@@ -165,15 +165,10 @@
 /** Writes sha1 into the ref specified by the lock. **/
 extern int write_ref_sha1(struct ref_lock *lock, const unsigned char *sha1, const char *msg);
 
-<<<<<<< HEAD
 /*
  * Setup reflog before using. Set errno to something meaningful on failure.
  */
-int log_ref_setup(const char *refname, char *logfile, int bufsize);
-=======
-/** Setup reflog before using. **/
 int log_ref_setup(const char *refname, struct strbuf *logfile);
->>>>>>> bb75e4c9
 
 /** Reads log for the value of ref during at_time. **/
 extern int read_ref_at(const char *refname, unsigned long at_time, int cnt,
