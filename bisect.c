--- conflicted
+++ resolved
@@ -1015,11 +1015,7 @@
 	/* Create file BISECT_ANCESTORS_OK. */
 	fd = open(filename, O_CREAT | O_TRUNC | O_WRONLY, 0600);
 	if (fd < 0)
-<<<<<<< HEAD
-		warning_errno("could not create file '%s'",
-=======
 		warning_errno(_("could not create file '%s'"),
->>>>>>> ee795e7a
 			      filename);
 	else
 		close(fd);
@@ -1069,11 +1065,7 @@
 			*read_good = "good";
 			return;
 		} else {
-<<<<<<< HEAD
-			die_errno("could not read file '%s'", filename);
-=======
 			die_errno(_("could not read file '%s'"), filename);
->>>>>>> ee795e7a
 		}
 	} else {
 		strbuf_getline_lf(&str, fp);
@@ -1130,15 +1122,9 @@
 		exit(1);
 	}
 
-<<<<<<< HEAD
 	if (!total) {
-		fprintf(stderr, "No testable commit found.\n"
-			"Maybe you started with bad path parameters?\n");
-=======
-	if (!all) {
 		fprintf(stderr, _("No testable commit found.\n"
 			"Maybe you started with bad path parameters?\n"));
->>>>>>> ee795e7a
 		exit(4);
 	}
 
@@ -1153,17 +1139,10 @@
 		exit(10);
 	}
 
-<<<<<<< HEAD
 	free_commit_list(revs.commits);
 
 	nr = total - reaches - 1;
 	steps = estimate_bisect_steps(total);
-	printf("Bisecting: %d revision%s left to test after this "
-	       "(roughly %d step%s)\n", nr, (nr == 1 ? "" : "s"),
-	       steps, (steps == 1 ? "" : "s"));
-=======
-	nr = all - reaches - 1;
-	steps = estimate_bisect_steps(all);
 	xsnprintf(steps_msg, sizeof(steps_msg),
 		  Q_("(roughly %d step)", "(roughly %d steps)", steps),
 		  steps);
@@ -1172,7 +1151,6 @@
 	printf(Q_("Bisecting: %d revision left to test after this %s\n",
 		  "Bisecting: %d revisions left to test after this %s\n",
 		  nr), nr, steps_msg);
->>>>>>> ee795e7a
 
 	return bisect_checkout(bisect_rev, no_checkout);
 }
