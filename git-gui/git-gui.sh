#!/bin/sh
# Tcl ignores the next line -*- tcl -*- \
 if test "z$*" = zversion \
 || test "z$*" = z--version; \
 then \
	echo 'git-gui version @@GITGUI_VERSION@@'; \
	exit; \
 fi; \
 argv0=$0; \
 exec wish "$argv0" -- "$@"

set appvers {@@GITGUI_VERSION@@}
set copyright [string map [list (c) \u00a9] {
Copyright (c) 2006-2010 Shawn Pearce, et. al.

This program is free software; you can redistribute it and/or modify
it under the terms of the GNU General Public License as published by
the Free Software Foundation; either version 2 of the License, or
(at your option) any later version.

This program is distributed in the hope that it will be useful,
but WITHOUT ANY WARRANTY; without even the implied warranty of
MERCHANTABILITY or FITNESS FOR A PARTICULAR PURPOSE.  See the
GNU General Public License for more details.

You should have received a copy of the GNU General Public License
along with this program; if not, see <https://www.gnu.org/licenses/>.}]

######################################################################
##
## Tcl/Tk sanity check

if {[catch {package require Tcl 8.5} err]
 || [catch {package require Tk  8.5} err]
} {
	catch {wm withdraw .}
	tk_messageBox \
		-icon error \
		-type ok \
		-title "git-gui: fatal error" \
		-message $err
	exit 1
}

catch {rename send {}} ; # What an evil concept...

######################################################################
##
## Enabling platform-specific code paths

proc is_MacOSX {} {
	if {[tk windowingsystem] eq {aqua}} {
		return 1
	}
	return 0
}

proc is_Windows {} {
	if {$::tcl_platform(platform) eq {windows}} {
		return 1
	}
	return 0
}

set _iscygwin {}
proc is_Cygwin {} {
	global _iscygwin
	if {$_iscygwin eq {}} {
		if {[string match "CYGWIN_*" $::tcl_platform(os)]} {
			set _iscygwin 1
		} else {
			set _iscygwin 0
		}
	}
	return $_iscygwin
}

######################################################################
##
## PATH lookup. Sanitize $PATH, assure exec/open use only that

if {[is_Windows]} {
	set _path_sep {;}
	set _search_exe .exe
} else {
	set _path_sep {:}
	set _search_exe {}
}

if {[is_Windows]} {
	set gitguidir [file dirname [info script]]
	regsub -all ";" $gitguidir "\\;" gitguidir
	set env(PATH) "$gitguidir;$env(PATH)"
}

set _search_path {}
set _path_seen [dict create]
foreach p [split $env(PATH) $_path_sep] {
	# Keep only absolute paths, getting rid of ., empty, etc.
	if {[file pathtype $p] ne {absolute}} {
		continue
	}
	# Keep only the first occurence of any duplicates.
	set norm_p [file normalize $p]
	if {[dict exists $_path_seen $norm_p]} {
		continue
	}
	dict set _path_seen $norm_p 1
	lappend _search_path $norm_p
}
unset _path_seen

set env(PATH) [join $_search_path $_path_sep]

if {[is_Windows]} {
	proc _which {what args} {
		global _search_exe _search_path

		if {[lsearch -exact $args -script] >= 0} {
			set suffix {}
		} elseif {[string match *$_search_exe [string tolower $what]]} {
			# The search string already has the file extension
			set suffix {}
		} else {
			set suffix $_search_exe
		}

<<<<<<< HEAD
	if {[is_Windows] && [lsearch -exact $args -script] >= 0} {
		set suffix {}
	} elseif {[string match *$_search_exe $what]} {
		# The search string already has the file extension
		set suffix {}
	} else {
		set suffix $_search_exe
	}

	foreach p $_search_path {
		set p [file join $p $what$suffix]
		if {[file exists $p]} {
			return [file normalize $p]
=======
		foreach p $_search_path {
			set p [file join $p $what$suffix]
			if {[file exists $p]} {
				return [file normalize $p]
			}
>>>>>>> d82adb61
		}
		return {}
	}

	proc sanitize_command_line {command_line from_index} {
		set i $from_index
		while {$i < [llength $command_line]} {
			set cmd [lindex $command_line $i]
			if {[llength [file split $cmd]] < 2} {
				set fullpath [_which $cmd]
				if {$fullpath eq ""} {
					throw {NOT-FOUND} "$cmd not found in PATH"
				}
				lset command_line $i $fullpath
			}

			# handle piped commands, e.g. `exec A | B`
			for {incr i} {$i < [llength $command_line]} {incr i} {
				if {[lindex $command_line $i] eq "|"} {
					incr i
					break
				}
			}
		}
		return $command_line
	}

	# Override `exec` to avoid unsafe PATH lookup

	rename exec real_exec

	proc exec {args} {
		# skip options
		for {set i 0} {$i < [llength $args]} {incr i} {
			set arg [lindex $args $i]
			if {$arg eq "--"} {
				incr i
				break
			}
			if {[string range $arg 0 0] ne "-"} {
				break
			}
		}
		set args [sanitize_command_line $args $i]
		uplevel 1 real_exec $args
	}

	# Override `open` to avoid unsafe PATH lookup

	rename open real_open

	proc open {args} {
		set arg0 [lindex $args 0]
		if {[string range $arg0 0 0] eq "|"} {
			set command_line [string trim [string range $arg0 1 end]]
			lset args 0 "| [sanitize_command_line $command_line 0]"
		}
		uplevel 1 real_open $args
	}

} else {
	# On non-Windows platforms, auto_execok, exec, and open are safe, and will
	# use the sanitized search path. But, we need _which for these.

	proc _which {what args} {
		return [lindex [auto_execok $what] 0]
	}
}

# Wrap exec/open to sanitize arguments

# unsafe arguments begin with redirections or the pipe or background operators
proc is_arg_unsafe {arg} {
	regexp {^([<|>&]|2>)} $arg
}

proc make_arg_safe {arg} {
	if {[is_arg_unsafe $arg]} {
		set arg [file join . $arg]
	}
	return $arg
}

proc make_arglist_safe {arglist} {
	set res {}
	foreach arg $arglist {
		lappend res [make_arg_safe $arg]
	}
	return $res
}

# executes one command
# no redirections or pipelines are possible
# cmd is a list that specifies the command and its arguments
# calls `exec` and returns its value
proc safe_exec {cmd} {
	eval exec [make_arglist_safe $cmd]
}

# executes one command in the background
# no redirections or pipelines are possible
# cmd is a list that specifies the command and its arguments
# calls `exec` and returns its value
proc safe_exec_bg {cmd} {
	eval exec [make_arglist_safe $cmd] &
}

proc safe_open_file {filename flags} {
	# a file name starting with "|" would attempt to run a process
	# but such a file name must be treated as a relative path
	# hide the "|" behind "./"
	if {[string index $filename 0] eq "|"} {
		set filename [file join . $filename]
	}
	open $filename $flags
}

# End exec/open wrappers

######################################################################
##
## locate our library

if { [info exists ::env(GIT_GUI_LIB_DIR) ] } {
	set oguilib $::env(GIT_GUI_LIB_DIR)
} else {
	set oguilib {@@GITGUI_LIBDIR@@}
}
set oguirel {@@GITGUI_RELATIVE@@}
if {$oguirel eq {1}} {
	set oguilib [file dirname [file normalize $argv0]]
	if {[file tail $oguilib] eq {git-core}} {
		set oguilib [file dirname $oguilib]
	}
	set oguilib [file dirname $oguilib]
	set oguilib [file join $oguilib share git-gui lib]
	set oguimsg [file join $oguilib msgs]
} elseif {[string match @@* $oguirel]} {
	set oguilib [file join [file dirname [file normalize $argv0]] lib]
	set oguimsg [file join [file dirname [file normalize $argv0]] po]
} else {
	set oguimsg [file join $oguilib msgs]
}
unset oguirel

######################################################################
##
## enable verbose loading?

if {![catch {set _verbose $env(GITGUI_VERBOSE)}]} {
	unset _verbose
	rename auto_load real__auto_load
	proc auto_load {name args} {
		puts stderr "auto_load $name"
		return [uplevel 1 real__auto_load $name $args]
	}
	rename source real__source
	proc source {args} {
		puts stderr "source    $args"
		uplevel 1 [linsert $args 0 real__source]
	}
	if {[tk windowingsystem] eq "win32"} { console show }
}

######################################################################
##
## Internationalization (i18n) through msgcat and gettext. See
## http://www.gnu.org/software/gettext/manual/html_node/Tcl.html

package require msgcat

# Check for Windows 7 MUI language pack (missed by msgcat < 1.4.4)
if {[tk windowingsystem] eq "win32"
	&& [package vcompare [package provide msgcat] 1.4.4] < 0
} then {
	proc _mc_update_locale {} {
		set key {HKEY_CURRENT_USER\Control Panel\Desktop}
		if {![catch {
			package require registry
			set uilocale [registry get $key "PreferredUILanguages"]
			msgcat::ConvertLocale [string map {- _} [lindex $uilocale 0]]
		} uilocale]} {
			if {[string length $uilocale] > 0} {
				msgcat::mclocale $uilocale
			}
		}
	}
	_mc_update_locale
}

proc _mc_trim {fmt} {
	set cmk [string first @@ $fmt]
	if {$cmk > 0} {
		return [string range $fmt 0 [expr {$cmk - 1}]]
	}
	return $fmt
}

proc mc {en_fmt args} {
	set fmt [_mc_trim [::msgcat::mc $en_fmt]]
	if {[catch {set msg [eval [list format $fmt] $args]} err]} {
		set msg [eval [list format [_mc_trim $en_fmt]] $args]
	}
	return $msg
}

proc strcat {args} {
	return [join $args {}]
}

::msgcat::mcload $oguimsg
unset oguimsg

######################################################################
##
## On Mac, bring the current Wish process window to front

if {[tk windowingsystem] eq "aqua"} {
	catch {
		safe_exec [list osascript -e [format {
			tell application "System Events"
				set frontmost of processes whose unix id is %d to true
			end tell
		} [pid]]]
	}
}

######################################################################
##
## read only globals

set _appname {Git Gui}
set _gitdir {}
set _gitworktree {}
set _isbare {}
set _gitexec {}
set _githtmldir {}
set _reponame {}
set _shellpath {@@SHELL_PATH@@}

set _trace [lsearch -exact $argv --trace]
if {$_trace >= 0} {
	set argv [lreplace $argv $_trace $_trace]
	set _trace 1
	if {[tk windowingsystem] eq "win32"} { console show }
} else {
	set _trace 0
}

# variable for the last merged branch (useful for a default when deleting
# branches).
set _last_merged_branch {}

# for testing, allow unconfigured _shellpath
if {[string match @@* $_shellpath]} {
	if {[info exists env(SHELL)]} {
		set _shellpath $env(SHELL)
	} else {
		set _shellpath /bin/sh
	}
}

if {[is_Windows]} {
	set _shellpath [safe_exec [list cygpath -m $_shellpath]]
}

if {![file executable $_shellpath] || \
	!([file pathtype $_shellpath] eq {absolute})} {
	set errmsg "The defined shell ('$_shellpath') is not usable, \
		it must be an absolute path to an executable."
	puts stderr $errmsg

	catch {wm withdraw .}
	tk_messageBox \
		-icon error \
		-type ok \
		-title "git-gui: configuration error" \
		-message $errmsg
	exit 1
}


proc shellpath {} {
	global _shellpath
	return $_shellpath
}

proc appname {} {
	global _appname
	return $_appname
}

proc gitdir {args} {
	global _gitdir
	if {$args eq {}} {
		return $_gitdir
	}
	return [eval [list file join $_gitdir] $args]
}

proc gitexec {args} {
	global _gitexec
	if {$_gitexec eq {}} {
		if {[catch {set _gitexec [git --exec-path]} err]} {
			error "Git not installed?\n\n$err"
		}
		set _gitexec [file normalize $_gitexec]
	}
	if {$args eq {}} {
		return $_gitexec
	}
	return [eval [list file join $_gitexec] $args]
}

proc githtmldir {args} {
	global _githtmldir
	if {$_githtmldir eq {}} {
		if {[catch {set _githtmldir [git --html-path]}]} {
			# Git not installed or option not yet supported
			return {}
		}
		set _githtmldir [file normalize $_githtmldir]
	}
	if {$args eq {}} {
		return $_githtmldir
	}
	return [eval [list file join $_githtmldir] $args]
}

proc reponame {} {
	return $::_reponame
}

proc is_enabled {option} {
	global enabled_options
	if {[catch {set on $enabled_options($option)}]} {return 0}
	return $on
}

proc enable_option {option} {
	global enabled_options
	set enabled_options($option) 1
}

proc disable_option {option} {
	global enabled_options
	set enabled_options($option) 0
}

######################################################################
##
## config

proc is_many_config {name} {
	switch -glob -- $name {
	gui.recentrepo -
	remote.*.fetch -
	remote.*.push
		{return 1}
	*
		{return 0}
	}
}

proc is_config_true {name} {
	global repo_config
	if {[catch {set v $repo_config($name)}]} {
		return 0
	}
	set v [string tolower $v]
	if {$v eq {} || $v eq {true} || $v eq {1} || $v eq {yes} || $v eq {on}} {
		return 1
	} else {
		return 0
	}
}

proc is_config_false {name} {
	global repo_config
	if {[catch {set v $repo_config($name)}]} {
		return 0
	}
	set v [string tolower $v]
	if {$v eq {false} || $v eq {0} || $v eq {no} || $v eq {off}} {
		return 1
	} else {
		return 0
	}
}

proc get_config {name} {
	global repo_config
	if {[catch {set v $repo_config($name)}]} {
		return {}
	} else {
		return $v
	}
}

proc is_bare {} {
	global _isbare
	global _gitdir
	global _gitworktree

	if {$_isbare eq {}} {
		if {[catch {
			set _bare [git rev-parse --is-bare-repository]
			switch  -- $_bare {
			true { set _isbare 1 }
			false { set _isbare 0}
			default { throw }
			}
		}]} {
			if {[is_config_true core.bare]
				|| ($_gitworktree eq {}
					&& [lindex [file split $_gitdir] end] ne {.git})} {
				set _isbare 1
			} else {
				set _isbare 0
			}
		}
	}
	return $_isbare
}

######################################################################
##
## handy utils

proc _trace_exec {cmd} {
	if {!$::_trace} return
	set d {}
	foreach v $cmd {
		if {$d ne {}} {
			append d { }
		}
		if {[regexp {[ \t\r\n'"$?*]} $v]} {
			set v [sq $v]
		}
		append d $v
	}
	puts stderr $d
}

#'"  fix poor old emacs font-lock mode

proc _git_cmd {name} {
	global _git_cmd_path

	if {[catch {set v $_git_cmd_path($name)}]} {
		switch -- $name {
		  version   -
		--version   -
		--exec-path { return [list $::_git $name] }
		}

		set p [gitexec git-$name$::_search_exe]
		if {[file exists $p]} {
			set v [list $p]
		} elseif {[is_Windows] && [file exists [gitexec git-$name]]} {
			# Try to determine what sort of magic will make
			# git-$name go and do its thing, because native
			# Tcl on Windows doesn't know it.
			#
			set p [gitexec git-$name]
			set f [safe_open_file $p r]
			set s [gets $f]
			close $f

			switch -glob -- [lindex $s 0] {
			#!*sh     { set i sh     }
			#!*perl   { set i perl   }
			#!*python { set i python }
			default   { error "git-$name is not supported: $s" }
			}

			upvar #0 _$i interp
			if {![info exists interp]} {
				set interp [_which $i]
			}
			if {$interp eq {}} {
				error "git-$name requires $i (not in PATH)"
			}
			set v [concat [list $interp] [lrange $s 1 end] [list $p]]
		} else {
			# Assume it is builtin to git somehow and we
			# aren't actually able to see a file for it.
			#
			set v [list $::_git $name]
		}
		set _git_cmd_path($name) $v
	}
	return $v
}

# Run a shell command connected via pipes on stdout.
# This is for use with textconv filters and uses sh -c "..." to allow it to
# contain a command with arguments. We presume this
# to be a shellscript that the configured shell (/bin/sh by default) knows
# how to run.
proc open_cmd_pipe {cmd path} {
	set run [list [shellpath] -c "$cmd \"\$0\"" $path]
	set run [make_arglist_safe $run]
	return [open |$run r]
}

proc _lappend_nice {cmd_var} {
	global _nice
	upvar $cmd_var cmd

	if {![info exists _nice]} {
		set _nice [_which nice]
		if {[catch {safe_exec [list $_nice git version]}]} {
			set _nice {}
		} elseif {[is_Windows] && [file dirname $_nice] ne [file dirname $::_git]} {
			set _nice {}
		}
	}
	if {$_nice ne {}} {
		lappend cmd $_nice
	}
}

proc git {args} {
	git_redir $args {}
}

proc git_redir {cmd redir} {
	set fd [git_read $cmd $redir]
	fconfigure $fd -translation binary -encoding utf-8
	set result [string trimright [read $fd] "\n"]
	close $fd
	if {$::_trace} {
		puts stderr "< $result"
	}
	return $result
}

proc safe_open_command {cmd {redir {}}} {
	set cmd [make_arglist_safe $cmd]
	_trace_exec [concat $cmd $redir]
	if {[catch {
		set fd [open [concat [list | ] $cmd $redir] r]
	} err]} {
		error $err
	}
	fconfigure $fd -eofchar {}
	return $fd
}

proc git_read {cmd {redir {}}} {
	set cmdp [_git_cmd [lindex $cmd 0]]
	set cmd [lrange $cmd 1 end]

	return [safe_open_command [concat $cmdp $cmd] $redir]
}

proc git_read_nice {cmd} {
	set opt [list]

	_lappend_nice opt

	set cmdp [_git_cmd [lindex $cmd 0]]
	set cmd [lrange $cmd 1 end]

	return [safe_open_command [concat $opt $cmdp $cmd]]
}

proc git_write {cmd} {
	set cmd [make_arglist_safe $cmd]
	set cmdp [_git_cmd [lindex $cmd 0]]
	set cmd [lrange $cmd 1 end]

	_trace_exec [concat $cmdp $cmd]
	return [open [concat [list | ] $cmdp $cmd] w]
}

proc githook_read {hook_name args} {
	git_read [concat [list hook run --ignore-missing $hook_name --] $args] [list 2>@1]
}

proc kill_file_process {fd} {
	set process [pid $fd]

	catch {
		if {[is_Windows]} {
			safe_exec [list taskkill /pid $process]
		} else {
			safe_exec [list kill $process]
		}
	}
}

proc gitattr {path attr default} {
	if {[catch {set r [git check-attr $attr -- $path]}]} {
		set r unspecified
	} else {
		set r [join [lrange [split $r :] 2 end] :]
		regsub {^ } $r {} r
	}
	if {$r eq {unspecified}} {
		return $default
	}
	return $r
}

proc sq {value} {
	regsub -all ' $value "'\\''" value
	return "'$value'"
}

proc load_current_branch {} {
	global current_branch is_detached

	set fd [safe_open_file [gitdir HEAD] r]
	fconfigure $fd -translation binary -encoding utf-8
	if {[gets $fd ref] < 1} {
		set ref {}
	}
	close $fd

	set pfx {ref: refs/heads/}
	set len [string length $pfx]
	if {[string equal -length $len $pfx $ref]} {
		# We're on a branch.  It might not exist.  But
		# HEAD looks good enough to be a branch.
		#
		set current_branch [string range $ref $len end]
		set is_detached 0
	} else {
		# Assume this is a detached head.
		#
		set current_branch HEAD
		set is_detached 1
	}
}

auto_load tk_optionMenu
rename tk_optionMenu real__tkOptionMenu
proc tk_optionMenu {w varName args} {
	set m [eval real__tkOptionMenu $w $varName $args]
	$m configure -font font_ui
	$w configure -font font_ui
	return $m
}

proc rmsel_tag {text} {
	$text tag conf sel \
		-background [$text cget -background] \
		-foreground [$text cget -foreground] \
		-borderwidth 0
	bind $text <Motion> break
	return $text
}

wm withdraw .
set root_exists 0
bind . <Visibility> {
	bind . <Visibility> {}
	set root_exists 1
}

if {[is_Windows]} {
	wm iconbitmap . -default $oguilib/git-gui.ico
	set ::tk::AlwaysShowSelection 1
	bind . <Control-F2> {console show}

	# Spoof an X11 display for SSH
	if {![info exists env(DISPLAY)]} {
		set env(DISPLAY) :9999
	}
} else {
	catch {
		image create photo gitlogo -width 16 -height 16

		gitlogo put #33CC33 -to  7  0  9  2
		gitlogo put #33CC33 -to  4  2 12  4
		gitlogo put #33CC33 -to  7  4  9  6
		gitlogo put #CC3333 -to  4  6 12  8
		gitlogo put gray26  -to  4  9  6 10
		gitlogo put gray26  -to  3 10  6 12
		gitlogo put gray26  -to  8  9 13 11
		gitlogo put gray26  -to  8 11 10 12
		gitlogo put gray26  -to 11 11 13 14
		gitlogo put gray26  -to  3 12  5 14
		gitlogo put gray26  -to  5 13
		gitlogo put gray26  -to 10 13
		gitlogo put gray26  -to  4 14 12 15
		gitlogo put gray26  -to  5 15 11 16
		gitlogo redither

		image create photo gitlogo32 -width 32 -height 32
		gitlogo32 copy gitlogo -zoom 2 2

		wm iconphoto . -default gitlogo gitlogo32
	}
}

######################################################################
##
## config defaults

set cursor_ptr arrow
font create font_ui
if {[lsearch -exact [font names] TkDefaultFont] != -1} {
	eval [linsert [font actual TkDefaultFont] 0 font configure font_ui]
	eval [linsert [font actual TkFixedFont] 0 font create font_diff]
} else {
	font create font_diff -family Courier -size 10
	catch {
		label .dummy
		eval font configure font_ui [font actual [.dummy cget -font]]
		destroy .dummy
	}
}

font create font_uiitalic
font create font_uibold
font create font_diffbold
font create font_diffitalic

foreach class {Button Checkbutton Entry Label
		Labelframe Listbox Message
		Radiobutton Spinbox Text} {
	option add *$class.font font_ui
}
if {![is_MacOSX]} {
	option add *Menu.font font_ui
	option add *Entry.borderWidth 1 startupFile
	option add *Entry.relief sunken startupFile
	option add *RadioButton.anchor w startupFile
}
unset class

if {[is_Windows] || [is_MacOSX]} {
	option add *Menu.tearOff 0
}

if {[is_MacOSX]} {
	set M1B M1
	set M1T Cmd
} else {
	set M1B Control
	set M1T Ctrl
}

proc bind_button3 {w cmd} {
	bind $w <Any-Button-3> $cmd
	if {[is_MacOSX]} {
		# Mac OS X sends Button-2 on right click through three-button mouse,
		# or through trackpad right-clicking (two-finger touch + click).
		bind $w <Any-Button-2> $cmd
		bind $w <Control-Button-1> $cmd
	}
}

proc apply_config {} {
	global repo_config font_descs

	foreach option $font_descs {
		set name [lindex $option 0]
		set font [lindex $option 1]
		if {[catch {
			set need_weight 1
			foreach {cn cv} $repo_config(gui.$name) {
				if {$cn eq {-weight}} {
					set need_weight 0
				}
				font configure $font $cn $cv
			}
			if {$need_weight} {
				font configure $font -weight normal
			}
			} err]} {
			error_popup [strcat [mc "Invalid font specified in %s:" "gui.$name"] "\n\n$err"]
		}
		foreach {cn cv} [font configure $font] {
			font configure ${font}bold $cn $cv
			font configure ${font}italic $cn $cv
		}
		font configure ${font}bold -weight bold
		font configure ${font}italic -slant italic
	}

	global use_ttk NS
	set use_ttk 0
	set NS {}
	if {$repo_config(gui.usettk)} {
		set use_ttk [package vsatisfies [package provide Tk] 8.5]
		if {$use_ttk} {
			set NS ttk
			bind [winfo class .] <<ThemeChanged>> [list InitTheme]
			pave_toplevel .
			color::sync_with_theme
		}
	}

	global comment_string
	set comment_string [get_config core.commentstring]
	if {$comment_string eq {}} {
		set comment_string [get_config core.commentchar]
	}
}

set default_config(branch.autosetupmerge) true
set default_config(merge.tool) {}
set default_config(mergetool.keepbackup) true
set default_config(merge.diffstat) true
set default_config(merge.summary) false
set default_config(merge.verbosity) 2
set default_config(user.name) {}
set default_config(user.email) {}
set default_config(core.commentchar) "#"
set default_config(core.commentstring) {}

set default_config(gui.encoding) [encoding system]
set default_config(gui.matchtrackingbranch) false
set default_config(gui.textconv) true
set default_config(gui.pruneduringfetch) false
set default_config(gui.trustmtime) false
set default_config(gui.fastcopyblame) false
set default_config(gui.maxrecentrepo) 10
set default_config(gui.copyblamethreshold) 40
set default_config(gui.blamehistoryctx) 7
set default_config(gui.diffcontext) 5
set default_config(gui.diffopts) {}
set default_config(gui.commitmsgwidth) 75
set default_config(gui.newbranchtemplate) {}
set default_config(gui.spellingdictionary) {}
set default_config(gui.fontui) [font configure font_ui]
set default_config(gui.fontdiff) [font configure font_diff]
# TODO: this option should be added to the git-config documentation
set default_config(gui.maxfilesdisplayed) 5000
set default_config(gui.usettk) 1
set default_config(gui.warndetachedcommit) 1
set default_config(gui.tabsize) 8
set font_descs {
	{fontui   font_ui   {mc "Main Font"}}
	{fontdiff font_diff {mc "Diff/Console Font"}}
}
set default_config(gui.stageuntracked) ask
set default_config(gui.displayuntracked) true

######################################################################
##
## find git

set _git  [_which git]
if {$_git eq {}} {
	catch {wm withdraw .}
	tk_messageBox \
		-icon error \
		-type ok \
		-title [mc "git-gui: fatal error"] \
		-message [mc "Cannot find git in PATH."]
	exit 1
}

######################################################################
##
## version check

if {[catch {set _git_version [git --version]} err]} {
	catch {wm withdraw .}
	tk_messageBox \
		-icon error \
		-type ok \
		-title [mc "git-gui: fatal error"] \
		-message "Cannot determine Git version:

$err

[appname] requires Git 1.5.0 or later."
	exit 1
}
if {![regsub {^git version } $_git_version {} _git_version]} {
	catch {wm withdraw .}
	tk_messageBox \
		-icon error \
		-type ok \
		-title [mc "git-gui: fatal error"] \
		-message [strcat [mc "Cannot parse Git version string:"] "\n\n$_git_version"]
	exit 1
}

proc get_trimmed_version {s} {
	set r {}
	foreach x [split $s -._] {
		if {[string is integer -strict $x]} {
			lappend r $x
		} else {
			break
		}
	}
	return [join $r .]
}
set _real_git_version $_git_version
set _git_version [get_trimmed_version $_git_version]

if {![regexp {^[1-9]+(\.[0-9]+)+$} $_git_version]} {
	catch {wm withdraw .}
	if {[tk_messageBox \
		-icon warning \
		-type yesno \
		-default no \
		-title "[appname]: warning" \
		-message [mc "Git version cannot be determined.

%s claims it is version '%s'.

%s requires at least Git 1.5.0 or later.

Assume '%s' is version 1.5.0?
" $_git $_real_git_version [appname] $_real_git_version]] eq {yes}} {
		set _git_version 1.5.0
	} else {
		exit 1
	}
}
unset _real_git_version

proc git-version {args} {
	global _git_version

	switch [llength $args] {
	0 {
		return $_git_version
	}

	2 {
		set op [lindex $args 0]
		set vr [lindex $args 1]
		set cm [package vcompare $_git_version $vr]
		return [expr $cm $op 0]
	}

	4 {
		set type [lindex $args 0]
		set name [lindex $args 1]
		set parm [lindex $args 2]
		set body [lindex $args 3]

		if {($type ne {proc} && $type ne {method})} {
			error "Invalid arguments to git-version"
		}
		if {[llength $body] < 2 || [lindex $body end-1] ne {default}} {
			error "Last arm of $type $name must be default"
		}

		foreach {op vr cb} [lrange $body 0 end-2] {
			if {[git-version $op $vr]} {
				return [uplevel [list $type $name $parm $cb]]
			}
		}

		return [uplevel [list $type $name $parm [lindex $body end]]]
	}

	default {
		error "git-version >= x"
	}

	}
}

if {[git-version < 1.5]} {
	catch {wm withdraw .}
	tk_messageBox \
		-icon error \
		-type ok \
		-title [mc "git-gui: fatal error"] \
		-message "[appname] requires Git 1.5.0 or later.

You are using [git-version]:

[git --version]"
	exit 1
}

######################################################################
##
## configure our library

set idx [file join $oguilib tclIndex]
if {[catch {set fd [safe_open_file $idx r]} err]} {
	catch {wm withdraw .}
	tk_messageBox \
		-icon error \
		-type ok \
		-title [mc "git-gui: fatal error"] \
		-message $err
	exit 1
}
if {[gets $fd] eq {# Autogenerated by git-gui Makefile}} {
	set idx [list]
	while {[gets $fd n] >= 0} {
		if {$n ne {} && ![string match #* $n]} {
			lappend idx $n
		}
	}
} else {
	set idx {}
}
close $fd

if {$idx ne {}} {
	set loaded [list]
	foreach p $idx {
		if {[lsearch -exact $loaded $p] >= 0} continue
		source [file join $oguilib $p]
		lappend loaded $p
	}
	unset loaded p
} else {
	set auto_path [concat [list $oguilib] $auto_path]
}
unset -nocomplain idx fd

######################################################################
##
## config file parsing

proc _parse_config {arr_name args} {
	upvar $arr_name arr
	array unset arr
	set buf {}
	catch {
		set fd_rc [git_read \
			[concat config \
			$args \
			--null --list]]
		fconfigure $fd_rc -translation binary -encoding utf-8
		set buf [read $fd_rc]
		close $fd_rc
	}
	foreach line [split $buf "\0"] {
		if {[regexp {^([^\n]+)\n(.*)$} $line line name value]} {
			if {[is_many_config $name]} {
				lappend arr($name) $value
			} else {
				set arr($name) $value
			}
		} elseif {[regexp {^([^\n]+)$} $line line name]} {
			# no value given, but interpreting them as
			# boolean will be handled as true
			set arr($name) {}
		}
	}
}

proc load_config {include_global} {
	global repo_config global_config system_config default_config

	if {$include_global} {
		_parse_config system_config --system
		_parse_config global_config --global
	}
	_parse_config repo_config

	foreach name [array names default_config] {
		if {[catch {set v $system_config($name)}]} {
			set system_config($name) $default_config($name)
		}
	}
	foreach name [array names system_config] {
		if {[catch {set v $global_config($name)}]} {
			set global_config($name) $system_config($name)
		}
		if {[catch {set v $repo_config($name)}]} {
			set repo_config($name) $system_config($name)
		}
	}
}

######################################################################
##
## feature option selection

if {[regexp {^git-(.+)$} [file tail $argv0] _junk subcommand]} {
	unset _junk
} else {
	set subcommand gui
}
if {$subcommand eq {gui.sh}} {
	set subcommand gui
}
if {$subcommand eq {gui} && [llength $argv] > 0} {
	set subcommand [lindex $argv 0]
	set argv [lrange $argv 1 end]
}

enable_option multicommit
enable_option branch
enable_option transport
disable_option bare

switch -- $subcommand {
browser -
blame {
	enable_option bare

	disable_option multicommit
	disable_option branch
	disable_option transport
}
citool {
	enable_option singlecommit
	enable_option retcode

	disable_option multicommit
	disable_option branch
	disable_option transport

	while {[llength $argv] > 0} {
		set a [lindex $argv 0]
		switch -- $a {
		--amend {
			enable_option initialamend
		}
		--nocommit {
			enable_option nocommit
			enable_option nocommitmsg
		}
		--commitmsg {
			disable_option nocommitmsg
		}
		default {
			break
		}
		}

		set argv [lrange $argv 1 end]
	}
}
}

######################################################################
##
## execution environment

set have_tk85 [expr {[package vcompare $tk_version "8.5"] >= 0}]

# Suggest our implementation of askpass, if none is set
if {![info exists env(SSH_ASKPASS)]} {
	set env(SSH_ASKPASS) [gitexec git-gui--askpass]
}
if {![info exists env(GIT_ASKPASS)]} {
	set env(GIT_ASKPASS) [gitexec git-gui--askpass]
}
if {![info exists env(GIT_ASK_YESNO)]} {
	set env(GIT_ASK_YESNO) [gitexec git-gui--askyesno]
}

######################################################################
##
## repository setup

set picked 0
if {[catch {
		set _gitdir $env(GIT_DIR)
		set _prefix {}
		}]
	&& [catch {
		# beware that from the .git dir this sets _gitdir to .
		# and _prefix to the empty string
		set _gitdir [git rev-parse --git-dir]
		set _prefix [git rev-parse --show-prefix]
	} err]} {
	load_config 1
	apply_config
	choose_repository::pick
	set picked 1
}

# we expand the _gitdir when it's just a single dot (i.e. when we're being
# run from the .git dir itself) lest the routines to find the worktree
# get confused
if {$_gitdir eq "."} {
	set _gitdir [pwd]
}

if {![file isdirectory $_gitdir]} {
	catch {wm withdraw .}
	error_popup [strcat [mc "Git directory not found:"] "\n\n$_gitdir"]
	exit 1
}
# _gitdir exists, so try loading the config
load_config 0
apply_config

# v1.7.0 introduced --show-toplevel to return the canonical work-tree
if {[package vcompare $_git_version 1.7.0] >= 0} {
	set _gitworktree [git rev-parse --show-toplevel]
} else {
	# try to set work tree from environment, core.worktree or use
	# cdup to obtain a relative path to the top of the worktree. If
	# run from the top, the ./ prefix ensures normalize expands pwd.
	if {[catch { set _gitworktree $env(GIT_WORK_TREE) }]} {
		set _gitworktree [get_config core.worktree]
		if {$_gitworktree eq ""} {
			set _gitworktree [file normalize ./[git rev-parse --show-cdup]]
		}
	}
}

if {$_prefix ne {}} {
	if {$_gitworktree eq {}} {
		regsub -all {[^/]+/} $_prefix ../ cdup
	} else {
		set cdup $_gitworktree
	}
	if {[catch {cd $cdup} err]} {
		catch {wm withdraw .}
		error_popup [strcat [mc "Cannot move to top of working directory:"] "\n\n$err"]
		exit 1
	}
	set _gitworktree [pwd]
	unset cdup
} elseif {![is_enabled bare]} {
	if {[is_bare]} {
		catch {wm withdraw .}
		error_popup [strcat [mc "Cannot use bare repository:"] "\n\n$_gitdir"]
		exit 1
	}
	if {$_gitworktree eq {}} {
		set _gitworktree [file dirname $_gitdir]
	}
	if {[catch {cd $_gitworktree} err]} {
		catch {wm withdraw .}
		error_popup [strcat [mc "No working directory"] " $_gitworktree:\n\n$err"]
		exit 1
	}
	set _gitworktree [pwd]
}
set _reponame [file split [file normalize $_gitdir]]
if {[lindex $_reponame end] eq {.git}} {
	set _reponame [lindex $_reponame end-1]
} else {
	set _reponame [lindex $_reponame end]
}

set env(GIT_DIR) $_gitdir
set env(GIT_WORK_TREE) $_gitworktree

######################################################################
##
## global init

set current_diff_path {}
set current_diff_side {}
set diff_actions [list]

set HEAD {}
set PARENT {}
set MERGE_HEAD [list]
set commit_type {}
set commit_type_is_amend 0
set empty_tree {}
set current_branch {}
set is_detached 0
set current_diff_path {}
set is_3way_diff 0
set is_submodule_diff 0
set is_conflict_diff 0
set last_revert {}
set last_revert_enc {}

set nullid "0000000000000000000000000000000000000000"
set nullid2 "0000000000000000000000000000000000000001"

######################################################################
##
## task management

set rescan_active 0
set diff_active 0
set last_clicked {}

set disable_on_lock [list]
set index_lock_type none

proc lock_index {type} {
	global index_lock_type disable_on_lock

	if {$index_lock_type eq {none}} {
		set index_lock_type $type
		foreach w $disable_on_lock {
			uplevel #0 $w disabled
		}
		return 1
	} elseif {$index_lock_type eq "begin-$type"} {
		set index_lock_type $type
		return 1
	}
	return 0
}

proc unlock_index {} {
	global index_lock_type disable_on_lock

	set index_lock_type none
	foreach w $disable_on_lock {
		uplevel #0 $w normal
	}
}

######################################################################
##
## status

proc repository_state {ctvar hdvar mhvar} {
	global current_branch
	upvar $ctvar ct $hdvar hd $mhvar mh

	set mh [list]

	load_current_branch
	if {[catch {set hd [git rev-parse --verify HEAD]}]} {
		set hd {}
		set ct initial
		return
	}

	set merge_head [gitdir MERGE_HEAD]
	if {[file exists $merge_head]} {
		set ct merge
		set fd_mh [safe_open_file $merge_head r]
		while {[gets $fd_mh line] >= 0} {
			lappend mh $line
		}
		close $fd_mh
		return
	}

	set ct normal
}

proc PARENT {} {
	global PARENT empty_tree

	set p [lindex $PARENT 0]
	if {$p ne {}} {
		return $p
	}
	if {$empty_tree eq {}} {
		set empty_tree [git_redir [list mktree] [list << {}]]
	}
	return $empty_tree
}

proc force_amend {} {
	global commit_type_is_amend
	global HEAD PARENT MERGE_HEAD commit_type

	repository_state newType newHEAD newMERGE_HEAD
	set HEAD $newHEAD
	set PARENT $newHEAD
	set MERGE_HEAD $newMERGE_HEAD
	set commit_type $newType

	set commit_type_is_amend 1
	do_select_commit_type
}

proc rescan {after {honor_trustmtime 1}} {
	global HEAD PARENT MERGE_HEAD commit_type
	global ui_index ui_workdir ui_comm
	global rescan_active file_states
	global repo_config

	if {$rescan_active > 0 || ![lock_index read]} return

	repository_state newType newHEAD newMERGE_HEAD
	if {[string match amend* $commit_type]
		&& $newType eq {normal}
		&& $newHEAD eq $HEAD} {
	} else {
		set HEAD $newHEAD
		set PARENT $newHEAD
		set MERGE_HEAD $newMERGE_HEAD
		set commit_type $newType
	}

	array unset file_states

	if {!$::GITGUI_BCK_exists &&
		(![$ui_comm edit modified]
		|| [string trim [$ui_comm get 0.0 end]] eq {})} {
		if {[string match amend* $commit_type]} {
		} elseif {[load_message GITGUI_MSG utf-8]} {
		} elseif {[run_prepare_commit_msg_hook]} {
		} elseif {[load_message MERGE_MSG]} {
		} elseif {[load_message SQUASH_MSG]} {
		} elseif {[load_message [get_config commit.template]]} {
		}
		$ui_comm edit reset
		$ui_comm edit modified false
	}

	if {$honor_trustmtime && $repo_config(gui.trustmtime) eq {true}} {
		rescan_stage2 {} $after
	} else {
		set rescan_active 1
		ui_status [mc "Refreshing file status..."]
		set fd_rf [git_read [list update-index \
			-q \
			--unmerged \
			--ignore-missing \
			--refresh \
			]]
		fconfigure $fd_rf -blocking 0 -translation binary
		fileevent $fd_rf readable \
			[list rescan_stage2 $fd_rf $after]
	}
}

proc have_info_exclude {} {
	return [file readable [gitdir info exclude]]
}

proc rescan_stage2 {fd after} {
	global rescan_active buf_rdi buf_rdf buf_rlo

	if {$fd ne {}} {
		read $fd
		if {![eof $fd]} return
		close $fd
	}

	if {[package vcompare $::_git_version 1.6.3] >= 0} {
		set ls_others [list --exclude-standard]
	} else {
		set ls_others [list --exclude-per-directory=.gitignore]
		if {[have_info_exclude]} {
			lappend ls_others "--exclude-from=[gitdir info exclude]"
		}
		set user_exclude [get_config core.excludesfile]
		if {$user_exclude ne {} && [file readable $user_exclude]} {
			lappend ls_others "--exclude-from=[file normalize $user_exclude]"
		}
	}

	set buf_rdi {}
	set buf_rdf {}
	set buf_rlo {}

	set rescan_active 2
	ui_status [mc "Scanning for modified files ..."]
	if {[git-version >= "1.7.2"]} {
		set fd_di [git_read [list diff-index --cached --ignore-submodules=dirty -z [PARENT]]]
	} else {
		set fd_di [git_read [list diff-index --cached -z [PARENT]]]
	}
	set fd_df [git_read [list diff-files -z]]

	fconfigure $fd_di -blocking 0 -translation binary -encoding binary
	fconfigure $fd_df -blocking 0 -translation binary -encoding binary

	fileevent $fd_di readable [list read_diff_index $fd_di $after]
	fileevent $fd_df readable [list read_diff_files $fd_df $after]

	if {[is_config_true gui.displayuntracked]} {
		set fd_lo [git_read [concat ls-files --others -z $ls_others]]
		fconfigure $fd_lo -blocking 0 -translation binary -encoding binary
		fileevent $fd_lo readable [list read_ls_others $fd_lo $after]
		incr rescan_active
	}
}

proc load_message {file {encoding {}}} {
	global ui_comm

	set f [gitdir $file]
	if {[file isfile $f]} {
		if {[catch {set fd [safe_open_file $f r]}]} {
			return 0
		}
		fconfigure $fd -eofchar {}
		if {$encoding ne {}} {
			fconfigure $fd -encoding $encoding
		}
		set content [string trim [read $fd]]
		close $fd
		regsub -all -line {[ \r\t]+$} $content {} content
		$ui_comm delete 0.0 end
		$ui_comm insert end $content
		return 1
	}
	return 0
}

proc run_prepare_commit_msg_hook {} {
	global pch_error

	# prepare-commit-msg requires PREPARE_COMMIT_MSG exist.  From git-gui
	# it will be .git/MERGE_MSG (merge), .git/SQUASH_MSG (squash), or an
	# empty file but existent file.

	set fd_pcm [safe_open_file [gitdir PREPARE_COMMIT_MSG] a]

	if {[file isfile [gitdir MERGE_MSG]]} {
		set pcm_source "merge"
		set fd_mm [safe_open_file [gitdir MERGE_MSG] r]
		fconfigure $fd_mm -encoding utf-8
		puts -nonewline $fd_pcm [read $fd_mm]
		close $fd_mm
	} elseif {[file isfile [gitdir SQUASH_MSG]]} {
		set pcm_source "squash"
		set fd_sm [safe_open_file [gitdir SQUASH_MSG] r]
		fconfigure $fd_sm -encoding utf-8
		puts -nonewline $fd_pcm [read $fd_sm]
		close $fd_sm
	} elseif {[file isfile [get_config commit.template]]} {
		set pcm_source "template"
		set fd_sm [safe_open_file [get_config commit.template] r]
		fconfigure $fd_sm -encoding utf-8
		puts -nonewline $fd_pcm [read $fd_sm]
		close $fd_sm
	} else {
		set pcm_source ""
	}

	close $fd_pcm

	set fd_ph [githook_read prepare-commit-msg \
			[gitdir PREPARE_COMMIT_MSG] $pcm_source]
	if {$fd_ph eq {}} {
		catch {file delete [gitdir PREPARE_COMMIT_MSG]}
		return 0;
	}

	ui_status [mc "Calling prepare-commit-msg hook..."]
	set pch_error {}

	fconfigure $fd_ph -blocking 0 -translation binary -eofchar {}
	fileevent $fd_ph readable \
		[list prepare_commit_msg_hook_wait $fd_ph]

	return 1;
}

proc prepare_commit_msg_hook_wait {fd_ph} {
	global pch_error

	append pch_error [read $fd_ph]
	fconfigure $fd_ph -blocking 1
	if {[eof $fd_ph]} {
		if {[catch {close $fd_ph}]} {
			ui_status [mc "Commit declined by prepare-commit-msg hook."]
			hook_failed_popup prepare-commit-msg $pch_error
			catch {file delete [gitdir PREPARE_COMMIT_MSG]}
			exit 1
		} else {
			load_message PREPARE_COMMIT_MSG
		}
		set pch_error {}
		catch {file delete [gitdir PREPARE_COMMIT_MSG]}
		return
	}
	fconfigure $fd_ph -blocking 0
	catch {file delete [gitdir PREPARE_COMMIT_MSG]}
}

proc read_diff_index {fd after} {
	global buf_rdi

	append buf_rdi [read $fd]
	set c 0
	set n [string length $buf_rdi]
	while {$c < $n} {
		set z1 [string first "\0" $buf_rdi $c]
		if {$z1 == -1} break
		incr z1
		set z2 [string first "\0" $buf_rdi $z1]
		if {$z2 == -1} break

		incr c
		set i [split [string range $buf_rdi $c [expr {$z1 - 2}]] { }]
		set p [string range $buf_rdi $z1 [expr {$z2 - 1}]]
		merge_state \
			[encoding convertfrom utf-8 $p] \
			[lindex $i 4]? \
			[list [lindex $i 0] [lindex $i 2]] \
			[list]
		set c $z2
		incr c
	}
	if {$c < $n} {
		set buf_rdi [string range $buf_rdi $c end]
	} else {
		set buf_rdi {}
	}

	rescan_done $fd buf_rdi $after
}

proc read_diff_files {fd after} {
	global buf_rdf

	append buf_rdf [read $fd]
	set c 0
	set n [string length $buf_rdf]
	while {$c < $n} {
		set z1 [string first "\0" $buf_rdf $c]
		if {$z1 == -1} break
		incr z1
		set z2 [string first "\0" $buf_rdf $z1]
		if {$z2 == -1} break

		incr c
		set i [split [string range $buf_rdf $c [expr {$z1 - 2}]] { }]
		set p [string range $buf_rdf $z1 [expr {$z2 - 1}]]
		merge_state \
			[encoding convertfrom utf-8 $p] \
			?[lindex $i 4] \
			[list] \
			[list [lindex $i 0] [lindex $i 2]]
		set c $z2
		incr c
	}
	if {$c < $n} {
		set buf_rdf [string range $buf_rdf $c end]
	} else {
		set buf_rdf {}
	}

	rescan_done $fd buf_rdf $after
}

proc read_ls_others {fd after} {
	global buf_rlo

	append buf_rlo [read $fd]
	set pck [split $buf_rlo "\0"]
	set buf_rlo [lindex $pck end]
	foreach p [lrange $pck 0 end-1] {
		set p [encoding convertfrom utf-8 $p]
		if {[string index $p end] eq {/}} {
			set p [string range $p 0 end-1]
		}
		merge_state $p ?O
	}
	rescan_done $fd buf_rlo $after
}

proc rescan_done {fd buf after} {
	global rescan_active current_diff_path
	global file_states repo_config
	upvar $buf to_clear

	if {![eof $fd]} return
	set to_clear {}
	close $fd
	if {[incr rescan_active -1] > 0} return

	prune_selection
	unlock_index
	display_all_files
	if {$current_diff_path ne {}} { reshow_diff $after }
	if {$current_diff_path eq {}} { select_first_diff $after }
}

proc prune_selection {} {
	global file_states selected_paths

	foreach path [array names selected_paths] {
		if {[catch {set still_here $file_states($path)}]} {
			unset selected_paths($path)
		}
	}
}

######################################################################
##
## ui helpers

proc mapicon {w state path} {
	global all_icons

	if {[catch {set r $all_icons($state$w)}]} {
		puts "error: no icon for $w state={$state} $path"
		return file_plain
	}
	return $r
}

proc mapdesc {state path} {
	global all_descs

	if {[catch {set r $all_descs($state)}]} {
		puts "error: no desc for state={$state} $path"
		return $state
	}
	return $r
}

proc ui_status {msg} {
	global main_status
	if {[info exists main_status]} {
		$main_status show $msg
	}
}

proc ui_ready {} {
	global main_status
	if {[info exists main_status]} {
		$main_status show [mc "Ready."]
	}
}

proc escape_path {path} {
	regsub -all {\\} $path "\\\\" path
	regsub -all "\n" $path "\\n" path
	return $path
}

proc short_path {path} {
	return [escape_path [lindex [file split $path] end]]
}

set next_icon_id 0
set null_sha1 [string repeat 0 40]

proc merge_state {path new_state {head_info {}} {index_info {}}} {
	global file_states next_icon_id null_sha1

	set s0 [string index $new_state 0]
	set s1 [string index $new_state 1]

	if {[catch {set info $file_states($path)}]} {
		set state __
		set icon n[incr next_icon_id]
	} else {
		set state [lindex $info 0]
		set icon [lindex $info 1]
		if {$head_info eq {}}  {set head_info  [lindex $info 2]}
		if {$index_info eq {}} {set index_info [lindex $info 3]}
	}

	if     {$s0 eq {?}} {set s0 [string index $state 0]} \
	elseif {$s0 eq {_}} {set s0 _}

	if     {$s1 eq {?}} {set s1 [string index $state 1]} \
	elseif {$s1 eq {_}} {set s1 _}

	if {$s0 eq {A} && $s1 eq {_} && $head_info eq {}} {
		set head_info [list 0 $null_sha1]
	} elseif {$s0 ne {_} && [string index $state 0] eq {_}
		&& $head_info eq {}} {
		set head_info $index_info
	} elseif {$s0 eq {_} && [string index $state 0] ne {_}} {
		set index_info $head_info
		set head_info {}
	}

	set file_states($path) [list $s0$s1 $icon \
		$head_info $index_info \
		]
	return $state
}

proc display_file_helper {w path icon_name old_m new_m} {
	global file_lists

	if {$new_m eq {_}} {
		set lno [lsearch -sorted -exact $file_lists($w) $path]
		if {$lno >= 0} {
			set file_lists($w) [lreplace $file_lists($w) $lno $lno]
			incr lno
			$w conf -state normal
			$w delete $lno.0 [expr {$lno + 1}].0
			$w conf -state disabled
		}
	} elseif {$old_m eq {_} && $new_m ne {_}} {
		lappend file_lists($w) $path
		set file_lists($w) [lsort -unique $file_lists($w)]
		set lno [lsearch -sorted -exact $file_lists($w) $path]
		incr lno
		$w conf -state normal
		$w image create $lno.0 \
			-align center -padx 5 -pady 1 \
			-name $icon_name \
			-image [mapicon $w $new_m $path]
		$w insert $lno.1 "[escape_path $path]\n"
		$w conf -state disabled
	} elseif {$old_m ne $new_m} {
		$w conf -state normal
		$w image conf $icon_name -image [mapicon $w $new_m $path]
		$w conf -state disabled
	}
}

proc display_file {path state} {
	global file_states selected_paths
	global ui_index ui_workdir

	set old_m [merge_state $path $state]
	set s $file_states($path)
	set new_m [lindex $s 0]
	set icon_name [lindex $s 1]

	set o [string index $old_m 0]
	set n [string index $new_m 0]
	if {$o eq {U}} {
		set o _
	}
	if {$n eq {U}} {
		set n _
	}
	display_file_helper	$ui_index $path $icon_name $o $n

	if {[string index $old_m 0] eq {U}} {
		set o U
	} else {
		set o [string index $old_m 1]
	}
	if {[string index $new_m 0] eq {U}} {
		set n U
	} else {
		set n [string index $new_m 1]
	}
	display_file_helper	$ui_workdir $path $icon_name $o $n

	if {$new_m eq {__}} {
		unset file_states($path)
		catch {unset selected_paths($path)}
	}
}

proc display_all_files_helper {w path icon_name m} {
	global file_lists

	lappend file_lists($w) $path
	set lno [expr {[lindex [split [$w index end] .] 0] - 1}]
	$w image create end \
		-align center -padx 5 -pady 1 \
		-name $icon_name \
		-image [mapicon $w $m $path]
	$w insert end "[escape_path $path]\n"
}

set files_warning 0
proc display_all_files {} {
	global ui_index ui_workdir
	global file_states file_lists
	global last_clicked
	global files_warning

	$ui_index conf -state normal
	$ui_workdir conf -state normal

	$ui_index delete 0.0 end
	$ui_workdir delete 0.0 end
	set last_clicked {}

	set file_lists($ui_index) [list]
	set file_lists($ui_workdir) [list]

	set to_display [lsort [array names file_states]]
	set display_limit [get_config gui.maxfilesdisplayed]
	set displayed 0
	foreach path $to_display {
		set s $file_states($path)
		set m [lindex $s 0]
		set icon_name [lindex $s 1]

		if {$displayed > $display_limit && [string index $m 1] eq {O} } {
			if {!$files_warning} {
				# do not repeatedly warn:
				set files_warning 1
				info_popup [mc "Display limit (gui.maxfilesdisplayed = %s) reached, not showing all %s files." \
					$display_limit [llength $to_display]]
			}
			continue
		}

		set s [string index $m 0]
		if {$s ne {U} && $s ne {_}} {
			display_all_files_helper $ui_index $path \
				$icon_name $s
		}

		if {[string index $m 0] eq {U}} {
			set s U
		} else {
			set s [string index $m 1]
		}
		if {$s ne {_}} {
			display_all_files_helper $ui_workdir $path \
				$icon_name $s
			incr displayed
		}
	}

	$ui_index conf -state disabled
	$ui_workdir conf -state disabled
}

######################################################################
##
## icons

set filemask {
#define mask_width 14
#define mask_height 15
static unsigned char mask_bits[] = {
	0xfe, 0x1f, 0xfe, 0x1f, 0xfe, 0x1f, 0xfe, 0x1f, 0xfe, 0x1f, 0xfe, 0x1f,
	0xfe, 0x1f, 0xfe, 0x1f, 0xfe, 0x1f, 0xfe, 0x1f, 0xfe, 0x1f, 0xfe, 0x1f,
	0xfe, 0x1f, 0xfe, 0x1f, 0xfe, 0x1f};
}

image create bitmap file_plain -background white -foreground black -data {
#define plain_width 14
#define plain_height 15
static unsigned char plain_bits[] = {
	0xfe, 0x01, 0x02, 0x03, 0x02, 0x05, 0x02, 0x09, 0x02, 0x1f, 0x02, 0x10,
	0x02, 0x10, 0x02, 0x10, 0x02, 0x10, 0x02, 0x10, 0x02, 0x10, 0x02, 0x10,
	0x02, 0x10, 0x02, 0x10, 0xfe, 0x1f};
} -maskdata $filemask

image create bitmap file_mod -background white -foreground blue -data {
#define mod_width 14
#define mod_height 15
static unsigned char mod_bits[] = {
	0xfe, 0x01, 0x02, 0x03, 0x7a, 0x05, 0x02, 0x09, 0x7a, 0x1f, 0x02, 0x10,
	0xfa, 0x17, 0x02, 0x10, 0xfa, 0x17, 0x02, 0x10, 0xfa, 0x17, 0x02, 0x10,
	0xfa, 0x17, 0x02, 0x10, 0xfe, 0x1f};
} -maskdata $filemask

image create bitmap file_fulltick -background white -foreground "#007000" -data {
#define file_fulltick_width 14
#define file_fulltick_height 15
static unsigned char file_fulltick_bits[] = {
	0xfe, 0x01, 0x02, 0x1a, 0x02, 0x0c, 0x02, 0x0c, 0x02, 0x16, 0x02, 0x16,
	0x02, 0x13, 0x00, 0x13, 0x86, 0x11, 0x8c, 0x11, 0xd8, 0x10, 0xf2, 0x10,
	0x62, 0x10, 0x02, 0x10, 0xfe, 0x1f};
} -maskdata $filemask

image create bitmap file_question -background white -foreground black -data {
#define file_question_width 14
#define file_question_height 15
static unsigned char file_question_bits[] = {
	0xfe, 0x01, 0x02, 0x02, 0xe2, 0x04, 0xf2, 0x09, 0x1a, 0x1b, 0x0a, 0x13,
	0x82, 0x11, 0xc2, 0x10, 0x62, 0x10, 0x62, 0x10, 0x02, 0x10, 0x62, 0x10,
	0x62, 0x10, 0x02, 0x10, 0xfe, 0x1f};
} -maskdata $filemask

image create bitmap file_removed -background white -foreground red -data {
#define file_removed_width 14
#define file_removed_height 15
static unsigned char file_removed_bits[] = {
	0xfe, 0x01, 0x02, 0x03, 0x02, 0x05, 0x02, 0x09, 0x02, 0x1f, 0x02, 0x10,
	0x1a, 0x16, 0x32, 0x13, 0xe2, 0x11, 0xc2, 0x10, 0xe2, 0x11, 0x32, 0x13,
	0x1a, 0x16, 0x02, 0x10, 0xfe, 0x1f};
} -maskdata $filemask

image create bitmap file_merge -background white -foreground blue -data {
#define file_merge_width 14
#define file_merge_height 15
static unsigned char file_merge_bits[] = {
	0xfe, 0x01, 0x02, 0x03, 0x62, 0x05, 0x62, 0x09, 0x62, 0x1f, 0x62, 0x10,
	0xfa, 0x11, 0xf2, 0x10, 0x62, 0x10, 0x02, 0x10, 0xfa, 0x17, 0x02, 0x10,
	0xfa, 0x17, 0x02, 0x10, 0xfe, 0x1f};
} -maskdata $filemask

image create bitmap file_statechange -background white -foreground green -data {
#define file_statechange_width 14
#define file_statechange_height 15
static unsigned char file_statechange_bits[] = {
	0xfe, 0x01, 0x02, 0x03, 0x02, 0x05, 0x02, 0x09, 0x02, 0x1f, 0x62, 0x10,
	0x62, 0x10, 0xba, 0x11, 0xba, 0x11, 0x62, 0x10, 0x62, 0x10, 0x02, 0x10,
	0x02, 0x10, 0x02, 0x10, 0xfe, 0x1f};
} -maskdata $filemask

set ui_index .vpane.files.index.list
set ui_workdir .vpane.files.workdir.list

set all_icons(_$ui_index)   file_plain
set all_icons(A$ui_index)   file_plain
set all_icons(M$ui_index)   file_fulltick
set all_icons(D$ui_index)   file_removed
set all_icons(U$ui_index)   file_merge
set all_icons(T$ui_index)   file_statechange

set all_icons(_$ui_workdir) file_plain
set all_icons(A$ui_workdir) file_plain
set all_icons(M$ui_workdir) file_mod
set all_icons(D$ui_workdir) file_question
set all_icons(U$ui_workdir) file_merge
set all_icons(O$ui_workdir) file_plain
set all_icons(T$ui_workdir) file_statechange

set max_status_desc 0
foreach i {
		{__ {mc "Unmodified"}}

		{_M {mc "Modified, not staged"}}
		{M_ {mc "Staged for commit"}}
		{MM {mc "Portions staged for commit"}}
		{MD {mc "Staged for commit, missing"}}

		{_T {mc "File type changed, not staged"}}
		{MT {mc "File type changed, old type staged for commit"}}
		{AT {mc "File type changed, old type staged for commit"}}
		{T_ {mc "File type changed, staged"}}
		{TM {mc "File type change staged, modification not staged"}}
		{TD {mc "File type change staged, file missing"}}

		{_O {mc "Untracked, not staged"}}
		{A_ {mc "Staged for commit"}}
		{AM {mc "Portions staged for commit"}}
		{AD {mc "Staged for commit, missing"}}
		{AA {mc "Intended to be added"}}

		{_D {mc "Missing"}}
		{D_ {mc "Staged for removal"}}
		{DO {mc "Staged for removal, still present"}}

		{_U {mc "Requires merge resolution"}}
		{U_ {mc "Requires merge resolution"}}
		{UU {mc "Requires merge resolution"}}
		{UM {mc "Requires merge resolution"}}
		{UD {mc "Requires merge resolution"}}
		{UT {mc "Requires merge resolution"}}
	} {
	set text [eval [lindex $i 1]]
	if {$max_status_desc < [string length $text]} {
		set max_status_desc [string length $text]
	}
	set all_descs([lindex $i 0]) $text
}
unset i

######################################################################
##
## util

proc scrollbar2many {list mode args} {
	foreach w $list {eval $w $mode $args}
}

proc many2scrollbar {list mode sb top bottom} {
	$sb set $top $bottom
	foreach w $list {$w $mode moveto $top}
}

proc incr_font_size {font {amt 1}} {
	set sz [font configure $font -size]
	incr sz $amt
	font configure $font -size $sz
	font configure ${font}bold -size $sz
	font configure ${font}italic -size $sz
}

######################################################################
##
## ui commands

proc do_gitk {revs {is_submodule false}} {
	global current_diff_path file_states current_diff_side ui_index
	global _gitdir _gitworktree

	# -- Always start gitk through whatever we were loaded with.  This
	#    lets us bypass using shell process on Windows systems.
	#
	set exe [_which gitk -script]
	set cmd [list [info nameofexecutable] $exe]
	if {$exe eq {}} {
		error_popup [mc "Couldn't find gitk in PATH"]
	} else {
		global env

		set pwd [pwd]

		if {!$is_submodule} {
			if {![is_bare]} {
				cd $_gitworktree
			}
		} else {
			cd $current_diff_path
			if {$revs eq {--}} {
				set s $file_states($current_diff_path)
				set old_sha1 {}
				set new_sha1 {}
				switch -glob -- [lindex $s 0] {
				M_ { set old_sha1 [lindex [lindex $s 2] 1] }
				_M { set old_sha1 [lindex [lindex $s 3] 1] }
				MM {
					if {$current_diff_side eq $ui_index} {
						set old_sha1 [lindex [lindex $s 2] 1]
						set new_sha1 [lindex [lindex $s 3] 1]
					} else {
						set old_sha1 [lindex [lindex $s 3] 1]
					}
				}
				}
				set revs $old_sha1...$new_sha1
			}
			# GIT_DIR and GIT_WORK_TREE for the submodule are not the ones
			# we've been using for the main repository, so unset them.
			# TODO we could make life easier (start up faster?) for gitk
			# by setting these to the appropriate values to allow gitk
			# to skip the heuristics to find their proper value
			unset env(GIT_DIR)
			unset env(GIT_WORK_TREE)
		}
		safe_exec_bg [concat $cmd $revs "--" "--"]

		set env(GIT_DIR) $_gitdir
		set env(GIT_WORK_TREE) $_gitworktree
		cd $pwd

		if {[info exists main_status]} {
			set status_operation [$::main_status \
				start \
				[mc "Starting %s... please wait..." "gitk"]]

			after 3500 [list $status_operation stop]
		}
	}
}

proc do_git_gui {} {
	global current_diff_path

	# -- Always start git gui through whatever we were loaded with.  This
	#    lets us bypass using shell process on Windows systems.
	#
	set exe [list [_which git]]
	if {$exe eq {}} {
		error_popup [mc "Couldn't find git gui in PATH"]
	} else {
		global env
		global _gitdir _gitworktree

		# see note in do_gitk about unsetting these vars when
		# running tools in a submodule
		unset env(GIT_DIR)
		unset env(GIT_WORK_TREE)

		set pwd [pwd]
		cd $current_diff_path

		safe_exec_bg [concat $exe gui]

		set env(GIT_DIR) $_gitdir
		set env(GIT_WORK_TREE) $_gitworktree
		cd $pwd

		set status_operation [$::main_status \
			start \
			[mc "Starting %s... please wait..." "git-gui"]]

		after 3500 [list $status_operation stop]
	}
}

# Get the system-specific explorer app/command.
proc get_explorer {} {
	if {[is_Cygwin]} {
		set explorer "/bin/cygstart.exe --explore"
	} elseif {[is_Windows]} {
		set explorer "explorer.exe"
	} elseif {[is_MacOSX]} {
		set explorer "open"
	} else {
		# freedesktop.org-conforming system is our best shot
		set explorer "xdg-open"
	}
	return $explorer
}

proc do_explore {} {
	global _gitworktree
	set cmd [get_explorer]
	lappend cmd [file nativename $_gitworktree]
	safe_exec_bg $cmd
}

# Open file relative to the working tree by the default associated app.
proc do_file_open {file} {
	global _gitworktree
	set cmd [get_explorer]
	set full_file_path [file join $_gitworktree $file]
	lappend cmd [file nativename $full_file_path]
	safe_exec_bg $cmd
}

set is_quitting 0
set ret_code    1

proc terminate_me {win} {
	global ret_code
	if {$win ne {.}} return
	exit $ret_code
}

proc do_quit {{rc {1}}} {
	global ui_comm is_quitting repo_config commit_type
	global GITGUI_BCK_exists GITGUI_BCK_i
	global ui_comm_spell
	global ret_code use_ttk

	if {$is_quitting} return
	set is_quitting 1

	if {[winfo exists $ui_comm]} {
		# -- Stash our current commit buffer.
		#
		set save [gitdir GITGUI_MSG]
		if {$GITGUI_BCK_exists && ![$ui_comm edit modified]} {
			catch { file rename -force [gitdir GITGUI_BCK] $save }
			set GITGUI_BCK_exists 0
		} elseif {[$ui_comm edit modified]} {
			set msg [string trim [$ui_comm get 0.0 end]]
			regsub -all -line {[ \r\t]+$} $msg {} msg
			if {![string match amend* $commit_type]
				&& $msg ne {}} {
				catch {
					set fd [safe_open_file $save w]
					fconfigure $fd -encoding utf-8
					puts -nonewline $fd $msg
					close $fd
				}
			} else {
				catch {file delete $save}
			}
		}

		# -- Cancel our spellchecker if its running.
		#
		if {[info exists ui_comm_spell]} {
			$ui_comm_spell stop
		}

		# -- Remove our editor backup, its not needed.
		#
		after cancel $GITGUI_BCK_i
		if {$GITGUI_BCK_exists} {
			catch {file delete [gitdir GITGUI_BCK]}
		}

		# -- Stash our current window geometry into this repository.
		#
		set cfg_wmstate [wm state .]
		if {[catch {set rc_wmstate $repo_config(gui.wmstate)}]} {
			set rc_wmstate {}
		}
		if {$cfg_wmstate ne $rc_wmstate} {
			catch {git config gui.wmstate $cfg_wmstate}
		}
		if {$cfg_wmstate eq {zoomed}} {
			# on Windows wm geometry will lie about window
			# position (but not size) when window is zoomed
			# restore the window before querying wm geometry
			wm state . normal
		}
		set cfg_geometry [list]
		lappend cfg_geometry [wm geometry .]
		if {$use_ttk} {
			lappend cfg_geometry [.vpane sashpos 0]
			lappend cfg_geometry [.vpane.files sashpos 0]
		} else {
			lappend cfg_geometry [lindex [.vpane sash coord 0] 0]
			lappend cfg_geometry [lindex [.vpane.files sash coord 0] 1]
		}
		if {[catch {set rc_geometry $repo_config(gui.geometry)}]} {
			set rc_geometry {}
		}
		if {$cfg_geometry ne $rc_geometry} {
			catch {git config gui.geometry $cfg_geometry}
		}
	}

	set ret_code $rc

	# Briefly enable send again, working around Tk bug
	# https://sourceforge.net/p/tktoolkit/bugs/2343/
	tk appname [appname]

	destroy .
}

proc do_rescan {} {
	rescan ui_ready
}

proc ui_do_rescan {} {
	rescan {force_first_diff ui_ready}
}

proc do_commit {} {
	commit_tree
}

proc next_diff {{after {}}} {
	global next_diff_p next_diff_w next_diff_i
	show_diff $next_diff_p $next_diff_w {} {} $after
}

proc find_anchor_pos {lst name} {
	set lid [lsearch -sorted -exact $lst $name]

	if {$lid == -1} {
		set lid 0
		foreach lname $lst {
			if {$lname >= $name} break
			incr lid
		}
	}

	return $lid
}

proc find_file_from {flist idx delta path mmask} {
	global file_states

	set len [llength $flist]
	while {$idx >= 0 && $idx < $len} {
		set name [lindex $flist $idx]

		if {$name ne $path && [info exists file_states($name)]} {
			set state [lindex $file_states($name) 0]

			if {$mmask eq {} || [regexp $mmask $state]} {
				return $idx
			}
		}

		incr idx $delta
	}

	return {}
}

proc find_next_diff {w path {lno {}} {mmask {}}} {
	global next_diff_p next_diff_w next_diff_i
	global file_lists ui_index ui_workdir

	set flist $file_lists($w)
	if {$lno eq {}} {
		set lno [find_anchor_pos $flist $path]
	} else {
		incr lno -1
	}

	if {$mmask ne {} && ![regexp {(^\^)|(\$$)} $mmask]} {
		if {$w eq $ui_index} {
			set mmask "^$mmask"
		} else {
			set mmask "$mmask\$"
		}
	}

	set idx [find_file_from $flist $lno 1 $path $mmask]
	if {$idx eq {}} {
		incr lno -1
		set idx [find_file_from $flist $lno -1 $path $mmask]
	}

	if {$idx ne {}} {
		set next_diff_w $w
		set next_diff_p [lindex $flist $idx]
		set next_diff_i [expr {$idx+1}]
		return 1
	} else {
		return 0
	}
}

proc next_diff_after_action {w path {lno {}} {mmask {}}} {
	global current_diff_path

	if {$path ne $current_diff_path} {
		return {}
	} elseif {[find_next_diff $w $path $lno $mmask]} {
		return {next_diff;}
	} else {
		return {reshow_diff;}
	}
}

proc select_first_diff {after} {
	global ui_workdir

	if {[find_next_diff $ui_workdir {} 1 {^_?U}] ||
	    [find_next_diff $ui_workdir {} 1 {[^O]$}]} {
		next_diff $after
	} else {
		uplevel #0 $after
	}
}

proc force_first_diff {after} {
	global ui_workdir current_diff_path file_states

	if {[info exists file_states($current_diff_path)]} {
		set state [lindex $file_states($current_diff_path) 0]
	} else {
		set state {OO}
	}

	set reselect 0
	if {[string first {U} $state] >= 0} {
		# Already a conflict, do nothing
	} elseif {[find_next_diff $ui_workdir $current_diff_path {} {^_?U}]} {
		set reselect 1
	} elseif {[string index $state 1] ne {O}} {
		# Already a diff & no conflicts, do nothing
	} elseif {[find_next_diff $ui_workdir $current_diff_path {} {[^O]$}]} {
		set reselect 1
	}

	if {$reselect} {
		next_diff $after
	} else {
		uplevel #0 $after
	}
}

proc toggle_or_diff {mode w args} {
	global file_states file_lists current_diff_path ui_index ui_workdir
	global last_clicked selected_paths file_lists_last_clicked

	if {$mode eq "click"} {
		foreach {x y} $args break
		set pos [split [$w index @$x,$y] .]
		foreach {lno col} $pos break
	} else {
		if {$mode eq "toggle"} {
			if {$w eq $ui_workdir} {
				do_add_selection
				set last_clicked {}
				return
			}
			if {$w eq $ui_index} {
				do_unstage_selection
				set last_clicked {}
				return
			}
		}

		if {$last_clicked ne {}} {
			set lno [lindex $last_clicked 1]
		} else {
			if {![info exists file_lists]
				|| ![info exists file_lists($w)]
				|| [llength $file_lists($w)] == 0} {
				set last_clicked {}
				return
			}
			set lno [expr {int([lindex [$w tag ranges in_diff] 0])}]
		}
		if {$mode eq "toggle"} {
			set col 0; set y 2
		} else {
			incr lno [expr {$mode eq "up" ? -1 : 1}]
			set col 1
		}
	}

	if {![info exists file_lists]
		|| ![info exists file_lists($w)]
		|| [llength $file_lists($w)] < $lno - 1} {
		set path {}
	} else {
		set path [lindex $file_lists($w) [expr {$lno - 1}]]
	}
	if {$path eq {}} {
		set last_clicked {}
		return
	}

	set last_clicked [list $w $lno]
	focus $w
	array unset selected_paths
	$ui_index tag remove in_sel 0.0 end
	$ui_workdir tag remove in_sel 0.0 end

	set file_lists_last_clicked($w) $path

	# Determine the state of the file
	if {[info exists file_states($path)]} {
		set state [lindex $file_states($path) 0]
	} else {
		set state {__}
	}

	# Restage the file, or simply show the diff
	if {$col == 0 && $y > 1} {
		# Conflicts need special handling
		if {[string first {U} $state] >= 0} {
			# $w must always be $ui_workdir, but...
			if {$w ne $ui_workdir} { set lno {} }
			merge_stage_workdir $path $lno
			return
		}

		if {[string index $state 1] eq {O}} {
			set mmask {}
		} else {
			set mmask {[^O]}
		}

		set after [next_diff_after_action $w $path $lno $mmask]

		if {$w eq $ui_index} {
			update_indexinfo \
				"Unstaging [short_path $path] from commit" \
				[list $path] \
				[concat $after {ui_ready;}]
		} elseif {$w eq $ui_workdir} {
			update_index \
				"Adding [short_path $path]" \
				[list $path] \
				[concat $after {ui_ready;}]
		}
	} else {
		set selected_paths($path) 1
		show_diff $path $w $lno
	}
}

proc add_one_to_selection {w x y} {
	global file_lists last_clicked selected_paths

	set lno [lindex [split [$w index @$x,$y] .] 0]
	set path [lindex $file_lists($w) [expr {$lno - 1}]]
	if {$path eq {}} {
		set last_clicked {}
		return
	}

	if {$last_clicked ne {}
		&& [lindex $last_clicked 0] ne $w} {
		array unset selected_paths
		[lindex $last_clicked 0] tag remove in_sel 0.0 end
	}

	set last_clicked [list $w $lno]
	if {[catch {set in_sel $selected_paths($path)}]} {
		set in_sel 0
	}
	if {$in_sel} {
		unset selected_paths($path)
		$w tag remove in_sel $lno.0 [expr {$lno + 1}].0
	} else {
		set selected_paths($path) 1
		$w tag add in_sel $lno.0 [expr {$lno + 1}].0
	}
}

proc add_range_to_selection {w x y} {
	global file_lists last_clicked selected_paths

	if {[lindex $last_clicked 0] ne $w} {
		toggle_or_diff click $w $x $y
		return
	}

	set lno [lindex [split [$w index @$x,$y] .] 0]
	set lc [lindex $last_clicked 1]
	if {$lc < $lno} {
		set begin $lc
		set end $lno
	} else {
		set begin $lno
		set end $lc
	}

	foreach path [lrange $file_lists($w) \
		[expr {$begin - 1}] \
		[expr {$end - 1}]] {
		set selected_paths($path) 1
	}
	$w tag add in_sel $begin.0 [expr {$end + 1}].0
}

proc show_more_context {} {
	global repo_config
	if {$repo_config(gui.diffcontext) < 99} {
		incr repo_config(gui.diffcontext)
		reshow_diff
	}
}

proc show_less_context {} {
	global repo_config
	if {$repo_config(gui.diffcontext) > 1} {
		incr repo_config(gui.diffcontext) -1
		reshow_diff
	}
}

proc focus_widget {widget} {
	global file_lists last_clicked selected_paths
	global file_lists_last_clicked

	if {[llength $file_lists($widget)] > 0} {
		set path $file_lists_last_clicked($widget)
		set index [lsearch -sorted -exact $file_lists($widget) $path]
		if {$index < 0} {
			set index 0
			set path [lindex $file_lists($widget) $index]
		}

		focus $widget
		set last_clicked [list $widget [expr $index + 1]]
		array unset selected_paths
		set selected_paths($path) 1
		show_diff $path $widget
	}
}

proc toggle_commit_type {} {
	global commit_type_is_amend
	set commit_type_is_amend [expr !$commit_type_is_amend]
	do_select_commit_type
}

######################################################################
##
## ui construction

set ui_comm {}

# -- Menu Bar
#
menu .mbar -tearoff 0
if {[is_MacOSX]} {
	# -- Apple Menu (Mac OS X only)
	#
	.mbar add cascade -label Apple -menu .mbar.apple
	menu .mbar.apple
}
.mbar add cascade -label [mc Repository] -menu .mbar.repository
.mbar add cascade -label [mc Edit] -menu .mbar.edit
if {[is_enabled branch]} {
	.mbar add cascade -label [mc Branch] -menu .mbar.branch
}
if {[is_enabled multicommit] || [is_enabled singlecommit]} {
	.mbar add cascade -label [mc Commit@@noun] -menu .mbar.commit
}
if {[is_enabled transport]} {
	.mbar add cascade -label [mc Merge] -menu .mbar.merge
	.mbar add cascade -label [mc Remote] -menu .mbar.remote
}
if {[is_enabled multicommit] || [is_enabled singlecommit]} {
	.mbar add cascade -label [mc Tools] -menu .mbar.tools
}

# -- Repository Menu
#
menu .mbar.repository

if {![is_bare]} {
	.mbar.repository add command \
		-label [mc "Explore Working Copy"] \
		-command {do_explore}
}

if {[is_Windows]} {
	# Use /git-bash.exe if available
	set _git_bash [safe_exec [list cygpath -m /git-bash.exe]]
	if {[file executable $_git_bash]} {
		set _bash_cmdline [list "Git Bash" $_git_bash]
	} else {
		set _bash_cmdline [list "Git Bash" bash --login -l]
	}
	.mbar.repository add command \
		-label [mc "Git Bash"] \
		-command {safe_exec_bg [concat [list [_which cmd] /c start] $_bash_cmdline]}
	unset _git_bash
}

if {[is_Windows] || ![is_bare]} {
	.mbar.repository add separator
}

.mbar.repository add command \
	-label [mc "Browse Current Branch's Files"] \
	-command {browser::new $current_branch}
set ui_browse_current [.mbar.repository index last]
.mbar.repository add command \
	-label [mc "Browse Branch Files..."] \
	-command browser_open::dialog
.mbar.repository add separator

.mbar.repository add command \
	-label [mc "Visualize Current Branch's History"] \
	-command {do_gitk $current_branch}
set ui_visualize_current [.mbar.repository index last]
.mbar.repository add command \
	-label [mc "Visualize All Branch History"] \
	-command {do_gitk --all}
.mbar.repository add separator

proc current_branch_write {args} {
	global current_branch
	.mbar.repository entryconf $::ui_browse_current \
		-label [mc "Browse %s's Files" $current_branch]
	.mbar.repository entryconf $::ui_visualize_current \
		-label [mc "Visualize %s's History" $current_branch]
}
trace add variable current_branch write current_branch_write

if {[is_enabled multicommit]} {
	.mbar.repository add command -label [mc "Database Statistics"] \
		-command do_stats

	.mbar.repository add command -label [mc "Compress Database"] \
		-command do_gc

	.mbar.repository add command -label [mc "Verify Database"] \
		-command do_fsck_objects

	.mbar.repository add separator

	if {[is_Cygwin]} {
		.mbar.repository add command \
			-label [mc "Create Desktop Icon"] \
			-command do_cygwin_shortcut
	} elseif {[is_Windows]} {
		.mbar.repository add command \
			-label [mc "Create Desktop Icon"] \
			-command do_windows_shortcut
	} elseif {[is_MacOSX]} {
		.mbar.repository add command \
			-label [mc "Create Desktop Icon"] \
			-command do_macosx_app
	}
}

if {[is_MacOSX]} {
	proc ::tk::mac::Quit {args} { do_quit }
} else {
	.mbar.repository add command -label [mc Quit] \
		-command do_quit \
		-accelerator $M1T-Q
}

# -- Edit Menu
#
menu .mbar.edit
.mbar.edit add command -label [mc Undo] \
	-command {catch {[focus] edit undo}} \
	-accelerator $M1T-Z
.mbar.edit add command -label [mc Redo] \
	-command {catch {[focus] edit redo}} \
	-accelerator $M1T-Y
.mbar.edit add separator
.mbar.edit add command -label [mc Cut] \
	-command {catch {tk_textCut [focus]}} \
	-accelerator $M1T-X
.mbar.edit add command -label [mc Copy] \
	-command {catch {tk_textCopy [focus]}} \
	-accelerator $M1T-C
.mbar.edit add command -label [mc Paste] \
	-command {catch {tk_textPaste [focus]; [focus] see insert}} \
	-accelerator $M1T-V
.mbar.edit add command -label [mc Delete] \
	-command {catch {[focus] delete sel.first sel.last}} \
	-accelerator Del
.mbar.edit add separator
.mbar.edit add command -label [mc "Select All"] \
	-command {catch {[focus] tag add sel 0.0 end}} \
	-accelerator $M1T-A

# -- Branch Menu
#
if {[is_enabled branch]} {
	menu .mbar.branch

	.mbar.branch add command -label [mc "Create..."] \
		-command branch_create::dialog \
		-accelerator $M1T-N
	lappend disable_on_lock [list .mbar.branch entryconf \
		[.mbar.branch index last] -state]

	.mbar.branch add command -label [mc "Checkout..."] \
		-command branch_checkout::dialog \
		-accelerator $M1T-O
	lappend disable_on_lock [list .mbar.branch entryconf \
		[.mbar.branch index last] -state]

	.mbar.branch add command -label [mc "Rename..."] \
		-command branch_rename::dialog
	lappend disable_on_lock [list .mbar.branch entryconf \
		[.mbar.branch index last] -state]

	.mbar.branch add command -label [mc "Delete..."] \
		-command branch_delete::dialog
	lappend disable_on_lock [list .mbar.branch entryconf \
		[.mbar.branch index last] -state]

	.mbar.branch add command -label [mc "Reset..."] \
		-command merge::reset_hard
	lappend disable_on_lock [list .mbar.branch entryconf \
		[.mbar.branch index last] -state]
}

# -- Commit Menu
#
proc commit_btn_caption {} {
	if {[is_enabled nocommit]} {
		return [mc "Done"]
	} else {
		return [mc Commit@@verb]
	}
}

if {[is_enabled multicommit] || [is_enabled singlecommit]} {
	menu .mbar.commit

	if {![is_enabled nocommit]} {
		.mbar.commit add checkbutton \
			-label [mc "Amend Last Commit"] \
			-accelerator $M1T-E \
			-variable commit_type_is_amend \
			-command do_select_commit_type
		lappend disable_on_lock \
			[list .mbar.commit entryconf [.mbar.commit index last] -state]

		.mbar.commit add separator
	}

	.mbar.commit add command -label [mc Rescan] \
		-command ui_do_rescan \
		-accelerator F5
	lappend disable_on_lock \
		[list .mbar.commit entryconf [.mbar.commit index last] -state]

	.mbar.commit add command -label [mc "Stage To Commit"] \
		-command do_add_selection \
		-accelerator $M1T-T
	lappend disable_on_lock \
		[list .mbar.commit entryconf [.mbar.commit index last] -state]

	.mbar.commit add command -label [mc "Stage Changed Files To Commit"] \
		-command do_add_all \
		-accelerator $M1T-I
	lappend disable_on_lock \
		[list .mbar.commit entryconf [.mbar.commit index last] -state]

	.mbar.commit add command -label [mc "Unstage From Commit"] \
		-command do_unstage_selection \
		-accelerator $M1T-U
	lappend disable_on_lock \
		[list .mbar.commit entryconf [.mbar.commit index last] -state]

	.mbar.commit add command -label [mc "Revert Changes"] \
		-command do_revert_selection \
		-accelerator $M1T-J
	lappend disable_on_lock \
		[list .mbar.commit entryconf [.mbar.commit index last] -state]

	.mbar.commit add separator

	.mbar.commit add command -label [mc "Show Less Context"] \
		-command show_less_context \
		-accelerator $M1T-\-

	.mbar.commit add command -label [mc "Show More Context"] \
		-command show_more_context \
		-accelerator $M1T-=

	.mbar.commit add separator

	if {![is_enabled nocommitmsg]} {
		.mbar.commit add command -label [mc "Sign Off"] \
			-command do_signoff \
			-accelerator $M1T-S
	}

	.mbar.commit add command -label [commit_btn_caption] \
		-command do_commit \
		-accelerator $M1T-Return
	lappend disable_on_lock \
		[list .mbar.commit entryconf [.mbar.commit index last] -state]
}

# -- Merge Menu
#
if {[is_enabled branch]} {
	menu .mbar.merge
	.mbar.merge add command -label [mc "Local Merge..."] \
		-command merge::dialog \
		-accelerator $M1T-M
	lappend disable_on_lock \
		[list .mbar.merge entryconf [.mbar.merge index last] -state]
	.mbar.merge add command -label [mc "Abort Merge..."] \
		-command merge::reset_hard
	lappend disable_on_lock \
		[list .mbar.merge entryconf [.mbar.merge index last] -state]
}

# -- Transport Menu
#
if {[is_enabled transport]} {
	menu .mbar.remote

	.mbar.remote add command \
		-label [mc "Add..."] \
		-command remote_add::dialog \
		-accelerator $M1T-A
	.mbar.remote add command \
		-label [mc "Push..."] \
		-command do_push_anywhere \
		-accelerator $M1T-P
	.mbar.remote add command \
		-label [mc "Delete Branch..."] \
		-command remote_branch_delete::dialog
}

if {[is_MacOSX]} {
	proc ::tk::mac::ShowPreferences {} {do_options}
} else {
	# -- Edit Menu
	#
	.mbar.edit add separator
	.mbar.edit add command -label [mc "Options..."] \
		-command do_options
}

# -- Tools Menu
#
if {[is_enabled multicommit] || [is_enabled singlecommit]} {
	set tools_menubar .mbar.tools
	menu $tools_menubar
	$tools_menubar add separator
	$tools_menubar add command -label [mc "Add..."] -command tools_add::dialog
	$tools_menubar add command -label [mc "Remove..."] -command tools_remove::dialog
	set tools_tailcnt 3
	if {[array names repo_config guitool.*.cmd] ne {}} {
		tools_populate_all
	}
}

# -- Help Menu
#
.mbar add cascade -label [mc Help] -menu .mbar.help
menu .mbar.help

if {[is_MacOSX]} {
	.mbar.apple add command -label [mc "About %s" [appname]] \
		-command do_about
	.mbar.apple add separator
} else {
	.mbar.help add command -label [mc "About %s" [appname]] \
		-command do_about
}
. configure -menu .mbar

set doc_path [githtmldir]
if {$doc_path ne {}} {
	set doc_path [file join $doc_path index.html]
}

if {[file isfile $doc_path]} {
	set doc_url "file:$doc_path"
} else {
	set doc_url {https://www.kernel.org/pub/software/scm/git/docs/}
}

proc start_browser {url} {
	git "web--browse" $url
}

.mbar.help add command -label [mc "Online Documentation"] \
	-command [list start_browser $doc_url]

.mbar.help add command -label [mc "Show SSH Key"] \
	-command do_ssh_key

unset doc_path doc_url

# -- Standard bindings
#
wm protocol . WM_DELETE_WINDOW do_quit
bind all <$M1B-Key-q> do_quit
bind all <$M1B-Key-Q> do_quit

set m1b_w_script {
	set toplvl_win [winfo toplevel %W]

	# If we are destroying the main window, we should call do_quit to take
	# care of cleanup before exiting the program.
	if {$toplvl_win eq "."} {
		do_quit
	} else {
		destroy $toplvl_win
	}
}

bind all <$M1B-Key-w> $m1b_w_script
bind all <$M1B-Key-W> $m1b_w_script

unset m1b_w_script

set subcommand_args {}
proc usage {} {
	set s "[mc usage:] $::argv0 $::subcommand $::subcommand_args"
	if {[tk windowingsystem] eq "win32"} {
		wm withdraw .
		tk_messageBox -icon info -message $s \
			-title [mc "Usage"]
	} else {
		puts stderr $s
	}
	exit 1
}

proc normalize_relpath {path} {
	set elements {}
	foreach item [file split $path] {
		if {$item eq {.}} continue
		if {$item eq {..} && [llength $elements] > 0
		    && [lindex $elements end] ne {..}} {
			set elements [lrange $elements 0 end-1]
			continue
		}
		lappend elements $item
	}
	return [eval file join $elements]
}

# -- Not a normal commit type invocation?  Do that instead!
#
switch -- $subcommand {
browser -
blame {
	if {$subcommand eq "blame"} {
		set subcommand_args {[--line=<num>] rev? path}
	} else {
		set subcommand_args {rev? path}
	}
	if {$argv eq {}} usage
	set head {}
	set path {}
	set jump_spec {}
	set is_path 0
	foreach a $argv {
		set p [file join $_prefix $a]

		if {$is_path || [file exists $p]} {
			if {$path ne {}} usage
			set path [normalize_relpath $p]
			break
		} elseif {$a eq {--}} {
			if {$path ne {}} {
				if {$head ne {}} usage
				set head $path
				set path {}
			}
			set is_path 1
		} elseif {[regexp {^--line=(\d+)$} $a a lnum]} {
			if {$jump_spec ne {} || $head ne {}} usage
			set jump_spec [list $lnum]
		} elseif {$head eq {}} {
			if {$head ne {}} usage
			set head $a
			set is_path 1
		} else {
			usage
		}
	}
	unset is_path

	if {$head ne {} && $path eq {}} {
		if {[string index $head 0] eq {/}} {
			set path [normalize_relpath $head]
			set head {}
		} else {
			set path [normalize_relpath $_prefix$head]
			set head {}
		}
	}

	if {$head eq {}} {
		load_current_branch
	} else {
		if {[regexp {^[0-9a-f]{1,39}$} $head]} {
			if {[catch {
					set head [git rev-parse --verify $head]
				} err]} {
				if {[tk windowingsystem] eq "win32"} {
					tk_messageBox -icon error -title [mc Error] -message $err
				} else {
					puts stderr $err
				}
				exit 1
			}
		}
		set current_branch $head
	}

	wm deiconify .
	switch -- $subcommand {
	browser {
		if {$jump_spec ne {}} usage
		if {$head eq {}} {
			if {$path ne {} && [file isdirectory $path]} {
				set head $current_branch
			} else {
				set head $path
				set path {}
			}
		}
		browser::new $head $path
	}
	blame   {
		if {$head eq {} && ![file exists $path]} {
			catch {wm withdraw .}
			tk_messageBox \
				-icon error \
				-type ok \
				-title [mc "git-gui: fatal error"] \
				-message [mc "fatal: cannot stat path %s: No such file or directory" $path]
			exit 1
		}
		blame::new $head $path $jump_spec
	}
	}
	return
}
citool -
gui {
	if {[llength $argv] != 0} {
		usage
	}
	# fall through to setup UI for commits
}
default {
	set err "[mc usage:] $argv0 \[{blame|browser|citool}\]"
	if {[tk windowingsystem] eq "win32"} {
		wm withdraw .
		tk_messageBox -icon error -message $err \
			-title [mc "Usage"]
	} else {
		puts stderr $err
	}
	exit 1
}
}

# -- Branch Control
#
${NS}::frame .branch
if {!$use_ttk} {.branch configure -borderwidth 1 -relief sunken}
${NS}::label .branch.l1 \
	-text [mc "Current Branch:"] \
	-anchor w \
	-justify left
${NS}::label .branch.cb \
	-textvariable current_branch \
	-anchor w \
	-justify left
pack .branch.l1 -side left
pack .branch.cb -side left -fill x
pack .branch -side top -fill x

# -- Main Window Layout
#
${NS}::panedwindow .vpane -orient horizontal
${NS}::panedwindow .vpane.files -orient vertical
if {$use_ttk} {
	.vpane add .vpane.files
} else {
	.vpane add .vpane.files -sticky nsew -height 100 -width 200
}
pack .vpane -anchor n -side top -fill both -expand 1

# -- Working Directory File List

textframe .vpane.files.workdir -height 100 -width 200
tlabel .vpane.files.workdir.title -text [mc "Unstaged Changes"] \
	-background lightsalmon -foreground black
ttext $ui_workdir \
	-borderwidth 0 \
	-width 20 -height 10 \
	-wrap none \
	-takefocus 1 -highlightthickness 1\
	-cursor $cursor_ptr \
	-xscrollcommand {.vpane.files.workdir.sx set} \
	-yscrollcommand {.vpane.files.workdir.sy set} \
	-state disabled
${NS}::scrollbar .vpane.files.workdir.sx -orient h -command [list $ui_workdir xview]
${NS}::scrollbar .vpane.files.workdir.sy -orient v -command [list $ui_workdir yview]
pack .vpane.files.workdir.title -side top -fill x
pack .vpane.files.workdir.sx -side bottom -fill x
pack .vpane.files.workdir.sy -side right -fill y
pack $ui_workdir -side left -fill both -expand 1

# -- Index File List
#
textframe .vpane.files.index -height 100 -width 200
tlabel .vpane.files.index.title \
	-text [mc "Staged Changes (Will Commit)"] \
	-background lightgreen -foreground black
ttext $ui_index \
	-borderwidth 0 \
	-width 20 -height 10 \
	-wrap none \
	-takefocus 1 -highlightthickness 1\
	-cursor $cursor_ptr \
	-xscrollcommand {.vpane.files.index.sx set} \
	-yscrollcommand {.vpane.files.index.sy set} \
	-state disabled
${NS}::scrollbar .vpane.files.index.sx -orient h -command [list $ui_index xview]
${NS}::scrollbar .vpane.files.index.sy -orient v -command [list $ui_index yview]
pack .vpane.files.index.title -side top -fill x
pack .vpane.files.index.sx -side bottom -fill x
pack .vpane.files.index.sy -side right -fill y
pack $ui_index -side left -fill both -expand 1

# -- Insert the workdir and index into the panes
#
.vpane.files add .vpane.files.workdir
.vpane.files add .vpane.files.index
if {!$use_ttk} {
	.vpane.files paneconfigure .vpane.files.workdir -sticky news
	.vpane.files paneconfigure .vpane.files.index -sticky news
}

proc set_selection_colors {w has_focus} {
	foreach tag [list in_diff in_sel] {
		$w tag conf $tag \
			-background [expr {$has_focus ? $color::select_bg : $color::inactive_select_bg}] \
			-foreground [expr {$has_focus ? $color::select_fg : $color::inactive_select_fg}]
	}
}

foreach i [list $ui_index $ui_workdir] {
	rmsel_tag $i

	set_selection_colors $i 0
	bind $i <FocusIn>	{ set_selection_colors %W 1 }
	bind $i <FocusOut>	{ set_selection_colors %W 0 }
}
unset i

# -- Diff and Commit Area
#
if {$have_tk85} {
	${NS}::panedwindow .vpane.lower -orient vertical
	${NS}::frame .vpane.lower.commarea
	${NS}::frame .vpane.lower.diff -relief sunken -borderwidth 1 -height 500
	.vpane.lower add .vpane.lower.diff
	.vpane.lower add .vpane.lower.commarea
	.vpane add .vpane.lower
	if {$use_ttk} {
		.vpane.lower pane .vpane.lower.diff -weight 1
		.vpane.lower pane .vpane.lower.commarea -weight 0
	} else {
		.vpane.lower paneconfigure .vpane.lower.diff -stretch always
		.vpane.lower paneconfigure .vpane.lower.commarea -stretch never
	}
} else {
	frame .vpane.lower -height 300 -width 400
	frame .vpane.lower.commarea
	frame .vpane.lower.diff -relief sunken -borderwidth 1
	pack .vpane.lower.diff -fill both -expand 1
	pack .vpane.lower.commarea -side bottom -fill x
	.vpane add .vpane.lower
	.vpane paneconfigure .vpane.lower -sticky nsew
}

# -- Commit Area Buttons
#
${NS}::frame .vpane.lower.commarea.buttons
${NS}::label .vpane.lower.commarea.buttons.l -text {} \
	-anchor w \
	-justify left
pack .vpane.lower.commarea.buttons.l -side top -fill x
pack .vpane.lower.commarea.buttons -side left -fill y

${NS}::button .vpane.lower.commarea.buttons.rescan -text [mc Rescan] \
	-command ui_do_rescan
pack .vpane.lower.commarea.buttons.rescan -side top -fill x
lappend disable_on_lock \
	{.vpane.lower.commarea.buttons.rescan conf -state}

${NS}::button .vpane.lower.commarea.buttons.incall -text [mc "Stage Changed"] \
	-command do_add_all
pack .vpane.lower.commarea.buttons.incall -side top -fill x
lappend disable_on_lock \
	{.vpane.lower.commarea.buttons.incall conf -state}

if {![is_enabled nocommitmsg]} {
	${NS}::button .vpane.lower.commarea.buttons.signoff -text [mc "Sign Off"] \
		-command do_signoff
	pack .vpane.lower.commarea.buttons.signoff -side top -fill x
}

${NS}::button .vpane.lower.commarea.buttons.commit -text [commit_btn_caption] \
	-command do_commit
pack .vpane.lower.commarea.buttons.commit -side top -fill x
lappend disable_on_lock \
	{.vpane.lower.commarea.buttons.commit conf -state}

if {![is_enabled nocommit]} {
	${NS}::button .vpane.lower.commarea.buttons.push -text [mc Push] \
		-command do_push_anywhere
	pack .vpane.lower.commarea.buttons.push -side top -fill x
}

# -- Commit Message Buffer
#
${NS}::frame .vpane.lower.commarea.buffer
${NS}::frame .vpane.lower.commarea.buffer.header
set ui_comm .vpane.lower.commarea.buffer.frame.t
set ui_coml .vpane.lower.commarea.buffer.header.l

if {![is_enabled nocommit]} {
	${NS}::checkbutton .vpane.lower.commarea.buffer.header.amend \
		-text [mc "Amend Last Commit"] \
		-variable commit_type_is_amend \
		-command do_select_commit_type
	lappend disable_on_lock \
		[list .vpane.lower.commarea.buffer.header.amend conf -state]
}

${NS}::label $ui_coml \
	-anchor w \
	-justify left
proc trace_commit_type {varname args} {
	global ui_coml commit_type
	switch -glob -- $commit_type {
	initial       {set txt [mc "Initial Commit Message:"]}
	amend         {set txt [mc "Amended Commit Message:"]}
	amend-initial {set txt [mc "Amended Initial Commit Message:"]}
	amend-merge   {set txt [mc "Amended Merge Commit Message:"]}
	merge         {set txt [mc "Merge Commit Message:"]}
	*             {set txt [mc "Commit Message:"]}
	}
	$ui_coml conf -text $txt
}
trace add variable commit_type write trace_commit_type
pack $ui_coml -side left -fill x

if {![is_enabled nocommit]} {
	pack .vpane.lower.commarea.buffer.header.amend -side right
}

textframe .vpane.lower.commarea.buffer.frame
ttext $ui_comm \
	-borderwidth 1 \
	-undo true \
	-maxundo 20 \
	-autoseparators true \
	-takefocus 1 \
	-highlightthickness 1 \
	-relief sunken \
	-width $repo_config(gui.commitmsgwidth) -height 9 -wrap none \
	-font font_diff \
	-xscrollcommand {.vpane.lower.commarea.buffer.frame.sbx set} \
	-yscrollcommand {.vpane.lower.commarea.buffer.frame.sby set}
${NS}::scrollbar .vpane.lower.commarea.buffer.frame.sbx \
	-orient horizontal \
	-command [list $ui_comm xview]
${NS}::scrollbar .vpane.lower.commarea.buffer.frame.sby \
	-orient vertical \
	-command [list $ui_comm yview]

pack .vpane.lower.commarea.buffer.frame.sbx -side bottom -fill x
pack .vpane.lower.commarea.buffer.frame.sby -side right -fill y
pack $ui_comm -side left -fill y
pack .vpane.lower.commarea.buffer.header -side top -fill x
pack .vpane.lower.commarea.buffer.frame -side left -fill y
pack .vpane.lower.commarea.buffer -side left -fill y

# -- Commit Message Buffer Context Menu
#
set ctxm .vpane.lower.commarea.buffer.ctxm
menu $ctxm -tearoff 0
$ctxm add command \
	-label [mc Cut] \
	-command {tk_textCut $ui_comm}
$ctxm add command \
	-label [mc Copy] \
	-command {tk_textCopy $ui_comm}
$ctxm add command \
	-label [mc Paste] \
	-command {tk_textPaste $ui_comm}
$ctxm add command \
	-label [mc Delete] \
	-command {catch {$ui_comm delete sel.first sel.last}}
$ctxm add separator
$ctxm add command \
	-label [mc "Select All"] \
	-command {focus $ui_comm;$ui_comm tag add sel 0.0 end}
$ctxm add command \
	-label [mc "Copy All"] \
	-command {
		$ui_comm tag add sel 0.0 end
		tk_textCopy $ui_comm
		$ui_comm tag remove sel 0.0 end
	}
$ctxm add separator
$ctxm add command \
	-label [mc "Sign Off"] \
	-command do_signoff
set ui_comm_ctxm $ctxm

# -- Diff Header
#
proc trace_current_diff_path {varname args} {
	global current_diff_path diff_actions file_states
	if {$current_diff_path eq {}} {
		set s {}
		set f {}
		set p {}
		set o disabled
	} else {
		set p $current_diff_path
		set s [mapdesc [lindex $file_states($p) 0] $p]
		set f [mc "File:"]
		set p [escape_path $p]
		set o normal
	}

	.vpane.lower.diff.header.status configure -text $s
	.vpane.lower.diff.header.file configure -text $f
	.vpane.lower.diff.header.path configure -text $p
	foreach w $diff_actions {
		uplevel #0 $w $o
	}
}
trace add variable current_diff_path write trace_current_diff_path

gold_frame .vpane.lower.diff.header
tlabel .vpane.lower.diff.header.status \
	-background gold \
	-foreground black \
	-width $max_status_desc \
	-anchor w \
	-justify left
tlabel .vpane.lower.diff.header.file \
	-background gold \
	-foreground black \
	-anchor w \
	-justify left
tlabel .vpane.lower.diff.header.path \
	-background gold \
	-foreground blue \
	-anchor w \
	-justify left \
	-font [eval font create [font configure font_ui] -underline 1] \
	-cursor hand2
pack .vpane.lower.diff.header.status -side left
pack .vpane.lower.diff.header.file -side left
pack .vpane.lower.diff.header.path -fill x
set ctxm .vpane.lower.diff.header.ctxm
menu $ctxm -tearoff 0
$ctxm add command \
	-label [mc Copy] \
	-command {
		clipboard clear
		clipboard append \
			-format STRING \
			-type STRING \
			-- $current_diff_path
	}
$ctxm add command \
	-label [mc Open] \
	-command {do_file_open $current_diff_path}
lappend diff_actions [list $ctxm entryconf [$ctxm index last] -state]
bind_button3 .vpane.lower.diff.header.path "tk_popup $ctxm %X %Y"
bind .vpane.lower.diff.header.path <Button-1> {do_file_open $current_diff_path}

# -- Diff Body
#
textframe .vpane.lower.diff.body
set ui_diff .vpane.lower.diff.body.t
ttext $ui_diff \
	-borderwidth 0 \
	-width 80 -height 5 -wrap none \
	-font font_diff \
	-takefocus 1 -highlightthickness 1 \
	-xscrollcommand {.vpane.lower.diff.body.sbx set} \
	-yscrollcommand {.vpane.lower.diff.body.sby set} \
	-state disabled
catch {$ui_diff configure -tabstyle wordprocessor}
${NS}::scrollbar .vpane.lower.diff.body.sbx -orient horizontal \
	-command [list $ui_diff xview]
${NS}::scrollbar .vpane.lower.diff.body.sby -orient vertical \
	-command [list $ui_diff yview]
pack .vpane.lower.diff.body.sbx -side bottom -fill x
pack .vpane.lower.diff.body.sby -side right -fill y
pack $ui_diff -side left -fill both -expand 1
pack .vpane.lower.diff.header -side top -fill x
pack .vpane.lower.diff.body -side bottom -fill both -expand 1

foreach {n c} {0 black 1 red4 2 green4 3 yellow4 4 blue4 5 magenta4 6 cyan4 7 grey60} {
	$ui_diff tag configure clr4$n -background $c
	$ui_diff tag configure clri4$n -foreground $c
	$ui_diff tag configure clr3$n -foreground $c
	$ui_diff tag configure clri3$n -background $c
}
$ui_diff tag configure clr1 -font font_diffbold
$ui_diff tag configure clr4 -underline 1

$ui_diff tag conf d_info -foreground blue -font font_diffbold
$ui_diff tag conf d_rescan -foreground blue -underline 1 -font font_diffbold
$ui_diff tag bind d_rescan <Button-1> { clear_diff; rescan ui_ready 0 }

$ui_diff tag conf d_cr -elide true
$ui_diff tag conf d_@ -font font_diffbold
$ui_diff tag conf d_+ -foreground {#00a000}
$ui_diff tag conf d_- -foreground red

$ui_diff tag conf d_++ -foreground {#00a000}
$ui_diff tag conf d_-- -foreground red
$ui_diff tag conf d_+s \
	-foreground {#00a000} \
	-background {#e2effa}
$ui_diff tag conf d_-s \
	-foreground red \
	-background {#e2effa}
$ui_diff tag conf d_s+ \
	-foreground {#00a000} \
	-background ivory1
$ui_diff tag conf d_s- \
	-foreground red \
	-background ivory1

$ui_diff tag conf d< \
	-foreground orange \
	-font font_diffbold
$ui_diff tag conf d| \
	-foreground orange \
	-font font_diffbold
$ui_diff tag conf d= \
	-foreground orange \
	-font font_diffbold
$ui_diff tag conf d> \
	-foreground orange \
	-font font_diffbold

$ui_diff tag raise sel

# -- Diff Body Context Menu
#

proc create_common_diff_popup {ctxm} {
	$ctxm add command \
		-label [mc Refresh] \
		-command reshow_diff
	lappend diff_actions [list $ctxm entryconf [$ctxm index last] -state]
	$ctxm add command \
		-label [mc Copy] \
		-command {tk_textCopy $ui_diff}
	lappend diff_actions [list $ctxm entryconf [$ctxm index last] -state]
	$ctxm add command \
		-label [mc "Select All"] \
		-command {focus $ui_diff;$ui_diff tag add sel 0.0 end}
	lappend diff_actions [list $ctxm entryconf [$ctxm index last] -state]
	$ctxm add command \
		-label [mc "Copy All"] \
		-command {
			$ui_diff tag add sel 0.0 end
			tk_textCopy $ui_diff
			$ui_diff tag remove sel 0.0 end
		}
	lappend diff_actions [list $ctxm entryconf [$ctxm index last] -state]
	$ctxm add separator
	$ctxm add command \
		-label [mc "Decrease Font Size"] \
		-command {incr_font_size font_diff -1}
	lappend diff_actions [list $ctxm entryconf [$ctxm index last] -state]
	$ctxm add command \
		-label [mc "Increase Font Size"] \
		-command {incr_font_size font_diff 1}
	lappend diff_actions [list $ctxm entryconf [$ctxm index last] -state]
	$ctxm add separator
	set emenu $ctxm.enc
	menu $emenu
	build_encoding_menu $emenu [list force_diff_encoding]
	$ctxm add cascade \
		-label [mc "Encoding"] \
		-menu $emenu
	lappend diff_actions [list $ctxm entryconf [$ctxm index last] -state]
	$ctxm add separator
	$ctxm add command -label [mc "Options..."] \
		-command do_options
}

set ctxm .vpane.lower.diff.body.ctxm
menu $ctxm -tearoff 0
$ctxm add command \
	-label [mc "Apply/Reverse Hunk"] \
	-command {apply_or_revert_hunk $cursorX $cursorY 0}
set ui_diff_applyhunk [$ctxm index last]
lappend diff_actions [list $ctxm entryconf $ui_diff_applyhunk -state]
$ctxm add command \
	-label [mc "Apply/Reverse Line"] \
	-command {apply_or_revert_range_or_line $cursorX $cursorY 0; do_rescan}
set ui_diff_applyline [$ctxm index last]
lappend diff_actions [list $ctxm entryconf $ui_diff_applyline -state]
$ctxm add separator
$ctxm add command \
	-label [mc "Revert Hunk"] \
	-command {apply_or_revert_hunk $cursorX $cursorY 1}
set ui_diff_reverthunk [$ctxm index last]
lappend diff_actions [list $ctxm entryconf $ui_diff_reverthunk -state]
$ctxm add command \
	-label [mc "Revert Line"] \
	-command {apply_or_revert_range_or_line $cursorX $cursorY 1; do_rescan}
set ui_diff_revertline [$ctxm index last]
lappend diff_actions [list $ctxm entryconf $ui_diff_revertline -state]
$ctxm add command \
	-label [mc "Undo Last Revert"] \
	-command {undo_last_revert; do_rescan}
set ui_diff_undorevert [$ctxm index last]
lappend diff_actions [list $ctxm entryconf $ui_diff_undorevert -state]
$ctxm add separator
$ctxm add command \
	-label [mc "Show Less Context"] \
	-command show_less_context
lappend diff_actions [list $ctxm entryconf [$ctxm index last] -state]
$ctxm add command \
	-label [mc "Show More Context"] \
	-command show_more_context
lappend diff_actions [list $ctxm entryconf [$ctxm index last] -state]
$ctxm add separator
create_common_diff_popup $ctxm

set ctxmmg .vpane.lower.diff.body.ctxmmg
menu $ctxmmg -tearoff 0
$ctxmmg add command \
	-label [mc "Run Merge Tool"] \
	-command {merge_resolve_tool}
lappend diff_actions [list $ctxmmg entryconf [$ctxmmg index last] -state]
$ctxmmg add separator
$ctxmmg add command \
	-label [mc "Use Remote Version"] \
	-command {merge_resolve_one 3}
lappend diff_actions [list $ctxmmg entryconf [$ctxmmg index last] -state]
$ctxmmg add command \
	-label [mc "Use Local Version"] \
	-command {merge_resolve_one 2}
lappend diff_actions [list $ctxmmg entryconf [$ctxmmg index last] -state]
$ctxmmg add command \
	-label [mc "Revert To Base"] \
	-command {merge_resolve_one 1}
lappend diff_actions [list $ctxmmg entryconf [$ctxmmg index last] -state]
$ctxmmg add separator
$ctxmmg add command \
	-label [mc "Show Less Context"] \
	-command show_less_context
lappend diff_actions [list $ctxmmg entryconf [$ctxmmg index last] -state]
$ctxmmg add command \
	-label [mc "Show More Context"] \
	-command show_more_context
lappend diff_actions [list $ctxmmg entryconf [$ctxmmg index last] -state]
$ctxmmg add separator
create_common_diff_popup $ctxmmg

set ctxmsm .vpane.lower.diff.body.ctxmsm
menu $ctxmsm -tearoff 0
$ctxmsm add command \
	-label [mc "Visualize These Changes In The Submodule"] \
	-command {do_gitk -- true}
lappend diff_actions [list $ctxmsm entryconf [$ctxmsm index last] -state]
$ctxmsm add command \
	-label [mc "Visualize Current Branch History In The Submodule"] \
	-command {do_gitk {} true}
lappend diff_actions [list $ctxmsm entryconf [$ctxmsm index last] -state]
$ctxmsm add command \
	-label [mc "Visualize All Branch History In The Submodule"] \
	-command {do_gitk --all true}
lappend diff_actions [list $ctxmsm entryconf [$ctxmsm index last] -state]
$ctxmsm add separator
$ctxmsm add command \
	-label [mc "Start git gui In The Submodule"] \
	-command {do_git_gui}
lappend diff_actions [list $ctxmsm entryconf [$ctxmsm index last] -state]
$ctxmsm add separator
create_common_diff_popup $ctxmsm

proc has_textconv {path} {
	if {[is_config_false gui.textconv]} {
		return 0
	}
	set filter [gitattr $path diff set]
	set textconv [get_config [join [list diff $filter textconv] .]]
	if {$filter ne {set} && $textconv ne {}} {
		return 1
	} else {
		return 0
	}
}

proc popup_diff_menu {ctxm ctxmmg ctxmsm x y X Y} {
	global current_diff_path file_states last_revert
	set ::cursorX $x
	set ::cursorY $y
	if {[info exists file_states($current_diff_path)]} {
		set state [lindex $file_states($current_diff_path) 0]
	} else {
		set state {__}
	}
	if {[string first {U} $state] >= 0} {
		tk_popup $ctxmmg $X $Y
	} elseif {$::is_submodule_diff} {
		tk_popup $ctxmsm $X $Y
	} else {
		set has_range [expr {[$::ui_diff tag nextrange sel 0.0] != {}}]
		set u [mc "Undo Last Revert"]
		if {$::ui_index eq $::current_diff_side} {
			set l [mc "Unstage Hunk From Commit"]
			set h [mc "Revert Hunk"]

			if {$has_range} {
				set t [mc "Unstage Lines From Commit"]
				set r [mc "Revert Lines"]
			} else {
				set t [mc "Unstage Line From Commit"]
				set r [mc "Revert Line"]
			}
		} else {
			set l [mc "Stage Hunk For Commit"]
			set h [mc "Revert Hunk"]

			if {$has_range} {
				set t [mc "Stage Lines For Commit"]
				set r [mc "Revert Lines"]
			} else {
				set t [mc "Stage Line For Commit"]
				set r [mc "Revert Line"]
			}
		}
		if {$::is_3way_diff
			|| $current_diff_path eq {}
			|| {__} eq $state
			|| {_O} eq $state
			|| [string match {?T} $state]
			|| [string match {T?} $state]
			|| [has_textconv $current_diff_path]} {
			set s disabled
			set revert_state disabled
		} else {
			set s normal

			# Only allow reverting changes in the working tree. If
			# the user wants to revert changes in the index, they
			# need to unstage those first.
			if {$::ui_workdir eq $::current_diff_side} {
				set revert_state normal
			} else {
				set revert_state disabled
			}
		}

		if {$last_revert eq {}} {
			set undo_state disabled
		} else {
			set undo_state normal
		}

		$ctxm entryconf $::ui_diff_applyhunk -state $s -label $l
		$ctxm entryconf $::ui_diff_applyline -state $s -label $t
		$ctxm entryconf $::ui_diff_revertline -state $revert_state \
			-label $r
		$ctxm entryconf $::ui_diff_reverthunk -state $revert_state \
			-label $h
		$ctxm entryconf $::ui_diff_undorevert -state $undo_state \
			-label $u

		tk_popup $ctxm $X $Y
	}
}
bind_button3 $ui_diff [list popup_diff_menu $ctxm $ctxmmg $ctxmsm %x %y %X %Y]

# -- Status Bar
#
set main_status [::status_bar::new .status]
pack .status -anchor w -side bottom -fill x
$main_status show [mc "Initializing..."]

# -- Load geometry
#
proc on_ttk_pane_mapped {w pane pos} {
	bind $w <Map> {}
	after 0 [list after idle [list $w sashpos $pane $pos]]
}
proc on_tk_pane_mapped {w pane x y} {
	bind $w <Map> {}
	after 0 [list after idle [list $w sash place $pane $x $y]]
}
proc on_application_mapped {} {
	global repo_config use_ttk
	bind . <Map> {}
	set gm $repo_config(gui.geometry)
	if {$use_ttk} {
		bind .vpane <Map> \
			[list on_ttk_pane_mapped %W 0 [lindex $gm 1]]
		bind .vpane.files <Map> \
			[list on_ttk_pane_mapped %W 0 [lindex $gm 2]]
	} else {
		bind .vpane <Map> \
			[list on_tk_pane_mapped %W 0 \
			[lindex $gm 1] \
			[lindex [.vpane sash coord 0] 1]]
		bind .vpane.files <Map> \
			[list on_tk_pane_mapped %W 0 \
			[lindex [.vpane.files sash coord 0] 0] \
			[lindex $gm 2]]
	}
	wm geometry . [lindex $gm 0]
}
if {[info exists repo_config(gui.geometry)]} {
	bind . <Map> [list on_application_mapped]
	wm geometry . [lindex $repo_config(gui.geometry) 0]
}

# -- Load window state
#
if {[info exists repo_config(gui.wmstate)]} {
	catch {wm state . $repo_config(gui.wmstate)}
}

# -- Key Bindings
#
bind $ui_comm <$M1B-Key-Return> {do_commit;break}
bind $ui_comm <$M1B-Key-t> {do_add_selection;break}
bind $ui_comm <$M1B-Key-T> {do_add_selection;break}
bind $ui_comm <$M1B-Key-u> {do_unstage_selection;break}
bind $ui_comm <$M1B-Key-U> {do_unstage_selection;break}
bind $ui_comm <$M1B-Key-j> {do_revert_selection;break}
bind $ui_comm <$M1B-Key-J> {do_revert_selection;break}
bind $ui_comm <$M1B-Key-i> {do_add_all;break}
bind $ui_comm <$M1B-Key-I> {do_add_all;break}
bind $ui_comm <$M1B-Key-x> {tk_textCut %W;break}
bind $ui_comm <$M1B-Key-X> {tk_textCut %W;break}
bind $ui_comm <$M1B-Key-c> {tk_textCopy %W;break}
bind $ui_comm <$M1B-Key-C> {tk_textCopy %W;break}
bind $ui_comm <$M1B-Key-v> {tk_textPaste %W; %W see insert; break}
bind $ui_comm <$M1B-Key-V> {tk_textPaste %W; %W see insert; break}
bind $ui_comm <$M1B-Key-a> {%W tag add sel 0.0 end;break}
bind $ui_comm <$M1B-Key-A> {%W tag add sel 0.0 end;break}
bind $ui_comm <$M1B-Key-minus> {show_less_context;break}
bind $ui_comm <$M1B-Key-KP_Subtract> {show_less_context;break}
bind $ui_comm <$M1B-Key-equal> {show_more_context;break}
bind $ui_comm <$M1B-Key-plus> {show_more_context;break}
bind $ui_comm <$M1B-Key-KP_Add> {show_more_context;break}
bind $ui_comm <$M1B-Key-BackSpace> {event generate %W <Meta-Delete>;break}
bind $ui_comm <$M1B-Key-Delete> {event generate %W <Meta-d>;break}

bind $ui_diff <$M1B-Key-x> {tk_textCopy %W;break}
bind $ui_diff <$M1B-Key-X> {tk_textCopy %W;break}
bind $ui_diff <$M1B-Key-c> {tk_textCopy %W;break}
bind $ui_diff <$M1B-Key-C> {tk_textCopy %W;break}
bind $ui_diff <$M1B-Key-v> {break}
bind $ui_diff <$M1B-Key-V> {break}
bind $ui_diff <$M1B-Key-a> {%W tag add sel 0.0 end;break}
bind $ui_diff <$M1B-Key-A> {%W tag add sel 0.0 end;break}
bind $ui_diff <$M1B-Key-j> {do_revert_selection;break}
bind $ui_diff <$M1B-Key-J> {do_revert_selection;break}
bind $ui_diff <Key-Up>     {catch {%W yview scroll -1 units};break}
bind $ui_diff <Key-Down>   {catch {%W yview scroll  1 units};break}
bind $ui_diff <Key-Left>   {catch {%W xview scroll -1 units};break}
bind $ui_diff <Key-Right>  {catch {%W xview scroll  1 units};break}
bind $ui_diff <Key-k>         {catch {%W yview scroll -1 units};break}
bind $ui_diff <Key-j>         {catch {%W yview scroll  1 units};break}
bind $ui_diff <Key-h>         {catch {%W xview scroll -1 units};break}
bind $ui_diff <Key-l>         {catch {%W xview scroll  1 units};break}
bind $ui_diff <Control-Key-b> {catch {%W yview scroll -1 pages};break}
bind $ui_diff <Control-Key-f> {catch {%W yview scroll  1 pages};break}
bind $ui_diff <Button-1>   {focus %W}

if {[is_enabled branch]} {
	bind . <$M1B-Key-n> branch_create::dialog
	bind . <$M1B-Key-N> branch_create::dialog
	bind . <$M1B-Key-o> branch_checkout::dialog
	bind . <$M1B-Key-O> branch_checkout::dialog
	bind . <$M1B-Key-m> merge::dialog
	bind . <$M1B-Key-M> merge::dialog
}
if {[is_enabled transport]} {
	bind . <$M1B-Key-p> do_push_anywhere
	bind . <$M1B-Key-P> do_push_anywhere
}

bind .   <Key-F5>     ui_do_rescan
bind .   <$M1B-Key-r> ui_do_rescan
bind .   <$M1B-Key-R> ui_do_rescan
bind .   <$M1B-Key-s> do_signoff
bind .   <$M1B-Key-S> do_signoff
bind .   <$M1B-Key-t> { toggle_or_diff toggle %W }
bind .   <$M1B-Key-T> { toggle_or_diff toggle %W }
bind .   <$M1B-Key-u> { toggle_or_diff toggle %W }
bind .   <$M1B-Key-U> { toggle_or_diff toggle %W }
bind .   <$M1B-Key-j> do_revert_selection
bind .   <$M1B-Key-J> do_revert_selection
bind .   <$M1B-Key-i> do_add_all
bind .   <$M1B-Key-I> do_add_all
bind .   <$M1B-Key-e> toggle_commit_type
bind .   <$M1B-Key-E> toggle_commit_type
bind .   <$M1B-Key-minus> {show_less_context;break}
bind .   <$M1B-Key-KP_Subtract> {show_less_context;break}
bind .   <$M1B-Key-equal> {show_more_context;break}
bind .   <$M1B-Key-plus> {show_more_context;break}
bind .   <$M1B-Key-KP_Add> {show_more_context;break}
bind .   <$M1B-Key-Return> do_commit
bind .   <$M1B-Key-KP_Enter> do_commit
foreach i [list $ui_index $ui_workdir] {
	bind $i <Button-1>       { toggle_or_diff click %W %x %y; break }
	bind $i <$M1B-Button-1>  { add_one_to_selection %W %x %y; break }
	bind $i <Shift-Button-1> { add_range_to_selection %W %x %y; break }
	bind $i <Key-Up>         { toggle_or_diff up %W; break }
	bind $i <Key-Down>       { toggle_or_diff down %W; break }
}
unset i

bind .   <Alt-Key-1> {focus_widget $::ui_workdir}
bind .   <Alt-Key-2> {focus_widget $::ui_index}
bind .   <Alt-Key-3> {focus $::ui_diff}
bind .   <Alt-Key-4> {focus $::ui_comm}

set file_lists_last_clicked($ui_index) {}
set file_lists_last_clicked($ui_workdir) {}

set file_lists($ui_index) [list]
set file_lists($ui_workdir) [list]

wm title . "[appname] ([reponame]) [file normalize $_gitworktree]"
focus -force $ui_comm

# -- Only initialize complex UI if we are going to stay running.
#
if {[is_enabled transport]} {
	load_all_remotes

	set n [.mbar.remote index end]
	populate_remotes_menu
	set n [expr {[.mbar.remote index end] - $n}]
	if {$n > 0} {
		if {[.mbar.remote type 0] eq "tearoff"} { incr n }
		.mbar.remote insert $n separator
	}
	unset n
}

if {[winfo exists $ui_comm]} {
	set GITGUI_BCK_exists [load_message GITGUI_BCK utf-8]

	# -- If both our backup and message files exist use the
	#    newer of the two files to initialize the buffer.
	#
	if {$GITGUI_BCK_exists} {
		set m [gitdir GITGUI_MSG]
		if {[file isfile $m]} {
			if {[file mtime [gitdir GITGUI_BCK]] > [file mtime $m]} {
				catch {file delete [gitdir GITGUI_MSG]}
			} else {
				$ui_comm delete 0.0 end
				$ui_comm edit reset
				$ui_comm edit modified false
				catch {file delete [gitdir GITGUI_BCK]}
				set GITGUI_BCK_exists 0
			}
		}
		unset m
	}

	proc backup_commit_buffer {} {
		global ui_comm GITGUI_BCK_exists

		set m [$ui_comm edit modified]
		if {$m || $GITGUI_BCK_exists} {
			set msg [string trim [$ui_comm get 0.0 end]]
			regsub -all -line {[ \r\t]+$} $msg {} msg

			if {$msg eq {}} {
				if {$GITGUI_BCK_exists} {
					catch {file delete [gitdir GITGUI_BCK]}
					set GITGUI_BCK_exists 0
				}
			} elseif {$m} {
				catch {
					set fd [safe_open_file [gitdir GITGUI_BCK] w]
					fconfigure $fd -encoding utf-8
					puts -nonewline $fd $msg
					close $fd
					set GITGUI_BCK_exists 1
				}
			}

			$ui_comm edit modified false
		}

		set ::GITGUI_BCK_i [after 2000 backup_commit_buffer]
	}

	backup_commit_buffer

	# -- If the user has aspell available we can drive it
	#    in pipe mode to spellcheck the commit message.
	#
	set spell_cmd [list |]
	set spell_dict [get_config gui.spellingdictionary]
	lappend spell_cmd aspell
	if {$spell_dict ne {}} {
		lappend spell_cmd --master=$spell_dict
	}
	lappend spell_cmd --mode=none
	lappend spell_cmd --encoding=utf-8
	lappend spell_cmd pipe
	if {$spell_dict eq {none}
	 || [catch {set spell_fd [open $spell_cmd r+]} spell_err]} {
		bind_button3 $ui_comm [list tk_popup $ui_comm_ctxm %X %Y]
	} else {
		set ui_comm_spell [spellcheck::init \
			$spell_fd \
			$ui_comm \
			$ui_comm_ctxm \
		]
	}
	unset -nocomplain spell_cmd spell_fd spell_err spell_dict
}

lock_index begin-read
if {![winfo ismapped .]} {
	wm deiconify .
}
after 1 {
	if {[is_enabled initialamend]} {
		force_amend
	} else {
		do_rescan
	}

	if {[is_enabled nocommitmsg]} {
		$ui_comm configure -state disabled -background gray
	}
}
if {[is_enabled multicommit] && ![is_config_false gui.gcwarning]} {
	after 1000 hint_gc
}
if {[is_enabled retcode]} {
	bind . <Destroy> {+terminate_me %W}
}
if {$picked && [is_config_true gui.autoexplore]} {
	do_explore
}

# Clear "Initializing..." status
after 500 {$main_status show ""}

# Local variables:
# mode: tcl
# indent-tabs-mode: t
# tab-width: 4
# End:<|MERGE_RESOLUTION|>--- conflicted
+++ resolved
@@ -125,27 +125,11 @@
 			set suffix $_search_exe
 		}
 
-<<<<<<< HEAD
-	if {[is_Windows] && [lsearch -exact $args -script] >= 0} {
-		set suffix {}
-	} elseif {[string match *$_search_exe $what]} {
-		# The search string already has the file extension
-		set suffix {}
-	} else {
-		set suffix $_search_exe
-	}
-
-	foreach p $_search_path {
-		set p [file join $p $what$suffix]
-		if {[file exists $p]} {
-			return [file normalize $p]
-=======
 		foreach p $_search_path {
 			set p [file join $p $what$suffix]
 			if {[file exists $p]} {
 				return [file normalize $p]
 			}
->>>>>>> d82adb61
 		}
 		return {}
 	}
