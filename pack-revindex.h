#ifndef PACK_REVINDEX_H
#define PACK_REVINDEX_H

/**
 * A revindex allows converting efficiently between three properties
 * of an object within a pack:
 *
 * - index position: the numeric position within the list of sorted object ids
 *   found in the .idx file
 *
 * - pack position: the numeric position within the list of objects in their
 *   order within the actual .pack file (i.e., 0 is the first object in the
 *   .pack, 1 is the second, and so on)
 *
 * - offset: the byte offset within the .pack file at which the object contents
 *   can be found
<<<<<<< HEAD
 */


#define RIDX_SIGNATURE 0x52494458 /* "RIDX" */
#define RIDX_VERSION 1

#define GIT_TEST_WRITE_REV_INDEX "GIT_TEST_WRITE_REV_INDEX"
#define GIT_TEST_REV_INDEX_DIE_IN_MEMORY "GIT_TEST_REV_INDEX_DIE_IN_MEMORY"

struct packed_git;
=======
 *
 * The revindex can also be used with a multi-pack index (MIDX). In this
 * setting:
 *
 *   - index position refers to an object's numeric position within the MIDX
 *
 *   - pack position refers to an object's position within a non-existent pack
 *     described by the MIDX. The pack structure is described in
 *     Documentation/technical/pack-format.txt.
 *
 *     It is effectively a concatanation of all packs in the MIDX (ordered by
 *     their numeric ID within the MIDX) in their original order within each
 *     pack), removing duplicates, and placing the preferred pack (if any)
 *     first.
 */


#define RIDX_SIGNATURE 0x52494458 /* "RIDX" */
#define RIDX_VERSION 1

#define GIT_TEST_WRITE_REV_INDEX "GIT_TEST_WRITE_REV_INDEX"
#define GIT_TEST_REV_INDEX_DIE_IN_MEMORY "GIT_TEST_REV_INDEX_DIE_IN_MEMORY"

struct packed_git;
struct multi_pack_index;
>>>>>>> 30077524

/*
 * load_pack_revindex populates the revindex's internal data-structures for the
 * given pack, returning zero on success and a negative value otherwise.
 *
 * If a '.rev' file is present it is mmap'd, and pointers are assigned into it
 * (instead of using the in-memory variant).
 */
int load_pack_revindex(struct packed_git *p);

/*
<<<<<<< HEAD
=======
 * load_midx_revindex loads the '.rev' file corresponding to the given
 * multi-pack index by mmap-ing it and assigning pointers in the
 * multi_pack_index to point at it.
 *
 * A negative number is returned on error.
 */
int load_midx_revindex(struct multi_pack_index *m);

/*
 * Frees resources associated with a multi-pack reverse index.
 *
 * A negative number is returned on error.
 */
int close_midx_revindex(struct multi_pack_index *m);

/*
>>>>>>> 30077524
 * offset_to_pack_pos converts an object offset to a pack position. This
 * function returns zero on success, and a negative number otherwise. The
 * parameter 'pos' is usable only on success.
 *
 * If the reverse index has not yet been loaded, this function loads it lazily,
 * and returns an negative number if an error was encountered.
 *
 * This function runs in time O(log N) with the number of objects in the pack.
 */
int offset_to_pack_pos(struct packed_git *p, off_t ofs, uint32_t *pos);

/*
 * pack_pos_to_index converts the given pack-relative position 'pos' by
 * returning an index-relative position.
 *
 * If the reverse index has not yet been loaded, or the position is out of
 * bounds, this function aborts.
 *
 * This function runs in constant time.
 */
uint32_t pack_pos_to_index(struct packed_git *p, uint32_t pos);

/*
 * pack_pos_to_offset converts the given pack-relative position 'pos' into a
 * pack offset. For a pack with 'N' objects, asking for position 'N' will return
 * the total size (in bytes) of the pack.
 *
 * If the reverse index has not yet been loaded, or the position is out of
 * bounds, this function aborts.
 *
 * This function runs in constant time under both in-memory and on-disk reverse
 * indexes, but an additional step is taken to consult the corresponding .idx
 * file when using the on-disk format.
 */
off_t pack_pos_to_offset(struct packed_git *p, uint32_t pos);
<<<<<<< HEAD
=======

/*
 * pack_pos_to_midx converts the object at position "pos" within the MIDX
 * pseudo-pack into a MIDX position.
 *
 * If the reverse index has not yet been loaded, or the position is out of
 * bounds, this function aborts.
 *
 * This function runs in time O(log N) with the number of objects in the MIDX.
 */
uint32_t pack_pos_to_midx(struct multi_pack_index *m, uint32_t pos);

/*
 * midx_to_pack_pos converts from the MIDX-relative position at "at" to the
 * corresponding pack position.
 *
 * If the reverse index has not yet been loaded, or the position is out of
 * bounds, this function aborts.
 *
 * This function runs in constant time.
 */
int midx_to_pack_pos(struct multi_pack_index *midx, uint32_t at, uint32_t *pos);
>>>>>>> 30077524

#endif<|MERGE_RESOLUTION|>--- conflicted
+++ resolved
@@ -14,18 +14,6 @@
  *
  * - offset: the byte offset within the .pack file at which the object contents
  *   can be found
-<<<<<<< HEAD
- */
-
-
-#define RIDX_SIGNATURE 0x52494458 /* "RIDX" */
-#define RIDX_VERSION 1
-
-#define GIT_TEST_WRITE_REV_INDEX "GIT_TEST_WRITE_REV_INDEX"
-#define GIT_TEST_REV_INDEX_DIE_IN_MEMORY "GIT_TEST_REV_INDEX_DIE_IN_MEMORY"
-
-struct packed_git;
-=======
  *
  * The revindex can also be used with a multi-pack index (MIDX). In this
  * setting:
@@ -51,7 +39,6 @@
 
 struct packed_git;
 struct multi_pack_index;
->>>>>>> 30077524
 
 /*
  * load_pack_revindex populates the revindex's internal data-structures for the
@@ -63,8 +50,6 @@
 int load_pack_revindex(struct packed_git *p);
 
 /*
-<<<<<<< HEAD
-=======
  * load_midx_revindex loads the '.rev' file corresponding to the given
  * multi-pack index by mmap-ing it and assigning pointers in the
  * multi_pack_index to point at it.
@@ -81,7 +66,6 @@
 int close_midx_revindex(struct multi_pack_index *m);
 
 /*
->>>>>>> 30077524
  * offset_to_pack_pos converts an object offset to a pack position. This
  * function returns zero on success, and a negative number otherwise. The
  * parameter 'pos' is usable only on success.
@@ -117,8 +101,6 @@
  * file when using the on-disk format.
  */
 off_t pack_pos_to_offset(struct packed_git *p, uint32_t pos);
-<<<<<<< HEAD
-=======
 
 /*
  * pack_pos_to_midx converts the object at position "pos" within the MIDX
@@ -141,6 +123,5 @@
  * This function runs in constant time.
  */
 int midx_to_pack_pos(struct multi_pack_index *midx, uint32_t at, uint32_t *pos);
->>>>>>> 30077524
 
 #endif