--- conflicted
+++ resolved
@@ -55,13 +55,10 @@
 	FUNC(GITMODULES_URL, ERROR) \
 	FUNC(GITMODULES_PATH, ERROR) \
 	FUNC(GITMODULES_UPDATE, ERROR) \
-<<<<<<< HEAD
-=======
 	FUNC(GITATTRIBUTES_MISSING, ERROR) \
 	FUNC(GITATTRIBUTES_LARGE, ERROR) \
 	FUNC(GITATTRIBUTES_LINE_LENGTH, ERROR) \
 	FUNC(GITATTRIBUTES_BLOB, ERROR) \
->>>>>>> 27ab4784
 	/* warnings */ \
 	FUNC(BAD_FILEMODE, WARN) \
 	FUNC(EMPTY_NAME, WARN) \
@@ -136,11 +133,8 @@
 	struct oidset skiplist;
 	struct oidset gitmodules_found;
 	struct oidset gitmodules_done;
-<<<<<<< HEAD
-=======
 	struct oidset gitattributes_found;
 	struct oidset gitattributes_done;
->>>>>>> 27ab4784
 	kh_oid_map_t *object_names;
 };
 
@@ -148,33 +142,24 @@
 	.skiplist = OIDSET_INIT, \
 	.gitmodules_found = OIDSET_INIT, \
 	.gitmodules_done = OIDSET_INIT, \
-<<<<<<< HEAD
-=======
 	.gitattributes_found = OIDSET_INIT, \
 	.gitattributes_done = OIDSET_INIT, \
->>>>>>> 27ab4784
 	.error_func = fsck_error_function \
 }
 #define FSCK_OPTIONS_STRICT { \
 	.strict = 1, \
 	.gitmodules_found = OIDSET_INIT, \
 	.gitmodules_done = OIDSET_INIT, \
-<<<<<<< HEAD
-=======
 	.gitattributes_found = OIDSET_INIT, \
 	.gitattributes_done = OIDSET_INIT, \
->>>>>>> 27ab4784
 	.error_func = fsck_error_function, \
 }
 #define FSCK_OPTIONS_MISSING_GITMODULES { \
 	.strict = 1, \
 	.gitmodules_found = OIDSET_INIT, \
 	.gitmodules_done = OIDSET_INIT, \
-<<<<<<< HEAD
-=======
 	.gitattributes_found = OIDSET_INIT, \
 	.gitattributes_done = OIDSET_INIT, \
->>>>>>> 27ab4784
 	.error_func = fsck_error_cb_print_missing_gitmodules, \
 }
 
