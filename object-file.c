/*
 * GIT - The information manager from hell
 *
 * Copyright (C) Linus Torvalds, 2005
 *
 * This handles basic git object files - packing, unpacking,
 * creation etc.
 */

#define USE_THE_REPOSITORY_VARIABLE

#include "git-compat-util.h"
#include "convert.h"
#include "dir.h"
#include "environment.h"
#include "fsck.h"
#include "gettext.h"
#include "hex.h"
#include "loose.h"
#include "object-file-convert.h"
#include "object-file.h"
#include "odb.h"
#include "odb/streaming.h"
#include "oidtree.h"
#include "pack.h"
#include "packfile.h"
#include "path.h"
#include "read-cache-ll.h"
#include "setup.h"
#include "tempfile.h"
#include "tmp-objdir.h"

/* The maximum size for an object header. */
#define MAX_HEADER_LEN 32

static int get_conv_flags(unsigned flags)
{
	if (flags & INDEX_RENORMALIZE)
		return CONV_EOL_RENORMALIZE;
	else if (flags & INDEX_WRITE_OBJECT)
		return global_conv_flags_eol | CONV_WRITE_OBJECT;
	else
		return 0;
}

static void fill_loose_path(struct strbuf *buf,
			    const struct object_id *oid,
			    const struct git_hash_algo *algop)
{
	for (size_t i = 0; i < algop->rawsz; i++) {
		static char hex[] = "0123456789abcdef";
		unsigned int val = oid->hash[i];
		strbuf_addch(buf, hex[val >> 4]);
		strbuf_addch(buf, hex[val & 0xf]);
		if (!i)
			strbuf_addch(buf, '/');
	}
}

const char *odb_loose_path(struct odb_source *source,
			   struct strbuf *buf,
			   const struct object_id *oid)
{
	strbuf_reset(buf);
	strbuf_addstr(buf, source->path);
	strbuf_addch(buf, '/');
	fill_loose_path(buf, oid, source->odb->repo->hash_algo);
	return buf->buf;
}

/* Returns 1 if we have successfully freshened the file, 0 otherwise. */
static int freshen_file(const char *fn)
{
	return !utime(fn, NULL);
}

/*
 * All of the check_and_freshen functions return 1 if the file exists and was
 * freshened (if freshening was requested), 0 otherwise. If they return
 * 0, you should not assume that it is safe to skip a write of the object (it
 * either does not exist on disk, or has a stale mtime and may be subject to
 * pruning).
 */
int check_and_freshen_file(const char *fn, int freshen)
{
	if (access(fn, F_OK))
		return 0;
	if (freshen && !freshen_file(fn))
		return 0;
	return 1;
}

static int check_and_freshen_source(struct odb_source *source,
				    const struct object_id *oid,
				    int freshen)
{
	static struct strbuf path = STRBUF_INIT;
	odb_loose_path(source, &path, oid);
	return check_and_freshen_file(path.buf, freshen);
}

int odb_source_loose_has_object(struct odb_source *source,
				const struct object_id *oid)
{
	return check_and_freshen_source(source, oid, 0);
}

int format_object_header(char *str, size_t size, enum object_type type,
			 size_t objsize)
{
	const char *name = type_name(type);

	if (!name)
		BUG("could not get a type name for 'enum object_type' value %d", type);

	return xsnprintf(str, size, "%s %"PRIuMAX, name, (uintmax_t)objsize) + 1;
}

int check_object_signature(struct repository *r, const struct object_id *oid,
			   void *buf, unsigned long size,
			   enum object_type type)
{
	const struct git_hash_algo *algo =
		oid->algo ? &hash_algos[oid->algo] : r->hash_algo;
	struct object_id real_oid;

	hash_object_file(algo, buf, size, type, &real_oid);

	return !oideq(oid, &real_oid) ? -1 : 0;
}

int stream_object_signature(struct repository *r, const struct object_id *oid)
{
	struct object_id real_oid;
	struct odb_read_stream *st;
	struct git_hash_ctx c;
	char hdr[MAX_HEADER_LEN];
	int hdrlen;

	st = odb_read_stream_open(r->objects, oid, NULL);
	if (!st)
		return -1;

	/* Generate the header */
	hdrlen = format_object_header(hdr, sizeof(hdr), st->type, st->size);

	/* Sha1.. */
	r->hash_algo->init_fn(&c);
	git_hash_update(&c, hdr, hdrlen);
	for (;;) {
		char buf[1024 * 16];
		ssize_t readlen = odb_read_stream_read(st, buf, sizeof(buf));

		if (readlen < 0) {
			odb_read_stream_close(st);
			return -1;
		}
		if (!readlen)
			break;
		git_hash_update(&c, buf, readlen);
	}
	git_hash_final_oid(&real_oid, &c);
	odb_read_stream_close(st);
	return !oideq(oid, &real_oid) ? -1 : 0;
}

/*
 * Find "oid" as a loose object in given source.
 * Returns 0 on success, negative on failure.
 *
 * The "path" out-parameter will give the path of the object we found (if any).
 * Note that it may point to static storage and is only valid until another
 * call to stat_loose_object().
 */
static int stat_loose_object(struct odb_source_loose *loose,
			     const struct object_id *oid,
			     struct stat *st, const char **path)
{
	static struct strbuf buf = STRBUF_INIT;

	*path = odb_loose_path(loose->source, &buf, oid);
	if (!lstat(*path, st))
		return 0;

	return -1;
}

/*
 * Like stat_loose_object(), but actually open the object and return the
 * descriptor. See the caveats on the "path" parameter above.
 */
static int open_loose_object(struct odb_source_loose *loose,
			     const struct object_id *oid, const char **path)
{
	static struct strbuf buf = STRBUF_INIT;
	int fd;

	*path = odb_loose_path(loose->source, &buf, oid);
	fd = git_open(*path);
	if (fd >= 0)
		return fd;

	return -1;
}

static int quick_has_loose(struct odb_source_loose *loose,
			   const struct object_id *oid)
{
	return !!oidtree_contains(odb_source_loose_cache(loose->source, oid), oid);
}

/*
 * Map and close the given loose object fd. The path argument is used for
 * error reporting.
 */
static void *map_fd(int fd, const char *path, unsigned long *size)
{
	void *map = NULL;
	struct stat st;

	if (!fstat(fd, &st)) {
		*size = xsize_t(st.st_size);
		if (!*size) {
			/* mmap() is forbidden on empty files */
			error(_("object file %s is empty"), path);
			close(fd);
			return NULL;
		}
		map = xmmap(NULL, *size, PROT_READ, MAP_PRIVATE, fd, 0);
	}
	close(fd);
	return map;
}

<<<<<<< HEAD
void *odb_source_loose_map_object(struct odb_source *source,
				  const struct object_id *oid,
				  unsigned long *size)
=======
static void *odb_source_loose_map_object(struct odb_source *source,
					 const struct object_id *oid,
					 unsigned long *size)
>>>>>>> 7b940286
{
	const char *p;
	int fd = open_loose_object(source->loose, oid, &p);

	if (fd < 0)
		return NULL;
	return map_fd(fd, p, size);
}

enum unpack_loose_header_result {
	ULHR_OK,
	ULHR_BAD,
	ULHR_TOO_LONG,
};

/**
 * unpack_loose_header() initializes the data stream needed to unpack
 * a loose object header.
 *
 * Returns:
 *
 * - ULHR_OK on success
 * - ULHR_BAD on error
 * - ULHR_TOO_LONG if the header was too long
 *
 * It will only parse up to MAX_HEADER_LEN bytes.
 */
static enum unpack_loose_header_result unpack_loose_header(git_zstream *stream,
							   unsigned char *map,
							   unsigned long mapsize,
							   void *buffer,
							   unsigned long bufsiz)
{
	int status;

	/* Get the data stream */
	memset(stream, 0, sizeof(*stream));
	stream->next_in = map;
	stream->avail_in = mapsize;
	stream->next_out = buffer;
	stream->avail_out = bufsiz;

	git_inflate_init(stream);
	obj_read_unlock();
	status = git_inflate(stream, 0);
	obj_read_lock();
	if (status != Z_OK && status != Z_STREAM_END)
		return ULHR_BAD;

	/*
	 * Check if entire header is unpacked in the first iteration.
	 */
	if (memchr(buffer, '\0', stream->next_out - (unsigned char *)buffer))
		return ULHR_OK;

	/*
	 * We have a header longer than MAX_HEADER_LEN.
	 */
	return ULHR_TOO_LONG;
}

static void *unpack_loose_rest(git_zstream *stream,
			       void *buffer, unsigned long size,
			       const struct object_id *oid)
{
	size_t bytes = strlen(buffer) + 1, n;
	unsigned char *buf = xmallocz(size);
	int status = Z_OK;

	n = stream->total_out - bytes;
	if (n > size)
		n = size;
	memcpy(buf, (char *) buffer + bytes, n);
	bytes = n;
	if (bytes <= size) {
		/*
		 * The above condition must be (bytes <= size), not
		 * (bytes < size).  In other words, even though we
		 * expect no more output and set avail_out to zero,
		 * the input zlib stream may have bytes that express
		 * "this concludes the stream", and we *do* want to
		 * eat that input.
		 *
		 * Otherwise we would not be able to test that we
		 * consumed all the input to reach the expected size;
		 * we also want to check that zlib tells us that all
		 * went well with status == Z_STREAM_END at the end.
		 */
		stream->next_out = buf + bytes;
		stream->avail_out = size - bytes;
		while (status == Z_OK) {
			obj_read_unlock();
			status = git_inflate(stream, Z_FINISH);
			obj_read_lock();
		}
	}

	if (status != Z_STREAM_END) {
		error(_("corrupt loose object '%s'"), oid_to_hex(oid));
		FREE_AND_NULL(buf);
	} else if (stream->avail_in) {
		error(_("garbage at end of loose object '%s'"),
		      oid_to_hex(oid));
		FREE_AND_NULL(buf);
	}

	return buf;
}

/*
 * parse_loose_header() parses the starting "<type> <len>\0" of an
 * object. If it doesn't follow that format -1 is returned. To check
 * the validity of the <type> populate the "typep" in the "struct
 * object_info". It will be OBJ_BAD if the object type is unknown. The
 * parsed <len> can be retrieved via "oi->sizep", and from there
 * passed to unpack_loose_rest().
 *
 * We used to just use "sscanf()", but that's actually way
 * too permissive for what we want to check. So do an anal
 * object header parse by hand.
 */
static int parse_loose_header(const char *hdr, struct object_info *oi)
{
	const char *type_buf = hdr;
	size_t size;
	int type, type_len = 0;

	/*
	 * The type can be of any size but is followed by
	 * a space.
	 */
	for (;;) {
		char c = *hdr++;
		if (!c)
			return -1;
		if (c == ' ')
			break;
		type_len++;
	}

	type = type_from_string_gently(type_buf, type_len, 1);
	if (oi->typep)
		*oi->typep = type;

	/*
	 * The length must follow immediately, and be in canonical
	 * decimal format (ie "010" is not valid).
	 */
	size = *hdr++ - '0';
	if (size > 9)
		return -1;
	if (size) {
		for (;;) {
			unsigned long c = *hdr - '0';
			if (c > 9)
				break;
			hdr++;
			size = st_add(st_mult(size, 10), c);
		}
	}

	if (oi->sizep)
		*oi->sizep = cast_size_t_to_ulong(size);

	/*
	 * The length must be followed by a zero byte
	 */
	if (*hdr)
		return -1;

	/*
	 * The format is valid, but the type may still be bogus. The
	 * Caller needs to check its oi->typep.
	 */
	return 0;
}

int odb_source_loose_read_object_info(struct odb_source *source,
				      const struct object_id *oid,
				      struct object_info *oi, int flags)
{
	int status = 0;
	int fd;
	unsigned long mapsize;
	const char *path;
	void *map;
	git_zstream stream;
	char hdr[MAX_HEADER_LEN];
	unsigned long size_scratch;
	enum object_type type_scratch;

	if (oi->delta_base_oid)
		oidclr(oi->delta_base_oid, source->odb->repo->hash_algo);

	/*
	 * If we don't care about type or size, then we don't
	 * need to look inside the object at all. Note that we
	 * do not optimize out the stat call, even if the
	 * caller doesn't care about the disk-size, since our
	 * return value implicitly indicates whether the
	 * object even exists.
	 */
	if (!oi->typep && !oi->sizep && !oi->contentp) {
		struct stat st;
		if (!oi->disk_sizep && (flags & OBJECT_INFO_QUICK))
			return quick_has_loose(source->loose, oid) ? 0 : -1;
		if (stat_loose_object(source->loose, oid, &st, &path) < 0)
			return -1;
		if (oi->disk_sizep)
			*oi->disk_sizep = st.st_size;
		return 0;
	}

	fd = open_loose_object(source->loose, oid, &path);
	if (fd < 0) {
		if (errno != ENOENT)
			error_errno(_("unable to open loose object %s"), oid_to_hex(oid));
		return -1;
	}
	map = map_fd(fd, path, &mapsize);
	if (!map)
		return -1;

	if (!oi->sizep)
		oi->sizep = &size_scratch;
	if (!oi->typep)
		oi->typep = &type_scratch;

	if (oi->disk_sizep)
		*oi->disk_sizep = mapsize;

	switch (unpack_loose_header(&stream, map, mapsize, hdr, sizeof(hdr))) {
	case ULHR_OK:
		if (parse_loose_header(hdr, oi) < 0)
			status = error(_("unable to parse %s header"), oid_to_hex(oid));
		else if (*oi->typep < 0)
			die(_("invalid object type"));

		if (!oi->contentp)
			break;
		*oi->contentp = unpack_loose_rest(&stream, hdr, *oi->sizep, oid);
		if (*oi->contentp)
			goto cleanup;

		status = -1;
		break;
	case ULHR_BAD:
		status = error(_("unable to unpack %s header"),
			       oid_to_hex(oid));
		break;
	case ULHR_TOO_LONG:
		status = error(_("header for %s too long, exceeds %d bytes"),
			       oid_to_hex(oid), MAX_HEADER_LEN);
		break;
	}

	if (status && (flags & OBJECT_INFO_DIE_IF_CORRUPT))
		die(_("loose object %s (stored in %s) is corrupt"),
		    oid_to_hex(oid), path);

cleanup:
	git_inflate_end(&stream);
	munmap(map, mapsize);
	if (oi->sizep == &size_scratch)
		oi->sizep = NULL;
	if (oi->typep == &type_scratch)
		oi->typep = NULL;
	oi->whence = OI_LOOSE;
	return status;
}

static void hash_object_body(const struct git_hash_algo *algo, struct git_hash_ctx *c,
			     const void *buf, unsigned long len,
			     struct object_id *oid,
			     char *hdr, int *hdrlen)
{
	algo->init_fn(c);
	git_hash_update(c, hdr, *hdrlen);
	git_hash_update(c, buf, len);
	git_hash_final_oid(oid, c);
}

static void write_object_file_prepare(const struct git_hash_algo *algo,
				      const void *buf, unsigned long len,
				      enum object_type type, struct object_id *oid,
				      char *hdr, int *hdrlen)
{
	struct git_hash_ctx c;

	/* Generate the header */
	*hdrlen = format_object_header(hdr, *hdrlen, type, len);

	/* Sha1.. */
	hash_object_body(algo, &c, buf, len, oid, hdr, hdrlen);
}

#define CHECK_COLLISION_DEST_VANISHED -2

static int check_collision(const char *source, const char *dest)
{
	char buf_source[4096], buf_dest[4096];
	int fd_source = -1, fd_dest = -1;
	int ret = 0;

	fd_source = open(source, O_RDONLY);
	if (fd_source < 0) {
		ret = error_errno(_("unable to open %s"), source);
		goto out;
	}

	fd_dest = open(dest, O_RDONLY);
	if (fd_dest < 0) {
		if (errno != ENOENT)
			ret = error_errno(_("unable to open %s"), dest);
		else
			ret = CHECK_COLLISION_DEST_VANISHED;
		goto out;
	}

	while (1) {
		ssize_t sz_a, sz_b;

		sz_a = read_in_full(fd_source, buf_source, sizeof(buf_source));
		if (sz_a < 0) {
			ret = error_errno(_("unable to read %s"), source);
			goto out;
		}

		sz_b = read_in_full(fd_dest, buf_dest, sizeof(buf_dest));
		if (sz_b < 0) {
			ret = error_errno(_("unable to read %s"), dest);
			goto out;
		}

		if (sz_a != sz_b || memcmp(buf_source, buf_dest, sz_a)) {
			ret = error(_("files '%s' and '%s' differ in contents"),
				    source, dest);
			goto out;
		}

		if ((size_t) sz_a < sizeof(buf_source))
			break;
	}

out:
	if (fd_source > -1)
		close(fd_source);
	if (fd_dest > -1)
		close(fd_dest);
	return ret;
}

/*
 * Move the just written object into its final resting place.
 */
int finalize_object_file(struct repository *repo,
			 const char *tmpfile, const char *filename)
{
	return finalize_object_file_flags(repo, tmpfile, filename, 0);
}

int finalize_object_file_flags(struct repository *repo,
			       const char *tmpfile, const char *filename,
			       enum finalize_object_file_flags flags)
{
	unsigned retries = 0;
	int ret;

retry:
	ret = 0;

	if (object_creation_mode == OBJECT_CREATION_USES_RENAMES)
		goto try_rename;
	else if (link(tmpfile, filename))
		ret = errno;
	else
		unlink_or_warn(tmpfile);

	/*
	 * Coda hack - coda doesn't like cross-directory links,
	 * so we fall back to a rename, which will mean that it
	 * won't be able to check collisions, but that's not a
	 * big deal.
	 *
	 * The same holds for FAT formatted media.
	 *
	 * When this succeeds, we just return.  We have nothing
	 * left to unlink.
	 */
	if (ret && ret != EEXIST) {
		struct stat st;

	try_rename:
		if (!stat(filename, &st))
			ret = EEXIST;
		else if (!rename(tmpfile, filename))
			goto out;
		else
			ret = errno;
	}
	if (ret) {
		if (ret != EEXIST) {
			int saved_errno = errno;
			unlink_or_warn(tmpfile);
			errno = saved_errno;
			return error_errno(_("unable to write file %s"), filename);
		}
		if (!(flags & FOF_SKIP_COLLISION_CHECK)) {
			ret = check_collision(tmpfile, filename);
			if (ret == CHECK_COLLISION_DEST_VANISHED) {
				if (retries++ > 5)
					return error(_("unable to write repeatedly vanishing file %s"),
						     filename);
				goto retry;
			}
			else if (ret)
				return -1;
		}
		unlink_or_warn(tmpfile);
	}

out:
	if (adjust_shared_perm(repo, filename))
		return error(_("unable to set permission to '%s'"), filename);
	return 0;
}

void hash_object_file(const struct git_hash_algo *algo, const void *buf,
		      unsigned long len, enum object_type type,
		      struct object_id *oid)
{
	char hdr[MAX_HEADER_LEN];
	int hdrlen = sizeof(hdr);

	write_object_file_prepare(algo, buf, len, type, oid, hdr, &hdrlen);
}

struct transaction_packfile {
	char *pack_tmp_name;
	struct hashfile *f;
	off_t offset;
	struct pack_idx_option pack_idx_opts;

	struct pack_idx_entry **written;
	uint32_t alloc_written;
	uint32_t nr_written;
};

struct odb_transaction {
	struct object_database *odb;

	struct tmp_objdir *objdir;
	struct transaction_packfile packfile;
};

static void prepare_loose_object_transaction(struct odb_transaction *transaction)
{
	/*
	 * We lazily create the temporary object directory
	 * the first time an object might be added, since
	 * callers may not know whether any objects will be
	 * added at the time they call object_file_transaction_begin.
	 */
	if (!transaction || transaction->objdir)
		return;

	transaction->objdir = tmp_objdir_create(transaction->odb->repo, "bulk-fsync");
	if (transaction->objdir)
		tmp_objdir_replace_primary_odb(transaction->objdir, 0);
}

static void fsync_loose_object_transaction(struct odb_transaction *transaction,
					   int fd, const char *filename)
{
	/*
	 * If we have an active ODB transaction, we issue a call that
	 * cleans the filesystem page cache but avoids a hardware flush
	 * command. Later on we will issue a single hardware flush
	 * before renaming the objects to their final names as part of
	 * flush_batch_fsync.
	 */
	if (!transaction || !transaction->objdir ||
	    git_fsync(fd, FSYNC_WRITEOUT_ONLY) < 0) {
		if (errno == ENOSYS)
			warning(_("core.fsyncMethod = batch is unsupported on this platform"));
		fsync_or_die(fd, filename);
	}
}

/*
 * Cleanup after batch-mode fsync_object_files.
 */
static void flush_loose_object_transaction(struct odb_transaction *transaction)
{
	struct strbuf temp_path = STRBUF_INIT;
	struct tempfile *temp;

	if (!transaction->objdir)
		return;

	/*
	 * Issue a full hardware flush against a temporary file to ensure
	 * that all objects are durable before any renames occur. The code in
	 * fsync_loose_object_transaction has already issued a writeout
	 * request, but it has not flushed any writeback cache in the storage
	 * hardware or any filesystem logs. This fsync call acts as a barrier
	 * to ensure that the data in each new object file is durable before
	 * the final name is visible.
	 */
	strbuf_addf(&temp_path, "%s/bulk_fsync_XXXXXX",
		    repo_get_object_directory(transaction->odb->repo));
	temp = xmks_tempfile(temp_path.buf);
	fsync_or_die(get_tempfile_fd(temp), get_tempfile_path(temp));
	delete_tempfile(&temp);
	strbuf_release(&temp_path);

	/*
	 * Make the object files visible in the primary ODB after their data is
	 * fully durable.
	 */
	tmp_objdir_migrate(transaction->objdir);
	transaction->objdir = NULL;
}

/* Finalize a file on disk, and close it. */
static void close_loose_object(struct odb_source *source,
			       int fd, const char *filename)
{
	if (source->will_destroy)
		goto out;

	if (batch_fsync_enabled(FSYNC_COMPONENT_LOOSE_OBJECT))
		fsync_loose_object_transaction(source->odb->transaction, fd, filename);
	else if (fsync_object_files > 0)
		fsync_or_die(fd, filename);
	else
		fsync_component_or_die(FSYNC_COMPONENT_LOOSE_OBJECT, fd,
				       filename);

out:
	if (close(fd) != 0)
		die_errno(_("error when closing loose object file"));
}

/* Size of directory component, including the ending '/' */
static inline int directory_size(const char *filename)
{
	const char *s = strrchr(filename, '/');
	if (!s)
		return 0;
	return s - filename + 1;
}

/*
 * This creates a temporary file in the same directory as the final
 * 'filename'
 *
 * We want to avoid cross-directory filename renames, because those
 * can have problems on various filesystems (FAT, NFS, Coda).
 */
static int create_tmpfile(struct repository *repo,
			  struct strbuf *tmp, const char *filename)
{
	int fd, dirlen = directory_size(filename);

	strbuf_reset(tmp);
	strbuf_add(tmp, filename, dirlen);
	strbuf_addstr(tmp, "tmp_obj_XXXXXX");
	fd = git_mkstemp_mode(tmp->buf, 0444);
	if (fd < 0 && dirlen && errno == ENOENT) {
		/*
		 * Make sure the directory exists; note that the contents
		 * of the buffer are undefined after mkstemp returns an
		 * error, so we have to rewrite the whole buffer from
		 * scratch.
		 */
		strbuf_reset(tmp);
		strbuf_add(tmp, filename, dirlen - 1);
		if (mkdir(tmp->buf, 0777) && errno != EEXIST)
			return -1;
		if (adjust_shared_perm(repo, tmp->buf))
			return -1;

		/* Try again */
		strbuf_addstr(tmp, "/tmp_obj_XXXXXX");
		fd = git_mkstemp_mode(tmp->buf, 0444);
	}
	return fd;
}

/**
 * Common steps for loose object writers to start writing loose
 * objects:
 *
 * - Create tmpfile for the loose object.
 * - Setup zlib stream for compression.
 * - Start to feed header to zlib stream.
 *
 * Returns a "fd", which should later be provided to
 * end_loose_object_common().
 */
static int start_loose_object_common(struct odb_source *source,
				     struct strbuf *tmp_file,
				     const char *filename, unsigned flags,
				     git_zstream *stream,
				     unsigned char *buf, size_t buflen,
				     struct git_hash_ctx *c, struct git_hash_ctx *compat_c,
				     char *hdr, int hdrlen)
{
	const struct git_hash_algo *algo = source->odb->repo->hash_algo;
	const struct git_hash_algo *compat = source->odb->repo->compat_hash_algo;
	int fd;

	fd = create_tmpfile(source->odb->repo, tmp_file, filename);
	if (fd < 0) {
		if (flags & WRITE_OBJECT_SILENT)
			return -1;
		else if (errno == EACCES)
			return error(_("insufficient permission for adding "
				       "an object to repository database %s"),
				     source->path);
		else
			return error_errno(
				_("unable to create temporary file"));
	}

	/*  Setup zlib stream for compression */
	git_deflate_init(stream, zlib_compression_level);
	stream->next_out = buf;
	stream->avail_out = buflen;
	algo->init_fn(c);
	if (compat && compat_c)
		compat->init_fn(compat_c);

	/*  Start to feed header to zlib stream */
	stream->next_in = (unsigned char *)hdr;
	stream->avail_in = hdrlen;
	while (git_deflate(stream, 0) == Z_OK)
		; /* nothing */
	git_hash_update(c, hdr, hdrlen);
	if (compat && compat_c)
		git_hash_update(compat_c, hdr, hdrlen);

	return fd;
}

/**
 * Common steps for the inner git_deflate() loop for writing loose
 * objects. Returns what git_deflate() returns.
 */
static int write_loose_object_common(struct odb_source *source,
				     struct git_hash_ctx *c, struct git_hash_ctx *compat_c,
				     git_zstream *stream, const int flush,
				     unsigned char *in0, const int fd,
				     unsigned char *compressed,
				     const size_t compressed_len)
{
	const struct git_hash_algo *compat = source->odb->repo->compat_hash_algo;
	int ret;

	ret = git_deflate(stream, flush ? Z_FINISH : 0);
	git_hash_update(c, in0, stream->next_in - in0);
	if (compat && compat_c)
		git_hash_update(compat_c, in0, stream->next_in - in0);
	if (write_in_full(fd, compressed, stream->next_out - compressed) < 0)
		die_errno(_("unable to write loose object file"));
	stream->next_out = compressed;
	stream->avail_out = compressed_len;

	return ret;
}

/**
 * Common steps for loose object writers to end writing loose objects:
 *
 * - End the compression of zlib stream.
 * - Get the calculated oid to "oid".
 */
static int end_loose_object_common(struct odb_source *source,
				   struct git_hash_ctx *c, struct git_hash_ctx *compat_c,
				   git_zstream *stream, struct object_id *oid,
				   struct object_id *compat_oid)
{
	const struct git_hash_algo *compat = source->odb->repo->compat_hash_algo;
	int ret;

	ret = git_deflate_end_gently(stream);
	if (ret != Z_OK)
		return ret;
	git_hash_final_oid(oid, c);
	if (compat && compat_c)
		git_hash_final_oid(compat_oid, compat_c);

	return Z_OK;
}

static int write_loose_object(struct odb_source *source,
			      const struct object_id *oid, char *hdr,
			      int hdrlen, const void *buf, unsigned long len,
			      time_t mtime, unsigned flags)
{
	int fd, ret;
	unsigned char compressed[4096];
	git_zstream stream;
	struct git_hash_ctx c;
	struct object_id parano_oid;
	static struct strbuf tmp_file = STRBUF_INIT;
	static struct strbuf filename = STRBUF_INIT;

	if (batch_fsync_enabled(FSYNC_COMPONENT_LOOSE_OBJECT))
		prepare_loose_object_transaction(source->odb->transaction);

	odb_loose_path(source, &filename, oid);

	fd = start_loose_object_common(source, &tmp_file, filename.buf, flags,
				       &stream, compressed, sizeof(compressed),
				       &c, NULL, hdr, hdrlen);
	if (fd < 0)
		return -1;

	/* Then the data itself.. */
	stream.next_in = (void *)buf;
	stream.avail_in = len;
	do {
		unsigned char *in0 = stream.next_in;

		ret = write_loose_object_common(source, &c, NULL, &stream, 1, in0, fd,
						compressed, sizeof(compressed));
	} while (ret == Z_OK);

	if (ret != Z_STREAM_END)
		die(_("unable to deflate new object %s (%d)"), oid_to_hex(oid),
		    ret);
	ret = end_loose_object_common(source, &c, NULL, &stream, &parano_oid, NULL);
	if (ret != Z_OK)
		die(_("deflateEnd on object %s failed (%d)"), oid_to_hex(oid),
		    ret);
	if (!oideq(oid, &parano_oid))
		die(_("confused by unstable object source data for %s"),
		    oid_to_hex(oid));

	close_loose_object(source, fd, tmp_file.buf);

	if (mtime) {
		struct utimbuf utb;
		utb.actime = mtime;
		utb.modtime = mtime;
		if (utime(tmp_file.buf, &utb) < 0 &&
		    !(flags & WRITE_OBJECT_SILENT))
			warning_errno(_("failed utime() on %s"), tmp_file.buf);
	}

	return finalize_object_file_flags(source->odb->repo, tmp_file.buf, filename.buf,
					  FOF_SKIP_COLLISION_CHECK);
}

int odb_source_loose_freshen_object(struct odb_source *source,
				    const struct object_id *oid)
{
	return !!check_and_freshen_source(source, oid, 1);
}

int odb_source_loose_write_stream(struct odb_source *source,
				  struct odb_write_stream *in_stream, size_t len,
				  struct object_id *oid)
{
	const struct git_hash_algo *compat = source->odb->repo->compat_hash_algo;
	struct object_id compat_oid;
	int fd, ret, err = 0, flush = 0;
	unsigned char compressed[4096];
	git_zstream stream;
	struct git_hash_ctx c, compat_c;
	struct strbuf tmp_file = STRBUF_INIT;
	struct strbuf filename = STRBUF_INIT;
	int dirlen;
	char hdr[MAX_HEADER_LEN];
	int hdrlen;

	if (batch_fsync_enabled(FSYNC_COMPONENT_LOOSE_OBJECT))
		prepare_loose_object_transaction(source->odb->transaction);

	/* Since oid is not determined, save tmp file to odb path. */
	strbuf_addf(&filename, "%s/", source->path);
	hdrlen = format_object_header(hdr, sizeof(hdr), OBJ_BLOB, len);

	/*
	 * Common steps for write_loose_object and stream_loose_object to
	 * start writing loose objects:
	 *
	 *  - Create tmpfile for the loose object.
	 *  - Setup zlib stream for compression.
	 *  - Start to feed header to zlib stream.
	 */
	fd = start_loose_object_common(source, &tmp_file, filename.buf, 0,
				       &stream, compressed, sizeof(compressed),
				       &c, &compat_c, hdr, hdrlen);
	if (fd < 0) {
		err = -1;
		goto cleanup;
	}

	/* Then the data itself.. */
	do {
		unsigned char *in0 = stream.next_in;

		if (!stream.avail_in && !in_stream->is_finished) {
			const void *in = in_stream->read(in_stream, &stream.avail_in);
			stream.next_in = (void *)in;
			in0 = (unsigned char *)in;
			/* All data has been read. */
			if (in_stream->is_finished)
				flush = 1;
		}
		ret = write_loose_object_common(source, &c, &compat_c, &stream, flush, in0, fd,
						compressed, sizeof(compressed));
		/*
		 * Unlike write_loose_object(), we do not have the entire
		 * buffer. If we get Z_BUF_ERROR due to too few input bytes,
		 * then we'll replenish them in the next input_stream->read()
		 * call when we loop.
		 */
	} while (ret == Z_OK || ret == Z_BUF_ERROR);

	if (stream.total_in != len + hdrlen)
		die(_("write stream object %ld != %"PRIuMAX), stream.total_in,
		    (uintmax_t)len + hdrlen);

	/*
	 * Common steps for write_loose_object and stream_loose_object to
	 * end writing loose object:
	 *
	 *  - End the compression of zlib stream.
	 *  - Get the calculated oid.
	 */
	if (ret != Z_STREAM_END)
		die(_("unable to stream deflate new object (%d)"), ret);
	ret = end_loose_object_common(source, &c, &compat_c, &stream, oid, &compat_oid);
	if (ret != Z_OK)
		die(_("deflateEnd on stream object failed (%d)"), ret);
	close_loose_object(source, fd, tmp_file.buf);

	if (odb_freshen_object(source->odb, oid)) {
		unlink_or_warn(tmp_file.buf);
		goto cleanup;
	}
	odb_loose_path(source, &filename, oid);

	/* We finally know the object path, and create the missing dir. */
	dirlen = directory_size(filename.buf);
	if (dirlen) {
		struct strbuf dir = STRBUF_INIT;
		strbuf_add(&dir, filename.buf, dirlen);

		if (safe_create_dir_in_gitdir(source->odb->repo, dir.buf) &&
		    errno != EEXIST) {
			err = error_errno(_("unable to create directory %s"), dir.buf);
			strbuf_release(&dir);
			goto cleanup;
		}
		strbuf_release(&dir);
	}

	err = finalize_object_file_flags(source->odb->repo, tmp_file.buf, filename.buf,
					 FOF_SKIP_COLLISION_CHECK);
	if (!err && compat)
		err = repo_add_loose_object_map(source, oid, &compat_oid);
cleanup:
	strbuf_release(&tmp_file);
	strbuf_release(&filename);
	return err;
}

int odb_source_loose_write_object(struct odb_source *source,
				  const void *buf, unsigned long len,
				  enum object_type type, struct object_id *oid,
				  struct object_id *compat_oid_in, unsigned flags)
{
	const struct git_hash_algo *algo = source->odb->repo->hash_algo;
	const struct git_hash_algo *compat = source->odb->repo->compat_hash_algo;
	struct object_id compat_oid;
	char hdr[MAX_HEADER_LEN];
	int hdrlen = sizeof(hdr);

	/* Generate compat_oid */
	if (compat) {
		if (compat_oid_in)
			oidcpy(&compat_oid, compat_oid_in);
		else if (type == OBJ_BLOB)
			hash_object_file(compat, buf, len, type, &compat_oid);
		else {
			struct strbuf converted = STRBUF_INIT;
			convert_object_file(source->odb->repo, &converted, algo, compat,
					    buf, len, type, 0);
			hash_object_file(compat, converted.buf, converted.len,
					 type, &compat_oid);
			strbuf_release(&converted);
		}
	}

	/* Normally if we have it in the pack then we do not bother writing
	 * it out into .git/objects/??/?{38} file.
	 */
	write_object_file_prepare(algo, buf, len, type, oid, hdr, &hdrlen);
	if (odb_freshen_object(source->odb, oid))
		return 0;
	if (write_loose_object(source, oid, hdr, hdrlen, buf, len, 0, flags))
		return -1;
	if (compat)
		return repo_add_loose_object_map(source, oid, &compat_oid);
	return 0;
}

int force_object_loose(struct odb_source *source,
		       const struct object_id *oid, time_t mtime)
{
	const struct git_hash_algo *compat = source->odb->repo->compat_hash_algo;
	void *buf;
	unsigned long len;
	struct object_info oi = OBJECT_INFO_INIT;
	struct object_id compat_oid;
	enum object_type type;
	char hdr[MAX_HEADER_LEN];
	int hdrlen;
	int ret;

	for (struct odb_source *s = source->odb->sources; s; s = s->next)
		if (odb_source_loose_has_object(s, oid))
			return 0;

	oi.typep = &type;
	oi.sizep = &len;
	oi.contentp = &buf;
	if (odb_read_object_info_extended(source->odb, oid, &oi, 0))
		return error(_("cannot read object for %s"), oid_to_hex(oid));
	if (compat) {
		if (repo_oid_to_algop(source->odb->repo, oid, compat, &compat_oid))
			return error(_("cannot map object %s to %s"),
				     oid_to_hex(oid), compat->name);
	}
	hdrlen = format_object_header(hdr, sizeof(hdr), type, len);
	ret = write_loose_object(source, oid, hdr, hdrlen, buf, len, mtime, 0);
	if (!ret && compat)
		ret = repo_add_loose_object_map(source, oid, &compat_oid);
	free(buf);

	return ret;
}

/*
 * We can't use the normal fsck_error_function() for index_mem(),
 * because we don't yet have a valid oid for it to report. Instead,
 * report the minimal fsck error here, and rely on the caller to
 * give more context.
 */
static int hash_format_check_report(struct fsck_options *opts UNUSED,
				    void *fsck_report UNUSED,
				    enum fsck_msg_type msg_type UNUSED,
				    enum fsck_msg_id msg_id UNUSED,
				    const char *message)
{
	error(_("object fails fsck: %s"), message);
	return 1;
}

static int index_mem(struct index_state *istate,
		     struct object_id *oid,
		     const void *buf, size_t size,
		     enum object_type type,
		     const char *path, unsigned flags)
{
	struct strbuf nbuf = STRBUF_INIT;
	int ret = 0;
	int write_object = flags & INDEX_WRITE_OBJECT;

	if (!type)
		type = OBJ_BLOB;

	/*
	 * Convert blobs to git internal format
	 */
	if ((type == OBJ_BLOB) && path) {
		if (convert_to_git(istate, path, buf, size, &nbuf,
				   get_conv_flags(flags))) {
			buf = nbuf.buf;
			size = nbuf.len;
		}
	}
	if (flags & INDEX_FORMAT_CHECK) {
		struct fsck_options opts = FSCK_OPTIONS_DEFAULT;

		opts.strict = 1;
		opts.error_func = hash_format_check_report;
		if (fsck_buffer(null_oid(istate->repo->hash_algo), type, buf, size, &opts))
			die(_("refusing to create malformed object"));
		fsck_finish(&opts);
	}

	if (write_object)
		ret = odb_write_object(istate->repo->objects, buf, size, type, oid);
	else
		hash_object_file(istate->repo->hash_algo, buf, size, type, oid);

	strbuf_release(&nbuf);
	return ret;
}

static int index_stream_convert_blob(struct index_state *istate,
				     struct object_id *oid,
				     int fd,
				     const char *path,
				     unsigned flags)
{
	int ret = 0;
	const int write_object = flags & INDEX_WRITE_OBJECT;
	struct strbuf sbuf = STRBUF_INIT;

	assert(path);
	ASSERT(would_convert_to_git_filter_fd(istate, path));

	convert_to_git_filter_fd(istate, path, fd, &sbuf,
				 get_conv_flags(flags));

	if (write_object)
		ret = odb_write_object(istate->repo->objects, sbuf.buf, sbuf.len, OBJ_BLOB,
				       oid);
	else
		hash_object_file(istate->repo->hash_algo, sbuf.buf, sbuf.len, OBJ_BLOB,
				 oid);
	strbuf_release(&sbuf);
	return ret;
}

static int index_pipe(struct index_state *istate, struct object_id *oid,
		      int fd, enum object_type type,
		      const char *path, unsigned flags)
{
	struct strbuf sbuf = STRBUF_INIT;
	int ret;

	if (strbuf_read(&sbuf, fd, 4096) >= 0)
		ret = index_mem(istate, oid, sbuf.buf, sbuf.len, type, path, flags);
	else
		ret = -1;
	strbuf_release(&sbuf);
	return ret;
}

#define SMALL_FILE_SIZE (32*1024)

static int index_core(struct index_state *istate,
		      struct object_id *oid, int fd, size_t size,
		      enum object_type type, const char *path,
		      unsigned flags)
{
	int ret;

	if (!size) {
		ret = index_mem(istate, oid, "", size, type, path, flags);
	} else if (size <= SMALL_FILE_SIZE) {
		char *buf = xmalloc(size);
		ssize_t read_result = read_in_full(fd, buf, size);
		if (read_result < 0)
			ret = error_errno(_("read error while indexing %s"),
					  path ? path : "<unknown>");
		else if ((size_t) read_result != size)
			ret = error(_("short read while indexing %s"),
				    path ? path : "<unknown>");
		else
			ret = index_mem(istate, oid, buf, size, type, path, flags);
		free(buf);
	} else {
		void *buf = xmmap(NULL, size, PROT_READ, MAP_PRIVATE, fd, 0);
		ret = index_mem(istate, oid, buf, size, type, path, flags);
		munmap(buf, size);
	}
	return ret;
}

static int already_written(struct odb_transaction *transaction,
			   struct object_id *oid)
{
	/* The object may already exist in the repository */
	if (odb_has_object(transaction->odb, oid,
			   HAS_OBJECT_RECHECK_PACKED | HAS_OBJECT_FETCH_PROMISOR))
		return 1;

	/* Might want to keep the list sorted */
	for (uint32_t i = 0; i < transaction->packfile.nr_written; i++)
		if (oideq(&transaction->packfile.written[i]->oid, oid))
			return 1;

	/* This is a new object we need to keep */
	return 0;
}

/* Lazily create backing packfile for the state */
static void prepare_packfile_transaction(struct odb_transaction *transaction,
					 unsigned flags)
{
	struct transaction_packfile *state = &transaction->packfile;
	if (!(flags & INDEX_WRITE_OBJECT) || state->f)
		return;

	state->f = create_tmp_packfile(transaction->odb->repo,
				       &state->pack_tmp_name);
	reset_pack_idx_option(&state->pack_idx_opts);

	/* Pretend we are going to write only one object */
	state->offset = write_pack_header(state->f, 1);
	if (!state->offset)
		die_errno("unable to write pack header");
}

/*
 * Read the contents from fd for size bytes, streaming it to the
 * packfile in state while updating the hash in ctx. Signal a failure
 * by returning a negative value when the resulting pack would exceed
 * the pack size limit and this is not the first object in the pack,
 * so that the caller can discard what we wrote from the current pack
 * by truncating it and opening a new one. The caller will then call
 * us again after rewinding the input fd.
 *
 * The already_hashed_to pointer is kept untouched by the caller to
 * make sure we do not hash the same byte when we are called
 * again. This way, the caller does not have to checkpoint its hash
 * status before calling us just in case we ask it to call us again
 * with a new pack.
 */
static int stream_blob_to_pack(struct transaction_packfile *state,
			       struct git_hash_ctx *ctx, off_t *already_hashed_to,
			       int fd, size_t size, const char *path,
			       unsigned flags)
{
	git_zstream s;
	unsigned char ibuf[16384];
	unsigned char obuf[16384];
	unsigned hdrlen;
	int status = Z_OK;
	int write_object = (flags & INDEX_WRITE_OBJECT);
	off_t offset = 0;

	git_deflate_init(&s, pack_compression_level);

	hdrlen = encode_in_pack_object_header(obuf, sizeof(obuf), OBJ_BLOB, size);
	s.next_out = obuf + hdrlen;
	s.avail_out = sizeof(obuf) - hdrlen;

	while (status != Z_STREAM_END) {
		if (size && !s.avail_in) {
			size_t rsize = size < sizeof(ibuf) ? size : sizeof(ibuf);
			ssize_t read_result = read_in_full(fd, ibuf, rsize);
			if (read_result < 0)
				die_errno("failed to read from '%s'", path);
			if ((size_t)read_result != rsize)
				die("failed to read %u bytes from '%s'",
				    (unsigned)rsize, path);
			offset += rsize;
			if (*already_hashed_to < offset) {
				size_t hsize = offset - *already_hashed_to;
				if (rsize < hsize)
					hsize = rsize;
				if (hsize)
					git_hash_update(ctx, ibuf, hsize);
				*already_hashed_to = offset;
			}
			s.next_in = ibuf;
			s.avail_in = rsize;
			size -= rsize;
		}

		status = git_deflate(&s, size ? 0 : Z_FINISH);

		if (!s.avail_out || status == Z_STREAM_END) {
			if (write_object) {
				size_t written = s.next_out - obuf;

				/* would we bust the size limit? */
				if (state->nr_written &&
				    pack_size_limit_cfg &&
				    pack_size_limit_cfg < state->offset + written) {
					git_deflate_abort(&s);
					return -1;
				}

				hashwrite(state->f, obuf, written);
				state->offset += written;
			}
			s.next_out = obuf;
			s.avail_out = sizeof(obuf);
		}

		switch (status) {
		case Z_OK:
		case Z_BUF_ERROR:
		case Z_STREAM_END:
			continue;
		default:
			die("unexpected deflate failure: %d", status);
		}
	}
	git_deflate_end(&s);
	return 0;
}

static void flush_packfile_transaction(struct odb_transaction *transaction)
{
	struct transaction_packfile *state = &transaction->packfile;
	struct repository *repo = transaction->odb->repo;
	unsigned char hash[GIT_MAX_RAWSZ];
	struct strbuf packname = STRBUF_INIT;
	char *idx_tmp_name = NULL;

	if (!state->f)
		return;

	if (state->nr_written == 0) {
		close(state->f->fd);
		free_hashfile(state->f);
		unlink(state->pack_tmp_name);
		goto clear_exit;
	} else if (state->nr_written == 1) {
		finalize_hashfile(state->f, hash, FSYNC_COMPONENT_PACK,
				  CSUM_HASH_IN_STREAM | CSUM_FSYNC | CSUM_CLOSE);
	} else {
		int fd = finalize_hashfile(state->f, hash, FSYNC_COMPONENT_PACK, 0);
		fixup_pack_header_footer(repo->hash_algo, fd, hash, state->pack_tmp_name,
					 state->nr_written, hash,
					 state->offset);
		close(fd);
	}

	strbuf_addf(&packname, "%s/pack/pack-%s.",
		    repo_get_object_directory(transaction->odb->repo),
		    hash_to_hex_algop(hash, repo->hash_algo));

	stage_tmp_packfiles(repo, &packname, state->pack_tmp_name,
			    state->written, state->nr_written, NULL,
			    &state->pack_idx_opts, hash, &idx_tmp_name);
	rename_tmp_packfile_idx(repo, &packname, &idx_tmp_name);

	for (uint32_t i = 0; i < state->nr_written; i++)
		free(state->written[i]);

clear_exit:
	free(idx_tmp_name);
	free(state->pack_tmp_name);
	free(state->written);
	memset(state, 0, sizeof(*state));

	strbuf_release(&packname);
	/* Make objects we just wrote available to ourselves */
	odb_reprepare(repo->objects);
}

/*
 * This writes the specified object to a packfile. Objects written here
 * during the same transaction are written to the same packfile. The
 * packfile is not flushed until the transaction is flushed. The caller
 * is expected to ensure a valid transaction is setup for objects to be
 * recorded to.
 *
 * This also bypasses the usual "convert-to-git" dance, and that is on
 * purpose. We could write a streaming version of the converting
 * functions and insert that before feeding the data to fast-import
 * (or equivalent in-core API described above). However, that is
 * somewhat complicated, as we do not know the size of the filter
 * result, which we need to know beforehand when writing a git object.
 * Since the primary motivation for trying to stream from the working
 * tree file and to avoid mmaping it in core is to deal with large
 * binary blobs, they generally do not want to get any conversion, and
 * callers should avoid this code path when filters are requested.
 */
static int index_blob_packfile_transaction(struct odb_transaction *transaction,
					   struct object_id *result_oid, int fd,
					   size_t size, const char *path,
					   unsigned flags)
{
	struct transaction_packfile *state = &transaction->packfile;
	off_t seekback, already_hashed_to;
	struct git_hash_ctx ctx;
	unsigned char obuf[16384];
	unsigned header_len;
	struct hashfile_checkpoint checkpoint;
	struct pack_idx_entry *idx = NULL;

	seekback = lseek(fd, 0, SEEK_CUR);
	if (seekback == (off_t)-1)
		return error("cannot find the current offset");

	header_len = format_object_header((char *)obuf, sizeof(obuf),
					  OBJ_BLOB, size);
	transaction->odb->repo->hash_algo->init_fn(&ctx);
	git_hash_update(&ctx, obuf, header_len);

	/* Note: idx is non-NULL when we are writing */
	if ((flags & INDEX_WRITE_OBJECT) != 0) {
		CALLOC_ARRAY(idx, 1);

		prepare_packfile_transaction(transaction, flags);
		hashfile_checkpoint_init(state->f, &checkpoint);
	}

	already_hashed_to = 0;

	while (1) {
		prepare_packfile_transaction(transaction, flags);
		if (idx) {
			hashfile_checkpoint(state->f, &checkpoint);
			idx->offset = state->offset;
			crc32_begin(state->f);
		}
		if (!stream_blob_to_pack(state, &ctx, &already_hashed_to,
					 fd, size, path, flags))
			break;
		/*
		 * Writing this object to the current pack will make
		 * it too big; we need to truncate it, start a new
		 * pack, and write into it.
		 */
		if (!idx)
			BUG("should not happen");
		hashfile_truncate(state->f, &checkpoint);
		state->offset = checkpoint.offset;
		flush_packfile_transaction(transaction);
		if (lseek(fd, seekback, SEEK_SET) == (off_t)-1)
			return error("cannot seek back");
	}
	git_hash_final_oid(result_oid, &ctx);
	if (!idx)
		return 0;

	idx->crc32 = crc32_end(state->f);
	if (already_written(transaction, result_oid)) {
		hashfile_truncate(state->f, &checkpoint);
		state->offset = checkpoint.offset;
		free(idx);
	} else {
		oidcpy(&idx->oid, result_oid);
		ALLOC_GROW(state->written,
			   state->nr_written + 1,
			   state->alloc_written);
		state->written[state->nr_written++] = idx;
	}
	return 0;
}

int index_fd(struct index_state *istate, struct object_id *oid,
	     int fd, struct stat *st,
	     enum object_type type, const char *path, unsigned flags)
{
	int ret;

	/*
	 * Call xsize_t() only when needed to avoid potentially unnecessary
	 * die() for large files.
	 */
	if (type == OBJ_BLOB && path && would_convert_to_git_filter_fd(istate, path)) {
		ret = index_stream_convert_blob(istate, oid, fd, path, flags);
	} else if (!S_ISREG(st->st_mode)) {
		ret = index_pipe(istate, oid, fd, type, path, flags);
	} else if ((st->st_size >= 0 &&
		    (size_t)st->st_size <= repo_settings_get_big_file_threshold(istate->repo)) ||
		   type != OBJ_BLOB ||
		   (path && would_convert_to_git(istate, path))) {
		ret = index_core(istate, oid, fd, xsize_t(st->st_size),
				 type, path, flags);
	} else {
		struct odb_transaction *transaction;

		transaction = odb_transaction_begin(the_repository->objects);
		ret = index_blob_packfile_transaction(the_repository->objects->transaction,
						      oid, fd,
						      xsize_t(st->st_size),
						      path, flags);
		odb_transaction_commit(transaction);
	}

	close(fd);
	return ret;
}

int index_path(struct index_state *istate, struct object_id *oid,
	       const char *path, struct stat *st, unsigned flags)
{
	int fd;
	struct strbuf sb = STRBUF_INIT;
	int rc = 0;

	switch (st->st_mode & S_IFMT) {
	case S_IFREG:
		fd = open(path, O_RDONLY);
		if (fd < 0)
			return error_errno("open(\"%s\")", path);
		if (index_fd(istate, oid, fd, st, OBJ_BLOB, path, flags) < 0)
			return error(_("%s: failed to insert into database"),
				     path);
		break;
	case S_IFLNK:
		if (strbuf_readlink(&sb, path, st->st_size))
			return error_errno("readlink(\"%s\")", path);
		if (!(flags & INDEX_WRITE_OBJECT))
			hash_object_file(istate->repo->hash_algo, sb.buf, sb.len,
					 OBJ_BLOB, oid);
		else if (odb_write_object(istate->repo->objects, sb.buf, sb.len, OBJ_BLOB, oid))
			rc = error(_("%s: failed to insert into database"), path);
		strbuf_release(&sb);
		break;
	case S_IFDIR:
		if (repo_resolve_gitlink_ref(istate->repo, path, "HEAD", oid))
			return error(_("'%s' does not have a commit checked out"), path);
		if (&hash_algos[oid->algo] != istate->repo->hash_algo)
			return error(_("cannot add a submodule of a different hash algorithm"));
		break;
	default:
		return error(_("%s: unsupported file type"), path);
	}
	return rc;
}

int read_pack_header(int fd, struct pack_header *header)
{
	if (read_in_full(fd, header, sizeof(*header)) != sizeof(*header))
		/* "eof before pack header was fully read" */
		return PH_ERROR_EOF;

	if (header->hdr_signature != htonl(PACK_SIGNATURE))
		/* "protocol error (pack signature mismatch detected)" */
		return PH_ERROR_PACK_SIGNATURE;
	if (!pack_version_ok(header->hdr_version))
		/* "protocol error (pack version unsupported)" */
		return PH_ERROR_PROTOCOL;
	return 0;
}

static int for_each_file_in_obj_subdir(unsigned int subdir_nr,
				       struct strbuf *path,
				       const struct git_hash_algo *algop,
				       each_loose_object_fn obj_cb,
				       each_loose_cruft_fn cruft_cb,
				       each_loose_subdir_fn subdir_cb,
				       void *data)
{
	size_t origlen, baselen;
	DIR *dir;
	struct dirent *de;
	int r = 0;
	struct object_id oid;

	if (subdir_nr > 0xff)
		BUG("invalid loose object subdirectory: %x", subdir_nr);

	origlen = path->len;
	strbuf_complete(path, '/');
	strbuf_addf(path, "%02x", subdir_nr);

	dir = opendir(path->buf);
	if (!dir) {
		if (errno != ENOENT)
			r = error_errno(_("unable to open %s"), path->buf);
		strbuf_setlen(path, origlen);
		return r;
	}

	oid.hash[0] = subdir_nr;
	strbuf_addch(path, '/');
	baselen = path->len;

	while ((de = readdir_skip_dot_and_dotdot(dir))) {
		size_t namelen;

		namelen = strlen(de->d_name);
		strbuf_setlen(path, baselen);
		strbuf_add(path, de->d_name, namelen);
		if (namelen == algop->hexsz - 2 &&
		    !hex_to_bytes(oid.hash + 1, de->d_name,
				  algop->rawsz - 1)) {
			oid_set_algo(&oid, algop);
			memset(oid.hash + algop->rawsz, 0,
			       GIT_MAX_RAWSZ - algop->rawsz);
			if (obj_cb) {
				r = obj_cb(&oid, path->buf, data);
				if (r)
					break;
			}
			continue;
		}

		if (cruft_cb) {
			r = cruft_cb(de->d_name, path->buf, data);
			if (r)
				break;
		}
	}
	closedir(dir);

	strbuf_setlen(path, baselen - 1);
	if (!r && subdir_cb)
		r = subdir_cb(subdir_nr, path->buf, data);

	strbuf_setlen(path, origlen);

	return r;
}

int for_each_loose_file_in_source(struct odb_source *source,
				  each_loose_object_fn obj_cb,
				  each_loose_cruft_fn cruft_cb,
				  each_loose_subdir_fn subdir_cb,
				  void *data)
{
	struct strbuf buf = STRBUF_INIT;
	int r;

	strbuf_addstr(&buf, source->path);
	for (int i = 0; i < 256; i++) {
		r = for_each_file_in_obj_subdir(i, &buf, source->odb->repo->hash_algo,
						obj_cb, cruft_cb, subdir_cb, data);
		if (r)
			break;
	}

	strbuf_release(&buf);
	return r;
}

int for_each_loose_object(struct object_database *odb,
			  each_loose_object_fn cb, void *data,
			  enum for_each_object_flags flags)
{
	struct odb_source *source;

	odb_prepare_alternates(odb);
	for (source = odb->sources; source; source = source->next) {
		int r = for_each_loose_file_in_source(source, cb, NULL,
						      NULL, data);
		if (r)
			return r;

		if (flags & FOR_EACH_OBJECT_LOCAL_ONLY)
			break;
	}

	return 0;
}

static int append_loose_object(const struct object_id *oid,
			       const char *path UNUSED,
			       void *data)
{
	oidtree_insert(data, oid);
	return 0;
}

struct oidtree *odb_source_loose_cache(struct odb_source *source,
				       const struct object_id *oid)
{
	int subdir_nr = oid->hash[0];
	struct strbuf buf = STRBUF_INIT;
	size_t word_bits = bitsizeof(source->loose->subdir_seen[0]);
	size_t word_index = subdir_nr / word_bits;
	size_t mask = (size_t)1u << (subdir_nr % word_bits);
	uint32_t *bitmap;

	if (subdir_nr < 0 ||
	    (size_t) subdir_nr >= bitsizeof(source->loose->subdir_seen))
		BUG("subdir_nr out of range");

	bitmap = &source->loose->subdir_seen[word_index];
	if (*bitmap & mask)
		return source->loose->cache;
	if (!source->loose->cache) {
		ALLOC_ARRAY(source->loose->cache, 1);
		oidtree_init(source->loose->cache);
	}
	strbuf_addstr(&buf, source->path);
	for_each_file_in_obj_subdir(subdir_nr, &buf,
				    source->odb->repo->hash_algo,
				    append_loose_object,
				    NULL, NULL,
				    source->loose->cache);
	*bitmap |= mask;
	strbuf_release(&buf);
	return source->loose->cache;
}

static void odb_source_loose_clear_cache(struct odb_source_loose *loose)
{
	oidtree_clear(loose->cache);
	FREE_AND_NULL(loose->cache);
	memset(&loose->subdir_seen, 0,
	       sizeof(loose->subdir_seen));
}

void odb_source_loose_reprepare(struct odb_source *source)
{
	odb_source_loose_clear_cache(source->loose);
}

static int check_stream_oid(git_zstream *stream,
			    const char *hdr,
			    unsigned long size,
			    const char *path,
			    const struct object_id *expected_oid,
			    const struct git_hash_algo *algop)
{
	struct git_hash_ctx c;
	struct object_id real_oid;
	unsigned char buf[4096];
	unsigned long total_read;
	int status = Z_OK;

	algop->init_fn(&c);
	git_hash_update(&c, hdr, stream->total_out);

	/*
	 * We already read some bytes into hdr, but the ones up to the NUL
	 * do not count against the object's content size.
	 */
	total_read = stream->total_out - strlen(hdr) - 1;

	/*
	 * This size comparison must be "<=" to read the final zlib packets;
	 * see the comment in unpack_loose_rest for details.
	 */
	while (total_read <= size &&
	       (status == Z_OK ||
		(status == Z_BUF_ERROR && !stream->avail_out))) {
		stream->next_out = buf;
		stream->avail_out = sizeof(buf);
		if (size - total_read < stream->avail_out)
			stream->avail_out = size - total_read;
		status = git_inflate(stream, Z_FINISH);
		git_hash_update(&c, buf, stream->next_out - buf);
		total_read += stream->next_out - buf;
	}

	if (status != Z_STREAM_END) {
		error(_("corrupt loose object '%s'"), oid_to_hex(expected_oid));
		return -1;
	}
	if (stream->avail_in) {
		error(_("garbage at end of loose object '%s'"),
		      oid_to_hex(expected_oid));
		return -1;
	}

	git_hash_final_oid(&real_oid, &c);
	if (!oideq(expected_oid, &real_oid)) {
		error(_("hash mismatch for %s (expected %s)"), path,
		      oid_to_hex(expected_oid));
		return -1;
	}

	return 0;
}

int read_loose_object(struct repository *repo,
		      const char *path,
		      const struct object_id *expected_oid,
		      struct object_id *real_oid,
		      void **contents,
		      struct object_info *oi)
{
	int ret = -1;
	int fd;
	void *map = NULL;
	unsigned long mapsize;
	git_zstream stream;
	char hdr[MAX_HEADER_LEN];
	unsigned long *size = oi->sizep;

	fd = git_open(path);
	if (fd >= 0)
		map = map_fd(fd, path, &mapsize);
	if (!map) {
		error_errno(_("unable to mmap %s"), path);
		goto out;
	}

	if (unpack_loose_header(&stream, map, mapsize, hdr, sizeof(hdr)) != ULHR_OK) {
		error(_("unable to unpack header of %s"), path);
		goto out_inflate;
	}

	if (parse_loose_header(hdr, oi) < 0) {
		error(_("unable to parse header of %s"), path);
		goto out_inflate;
	}

	if (*oi->typep < 0) {
		error(_("unable to parse type from header '%s' of %s"),
		      hdr, path);
		goto out_inflate;
	}

	if (*oi->typep == OBJ_BLOB &&
	    *size > repo_settings_get_big_file_threshold(repo)) {
		if (check_stream_oid(&stream, hdr, *size, path, expected_oid,
				     repo->hash_algo) < 0)
			goto out_inflate;
	} else {
		*contents = unpack_loose_rest(&stream, hdr, *size, expected_oid);
		if (!*contents) {
			error(_("unable to unpack contents of %s"), path);
			goto out_inflate;
		}
		hash_object_file(repo->hash_algo,
				 *contents, *size,
				 *oi->typep, real_oid);
		if (!oideq(expected_oid, real_oid))
			goto out_inflate;
	}

	ret = 0; /* everything checks out */

out_inflate:
	git_inflate_end(&stream);
out:
	if (map)
		munmap(map, mapsize);
	return ret;
}

struct odb_transaction *object_file_transaction_begin(struct odb_source *source)
{
	struct object_database *odb = source->odb;

	if (odb->transaction)
		return NULL;

	CALLOC_ARRAY(odb->transaction, 1);
	odb->transaction->odb = odb;

	return odb->transaction;
}

void object_file_transaction_commit(struct odb_transaction *transaction)
{
	if (!transaction)
		return;

	/*
	 * Ensure the transaction ending matches the pending transaction.
	 */
	ASSERT(transaction == transaction->odb->transaction);

	flush_loose_object_transaction(transaction);
	flush_packfile_transaction(transaction);
	transaction->odb->transaction = NULL;
	free(transaction);
}

struct odb_source_loose *odb_source_loose_new(struct odb_source *source)
{
	struct odb_source_loose *loose;
	CALLOC_ARRAY(loose, 1);
	loose->source = source;
	return loose;
}

void odb_source_loose_free(struct odb_source_loose *loose)
{
	if (!loose)
		return;
	odb_source_loose_clear_cache(loose);
	loose_object_map_clear(&loose->map);
	free(loose);
<<<<<<< HEAD
=======
}

struct odb_loose_read_stream {
	struct odb_read_stream base;
	git_zstream z;
	enum {
		ODB_LOOSE_READ_STREAM_INUSE,
		ODB_LOOSE_READ_STREAM_DONE,
		ODB_LOOSE_READ_STREAM_ERROR,
	} z_state;
	void *mapped;
	unsigned long mapsize;
	char hdr[32];
	int hdr_avail;
	int hdr_used;
};

static ssize_t read_istream_loose(struct odb_read_stream *_st, char *buf, size_t sz)
{
	struct odb_loose_read_stream *st = (struct odb_loose_read_stream *)_st;
	size_t total_read = 0;

	switch (st->z_state) {
	case ODB_LOOSE_READ_STREAM_DONE:
		return 0;
	case ODB_LOOSE_READ_STREAM_ERROR:
		return -1;
	default:
		break;
	}

	if (st->hdr_used < st->hdr_avail) {
		size_t to_copy = st->hdr_avail - st->hdr_used;
		if (sz < to_copy)
			to_copy = sz;
		memcpy(buf, st->hdr + st->hdr_used, to_copy);
		st->hdr_used += to_copy;
		total_read += to_copy;
	}

	while (total_read < sz) {
		int status;

		st->z.next_out = (unsigned char *)buf + total_read;
		st->z.avail_out = sz - total_read;
		status = git_inflate(&st->z, Z_FINISH);

		total_read = st->z.next_out - (unsigned char *)buf;

		if (status == Z_STREAM_END) {
			git_inflate_end(&st->z);
			st->z_state = ODB_LOOSE_READ_STREAM_DONE;
			break;
		}
		if (status != Z_OK && (status != Z_BUF_ERROR || total_read < sz)) {
			git_inflate_end(&st->z);
			st->z_state = ODB_LOOSE_READ_STREAM_ERROR;
			return -1;
		}
	}
	return total_read;
}

static int close_istream_loose(struct odb_read_stream *_st)
{
	struct odb_loose_read_stream *st = (struct odb_loose_read_stream *)_st;
	if (st->z_state == ODB_LOOSE_READ_STREAM_INUSE)
		git_inflate_end(&st->z);
	munmap(st->mapped, st->mapsize);
	return 0;
}

int odb_source_loose_read_object_stream(struct odb_read_stream **out,
					struct odb_source *source,
					const struct object_id *oid)
{
	struct object_info oi = OBJECT_INFO_INIT;
	struct odb_loose_read_stream *st;
	unsigned long mapsize;
	void *mapped;

	mapped = odb_source_loose_map_object(source, oid, &mapsize);
	if (!mapped)
		return -1;

	/*
	 * Note: we must allocate this structure early even though we may still
	 * fail. This is because we need to initialize the zlib stream, and it
	 * is not possible to copy the stream around after the fact because it
	 * has self-referencing pointers.
	 */
	CALLOC_ARRAY(st, 1);

	switch (unpack_loose_header(&st->z, mapped, mapsize, st->hdr,
				    sizeof(st->hdr))) {
	case ULHR_OK:
		break;
	case ULHR_BAD:
	case ULHR_TOO_LONG:
		goto error;
	}

	oi.sizep = &st->base.size;
	oi.typep = &st->base.type;

	if (parse_loose_header(st->hdr, &oi) < 0 || st->base.type < 0)
		goto error;

	st->mapped = mapped;
	st->mapsize = mapsize;
	st->hdr_used = strlen(st->hdr) + 1;
	st->hdr_avail = st->z.total_out;
	st->z_state = ODB_LOOSE_READ_STREAM_INUSE;
	st->base.close = close_istream_loose;
	st->base.read = read_istream_loose;

	*out = &st->base;

	return 0;
error:
	git_inflate_end(&st->z);
	munmap(st->mapped, st->mapsize);
	free(st);
	return -1;
>>>>>>> 7b940286
}<|MERGE_RESOLUTION|>--- conflicted
+++ resolved
@@ -232,15 +232,9 @@
 	return map;
 }
 
-<<<<<<< HEAD
-void *odb_source_loose_map_object(struct odb_source *source,
-				  const struct object_id *oid,
-				  unsigned long *size)
-=======
 static void *odb_source_loose_map_object(struct odb_source *source,
 					 const struct object_id *oid,
 					 unsigned long *size)
->>>>>>> 7b940286
 {
 	const char *p;
 	int fd = open_loose_object(source->loose, oid, &p);
@@ -2008,8 +2002,6 @@
 	odb_source_loose_clear_cache(loose);
 	loose_object_map_clear(&loose->map);
 	free(loose);
-<<<<<<< HEAD
-=======
 }
 
 struct odb_loose_read_stream {
@@ -2134,5 +2126,4 @@
 	munmap(st->mapped, st->mapsize);
 	free(st);
 	return -1;
->>>>>>> 7b940286
 }