/*
 * GIT - The information manager from hell
 *
 * Copyright (C) Linus Torvalds, 2005
 *
 * This handles basic git object files - packing, unpacking,
 * creation etc.
 */
#include "cache.h"
#include "config.h"
#include "string-list.h"
#include "lockfile.h"
#include "delta.h"
#include "pack.h"
#include "blob.h"
#include "commit.h"
#include "run-command.h"
#include "tag.h"
#include "tree.h"
#include "tree-walk.h"
#include "refs.h"
#include "pack-revindex.h"
#include "hash-lookup.h"
#include "bulk-checkin.h"
#include "repository.h"
#include "replace-object.h"
#include "streaming.h"
#include "dir.h"
#include "list.h"
#include "mergesort.h"
#include "quote.h"
#include "packfile.h"
#include "object-store.h"
#include "promisor-remote.h"
#include "submodule.h"

/* The maximum size for an object header. */
#define MAX_HEADER_LEN 32


#define EMPTY_TREE_SHA1_BIN_LITERAL \
	 "\x4b\x82\x5d\xc6\x42\xcb\x6e\xb9\xa0\x60" \
	 "\xe5\x4b\xf8\xd6\x92\x88\xfb\xee\x49\x04"
#define EMPTY_TREE_SHA256_BIN_LITERAL \
	"\x6e\xf1\x9b\x41\x22\x5c\x53\x69\xf1\xc1" \
	"\x04\xd4\x5d\x8d\x85\xef\xa9\xb0\x57\xb5" \
	"\x3b\x14\xb4\xb9\xb9\x39\xdd\x74\xde\xcc" \
	"\x53\x21"

#define EMPTY_BLOB_SHA1_BIN_LITERAL \
	"\xe6\x9d\xe2\x9b\xb2\xd1\xd6\x43\x4b\x8b" \
	"\x29\xae\x77\x5a\xd8\xc2\xe4\x8c\x53\x91"
#define EMPTY_BLOB_SHA256_BIN_LITERAL \
	"\x47\x3a\x0f\x4c\x3b\xe8\xa9\x36\x81\xa2" \
	"\x67\xe3\xb1\xe9\xa7\xdc\xda\x11\x85\x43" \
	"\x6f\xe1\x41\xf7\x74\x91\x20\xa3\x03\x72" \
	"\x18\x13"

static const struct object_id empty_tree_oid = {
	.hash = EMPTY_TREE_SHA1_BIN_LITERAL,
	.algo = GIT_HASH_SHA1,
};
static const struct object_id empty_blob_oid = {
	.hash = EMPTY_BLOB_SHA1_BIN_LITERAL,
	.algo = GIT_HASH_SHA1,
};
static const struct object_id null_oid_sha1 = {
	.hash = {0},
	.algo = GIT_HASH_SHA1,
};
static const struct object_id empty_tree_oid_sha256 = {
	.hash = EMPTY_TREE_SHA256_BIN_LITERAL,
	.algo = GIT_HASH_SHA256,
};
static const struct object_id empty_blob_oid_sha256 = {
	.hash = EMPTY_BLOB_SHA256_BIN_LITERAL,
	.algo = GIT_HASH_SHA256,
};
static const struct object_id null_oid_sha256 = {
	.hash = {0},
	.algo = GIT_HASH_SHA256,
};

static void git_hash_sha1_init(git_hash_ctx *ctx)
{
	git_SHA1_Init(&ctx->sha1);
}

static void git_hash_sha1_clone(git_hash_ctx *dst, const git_hash_ctx *src)
{
	git_SHA1_Clone(&dst->sha1, &src->sha1);
}

static void git_hash_sha1_update(git_hash_ctx *ctx, const void *data, size_t len)
{
	git_SHA1_Update(&ctx->sha1, data, len);
}

static void git_hash_sha1_final(unsigned char *hash, git_hash_ctx *ctx)
{
	git_SHA1_Final(hash, &ctx->sha1);
}

static void git_hash_sha1_final_oid(struct object_id *oid, git_hash_ctx *ctx)
{
	git_SHA1_Final(oid->hash, &ctx->sha1);
	memset(oid->hash + GIT_SHA1_RAWSZ, 0, GIT_MAX_RAWSZ - GIT_SHA1_RAWSZ);
	oid->algo = GIT_HASH_SHA1;
}


static void git_hash_sha256_init(git_hash_ctx *ctx)
{
	git_SHA256_Init(&ctx->sha256);
}

static void git_hash_sha256_clone(git_hash_ctx *dst, const git_hash_ctx *src)
{
	git_SHA256_Clone(&dst->sha256, &src->sha256);
}

static void git_hash_sha256_update(git_hash_ctx *ctx, const void *data, size_t len)
{
	git_SHA256_Update(&ctx->sha256, data, len);
}

static void git_hash_sha256_final(unsigned char *hash, git_hash_ctx *ctx)
{
	git_SHA256_Final(hash, &ctx->sha256);
}

static void git_hash_sha256_final_oid(struct object_id *oid, git_hash_ctx *ctx)
{
	git_SHA256_Final(oid->hash, &ctx->sha256);
	/*
	 * This currently does nothing, so the compiler should optimize it out,
	 * but keep it in case we extend the hash size again.
	 */
	memset(oid->hash + GIT_SHA256_RAWSZ, 0, GIT_MAX_RAWSZ - GIT_SHA256_RAWSZ);
	oid->algo = GIT_HASH_SHA256;
}

static void git_hash_unknown_init(git_hash_ctx *ctx)
{
	BUG("trying to init unknown hash");
}

static void git_hash_unknown_clone(git_hash_ctx *dst, const git_hash_ctx *src)
{
	BUG("trying to clone unknown hash");
}

static void git_hash_unknown_update(git_hash_ctx *ctx, const void *data, size_t len)
{
	BUG("trying to update unknown hash");
}

static void git_hash_unknown_final(unsigned char *hash, git_hash_ctx *ctx)
{
	BUG("trying to finalize unknown hash");
}

static void git_hash_unknown_final_oid(struct object_id *oid, git_hash_ctx *ctx)
{
	BUG("trying to finalize unknown hash");
}


const struct git_hash_algo hash_algos[GIT_HASH_NALGOS] = {
	{
		NULL,
		0x00000000,
		0,
		0,
		0,
		git_hash_unknown_init,
		git_hash_unknown_clone,
		git_hash_unknown_update,
		git_hash_unknown_final,
		git_hash_unknown_final_oid,
		NULL,
		NULL,
		NULL,
	},
	{
		"sha1",
		/* "sha1", big-endian */
		0x73686131,
		GIT_SHA1_RAWSZ,
		GIT_SHA1_HEXSZ,
		GIT_SHA1_BLKSZ,
		git_hash_sha1_init,
		git_hash_sha1_clone,
		git_hash_sha1_update,
		git_hash_sha1_final,
		git_hash_sha1_final_oid,
		&empty_tree_oid,
		&empty_blob_oid,
		&null_oid_sha1,
	},
	{
		"sha256",
		/* "s256", big-endian */
		0x73323536,
		GIT_SHA256_RAWSZ,
		GIT_SHA256_HEXSZ,
		GIT_SHA256_BLKSZ,
		git_hash_sha256_init,
		git_hash_sha256_clone,
		git_hash_sha256_update,
		git_hash_sha256_final,
		git_hash_sha256_final_oid,
		&empty_tree_oid_sha256,
		&empty_blob_oid_sha256,
		&null_oid_sha256,
	}
};

const struct object_id *null_oid(void)
{
	return the_hash_algo->null_oid;
}

const char *empty_tree_oid_hex(void)
{
	static char buf[GIT_MAX_HEXSZ + 1];
	return oid_to_hex_r(buf, the_hash_algo->empty_tree);
}

const char *empty_blob_oid_hex(void)
{
	static char buf[GIT_MAX_HEXSZ + 1];
	return oid_to_hex_r(buf, the_hash_algo->empty_blob);
}

int hash_algo_by_name(const char *name)
{
	int i;
	if (!name)
		return GIT_HASH_UNKNOWN;
	for (i = 1; i < GIT_HASH_NALGOS; i++)
		if (!strcmp(name, hash_algos[i].name))
			return i;
	return GIT_HASH_UNKNOWN;
}

int hash_algo_by_id(uint32_t format_id)
{
	int i;
	for (i = 1; i < GIT_HASH_NALGOS; i++)
		if (format_id == hash_algos[i].format_id)
			return i;
	return GIT_HASH_UNKNOWN;
}

int hash_algo_by_length(int len)
{
	int i;
	for (i = 1; i < GIT_HASH_NALGOS; i++)
		if (len == hash_algos[i].rawsz)
			return i;
	return GIT_HASH_UNKNOWN;
}

/*
 * This is meant to hold a *small* number of objects that you would
 * want read_object_file() to be able to return, but yet you do not want
 * to write them into the object store (e.g. a browse-only
 * application).
 */
static struct cached_object {
	struct object_id oid;
	enum object_type type;
	void *buf;
	unsigned long size;
} *cached_objects;
static int cached_object_nr, cached_object_alloc;

static struct cached_object empty_tree = {
	{ EMPTY_TREE_SHA1_BIN_LITERAL },
	OBJ_TREE,
	"",
	0
};

static struct cached_object *find_cached_object(const struct object_id *oid)
{
	int i;
	struct cached_object *co = cached_objects;

	for (i = 0; i < cached_object_nr; i++, co++) {
		if (oideq(&co->oid, oid))
			return co;
	}
	if (oideq(oid, the_hash_algo->empty_tree))
		return &empty_tree;
	return NULL;
}


static int get_conv_flags(unsigned flags)
{
	if (flags & HASH_RENORMALIZE)
		return CONV_EOL_RENORMALIZE;
	else if (flags & HASH_WRITE_OBJECT)
		return global_conv_flags_eol | CONV_WRITE_OBJECT;
	else
		return 0;
}


int mkdir_in_gitdir(const char *path)
{
	if (mkdir(path, 0777)) {
		int saved_errno = errno;
		struct stat st;
		struct strbuf sb = STRBUF_INIT;

		if (errno != EEXIST)
			return -1;
		/*
		 * Are we looking at a path in a symlinked worktree
		 * whose original repository does not yet have it?
		 * e.g. .git/rr-cache pointing at its original
		 * repository in which the user hasn't performed any
		 * conflict resolution yet?
		 */
		if (lstat(path, &st) || !S_ISLNK(st.st_mode) ||
		    strbuf_readlink(&sb, path, st.st_size) ||
		    !is_absolute_path(sb.buf) ||
		    mkdir(sb.buf, 0777)) {
			strbuf_release(&sb);
			errno = saved_errno;
			return -1;
		}
		strbuf_release(&sb);
	}
	return adjust_shared_perm(path);
}

static enum scld_error safe_create_leading_directories_1(char *path, int share)
{
	char *next_component = path + offset_1st_component(path);
	enum scld_error ret = SCLD_OK;

	while (ret == SCLD_OK && next_component) {
		struct stat st;
		char *slash = next_component, slash_character;

		while (*slash && !is_dir_sep(*slash))
			slash++;

		if (!*slash)
			break;

		next_component = slash + 1;
		while (is_dir_sep(*next_component))
			next_component++;
		if (!*next_component)
			break;

		slash_character = *slash;
		*slash = '\0';
		if (!stat(path, &st)) {
			/* path exists */
			if (!S_ISDIR(st.st_mode)) {
				errno = ENOTDIR;
				ret = SCLD_EXISTS;
			}
		} else if (mkdir(path, 0777)) {
			if (errno == EEXIST &&
			    !stat(path, &st) && S_ISDIR(st.st_mode))
				; /* somebody created it since we checked */
			else if (errno == ENOENT)
				/*
				 * Either mkdir() failed because
				 * somebody just pruned the containing
				 * directory, or stat() failed because
				 * the file that was in our way was
				 * just removed.  Either way, inform
				 * the caller that it might be worth
				 * trying again:
				 */
				ret = SCLD_VANISHED;
			else
				ret = SCLD_FAILED;
		} else if (share && adjust_shared_perm(path)) {
			ret = SCLD_PERMS;
		}
		*slash = slash_character;
	}
	return ret;
}

enum scld_error safe_create_leading_directories(char *path)
{
	return safe_create_leading_directories_1(path, 1);
}

enum scld_error safe_create_leading_directories_no_share(char *path)
{
	return safe_create_leading_directories_1(path, 0);
}

enum scld_error safe_create_leading_directories_const(const char *path)
{
	int save_errno;
	/* path points to cache entries, so xstrdup before messing with it */
	char *buf = xstrdup(path);
	enum scld_error result = safe_create_leading_directories(buf);

	save_errno = errno;
	free(buf);
	errno = save_errno;
	return result;
}

static void fill_loose_path(struct strbuf *buf, const struct object_id *oid)
{
	int i;
	for (i = 0; i < the_hash_algo->rawsz; i++) {
		static char hex[] = "0123456789abcdef";
		unsigned int val = oid->hash[i];
		strbuf_addch(buf, hex[val >> 4]);
		strbuf_addch(buf, hex[val & 0xf]);
		if (!i)
			strbuf_addch(buf, '/');
	}
}

static const char *odb_loose_path(struct object_directory *odb,
				  struct strbuf *buf,
				  const struct object_id *oid)
{
	strbuf_reset(buf);
	strbuf_addstr(buf, odb->path);
	strbuf_addch(buf, '/');
	fill_loose_path(buf, oid);
	return buf->buf;
}

const char *loose_object_path(struct repository *r, struct strbuf *buf,
			      const struct object_id *oid)
{
	return odb_loose_path(r->objects->odb, buf, oid);
}

/*
 * Return non-zero iff the path is usable as an alternate object database.
 */
static int alt_odb_usable(struct raw_object_store *o,
			  struct strbuf *path,
			  const char *normalized_objdir, khiter_t *pos)
{
	int r;

	/* Detect cases where alternate disappeared */
	if (!is_directory(path->buf)) {
		error(_("object directory %s does not exist; "
			"check .git/objects/info/alternates"),
		      path->buf);
		return 0;
	}

	/*
	 * Prevent the common mistake of listing the same
	 * thing twice, or object directory itself.
	 */
	if (!o->odb_by_path) {
		khiter_t p;

		o->odb_by_path = kh_init_odb_path_map();
		assert(!o->odb->next);
		p = kh_put_odb_path_map(o->odb_by_path, o->odb->path, &r);
		assert(r == 1); /* never used */
		kh_value(o->odb_by_path, p) = o->odb;
	}
	if (fspatheq(path->buf, normalized_objdir))
		return 0;
	*pos = kh_put_odb_path_map(o->odb_by_path, path->buf, &r);
	/* r: 0 = exists, 1 = never used, 2 = deleted */
	return r == 0 ? 0 : 1;
}

/*
 * Prepare alternate object database registry.
 *
 * The variable alt_odb_list points at the list of struct
 * object_directory.  The elements on this list come from
 * non-empty elements from colon separated ALTERNATE_DB_ENVIRONMENT
 * environment variable, and $GIT_OBJECT_DIRECTORY/info/alternates,
 * whose contents is similar to that environment variable but can be
 * LF separated.  Its base points at a statically allocated buffer that
 * contains "/the/directory/corresponding/to/.git/objects/...", while
 * its name points just after the slash at the end of ".git/objects/"
 * in the example above, and has enough space to hold all hex characters
 * of the object ID, an extra slash for the first level indirection, and
 * the terminating NUL.
 */
static void read_info_alternates(struct repository *r,
				 const char *relative_base,
				 int depth);
static int link_alt_odb_entry(struct repository *r, const struct strbuf *entry,
	const char *relative_base, int depth, const char *normalized_objdir)
{
	struct object_directory *ent;
	struct strbuf pathbuf = STRBUF_INIT;
	khiter_t pos;

	if (!is_absolute_path(entry->buf) && relative_base) {
		strbuf_realpath(&pathbuf, relative_base, 1);
		strbuf_addch(&pathbuf, '/');
	}
	strbuf_addbuf(&pathbuf, entry);

	if (strbuf_normalize_path(&pathbuf) < 0 && relative_base) {
		error(_("unable to normalize alternate object path: %s"),
		      pathbuf.buf);
		strbuf_release(&pathbuf);
		return -1;
	}

	/*
	 * The trailing slash after the directory name is given by
	 * this function at the end. Remove duplicates.
	 */
	while (pathbuf.len && pathbuf.buf[pathbuf.len - 1] == '/')
		strbuf_setlen(&pathbuf, pathbuf.len - 1);

	if (!alt_odb_usable(r->objects, &pathbuf, normalized_objdir, &pos)) {
		strbuf_release(&pathbuf);
		return -1;
	}

	CALLOC_ARRAY(ent, 1);
	/* pathbuf.buf is already in r->objects->odb_by_path */
	ent->path = strbuf_detach(&pathbuf, NULL);

	/* add the alternate entry */
	*r->objects->odb_tail = ent;
	r->objects->odb_tail = &(ent->next);
	ent->next = NULL;
	assert(r->objects->odb_by_path);
	kh_value(r->objects->odb_by_path, pos) = ent;

	/* recursively add alternates */
	read_info_alternates(r, ent->path, depth + 1);

	return 0;
}

static const char *parse_alt_odb_entry(const char *string,
				       int sep,
				       struct strbuf *out)
{
	const char *end;

	strbuf_reset(out);

	if (*string == '#') {
		/* comment; consume up to next separator */
		end = strchrnul(string, sep);
	} else if (*string == '"' && !unquote_c_style(out, string, &end)) {
		/*
		 * quoted path; unquote_c_style has copied the
		 * data for us and set "end". Broken quoting (e.g.,
		 * an entry that doesn't end with a quote) falls
		 * back to the unquoted case below.
		 */
	} else {
		/* normal, unquoted path */
		end = strchrnul(string, sep);
		strbuf_add(out, string, end - string);
	}

	if (*end)
		end++;
	return end;
}

static void link_alt_odb_entries(struct repository *r, const char *alt,
				 int sep, const char *relative_base, int depth)
{
	struct strbuf objdirbuf = STRBUF_INIT;
	struct strbuf entry = STRBUF_INIT;

	if (!alt || !*alt)
		return;

	if (depth > 5) {
		error(_("%s: ignoring alternate object stores, nesting too deep"),
				relative_base);
		return;
	}

	strbuf_add_absolute_path(&objdirbuf, r->objects->odb->path);
	if (strbuf_normalize_path(&objdirbuf) < 0)
		die(_("unable to normalize object directory: %s"),
		    objdirbuf.buf);

	while (*alt) {
		alt = parse_alt_odb_entry(alt, sep, &entry);
		if (!entry.len)
			continue;
		link_alt_odb_entry(r, &entry,
				   relative_base, depth, objdirbuf.buf);
	}
	strbuf_release(&entry);
	strbuf_release(&objdirbuf);
}

static void read_info_alternates(struct repository *r,
				 const char *relative_base,
				 int depth)
{
	char *path;
	struct strbuf buf = STRBUF_INIT;

	path = xstrfmt("%s/info/alternates", relative_base);
	if (strbuf_read_file(&buf, path, 1024) < 0) {
		warn_on_fopen_errors(path);
		free(path);
		return;
	}

	link_alt_odb_entries(r, buf.buf, '\n', relative_base, depth);
	strbuf_release(&buf);
	free(path);
}

void add_to_alternates_file(const char *reference)
{
	struct lock_file lock = LOCK_INIT;
	char *alts = git_pathdup("objects/info/alternates");
	FILE *in, *out;
	int found = 0;

	hold_lock_file_for_update(&lock, alts, LOCK_DIE_ON_ERROR);
	out = fdopen_lock_file(&lock, "w");
	if (!out)
		die_errno(_("unable to fdopen alternates lockfile"));

	in = fopen(alts, "r");
	if (in) {
		struct strbuf line = STRBUF_INIT;

		while (strbuf_getline(&line, in) != EOF) {
			if (!strcmp(reference, line.buf)) {
				found = 1;
				break;
			}
			fprintf_or_die(out, "%s\n", line.buf);
		}

		strbuf_release(&line);
		fclose(in);
	}
	else if (errno != ENOENT)
		die_errno(_("unable to read alternates file"));

	if (found) {
		rollback_lock_file(&lock);
	} else {
		fprintf_or_die(out, "%s\n", reference);
		if (commit_lock_file(&lock))
			die_errno(_("unable to move new alternates file into place"));
		if (the_repository->objects->loaded_alternates)
			link_alt_odb_entries(the_repository, reference,
					     '\n', NULL, 0);
	}
	free(alts);
}

void add_to_alternates_memory(const char *reference)
{
	/*
	 * Make sure alternates are initialized, or else our entry may be
	 * overwritten when they are.
	 */
	prepare_alt_odb(the_repository);

	link_alt_odb_entries(the_repository, reference,
			     '\n', NULL, 0);
}

struct object_directory *set_temporary_primary_odb(const char *dir, int will_destroy)
{
	struct object_directory *new_odb;

	/*
	 * Make sure alternates are initialized, or else our entry may be
	 * overwritten when they are.
	 */
	prepare_alt_odb(the_repository);

	/*
	 * Make a new primary odb and link the old primary ODB in as an
	 * alternate
	 */
	new_odb = xcalloc(1, sizeof(*new_odb));
	new_odb->path = xstrdup(dir);

	/*
	 * Disable ref updates while a temporary odb is active, since
	 * the objects in the database may roll back.
	 */
	new_odb->disable_ref_updates = 1;
	new_odb->will_destroy = will_destroy;
	new_odb->next = the_repository->objects->odb;
	the_repository->objects->odb = new_odb;
	return new_odb->next;
}

void restore_primary_odb(struct object_directory *restore_odb, const char *old_path)
{
	struct object_directory *cur_odb = the_repository->objects->odb;

	if (strcmp(old_path, cur_odb->path))
		BUG("expected %s as primary object store; found %s",
		    old_path, cur_odb->path);

	if (cur_odb->next != restore_odb)
		BUG("we expect the old primary object store to be the first alternate");

	the_repository->objects->odb = restore_odb;
	free_object_directory(cur_odb);
}

/*
 * Compute the exact path an alternate is at and returns it. In case of
 * error NULL is returned and the human readable error is added to `err`
 * `path` may be relative and should point to $GIT_DIR.
 * `err` must not be null.
 */
char *compute_alternate_path(const char *path, struct strbuf *err)
{
	char *ref_git = NULL;
	const char *repo;
	int seen_error = 0;

	ref_git = real_pathdup(path, 0);
	if (!ref_git) {
		seen_error = 1;
		strbuf_addf(err, _("path '%s' does not exist"), path);
		goto out;
	}

	repo = read_gitfile(ref_git);
	if (!repo)
		repo = read_gitfile(mkpath("%s/.git", ref_git));
	if (repo) {
		free(ref_git);
		ref_git = xstrdup(repo);
	}

	if (!repo && is_directory(mkpath("%s/.git/objects", ref_git))) {
		char *ref_git_git = mkpathdup("%s/.git", ref_git);
		free(ref_git);
		ref_git = ref_git_git;
	} else if (!is_directory(mkpath("%s/objects", ref_git))) {
		struct strbuf sb = STRBUF_INIT;
		seen_error = 1;
		if (get_common_dir(&sb, ref_git)) {
			strbuf_addf(err,
				    _("reference repository '%s' as a linked "
				      "checkout is not supported yet."),
				    path);
			goto out;
		}

		strbuf_addf(err, _("reference repository '%s' is not a "
					"local repository."), path);
		goto out;
	}

	if (!access(mkpath("%s/shallow", ref_git), F_OK)) {
		strbuf_addf(err, _("reference repository '%s' is shallow"),
			    path);
		seen_error = 1;
		goto out;
	}

	if (!access(mkpath("%s/info/grafts", ref_git), F_OK)) {
		strbuf_addf(err,
			    _("reference repository '%s' is grafted"),
			    path);
		seen_error = 1;
		goto out;
	}

out:
	if (seen_error) {
		FREE_AND_NULL(ref_git);
	}

	return ref_git;
}

struct object_directory *find_odb(struct repository *r, const char *obj_dir)
{
	struct object_directory *odb;
	char *obj_dir_real = real_pathdup(obj_dir, 1);
	struct strbuf odb_path_real = STRBUF_INIT;

	prepare_alt_odb(r);
	for (odb = r->objects->odb; odb; odb = odb->next) {
		strbuf_realpath(&odb_path_real, odb->path, 1);
		if (!strcmp(obj_dir_real, odb_path_real.buf))
			break;
	}

	free(obj_dir_real);
	strbuf_release(&odb_path_real);

	if (!odb)
		die(_("could not find object directory matching %s"), obj_dir);
	return odb;
}

static void fill_alternate_refs_command(struct child_process *cmd,
					const char *repo_path)
{
	const char *value;

	if (!git_config_get_value("core.alternateRefsCommand", &value)) {
		cmd->use_shell = 1;

		strvec_push(&cmd->args, value);
		strvec_push(&cmd->args, repo_path);
	} else {
		cmd->git_cmd = 1;

		strvec_pushf(&cmd->args, "--git-dir=%s", repo_path);
		strvec_push(&cmd->args, "for-each-ref");
		strvec_push(&cmd->args, "--format=%(objectname)");

		if (!git_config_get_value("core.alternateRefsPrefixes", &value)) {
			strvec_push(&cmd->args, "--");
			strvec_split(&cmd->args, value);
		}
	}

	cmd->env = local_repo_env;
	cmd->out = -1;
}

static void read_alternate_refs(const char *path,
				alternate_ref_fn *cb,
				void *data)
{
	struct child_process cmd = CHILD_PROCESS_INIT;
	struct strbuf line = STRBUF_INIT;
	FILE *fh;

	fill_alternate_refs_command(&cmd, path);

	if (start_command(&cmd))
		return;

	fh = xfdopen(cmd.out, "r");
	while (strbuf_getline_lf(&line, fh) != EOF) {
		struct object_id oid;
		const char *p;

		if (parse_oid_hex(line.buf, &oid, &p) || *p) {
			warning(_("invalid line while parsing alternate refs: %s"),
				line.buf);
			break;
		}

		cb(&oid, data);
	}

	fclose(fh);
	finish_command(&cmd);
	strbuf_release(&line);
}

struct alternate_refs_data {
	alternate_ref_fn *fn;
	void *data;
};

static int refs_from_alternate_cb(struct object_directory *e,
				  void *data)
{
	struct strbuf path = STRBUF_INIT;
	size_t base_len;
	struct alternate_refs_data *cb = data;

	if (!strbuf_realpath(&path, e->path, 0))
		goto out;
	if (!strbuf_strip_suffix(&path, "/objects"))
		goto out;
	base_len = path.len;

	/* Is this a git repository with refs? */
	strbuf_addstr(&path, "/refs");
	if (!is_directory(path.buf))
		goto out;
	strbuf_setlen(&path, base_len);

	read_alternate_refs(path.buf, cb->fn, cb->data);

out:
	strbuf_release(&path);
	return 0;
}

void for_each_alternate_ref(alternate_ref_fn fn, void *data)
{
	struct alternate_refs_data cb;
	cb.fn = fn;
	cb.data = data;
	foreach_alt_odb(refs_from_alternate_cb, &cb);
}

int foreach_alt_odb(alt_odb_fn fn, void *cb)
{
	struct object_directory *ent;
	int r = 0;

	prepare_alt_odb(the_repository);
	for (ent = the_repository->objects->odb->next; ent; ent = ent->next) {
		r = fn(ent, cb);
		if (r)
			break;
	}
	return r;
}

void prepare_alt_odb(struct repository *r)
{
	if (r->objects->loaded_alternates)
		return;

	link_alt_odb_entries(r, r->objects->alternate_db, PATH_SEP, NULL, 0);

	read_info_alternates(r, r->objects->odb->path, 0);
	r->objects->loaded_alternates = 1;
}

/* Returns 1 if we have successfully freshened the file, 0 otherwise. */
static int freshen_file(const char *fn)
{
	return !utime(fn, NULL);
}

/*
 * All of the check_and_freshen functions return 1 if the file exists and was
 * freshened (if freshening was requested), 0 otherwise. If they return
 * 0, you should not assume that it is safe to skip a write of the object (it
 * either does not exist on disk, or has a stale mtime and may be subject to
 * pruning).
 */
int check_and_freshen_file(const char *fn, int freshen)
{
	if (access(fn, F_OK))
		return 0;
	if (freshen && !freshen_file(fn))
		return 0;
	return 1;
}

static int check_and_freshen_odb(struct object_directory *odb,
				 const struct object_id *oid,
				 int freshen)
{
	static struct strbuf path = STRBUF_INIT;
	odb_loose_path(odb, &path, oid);
	return check_and_freshen_file(path.buf, freshen);
}

static int check_and_freshen_local(const struct object_id *oid, int freshen)
{
	return check_and_freshen_odb(the_repository->objects->odb, oid, freshen);
}

static int check_and_freshen_nonlocal(const struct object_id *oid, int freshen)
{
	struct object_directory *odb;

	prepare_alt_odb(the_repository);
	for (odb = the_repository->objects->odb->next; odb; odb = odb->next) {
		if (check_and_freshen_odb(odb, oid, freshen))
			return 1;
	}
	return 0;
}

static int check_and_freshen(const struct object_id *oid, int freshen)
{
	return check_and_freshen_local(oid, freshen) ||
	       check_and_freshen_nonlocal(oid, freshen);
}

int has_loose_object_nonlocal(const struct object_id *oid)
{
	return check_and_freshen_nonlocal(oid, 0);
}

static int has_loose_object(const struct object_id *oid)
{
	return check_and_freshen(oid, 0);
}

static void mmap_limit_check(size_t length)
{
	static size_t limit = 0;
	if (!limit) {
		limit = git_env_ulong("GIT_MMAP_LIMIT", 0);
		if (!limit)
			limit = SIZE_MAX;
	}
	if (length > limit)
		die(_("attempting to mmap %"PRIuMAX" over limit %"PRIuMAX),
		    (uintmax_t)length, (uintmax_t)limit);
}

void *xmmap_gently(void *start, size_t length,
		  int prot, int flags, int fd, off_t offset)
{
	void *ret;

	mmap_limit_check(length);
	ret = mmap(start, length, prot, flags, fd, offset);
	if (ret == MAP_FAILED && !length)
		ret = NULL;
	return ret;
}

const char *mmap_os_err(void)
{
	static const char blank[] = "";
#if defined(__linux__)
	if (errno == ENOMEM) {
		/* this continues an existing error message: */
		static const char enomem[] =
", check sys.vm.max_map_count and/or RLIMIT_DATA";
		return enomem;
	}
#endif /* OS-specific bits */
	return blank;
}

void *xmmap(void *start, size_t length,
	int prot, int flags, int fd, off_t offset)
{
	void *ret = xmmap_gently(start, length, prot, flags, fd, offset);
	if (ret == MAP_FAILED)
		die_errno(_("mmap failed%s"), mmap_os_err());
	return ret;
}

/*
 * With an in-core object data in "map", rehash it to make sure the
 * object name actually matches "oid" to detect object corruption.
 * With "map" == NULL, try reading the object named with "oid" using
 * the streaming interface and rehash it to do the same.
 */
int check_object_signature(struct repository *r, const struct object_id *oid,
			   void *map, unsigned long size, const char *type,
			   struct object_id *real_oidp)
{
	struct object_id tmp;
	struct object_id *real_oid = real_oidp ? real_oidp : &tmp;
	enum object_type obj_type;
	struct git_istream *st;
	git_hash_ctx c;
	char hdr[MAX_HEADER_LEN];
	int hdrlen;

	if (map) {
		hash_object_file(r->hash_algo, map, size, type, real_oid);
		return !oideq(oid, real_oid) ? -1 : 0;
	}

	st = open_istream(r, oid, &obj_type, &size, NULL);
	if (!st)
		return -1;

	/* Generate the header */
	hdrlen = xsnprintf(hdr, sizeof(hdr), "%s %"PRIuMAX , type_name(obj_type), (uintmax_t)size) + 1;

	/* Sha1.. */
	r->hash_algo->init_fn(&c);
	r->hash_algo->update_fn(&c, hdr, hdrlen);
	for (;;) {
		char buf[1024 * 16];
		ssize_t readlen = read_istream(st, buf, sizeof(buf));

		if (readlen < 0) {
			close_istream(st);
			return -1;
		}
		if (!readlen)
			break;
		r->hash_algo->update_fn(&c, buf, readlen);
	}
	r->hash_algo->final_oid_fn(real_oid, &c);
	close_istream(st);
	return !oideq(oid, real_oid) ? -1 : 0;
}

int git_open_cloexec(const char *name, int flags)
{
	int fd;
	static int o_cloexec = O_CLOEXEC;

	fd = open(name, flags | o_cloexec);
	if ((o_cloexec & O_CLOEXEC) && fd < 0 && errno == EINVAL) {
		/* Try again w/o O_CLOEXEC: the kernel might not support it */
		o_cloexec &= ~O_CLOEXEC;
		fd = open(name, flags | o_cloexec);
	}

#if defined(F_GETFD) && defined(F_SETFD) && defined(FD_CLOEXEC)
	{
		static int fd_cloexec = FD_CLOEXEC;

		if (!o_cloexec && 0 <= fd && fd_cloexec) {
			/* Opened w/o O_CLOEXEC?  try with fcntl(2) to add it */
			int flags = fcntl(fd, F_GETFD);
			if (fcntl(fd, F_SETFD, flags | fd_cloexec))
				fd_cloexec = 0;
		}
	}
#endif
	return fd;
}

/*
 * Find "oid" as a loose object in the local repository or in an alternate.
 * Returns 0 on success, negative on failure.
 *
 * The "path" out-parameter will give the path of the object we found (if any).
 * Note that it may point to static storage and is only valid until another
 * call to stat_loose_object().
 */
static int stat_loose_object(struct repository *r, const struct object_id *oid,
			     struct stat *st, const char **path)
{
	struct object_directory *odb;
	static struct strbuf buf = STRBUF_INIT;

	prepare_alt_odb(r);
	for (odb = r->objects->odb; odb; odb = odb->next) {
		*path = odb_loose_path(odb, &buf, oid);
		if (!lstat(*path, st))
			return 0;
	}

	return -1;
}

/*
 * Like stat_loose_object(), but actually open the object and return the
 * descriptor. See the caveats on the "path" parameter above.
 */
static int open_loose_object(struct repository *r,
			     const struct object_id *oid, const char **path)
{
	int fd;
	struct object_directory *odb;
	int most_interesting_errno = ENOENT;
	static struct strbuf buf = STRBUF_INIT;

	prepare_alt_odb(r);
	for (odb = r->objects->odb; odb; odb = odb->next) {
		*path = odb_loose_path(odb, &buf, oid);
		fd = git_open(*path);
		if (fd >= 0)
			return fd;

		if (most_interesting_errno == ENOENT)
			most_interesting_errno = errno;
	}
	errno = most_interesting_errno;
	return -1;
}

static int quick_has_loose(struct repository *r,
			   const struct object_id *oid)
{
	struct object_directory *odb;

	prepare_alt_odb(r);
	for (odb = r->objects->odb; odb; odb = odb->next) {
		if (oidtree_contains(odb_loose_cache(odb, oid), oid))
			return 1;
	}
	return 0;
}

/*
 * Map the loose object at "path" if it is not NULL, or the path found by
 * searching for a loose object named "oid".
 */
static void *map_loose_object_1(struct repository *r, const char *path,
			     const struct object_id *oid, unsigned long *size)
{
	void *map;
	int fd;

	if (path)
		fd = git_open(path);
	else
		fd = open_loose_object(r, oid, &path);
	map = NULL;
	if (fd >= 0) {
		struct stat st;

		if (!fstat(fd, &st)) {
			*size = xsize_t(st.st_size);
			if (!*size) {
				/* mmap() is forbidden on empty files */
				error(_("object file %s is empty"), path);
				close(fd);
				return NULL;
			}
			map = xmmap(NULL, *size, PROT_READ, MAP_PRIVATE, fd, 0);
		}
		close(fd);
	}
	return map;
}

void *map_loose_object(struct repository *r,
		       const struct object_id *oid,
		       unsigned long *size)
{
	return map_loose_object_1(r, NULL, oid, size);
}

enum unpack_loose_header_result unpack_loose_header(git_zstream *stream,
						    unsigned char *map,
						    unsigned long mapsize,
						    void *buffer,
						    unsigned long bufsiz,
						    struct strbuf *header)
{
	int status;

	/* Get the data stream */
	memset(stream, 0, sizeof(*stream));
	stream->next_in = map;
	stream->avail_in = mapsize;
	stream->next_out = buffer;
	stream->avail_out = bufsiz;

	git_inflate_init(stream);
	obj_read_unlock();
	status = git_inflate(stream, 0);
	obj_read_lock();
	if (status < Z_OK)
		return ULHR_BAD;

	/*
	 * Check if entire header is unpacked in the first iteration.
	 */
	if (memchr(buffer, '\0', stream->next_out - (unsigned char *)buffer))
		return ULHR_OK;

	/*
	 * We have a header longer than MAX_HEADER_LEN. The "header"
	 * here is only non-NULL when we run "cat-file
	 * --allow-unknown-type".
	 */
	if (!header)
		return ULHR_TOO_LONG;

	/*
	 * buffer[0..bufsiz] was not large enough.  Copy the partial
	 * result out to header, and then append the result of further
	 * reading the stream.
	 */
	strbuf_add(header, buffer, stream->next_out - (unsigned char *)buffer);
	stream->next_out = buffer;
	stream->avail_out = bufsiz;

	do {
		obj_read_unlock();
		status = git_inflate(stream, 0);
		obj_read_lock();
		strbuf_add(header, buffer, stream->next_out - (unsigned char *)buffer);
		if (memchr(buffer, '\0', stream->next_out - (unsigned char *)buffer))
			return 0;
		stream->next_out = buffer;
		stream->avail_out = bufsiz;
	} while (status != Z_STREAM_END);
	return ULHR_TOO_LONG;
}

static void *unpack_loose_rest(git_zstream *stream,
			       void *buffer, unsigned long size,
			       const struct object_id *oid)
{
	int bytes = strlen(buffer) + 1;
	unsigned char *buf = xmallocz(size);
	unsigned long n;
	int status = Z_OK;

	n = stream->total_out - bytes;
	if (n > size)
		n = size;
	memcpy(buf, (char *) buffer + bytes, n);
	bytes = n;
	if (bytes <= size) {
		/*
		 * The above condition must be (bytes <= size), not
		 * (bytes < size).  In other words, even though we
		 * expect no more output and set avail_out to zero,
		 * the input zlib stream may have bytes that express
		 * "this concludes the stream", and we *do* want to
		 * eat that input.
		 *
		 * Otherwise we would not be able to test that we
		 * consumed all the input to reach the expected size;
		 * we also want to check that zlib tells us that all
		 * went well with status == Z_STREAM_END at the end.
		 */
		stream->next_out = buf + bytes;
		stream->avail_out = size - bytes;
		while (status == Z_OK) {
			obj_read_unlock();
			status = git_inflate(stream, Z_FINISH);
			obj_read_lock();
		}
	}
	if (status == Z_STREAM_END && !stream->avail_in) {
		git_inflate_end(stream);
		return buf;
	}

	if (status < 0)
		error(_("corrupt loose object '%s'"), oid_to_hex(oid));
	else if (stream->avail_in)
		error(_("garbage at end of loose object '%s'"),
		      oid_to_hex(oid));
	free(buf);
	return NULL;
}

/*
 * We used to just use "sscanf()", but that's actually way
 * too permissive for what we want to check. So do an anal
 * object header parse by hand.
 */
int parse_loose_header(const char *hdr, struct object_info *oi)
{
	const char *type_buf = hdr;
	unsigned long size;
	int type, type_len = 0;

	/*
	 * The type can be of any size but is followed by
	 * a space.
	 */
	for (;;) {
		char c = *hdr++;
		if (!c)
			return -1;
		if (c == ' ')
			break;
		type_len++;
	}

	type = type_from_string_gently(type_buf, type_len, 1);
	if (oi->type_name)
		strbuf_add(oi->type_name, type_buf, type_len);
	if (oi->typep)
		*oi->typep = type;

	/*
	 * The length must follow immediately, and be in canonical
	 * decimal format (ie "010" is not valid).
	 */
	size = *hdr++ - '0';
	if (size > 9)
		return -1;
	if (size) {
		for (;;) {
			unsigned long c = *hdr - '0';
			if (c > 9)
				break;
			hdr++;
			size = size * 10 + c;
		}
	}

	if (oi->sizep)
		*oi->sizep = size;

	/*
	 * The length must be followed by a zero byte
	 */
	if (*hdr)
		return -1;

	/*
	 * The format is valid, but the type may still be bogus. The
	 * Caller needs to check its oi->typep.
	 */
	return 0;
}

static int loose_object_info(struct repository *r,
			     const struct object_id *oid,
			     struct object_info *oi, int flags)
{
	int status = 0;
	unsigned long mapsize;
	void *map;
	git_zstream stream;
	char hdr[MAX_HEADER_LEN];
	struct strbuf hdrbuf = STRBUF_INIT;
	unsigned long size_scratch;
	enum object_type type_scratch;
	int allow_unknown = flags & OBJECT_INFO_ALLOW_UNKNOWN_TYPE;

	if (oi->delta_base_oid)
		oidclr(oi->delta_base_oid);

	/*
	 * If we don't care about type or size, then we don't
	 * need to look inside the object at all. Note that we
	 * do not optimize out the stat call, even if the
	 * caller doesn't care about the disk-size, since our
	 * return value implicitly indicates whether the
	 * object even exists.
	 */
	if (!oi->typep && !oi->type_name && !oi->sizep && !oi->contentp) {
		const char *path;
		struct stat st;
		if (!oi->disk_sizep && (flags & OBJECT_INFO_QUICK))
			return quick_has_loose(r, oid) ? 0 : -1;
		if (stat_loose_object(r, oid, &st, &path) < 0)
			return -1;
		if (oi->disk_sizep)
			*oi->disk_sizep = st.st_size;
		return 0;
	}

	map = map_loose_object(r, oid, &mapsize);
	if (!map)
		return -1;

	if (!oi->sizep)
		oi->sizep = &size_scratch;
	if (!oi->typep)
		oi->typep = &type_scratch;

	if (oi->disk_sizep)
		*oi->disk_sizep = mapsize;

	switch (unpack_loose_header(&stream, map, mapsize, hdr, sizeof(hdr),
				    allow_unknown ? &hdrbuf : NULL)) {
	case ULHR_OK:
		if (parse_loose_header(hdrbuf.len ? hdrbuf.buf : hdr, oi) < 0)
			status = error(_("unable to parse %s header"), oid_to_hex(oid));
		else if (!allow_unknown && *oi->typep < 0)
			die(_("invalid object type"));

		if (!oi->contentp)
			break;
		*oi->contentp = unpack_loose_rest(&stream, hdr, *oi->sizep, oid);
		if (*oi->contentp)
			goto cleanup;

		status = -1;
		break;
	case ULHR_BAD:
		status = error(_("unable to unpack %s header"),
			       oid_to_hex(oid));
		break;
	case ULHR_TOO_LONG:
		status = error(_("header for %s too long, exceeds %d bytes"),
			       oid_to_hex(oid), MAX_HEADER_LEN);
		break;
	}

	git_inflate_end(&stream);
cleanup:
	munmap(map, mapsize);
	if (oi->sizep == &size_scratch)
		oi->sizep = NULL;
	strbuf_release(&hdrbuf);
	if (oi->typep == &type_scratch)
		oi->typep = NULL;
	oi->whence = OI_LOOSE;
	return status;
}

int obj_read_use_lock = 0;
pthread_mutex_t obj_read_mutex;

void enable_obj_read_lock(void)
{
	if (obj_read_use_lock)
		return;

	obj_read_use_lock = 1;
	init_recursive_mutex(&obj_read_mutex);
}

void disable_obj_read_lock(void)
{
	if (!obj_read_use_lock)
		return;

	obj_read_use_lock = 0;
	pthread_mutex_destroy(&obj_read_mutex);
}

int fetch_if_missing = 1;

static int do_oid_object_info_extended(struct repository *r,
				       const struct object_id *oid,
				       struct object_info *oi, unsigned flags)
{
	static struct object_info blank_oi = OBJECT_INFO_INIT;
	struct cached_object *co;
	struct pack_entry e;
	int rtype;
	const struct object_id *real = oid;
	int already_retried = 0;


	if (flags & OBJECT_INFO_LOOKUP_REPLACE)
		real = lookup_replace_object(r, oid);

	if (is_null_oid(real))
		return -1;

	if (!oi)
		oi = &blank_oi;

	co = find_cached_object(real);
	if (co) {
		if (oi->typep)
			*(oi->typep) = co->type;
		if (oi->sizep)
			*(oi->sizep) = co->size;
		if (oi->disk_sizep)
			*(oi->disk_sizep) = 0;
		if (oi->delta_base_oid)
			oidclr(oi->delta_base_oid);
		if (oi->type_name)
			strbuf_addstr(oi->type_name, type_name(co->type));
		if (oi->contentp)
			*oi->contentp = xmemdupz(co->buf, co->size);
		oi->whence = OI_CACHED;
		return 0;
	}

	while (1) {
		if (find_pack_entry(r, real, &e))
			break;

		if (flags & OBJECT_INFO_IGNORE_LOOSE)
			return -1;

		/* Most likely it's a loose object. */
		if (!loose_object_info(r, real, oi, flags))
			return 0;

		/* Not a loose object; someone else may have just packed it. */
		if (!(flags & OBJECT_INFO_QUICK)) {
			reprepare_packed_git(r);
			if (find_pack_entry(r, real, &e))
				break;
		}

		/*
		 * If r is the_repository, this might be an attempt at
		 * accessing a submodule object as if it were in the_repository
		 * (having called add_submodule_odb() on that submodule's ODB).
		 * If any such ODBs exist, register them and try again.
		 */
		if (r == the_repository &&
		    register_all_submodule_odb_as_alternates())
			/* We added some alternates; retry */
			continue;

		/* Check if it is a missing object */
		if (fetch_if_missing && repo_has_promisor_remote(r) &&
		    !already_retried &&
		    !(flags & OBJECT_INFO_SKIP_FETCH_OBJECT)) {
			/*
			 * TODO Investigate checking promisor_remote_get_direct()
			 * TODO return value and stopping on error here.
			 */
			promisor_remote_get_direct(r, real, 1);
			already_retried = 1;
			continue;
		}

		return -1;
	}

	if (oi == &blank_oi)
		/*
		 * We know that the caller doesn't actually need the
		 * information below, so return early.
		 */
		return 0;
	rtype = packed_object_info(r, e.p, e.offset, oi);
	if (rtype < 0) {
		mark_bad_packed_object(e.p, real);
		return do_oid_object_info_extended(r, real, oi, 0);
	} else if (oi->whence == OI_PACKED) {
		oi->u.packed.offset = e.offset;
		oi->u.packed.pack = e.p;
		oi->u.packed.is_delta = (rtype == OBJ_REF_DELTA ||
					 rtype == OBJ_OFS_DELTA);
	}

	return 0;
}

int oid_object_info_extended(struct repository *r, const struct object_id *oid,
			     struct object_info *oi, unsigned flags)
{
	int ret;
	obj_read_lock();
	ret = do_oid_object_info_extended(r, oid, oi, flags);
	obj_read_unlock();
	return ret;
}


/* returns enum object_type or negative */
int oid_object_info(struct repository *r,
		    const struct object_id *oid,
		    unsigned long *sizep)
{
	enum object_type type;
	struct object_info oi = OBJECT_INFO_INIT;

	oi.typep = &type;
	oi.sizep = sizep;
	if (oid_object_info_extended(r, oid, &oi,
				      OBJECT_INFO_LOOKUP_REPLACE) < 0)
		return -1;
	return type;
}

static void *read_object(struct repository *r,
			 const struct object_id *oid, enum object_type *type,
			 unsigned long *size)
{
	struct object_info oi = OBJECT_INFO_INIT;
	void *content;
	oi.typep = type;
	oi.sizep = size;
	oi.contentp = &content;

	if (oid_object_info_extended(r, oid, &oi, 0) < 0)
		return NULL;
	return content;
}

int pretend_object_file(void *buf, unsigned long len, enum object_type type,
			struct object_id *oid)
{
	struct cached_object *co;

	hash_object_file(the_hash_algo, buf, len, type_name(type), oid);
	if (has_object_file_with_flags(oid, OBJECT_INFO_QUICK | OBJECT_INFO_SKIP_FETCH_OBJECT) ||
	    find_cached_object(oid))
		return 0;
	ALLOC_GROW(cached_objects, cached_object_nr + 1, cached_object_alloc);
	co = &cached_objects[cached_object_nr++];
	co->size = len;
	co->type = type;
	co->buf = xmalloc(len);
	memcpy(co->buf, buf, len);
	oidcpy(&co->oid, oid);
	return 0;
}

/*
 * This function dies on corrupt objects; the callers who want to
 * deal with them should arrange to call read_object() and give error
 * messages themselves.
 */
void *read_object_file_extended(struct repository *r,
				const struct object_id *oid,
				enum object_type *type,
				unsigned long *size,
				int lookup_replace)
{
	void *data;
	const struct packed_git *p;
	const char *path;
	struct stat st;
	const struct object_id *repl = lookup_replace ?
		lookup_replace_object(r, oid) : oid;

	errno = 0;
	data = read_object(r, repl, type, size);
	if (data)
		return data;

	obj_read_lock();
	if (errno && errno != ENOENT)
		die_errno(_("failed to read object %s"), oid_to_hex(oid));

	/* die if we replaced an object with one that does not exist */
	if (repl != oid)
		die(_("replacement %s not found for %s"),
		    oid_to_hex(repl), oid_to_hex(oid));

	if (!stat_loose_object(r, repl, &st, &path))
		die(_("loose object %s (stored in %s) is corrupt"),
		    oid_to_hex(repl), path);

	if ((p = has_packed_and_bad(r, repl)) != NULL)
		die(_("packed object %s (stored in %s) is corrupt"),
		    oid_to_hex(repl), p->pack_name);
	obj_read_unlock();

	return NULL;
}

void *read_object_with_reference(struct repository *r,
				 const struct object_id *oid,
				 const char *required_type_name,
				 unsigned long *size,
				 struct object_id *actual_oid_return)
{
	enum object_type type, required_type;
	void *buffer;
	unsigned long isize;
	struct object_id actual_oid;

	required_type = type_from_string(required_type_name);
	oidcpy(&actual_oid, oid);
	while (1) {
		int ref_length = -1;
		const char *ref_type = NULL;

		buffer = repo_read_object_file(r, &actual_oid, &type, &isize);
		if (!buffer)
			return NULL;
		if (type == required_type) {
			*size = isize;
			if (actual_oid_return)
				oidcpy(actual_oid_return, &actual_oid);
			return buffer;
		}
		/* Handle references */
		else if (type == OBJ_COMMIT)
			ref_type = "tree ";
		else if (type == OBJ_TAG)
			ref_type = "object ";
		else {
			free(buffer);
			return NULL;
		}
		ref_length = strlen(ref_type);

		if (ref_length + the_hash_algo->hexsz > isize ||
		    memcmp(buffer, ref_type, ref_length) ||
		    get_oid_hex((char *) buffer + ref_length, &actual_oid)) {
			free(buffer);
			return NULL;
		}
		free(buffer);
		/* Now we have the ID of the referred-to object in
		 * actual_oid.  Check again. */
	}
}

static void write_object_file_prepare(const struct git_hash_algo *algo,
				      const void *buf, unsigned long len,
				      const char *type, struct object_id *oid,
				      char *hdr, int *hdrlen)
{
	git_hash_ctx c;

	/* Generate the header */
	*hdrlen = xsnprintf(hdr, *hdrlen, "%s %"PRIuMAX , type, (uintmax_t)len)+1;

	/* Sha1.. */
	algo->init_fn(&c);
	algo->update_fn(&c, hdr, *hdrlen);
	algo->update_fn(&c, buf, len);
	algo->final_oid_fn(oid, &c);
}

/*
 * Move the just written object into its final resting place.
 */
int finalize_object_file(const char *tmpfile, const char *filename)
{
	int ret = 0;

	if (object_creation_mode == OBJECT_CREATION_USES_RENAMES)
		goto try_rename;
	else if (link(tmpfile, filename))
		ret = errno;

	/*
	 * Coda hack - coda doesn't like cross-directory links,
	 * so we fall back to a rename, which will mean that it
	 * won't be able to check collisions, but that's not a
	 * big deal.
	 *
	 * The same holds for FAT formatted media.
	 *
	 * When this succeeds, we just return.  We have nothing
	 * left to unlink.
	 */
	if (ret && ret != EEXIST) {
	try_rename:
		if (!rename(tmpfile, filename))
			goto out;
		ret = errno;
	}
	unlink_or_warn(tmpfile);
	if (ret) {
		if (ret != EEXIST) {
			return error_errno(_("unable to write file %s"), filename);
		}
		/* FIXME!!! Collision check here ? */
	}

out:
	if (adjust_shared_perm(filename))
		return error(_("unable to set permission to '%s'"), filename);
	return 0;
}

static int write_buffer(int fd, const void *buf, size_t len)
{
	if (write_in_full(fd, buf, len) < 0)
		return error_errno(_("file write error"));
	return 0;
}

int hash_object_file(const struct git_hash_algo *algo, const void *buf,
		     unsigned long len, const char *type,
		     struct object_id *oid)
{
	char hdr[MAX_HEADER_LEN];
	int hdrlen = sizeof(hdr);
	write_object_file_prepare(algo, buf, len, type, oid, hdr, &hdrlen);
	return 0;
}

/* Finalize a file on disk, and close it. */
static void close_loose_object(int fd)
{
	if (!the_repository->objects->odb->will_destroy) {
<<<<<<< HEAD
		if (fsync_object_files)
			fsync_or_die(fd, "loose object file");
=======
		switch (fsync_object_files) {
		case FSYNC_OBJECT_FILES_OFF:
			break;
		case FSYNC_OBJECT_FILES_ON:
			fsync_or_die(fd, "loose object file");
			break;
		case FSYNC_OBJECT_FILES_BATCH:
			fsync_loose_object_bulk_checkin(fd);
			break;
		default:
			BUG("Invalid fsync_object_files mode.");
		}
>>>>>>> e2d74931
	}

	if (close(fd) != 0)
		die_errno(_("error when closing loose object file"));
}

/* Size of directory component, including the ending '/' */
static inline int directory_size(const char *filename)
{
	const char *s = strrchr(filename, '/');
	if (!s)
		return 0;
	return s - filename + 1;
}

/*
 * This creates a temporary file in the same directory as the final
 * 'filename'
 *
 * We want to avoid cross-directory filename renames, because those
 * can have problems on various filesystems (FAT, NFS, Coda).
 */
static int create_tmpfile(struct strbuf *tmp, const char *filename)
{
	int fd, dirlen = directory_size(filename);

	strbuf_reset(tmp);
	strbuf_add(tmp, filename, dirlen);
	strbuf_addstr(tmp, "tmp_obj_XXXXXX");
	fd = git_mkstemp_mode(tmp->buf, 0444);
	if (fd < 0 && dirlen && errno == ENOENT) {
		/*
		 * Make sure the directory exists; note that the contents
		 * of the buffer are undefined after mkstemp returns an
		 * error, so we have to rewrite the whole buffer from
		 * scratch.
		 */
		strbuf_reset(tmp);
		strbuf_add(tmp, filename, dirlen - 1);
		if (mkdir(tmp->buf, 0777) && errno != EEXIST)
			return -1;
		if (adjust_shared_perm(tmp->buf))
			return -1;

		/* Try again */
		strbuf_addstr(tmp, "/tmp_obj_XXXXXX");
		fd = git_mkstemp_mode(tmp->buf, 0444);
	}
	return fd;
}

static int write_loose_object(const struct object_id *oid, char *hdr,
			      int hdrlen, const void *buf, unsigned long len,
			      time_t mtime, unsigned flags)
{
	int fd, ret;
	unsigned char compressed[4096];
	git_zstream stream;
	git_hash_ctx c;
	struct object_id parano_oid;
	static struct strbuf tmp_file = STRBUF_INIT;
	static struct strbuf filename = STRBUF_INIT;

	loose_object_path(the_repository, &filename, oid);

	fd = create_tmpfile(&tmp_file, filename.buf);
	if (fd < 0) {
		if (flags & HASH_SILENT)
			return -1;
		else if (errno == EACCES)
			return error(_("insufficient permission for adding an object to repository database %s"), get_object_directory());
		else
			return error_errno(_("unable to create temporary file"));
	}

	/* Set it up */
	git_deflate_init(&stream, zlib_compression_level);
	stream.next_out = compressed;
	stream.avail_out = sizeof(compressed);
	the_hash_algo->init_fn(&c);

	/* First header.. */
	stream.next_in = (unsigned char *)hdr;
	stream.avail_in = hdrlen;
	while (git_deflate(&stream, 0) == Z_OK)
		; /* nothing */
	the_hash_algo->update_fn(&c, hdr, hdrlen);

	/* Then the data itself.. */
	stream.next_in = (void *)buf;
	stream.avail_in = len;
	do {
		unsigned char *in0 = stream.next_in;
		ret = git_deflate(&stream, Z_FINISH);
		the_hash_algo->update_fn(&c, in0, stream.next_in - in0);
		if (write_buffer(fd, compressed, stream.next_out - compressed) < 0)
			die(_("unable to write loose object file"));
		stream.next_out = compressed;
		stream.avail_out = sizeof(compressed);
	} while (ret == Z_OK);

	if (ret != Z_STREAM_END)
		die(_("unable to deflate new object %s (%d)"), oid_to_hex(oid),
		    ret);
	ret = git_deflate_end_gently(&stream);
	if (ret != Z_OK)
		die(_("deflateEnd on object %s failed (%d)"), oid_to_hex(oid),
		    ret);
	the_hash_algo->final_oid_fn(&parano_oid, &c);
	if (!oideq(oid, &parano_oid))
		die(_("confused by unstable object source data for %s"),
		    oid_to_hex(oid));

	close_loose_object(fd);

	if (mtime) {
		struct utimbuf utb;
		utb.actime = mtime;
		utb.modtime = mtime;
		if (utime(tmp_file.buf, &utb) < 0 &&
		    !(flags & HASH_SILENT))
			warning_errno(_("failed utime() on %s"), tmp_file.buf);
	}

	return finalize_object_file(tmp_file.buf, filename.buf);
}

static int freshen_loose_object(const struct object_id *oid)
{
	return check_and_freshen(oid, 1);
}

static int freshen_packed_object(const struct object_id *oid)
{
	struct pack_entry e;
	if (!find_pack_entry(the_repository, oid, &e))
		return 0;
	if (e.p->freshened)
		return 1;
	if (!freshen_file(e.p->pack_name))
		return 0;
	e.p->freshened = 1;
	return 1;
}

int write_object_file_flags(const void *buf, unsigned long len,
			    const char *type, struct object_id *oid,
			    unsigned flags)
{
	char hdr[MAX_HEADER_LEN];
	int hdrlen = sizeof(hdr);

	/* Normally if we have it in the pack then we do not bother writing
	 * it out into .git/objects/??/?{38} file.
	 */
	write_object_file_prepare(the_hash_algo, buf, len, type, oid, hdr,
				  &hdrlen);
	if (freshen_packed_object(oid) || freshen_loose_object(oid))
		return 0;
	return write_loose_object(oid, hdr, hdrlen, buf, len, 0, flags);
}

int hash_object_file_literally(const void *buf, unsigned long len,
			       const char *type, struct object_id *oid,
			       unsigned flags)
{
	char *header;
	int hdrlen, status = 0;

	/* type string, SP, %lu of the length plus NUL must fit this */
	hdrlen = strlen(type) + MAX_HEADER_LEN;
	header = xmalloc(hdrlen);
	write_object_file_prepare(the_hash_algo, buf, len, type, oid, header,
				  &hdrlen);

	if (!(flags & HASH_WRITE_OBJECT))
		goto cleanup;
	if (freshen_packed_object(oid) || freshen_loose_object(oid))
		goto cleanup;
	status = write_loose_object(oid, header, hdrlen, buf, len, 0, 0);

cleanup:
	free(header);
	return status;
}

int force_object_loose(const struct object_id *oid, time_t mtime)
{
	void *buf;
	unsigned long len;
	enum object_type type;
	char hdr[MAX_HEADER_LEN];
	int hdrlen;
	int ret;

	if (has_loose_object(oid))
		return 0;
	buf = read_object(the_repository, oid, &type, &len);
	if (!buf)
		return error(_("cannot read object for %s"), oid_to_hex(oid));
	hdrlen = xsnprintf(hdr, sizeof(hdr), "%s %"PRIuMAX , type_name(type), (uintmax_t)len) + 1;
	ret = write_loose_object(oid, hdr, hdrlen, buf, len, mtime, 0);
	free(buf);

	return ret;
}

int has_object(struct repository *r, const struct object_id *oid,
	       unsigned flags)
{
	int quick = !(flags & HAS_OBJECT_RECHECK_PACKED);
	unsigned object_info_flags = OBJECT_INFO_SKIP_FETCH_OBJECT |
		(quick ? OBJECT_INFO_QUICK : 0);

	if (!startup_info->have_repository)
		return 0;
	return oid_object_info_extended(r, oid, NULL, object_info_flags) >= 0;
}

int repo_has_object_file_with_flags(struct repository *r,
				    const struct object_id *oid, int flags)
{
	if (!startup_info->have_repository)
		return 0;
	return oid_object_info_extended(r, oid, NULL, flags) >= 0;
}

int repo_has_object_file(struct repository *r,
			 const struct object_id *oid)
{
	return repo_has_object_file_with_flags(r, oid, 0);
}

static void check_tree(const void *buf, size_t size)
{
	struct tree_desc desc;
	struct name_entry entry;

	init_tree_desc(&desc, buf, size);
	while (tree_entry(&desc, &entry))
		/* do nothing
		 * tree_entry() will die() on malformed entries */
		;
}

static void check_commit(const void *buf, size_t size)
{
	struct commit c;
	memset(&c, 0, sizeof(c));
	if (parse_commit_buffer(the_repository, &c, buf, size, 0))
		die(_("corrupt commit"));
}

static void check_tag(const void *buf, size_t size)
{
	struct tag t;
	memset(&t, 0, sizeof(t));
	if (parse_tag_buffer(the_repository, &t, buf, size))
		die(_("corrupt tag"));
}

static int index_mem(struct index_state *istate,
		     struct object_id *oid, void *buf, size_t size,
		     enum object_type type,
		     const char *path, unsigned flags)
{
	int ret, re_allocated = 0;
	int write_object = flags & HASH_WRITE_OBJECT;

	if (!type)
		type = OBJ_BLOB;

	/*
	 * Convert blobs to git internal format
	 */
	if ((type == OBJ_BLOB) && path) {
		struct strbuf nbuf = STRBUF_INIT;
		if (convert_to_git(istate, path, buf, size, &nbuf,
				   get_conv_flags(flags))) {
			buf = strbuf_detach(&nbuf, &size);
			re_allocated = 1;
		}
	}
	if (flags & HASH_FORMAT_CHECK) {
		if (type == OBJ_TREE)
			check_tree(buf, size);
		if (type == OBJ_COMMIT)
			check_commit(buf, size);
		if (type == OBJ_TAG)
			check_tag(buf, size);
	}

	if (write_object)
		ret = write_object_file(buf, size, type_name(type), oid);
	else
		ret = hash_object_file(the_hash_algo, buf, size,
				       type_name(type), oid);
	if (re_allocated)
		free(buf);
	return ret;
}

static int index_stream_convert_blob(struct index_state *istate,
				     struct object_id *oid,
				     int fd,
				     const char *path,
				     unsigned flags)
{
	int ret;
	const int write_object = flags & HASH_WRITE_OBJECT;
	struct strbuf sbuf = STRBUF_INIT;

	assert(path);
	assert(would_convert_to_git_filter_fd(istate, path));

	convert_to_git_filter_fd(istate, path, fd, &sbuf,
				 get_conv_flags(flags));

	if (write_object)
		ret = write_object_file(sbuf.buf, sbuf.len, type_name(OBJ_BLOB),
					oid);
	else
		ret = hash_object_file(the_hash_algo, sbuf.buf, sbuf.len,
				       type_name(OBJ_BLOB), oid);
	strbuf_release(&sbuf);
	return ret;
}

static int index_pipe(struct index_state *istate, struct object_id *oid,
		      int fd, enum object_type type,
		      const char *path, unsigned flags)
{
	struct strbuf sbuf = STRBUF_INIT;
	int ret;

	if (strbuf_read(&sbuf, fd, 4096) >= 0)
		ret = index_mem(istate, oid, sbuf.buf, sbuf.len, type, path, flags);
	else
		ret = -1;
	strbuf_release(&sbuf);
	return ret;
}

#define SMALL_FILE_SIZE (32*1024)

static int index_core(struct index_state *istate,
		      struct object_id *oid, int fd, size_t size,
		      enum object_type type, const char *path,
		      unsigned flags)
{
	int ret;

	if (!size) {
		ret = index_mem(istate, oid, "", size, type, path, flags);
	} else if (size <= SMALL_FILE_SIZE) {
		char *buf = xmalloc(size);
		ssize_t read_result = read_in_full(fd, buf, size);
		if (read_result < 0)
			ret = error_errno(_("read error while indexing %s"),
					  path ? path : "<unknown>");
		else if (read_result != size)
			ret = error(_("short read while indexing %s"),
				    path ? path : "<unknown>");
		else
			ret = index_mem(istate, oid, buf, size, type, path, flags);
		free(buf);
	} else {
		void *buf = xmmap(NULL, size, PROT_READ, MAP_PRIVATE, fd, 0);
		ret = index_mem(istate, oid, buf, size, type, path, flags);
		munmap(buf, size);
	}
	return ret;
}

/*
 * This creates one packfile per large blob unless bulk-checkin
 * machinery is "plugged".
 *
 * This also bypasses the usual "convert-to-git" dance, and that is on
 * purpose. We could write a streaming version of the converting
 * functions and insert that before feeding the data to fast-import
 * (or equivalent in-core API described above). However, that is
 * somewhat complicated, as we do not know the size of the filter
 * result, which we need to know beforehand when writing a git object.
 * Since the primary motivation for trying to stream from the working
 * tree file and to avoid mmaping it in core is to deal with large
 * binary blobs, they generally do not want to get any conversion, and
 * callers should avoid this code path when filters are requested.
 */
static int index_stream(struct object_id *oid, int fd, size_t size,
			enum object_type type, const char *path,
			unsigned flags)
{
	return index_bulk_checkin(oid, fd, size, type, path, flags);
}

int index_fd(struct index_state *istate, struct object_id *oid,
	     int fd, struct stat *st,
	     enum object_type type, const char *path, unsigned flags)
{
	int ret;

	/*
	 * Call xsize_t() only when needed to avoid potentially unnecessary
	 * die() for large files.
	 */
	if (type == OBJ_BLOB && path && would_convert_to_git_filter_fd(istate, path))
		ret = index_stream_convert_blob(istate, oid, fd, path, flags);
	else if (!S_ISREG(st->st_mode))
		ret = index_pipe(istate, oid, fd, type, path, flags);
	else if (st->st_size <= big_file_threshold || type != OBJ_BLOB ||
		 (path && would_convert_to_git(istate, path)))
		ret = index_core(istate, oid, fd, xsize_t(st->st_size),
				 type, path, flags);
	else
		ret = index_stream(oid, fd, xsize_t(st->st_size), type, path,
				   flags);
	close(fd);
	return ret;
}

int index_path(struct index_state *istate, struct object_id *oid,
	       const char *path, struct stat *st, unsigned flags)
{
	int fd;
	struct strbuf sb = STRBUF_INIT;
	int rc = 0;

	switch (st->st_mode & S_IFMT) {
	case S_IFREG:
		fd = open(path, O_RDONLY);
		if (fd < 0)
			return error_errno("open(\"%s\")", path);
		if (index_fd(istate, oid, fd, st, OBJ_BLOB, path, flags) < 0)
			return error(_("%s: failed to insert into database"),
				     path);
		break;
	case S_IFLNK:
		if (strbuf_readlink(&sb, path, st->st_size))
			return error_errno("readlink(\"%s\")", path);
		if (!(flags & HASH_WRITE_OBJECT))
			hash_object_file(the_hash_algo, sb.buf, sb.len,
					 blob_type, oid);
		else if (write_object_file(sb.buf, sb.len, blob_type, oid))
			rc = error(_("%s: failed to insert into database"), path);
		strbuf_release(&sb);
		break;
	case S_IFDIR:
		return resolve_gitlink_ref(path, "HEAD", oid);
	default:
		return error(_("%s: unsupported file type"), path);
	}
	return rc;
}

int read_pack_header(int fd, struct pack_header *header)
{
	if (read_in_full(fd, header, sizeof(*header)) != sizeof(*header))
		/* "eof before pack header was fully read" */
		return PH_ERROR_EOF;

	if (header->hdr_signature != htonl(PACK_SIGNATURE))
		/* "protocol error (pack signature mismatch detected)" */
		return PH_ERROR_PACK_SIGNATURE;
	if (!pack_version_ok(header->hdr_version))
		/* "protocol error (pack version unsupported)" */
		return PH_ERROR_PROTOCOL;
	return 0;
}

void assert_oid_type(const struct object_id *oid, enum object_type expect)
{
	enum object_type type = oid_object_info(the_repository, oid, NULL);
	if (type < 0)
		die(_("%s is not a valid object"), oid_to_hex(oid));
	if (type != expect)
		die(_("%s is not a valid '%s' object"), oid_to_hex(oid),
		    type_name(expect));
}

int for_each_file_in_obj_subdir(unsigned int subdir_nr,
				struct strbuf *path,
				each_loose_object_fn obj_cb,
				each_loose_cruft_fn cruft_cb,
				each_loose_subdir_fn subdir_cb,
				void *data)
{
	size_t origlen, baselen;
	DIR *dir;
	struct dirent *de;
	int r = 0;
	struct object_id oid;

	if (subdir_nr > 0xff)
		BUG("invalid loose object subdirectory: %x", subdir_nr);

	origlen = path->len;
	strbuf_complete(path, '/');
	strbuf_addf(path, "%02x", subdir_nr);

	dir = opendir(path->buf);
	if (!dir) {
		if (errno != ENOENT)
			r = error_errno(_("unable to open %s"), path->buf);
		strbuf_setlen(path, origlen);
		return r;
	}

	oid.hash[0] = subdir_nr;
	strbuf_addch(path, '/');
	baselen = path->len;

	while ((de = readdir_skip_dot_and_dotdot(dir))) {
		size_t namelen;

		namelen = strlen(de->d_name);
		strbuf_setlen(path, baselen);
		strbuf_add(path, de->d_name, namelen);
		if (namelen == the_hash_algo->hexsz - 2 &&
		    !hex_to_bytes(oid.hash + 1, de->d_name,
				  the_hash_algo->rawsz - 1)) {
			oid_set_algo(&oid, the_hash_algo);
			if (obj_cb) {
				r = obj_cb(&oid, path->buf, data);
				if (r)
					break;
			}
			continue;
		}

		if (cruft_cb) {
			r = cruft_cb(de->d_name, path->buf, data);
			if (r)
				break;
		}
	}
	closedir(dir);

	strbuf_setlen(path, baselen - 1);
	if (!r && subdir_cb)
		r = subdir_cb(subdir_nr, path->buf, data);

	strbuf_setlen(path, origlen);

	return r;
}

int for_each_loose_file_in_objdir_buf(struct strbuf *path,
			    each_loose_object_fn obj_cb,
			    each_loose_cruft_fn cruft_cb,
			    each_loose_subdir_fn subdir_cb,
			    void *data)
{
	int r = 0;
	int i;

	for (i = 0; i < 256; i++) {
		r = for_each_file_in_obj_subdir(i, path, obj_cb, cruft_cb,
						subdir_cb, data);
		if (r)
			break;
	}

	return r;
}

int for_each_loose_file_in_objdir(const char *path,
				  each_loose_object_fn obj_cb,
				  each_loose_cruft_fn cruft_cb,
				  each_loose_subdir_fn subdir_cb,
				  void *data)
{
	struct strbuf buf = STRBUF_INIT;
	int r;

	strbuf_addstr(&buf, path);
	r = for_each_loose_file_in_objdir_buf(&buf, obj_cb, cruft_cb,
					      subdir_cb, data);
	strbuf_release(&buf);

	return r;
}

int for_each_loose_object(each_loose_object_fn cb, void *data,
			  enum for_each_object_flags flags)
{
	struct object_directory *odb;

	prepare_alt_odb(the_repository);
	for (odb = the_repository->objects->odb; odb; odb = odb->next) {
		int r = for_each_loose_file_in_objdir(odb->path, cb, NULL,
						      NULL, data);
		if (r)
			return r;

		if (flags & FOR_EACH_OBJECT_LOCAL_ONLY)
			break;
	}

	return 0;
}

static int append_loose_object(const struct object_id *oid, const char *path,
			       void *data)
{
	oidtree_insert(data, oid);
	return 0;
}

struct oidtree *odb_loose_cache(struct object_directory *odb,
				  const struct object_id *oid)
{
	int subdir_nr = oid->hash[0];
	struct strbuf buf = STRBUF_INIT;
	size_t word_bits = bitsizeof(odb->loose_objects_subdir_seen[0]);
	size_t word_index = subdir_nr / word_bits;
	size_t mask = 1u << (subdir_nr % word_bits);
	uint32_t *bitmap;

	if (subdir_nr < 0 ||
	    subdir_nr >= bitsizeof(odb->loose_objects_subdir_seen))
		BUG("subdir_nr out of range");

	bitmap = &odb->loose_objects_subdir_seen[word_index];
	if (*bitmap & mask)
		return odb->loose_objects_cache;
	if (!odb->loose_objects_cache) {
		ALLOC_ARRAY(odb->loose_objects_cache, 1);
		oidtree_init(odb->loose_objects_cache);
	}
	strbuf_addstr(&buf, odb->path);
	for_each_file_in_obj_subdir(subdir_nr, &buf,
				    append_loose_object,
				    NULL, NULL,
				    odb->loose_objects_cache);
	*bitmap |= mask;
	strbuf_release(&buf);
	return odb->loose_objects_cache;
}

void odb_clear_loose_cache(struct object_directory *odb)
{
	oidtree_clear(odb->loose_objects_cache);
	FREE_AND_NULL(odb->loose_objects_cache);
	memset(&odb->loose_objects_subdir_seen, 0,
	       sizeof(odb->loose_objects_subdir_seen));
}

static int check_stream_oid(git_zstream *stream,
			    const char *hdr,
			    unsigned long size,
			    const char *path,
			    const struct object_id *expected_oid)
{
	git_hash_ctx c;
	struct object_id real_oid;
	unsigned char buf[4096];
	unsigned long total_read;
	int status = Z_OK;

	the_hash_algo->init_fn(&c);
	the_hash_algo->update_fn(&c, hdr, stream->total_out);

	/*
	 * We already read some bytes into hdr, but the ones up to the NUL
	 * do not count against the object's content size.
	 */
	total_read = stream->total_out - strlen(hdr) - 1;

	/*
	 * This size comparison must be "<=" to read the final zlib packets;
	 * see the comment in unpack_loose_rest for details.
	 */
	while (total_read <= size &&
	       (status == Z_OK ||
		(status == Z_BUF_ERROR && !stream->avail_out))) {
		stream->next_out = buf;
		stream->avail_out = sizeof(buf);
		if (size - total_read < stream->avail_out)
			stream->avail_out = size - total_read;
		status = git_inflate(stream, Z_FINISH);
		the_hash_algo->update_fn(&c, buf, stream->next_out - buf);
		total_read += stream->next_out - buf;
	}
	git_inflate_end(stream);

	if (status != Z_STREAM_END) {
		error(_("corrupt loose object '%s'"), oid_to_hex(expected_oid));
		return -1;
	}
	if (stream->avail_in) {
		error(_("garbage at end of loose object '%s'"),
		      oid_to_hex(expected_oid));
		return -1;
	}

	the_hash_algo->final_oid_fn(&real_oid, &c);
	if (!oideq(expected_oid, &real_oid)) {
		error(_("hash mismatch for %s (expected %s)"), path,
		      oid_to_hex(expected_oid));
		return -1;
	}

	return 0;
}

int read_loose_object(const char *path,
		      const struct object_id *expected_oid,
		      struct object_id *real_oid,
		      void **contents,
		      struct object_info *oi)
{
	int ret = -1;
	void *map = NULL;
	unsigned long mapsize;
	git_zstream stream;
	char hdr[MAX_HEADER_LEN];
	unsigned long *size = oi->sizep;

	map = map_loose_object_1(the_repository, path, NULL, &mapsize);
	if (!map) {
		error_errno(_("unable to mmap %s"), path);
		goto out;
	}

	if (unpack_loose_header(&stream, map, mapsize, hdr, sizeof(hdr),
				NULL) < 0) {
		error(_("unable to unpack header of %s"), path);
		goto out;
	}

	if (parse_loose_header(hdr, oi) < 0) {
		error(_("unable to parse header of %s"), path);
		git_inflate_end(&stream);
		goto out;
	}

	if (*oi->typep == OBJ_BLOB && *size > big_file_threshold) {
		if (check_stream_oid(&stream, hdr, *size, path, expected_oid) < 0)
			goto out;
	} else {
		*contents = unpack_loose_rest(&stream, hdr, *size, expected_oid);
		if (!*contents) {
			error(_("unable to unpack contents of %s"), path);
			git_inflate_end(&stream);
			goto out;
		}
		if (check_object_signature(the_repository, expected_oid,
					   *contents, *size, oi->type_name->buf, real_oid)) {
			free(*contents);
			goto out;
		}
	}

	ret = 0; /* everything checks out */

out:
	if (map)
		munmap(map, mapsize);
	return ret;
}<|MERGE_RESOLUTION|>--- conflicted
+++ resolved
@@ -1853,10 +1853,6 @@
 static void close_loose_object(int fd)
 {
 	if (!the_repository->objects->odb->will_destroy) {
-<<<<<<< HEAD
-		if (fsync_object_files)
-			fsync_or_die(fd, "loose object file");
-=======
 		switch (fsync_object_files) {
 		case FSYNC_OBJECT_FILES_OFF:
 			break;
@@ -1869,7 +1865,6 @@
 		default:
 			BUG("Invalid fsync_object_files mode.");
 		}
->>>>>>> e2d74931
 	}
 
 	if (close(fd) != 0)
