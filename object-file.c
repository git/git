--- conflicted
+++ resolved
@@ -3126,12 +3126,7 @@
 	if (unpack_loose_header(&stream, map, mapsize, hdr, sizeof(hdr),
 				NULL) != ULHR_OK) {
 		error(_("unable to unpack header of %s"), path);
-<<<<<<< HEAD
-		git_inflate_end(&stream);
-		goto out;
-=======
 		goto out_inflate;
->>>>>>> 1cb2f293
 	}
 
 	if (parse_loose_header(hdr, oi) < 0) {
