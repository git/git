#define USE_THE_REPOSITORY_VARIABLE
#define DISABLE_SIGN_COMPARE_WARNINGS

#include "git-compat-util.h"
#include "gettext.h"
#include "hex.h"
#include "lockfile.h"
#include "tree.h"
#include "tree-walk.h"
#include "cache-tree.h"
#include "object-file.h"
#include "odb.h"
#include "read-cache-ll.h"
#include "replace-object.h"
#include "repository.h"
#include "promisor-remote.h"
#include "trace.h"
#include "trace2.h"
#include "parse.h"

#ifndef DEBUG_CACHE_TREE
#define DEBUG_CACHE_TREE 0
#endif

struct cache_tree *cache_tree(void)
{
	struct cache_tree *it = xcalloc(1, sizeof(struct cache_tree));
	it->entry_count = -1;
	return it;
}

void cache_tree_free(struct cache_tree **it_p)
{
	int i;
	struct cache_tree *it = *it_p;

	if (!it)
		return;
	for (i = 0; i < it->subtree_nr; i++)
		if (it->down[i]) {
			cache_tree_free(&it->down[i]->cache_tree);
			free(it->down[i]);
		}
	free(it->down);
	free(it);
	*it_p = NULL;
}

static int subtree_name_cmp(const char *one, int onelen,
			    const char *two, int twolen)
{
	if (onelen < twolen)
		return -1;
	if (twolen < onelen)
		return 1;
	return memcmp(one, two, onelen);
}

int cache_tree_subtree_pos(struct cache_tree *it, const char *path, int pathlen)
{
	struct cache_tree_sub **down = it->down;
	int lo, hi;
	lo = 0;
	hi = it->subtree_nr;
	while (lo < hi) {
		int mi = lo + (hi - lo) / 2;
		struct cache_tree_sub *mdl = down[mi];
		int cmp = subtree_name_cmp(path, pathlen,
					   mdl->name, mdl->namelen);
		if (!cmp)
			return mi;
		if (cmp < 0)
			hi = mi;
		else
			lo = mi + 1;
	}
	return -lo-1;
}

static struct cache_tree_sub *find_subtree(struct cache_tree *it,
					   const char *path,
					   int pathlen,
					   int create)
{
	struct cache_tree_sub *down;
	int pos = cache_tree_subtree_pos(it, path, pathlen);
	if (0 <= pos)
		return it->down[pos];
	if (!create)
		return NULL;

	pos = -pos-1;
	ALLOC_GROW(it->down, it->subtree_nr + 1, it->subtree_alloc);
	it->subtree_nr++;

	FLEX_ALLOC_MEM(down, name, path, pathlen);
	down->cache_tree = NULL;
	down->namelen = pathlen;

	if (pos < it->subtree_nr)
		MOVE_ARRAY(it->down + pos + 1, it->down + pos,
			   it->subtree_nr - pos - 1);
	it->down[pos] = down;
	return down;
}

struct cache_tree_sub *cache_tree_sub(struct cache_tree *it, const char *path)
{
	int pathlen = strlen(path);
	return find_subtree(it, path, pathlen, 1);
}

static int do_invalidate_path(struct cache_tree *it, const char *path)
{
	/* a/b/c
	 * ==> invalidate self
	 * ==> find "a", have it invalidate "b/c"
	 * a
	 * ==> invalidate self
	 * ==> if "a" exists as a subtree, remove it.
	 */
	const char *slash;
	int namelen;
	struct cache_tree_sub *down;

#if DEBUG_CACHE_TREE
	fprintf(stderr, "cache-tree invalidate <%s>\n", path);
#endif

	if (!it)
		return 0;
	slash = strchrnul(path, '/');
	namelen = slash - path;
	it->entry_count = -1;
	if (!*slash) {
		int pos;
		pos = cache_tree_subtree_pos(it, path, namelen);
		if (0 <= pos) {
			cache_tree_free(&it->down[pos]->cache_tree);
			free(it->down[pos]);
			/* 0 1 2 3 4 5
			 *       ^     ^subtree_nr = 6
			 *       pos
			 * move 4 and 5 up one place (2 entries)
			 * 2 = 6 - 3 - 1 = subtree_nr - pos - 1
			 */
			MOVE_ARRAY(it->down + pos, it->down + pos + 1,
				   it->subtree_nr - pos - 1);
			it->subtree_nr--;
		}
		return 1;
	}
	down = find_subtree(it, path, namelen, 0);
	if (down)
		do_invalidate_path(down->cache_tree, slash + 1);
	return 1;
}

void cache_tree_invalidate_path(struct index_state *istate, const char *path)
{
	if (do_invalidate_path(istate->cache_tree, path))
		istate->cache_changed |= CACHE_TREE_CHANGED;
}

static int verify_cache(struct index_state *istate, int flags)
{
	unsigned i, funny;
	int silent = flags & WRITE_TREE_SILENT;

	/* Verify that the tree is merged */
	funny = 0;
	for (i = 0; i < istate->cache_nr; i++) {
		const struct cache_entry *ce = istate->cache[i];
		if (ce_stage(ce)) {
			if (silent)
				return -1;
			if (10 < ++funny) {
				fprintf(stderr, "...\n");
				break;
			}
			fprintf(stderr, "%s: unmerged (%s)\n",
				ce->name, oid_to_hex(&ce->oid));
		}
	}
	if (funny)
		return -1;

	/* Also verify that the cache does not have path and path/file
	 * at the same time.  At this point we know the cache has only
	 * stage 0 entries.
	 */
	funny = 0;
	for (i = 0; i + 1 < istate->cache_nr; i++) {
		/* path/file always comes after path because of the way
		 * the cache is sorted.  Also path can appear only once,
		 * which means conflicting one would immediately follow.
		 */
		const struct cache_entry *this_ce = istate->cache[i];
		const struct cache_entry *next_ce = istate->cache[i + 1];
		const char *this_name = this_ce->name;
		const char *next_name = next_ce->name;
		int this_len = ce_namelen(this_ce);
		if (this_len < ce_namelen(next_ce) &&
		    next_name[this_len] == '/' &&
		    strncmp(this_name, next_name, this_len) == 0) {
			if (10 < ++funny) {
				fprintf(stderr, "...\n");
				break;
			}
			fprintf(stderr, "You have both %s and %s\n",
				this_name, next_name);
		}
	}
	if (funny)
		return -1;
	return 0;
}

static void discard_unused_subtrees(struct cache_tree *it)
{
	struct cache_tree_sub **down = it->down;
	int nr = it->subtree_nr;
	int dst, src;
	for (dst = src = 0; src < nr; src++) {
		struct cache_tree_sub *s = down[src];
		if (s->used)
			down[dst++] = s;
		else {
			cache_tree_free(&s->cache_tree);
			free(s);
			it->subtree_nr--;
		}
	}
}

int cache_tree_fully_valid(struct cache_tree *it)
{
	int i;
	if (!it)
		return 0;
	if (it->entry_count < 0 ||
	    odb_has_object(the_repository->objects, &it->oid,
			   HAS_OBJECT_RECHECK_PACKED | HAS_OBJECT_FETCH_PROMISOR))
		return 0;
	for (i = 0; i < it->subtree_nr; i++) {
		if (!cache_tree_fully_valid(it->down[i]->cache_tree))
			return 0;
	}
	return 1;
}

static int must_check_existence(const struct cache_entry *ce)
{
	return !(repo_has_promisor_remote(the_repository) && ce_skip_worktree(ce));
}

static int update_one(struct cache_tree *it,
		      struct cache_entry **cache,
		      int entries,
		      const char *base,
		      int baselen,
		      int *skip_count,
		      int flags)
{
	struct strbuf buffer;
	int missing_ok = flags & WRITE_TREE_MISSING_OK;
	int dryrun = flags & WRITE_TREE_DRY_RUN;
	int repair = flags & WRITE_TREE_REPAIR;
	int to_invalidate = 0;
	int i;

	assert(!(dryrun && repair));

	*skip_count = 0;

	/*
	 * If the first entry of this region is a sparse directory
	 * entry corresponding exactly to 'base', then this cache_tree
	 * struct is a "leaf" in the data structure, pointing to the
	 * tree OID specified in the entry.
	 */
	if (entries > 0) {
		const struct cache_entry *ce = cache[0];

		if (S_ISSPARSEDIR(ce->ce_mode) &&
		    ce->ce_namelen == baselen &&
		    !strncmp(ce->name, base, baselen)) {
			it->entry_count = 1;
			oidcpy(&it->oid, &ce->oid);
			return 1;
		}
	}

	if (0 <= it->entry_count &&
	    odb_has_object(the_repository->objects, &it->oid,
			   HAS_OBJECT_RECHECK_PACKED | HAS_OBJECT_FETCH_PROMISOR))
		return it->entry_count;

	/*
	 * We first scan for subtrees and update them; we start by
	 * marking existing subtrees -- the ones that are unmarked
	 * should not be in the result.
	 */
	for (i = 0; i < it->subtree_nr; i++)
		it->down[i]->used = 0;

	/*
	 * Find the subtrees and update them.
	 */
	i = 0;
	while (i < entries) {
		const struct cache_entry *ce = cache[i];
		struct cache_tree_sub *sub;
		const char *path, *slash;
		int pathlen, sublen, subcnt, subskip;

		path = ce->name;
		pathlen = ce_namelen(ce);
		if (pathlen <= baselen || memcmp(base, path, baselen))
			break; /* at the end of this level */

		slash = strchr(path + baselen, '/');
		if (!slash) {
			i++;
			continue;
		}
		/*
		 * a/bbb/c (base = a/, slash = /c)
		 * ==>
		 * path+baselen = bbb/c, sublen = 3
		 */
		sublen = slash - (path + baselen);
		sub = find_subtree(it, path + baselen, sublen, 1);
		if (!sub->cache_tree)
			sub->cache_tree = cache_tree();
		subcnt = update_one(sub->cache_tree,
				    cache + i, entries - i,
				    path,
				    baselen + sublen + 1,
				    &subskip,
				    flags);
		if (subcnt < 0)
			return subcnt;
		if (!subcnt)
			die("index cache-tree records empty sub-tree");
		i += subcnt;
		sub->count = subcnt; /* to be used in the next loop */
		*skip_count += subskip;
		sub->used = 1;
	}

	discard_unused_subtrees(it);

	/*
	 * Then write out the tree object for this level.
	 */
	strbuf_init(&buffer, 8192);

	i = 0;
	while (i < entries) {
		const struct cache_entry *ce = cache[i];
		struct cache_tree_sub *sub = NULL;
		const char *path, *slash;
		int pathlen, entlen;
		const struct object_id *oid;
		unsigned mode;
		int expected_missing = 0;
		int contains_ita = 0;
		int ce_missing_ok;

		path = ce->name;
		pathlen = ce_namelen(ce);
		if (pathlen <= baselen || memcmp(base, path, baselen))
			break; /* at the end of this level */

		slash = strchr(path + baselen, '/');
		if (slash) {
			entlen = slash - (path + baselen);
			sub = find_subtree(it, path + baselen, entlen, 0);
			if (!sub)
				die("cache-tree.c: '%.*s' in '%s' not found",
				    entlen, path + baselen, path);
			i += sub->count;
			oid = &sub->cache_tree->oid;
			mode = S_IFDIR;
			contains_ita = sub->cache_tree->entry_count < 0;
			if (contains_ita) {
				to_invalidate = 1;
				expected_missing = 1;
			}
		}
		else {
			oid = &ce->oid;
			mode = ce->ce_mode;
			entlen = pathlen - baselen;
			i++;
		}

		ce_missing_ok = mode == S_IFGITLINK || missing_ok ||
			!must_check_existence(ce);
		if (is_null_oid(oid) ||
		    (!ce_missing_ok &&
		     !odb_has_object(the_repository->objects, oid,
				     HAS_OBJECT_RECHECK_PACKED | HAS_OBJECT_FETCH_PROMISOR))) {
			strbuf_release(&buffer);
			if (expected_missing)
				return -1;
			return error("invalid object %06o %s for '%.*s'",
				mode, oid_to_hex(oid), entlen+baselen, path);
		}

		/*
		 * CE_REMOVE entries are removed before the index is
		 * written to disk. Skip them to remain consistent
		 * with the future on-disk index.
		 */
		if (ce->ce_flags & CE_REMOVE) {
			*skip_count = *skip_count + 1;
			continue;
		}

		/*
		 * CE_INTENT_TO_ADD entries exist in on-disk index but
		 * they are not part of generated trees. Invalidate up
		 * to root to force cache-tree users to read elsewhere.
		 */
		if (!sub && ce_intent_to_add(ce)) {
			to_invalidate = 1;
			continue;
		}

		/*
		 * "sub" can be an empty tree if all subentries are i-t-a.
		 */
		if (contains_ita && is_empty_tree_oid(oid, the_repository->hash_algo))
			continue;

		strbuf_grow(&buffer, entlen + 100);
		strbuf_addf(&buffer, "%o %.*s%c", mode, entlen, path + baselen, '\0');
		strbuf_add(&buffer, oid->hash, the_hash_algo->rawsz);

#if DEBUG_CACHE_TREE
		fprintf(stderr, "cache-tree update-one %o %.*s\n",
			mode, entlen, path + baselen);
#endif
	}

	if (repair) {
		struct object_id oid;
		hash_object_file(the_hash_algo, buffer.buf, buffer.len,
				 OBJ_TREE, &oid);
		if (odb_has_object(the_repository->objects, &oid, HAS_OBJECT_RECHECK_PACKED))
			oidcpy(&it->oid, &oid);
		else
			to_invalidate = 1;
	} else if (dryrun) {
		hash_object_file(the_hash_algo, buffer.buf, buffer.len,
				 OBJ_TREE, &it->oid);
	} else if (odb_write_object_ext(the_repository->objects, buffer.buf, buffer.len, OBJ_TREE,
					&it->oid, NULL, flags & WRITE_TREE_SILENT ? WRITE_OBJECT_SILENT : 0)) {
		strbuf_release(&buffer);
		return -1;
	}

	strbuf_release(&buffer);
	it->entry_count = to_invalidate ? -1 : i - *skip_count;
#if DEBUG_CACHE_TREE
	fprintf(stderr, "cache-tree update-one (%d ent, %d subtree) %s\n",
		it->entry_count, it->subtree_nr,
		oid_to_hex(&it->oid));
#endif
	return i;
}

int cache_tree_update(struct index_state *istate, int flags)
{
	struct odb_transaction *transaction;
	int skip, i;

	i = verify_cache(istate, flags);

	if (i)
		return i;

	if (!istate->cache_tree)
		istate->cache_tree = cache_tree();

	if (!(flags & WRITE_TREE_MISSING_OK) && repo_has_promisor_remote(the_repository))
		prefetch_cache_entries(istate, must_check_existence);

	trace_performance_enter();
	trace2_region_enter("cache_tree", "update", the_repository);
	transaction = odb_transaction_begin(the_repository->objects);
	i = update_one(istate->cache_tree, istate->cache, istate->cache_nr,
		       "", 0, &skip, flags);
	odb_transaction_commit(transaction);
	trace2_region_leave("cache_tree", "update", the_repository);
	trace_performance_leave("cache_tree_update");
	if (i < 0)
		return i;
	istate->cache_changed |= CACHE_TREE_CHANGED;
	return 0;
}

static void write_one(struct strbuf *buffer, struct cache_tree *it,
		      const char *path, int pathlen)
{
	int i;

	/* One "cache-tree" entry consists of the following:
	 * path (NUL terminated)
	 * entry_count, subtree_nr ("%d %d\n")
	 * tree-sha1 (missing if invalid)
	 * subtree_nr "cache-tree" entries for subtrees.
	 */
	strbuf_grow(buffer, pathlen + 100);
	strbuf_add(buffer, path, pathlen);
	strbuf_addf(buffer, "%c%d %d\n", 0, it->entry_count, it->subtree_nr);

#if DEBUG_CACHE_TREE
	if (0 <= it->entry_count)
		fprintf(stderr, "cache-tree <%.*s> (%d ent, %d subtree) %s\n",
			pathlen, path, it->entry_count, it->subtree_nr,
			oid_to_hex(&it->oid));
	else
		fprintf(stderr, "cache-tree <%.*s> (%d subtree) invalid\n",
			pathlen, path, it->subtree_nr);
#endif

	if (0 <= it->entry_count) {
		strbuf_add(buffer, it->oid.hash, the_hash_algo->rawsz);
	}
	for (i = 0; i < it->subtree_nr; i++) {
		struct cache_tree_sub *down = it->down[i];
		if (i) {
			struct cache_tree_sub *prev = it->down[i-1];
			if (subtree_name_cmp(down->name, down->namelen,
					     prev->name, prev->namelen) <= 0)
				die("fatal - unsorted cache subtree");
		}
		write_one(buffer, down->cache_tree, down->name, down->namelen);
	}
}

void cache_tree_write(struct strbuf *sb, struct cache_tree *root)
{
	trace2_region_enter("cache_tree", "write", the_repository);
	write_one(sb, root, "", 0);
	trace2_region_leave("cache_tree", "write", the_repository);
}

static int parse_int(const char **ptr, unsigned long *len_p, int *out)
{
<<<<<<< HEAD
	const char *s = *ptr;
	unsigned long len = *len_p;
	int ret = 0;
	int sign = 1;

	while (len && *s == '-') {
		sign *= -1;
		s++;
		len--;
	}

	while (len) {
		if (!isdigit(*s))
			break;
		ret *= 10;
		ret += *s - '0';
		s++;
		len--;
	}

	if (s == *ptr)
		return -1;

	*ptr = s;
	*len_p = len;
	*out = sign * ret;
=======
	const char *ep;

	if (!parse_int_from_buf(*ptr, *len_p, &ep, out))
		return -1;

	*len_p -= ep - *ptr;
	*ptr = ep;
>>>>>>> 247c6598
	return 0;
}

static struct cache_tree *read_one(const char **buffer, unsigned long *size_p)
{
	const char *buf = *buffer;
	unsigned long size = *size_p;
	struct cache_tree *it;
	int i, subtree_nr;
	const unsigned rawsz = the_hash_algo->rawsz;

	it = NULL;
	/* skip name, but make sure name exists */
	while (size && *buf) {
		size--;
		buf++;
	}
	if (!size)
		goto free_return;
	buf++; size--;
	it = cache_tree();

	if (parse_int(&buf, &size, &it->entry_count) < 0)
		goto free_return;
	if (!size || *buf != ' ')
		goto free_return;
	buf++; size--;
	if (parse_int(&buf, &size, &subtree_nr) < 0)
		goto free_return;
	if (!size || *buf != '\n')
		goto free_return;
	buf++; size--;
	if (0 <= it->entry_count) {
		if (size < rawsz)
			goto free_return;
		oidread(&it->oid, (const unsigned char *)buf,
			the_repository->hash_algo);
		buf += rawsz;
		size -= rawsz;
	}

#if DEBUG_CACHE_TREE
	if (0 <= it->entry_count)
		fprintf(stderr, "cache-tree <%s> (%d ent, %d subtree) %s\n",
			*buffer, it->entry_count, subtree_nr,
			oid_to_hex(&it->oid));
	else
		fprintf(stderr, "cache-tree <%s> (%d subtrees) invalid\n",
			*buffer, subtree_nr);
#endif

	/*
	 * Just a heuristic -- we do not add directories that often but
	 * we do not want to have to extend it immediately when we do,
	 * hence +2.
	 */
	it->subtree_alloc = subtree_nr + 2;
	CALLOC_ARRAY(it->down, it->subtree_alloc);
	for (i = 0; i < subtree_nr; i++) {
		/* read each subtree */
		struct cache_tree *sub;
		struct cache_tree_sub *subtree;
		const char *name = buf;

		sub = read_one(&buf, &size);
		if (!sub)
			goto free_return;
		subtree = cache_tree_sub(it, name);
		subtree->cache_tree = sub;
	}
	if (subtree_nr != it->subtree_nr)
		die("cache-tree: internal error");
	*buffer = buf;
	*size_p = size;
	return it;

 free_return:
	cache_tree_free(&it);
	return NULL;
}

struct cache_tree *cache_tree_read(const char *buffer, unsigned long size)
{
	struct cache_tree *result;

	if (buffer[0])
		return NULL; /* not the whole tree */

	trace2_region_enter("cache_tree", "read", the_repository);
	result = read_one(&buffer, &size);
	trace2_region_leave("cache_tree", "read", the_repository);

	return result;
}

static struct cache_tree *cache_tree_find(struct cache_tree *it, const char *path)
{
	if (!it)
		return NULL;
	while (*path) {
		const char *slash;
		struct cache_tree_sub *sub;

		slash = strchrnul(path, '/');
		/*
		 * Between path and slash is the name of the subtree
		 * to look for.
		 */
		sub = find_subtree(it, path, slash - path, 0);
		if (!sub)
			return NULL;
		it = sub->cache_tree;

		path = slash;
		while (*path == '/')
			path++;
	}
	return it;
}

static int write_index_as_tree_internal(struct object_id *oid,
					struct index_state *index_state,
					int cache_tree_valid,
					int flags,
					const char *prefix)
{
	if (flags & WRITE_TREE_IGNORE_CACHE_TREE) {
		cache_tree_free(&index_state->cache_tree);
		cache_tree_valid = 0;
	}

	if (!cache_tree_valid && cache_tree_update(index_state, flags) < 0)
		return WRITE_TREE_UNMERGED_INDEX;

	if (prefix) {
		struct cache_tree *subtree;
		subtree = cache_tree_find(index_state->cache_tree, prefix);
		if (!subtree)
			return WRITE_TREE_PREFIX_ERROR;
		oidcpy(oid, &subtree->oid);
	}
	else
		oidcpy(oid, &index_state->cache_tree->oid);

	return 0;
}

struct tree* write_in_core_index_as_tree(struct repository *repo) {
	struct object_id o;
	int was_valid, ret;

	struct index_state *index_state	= repo->index;
	was_valid = index_state->cache_tree &&
		    cache_tree_fully_valid(index_state->cache_tree);

	ret = write_index_as_tree_internal(&o, index_state, was_valid, 0, NULL);
	if (ret == WRITE_TREE_UNMERGED_INDEX) {
		int i;
		bug("there are unmerged index entries:");
		for (i = 0; i < index_state->cache_nr; i++) {
			const struct cache_entry *ce = index_state->cache[i];
			if (ce_stage(ce))
				bug("%d %.*s", ce_stage(ce),
				    (int)ce_namelen(ce), ce->name);
		}
		BUG("unmerged index entries when writing in-core index");
	}

	return lookup_tree(repo, &index_state->cache_tree->oid);
}


int write_index_as_tree(struct object_id *oid, struct index_state *index_state, const char *index_path, int flags, const char *prefix)
{
	int entries, was_valid;
	struct lock_file lock_file = LOCK_INIT;
	int ret;

	hold_lock_file_for_update(&lock_file, index_path, LOCK_DIE_ON_ERROR);

	entries = read_index_from(index_state, index_path,
				  repo_get_git_dir(the_repository));
	if (entries < 0) {
		ret = WRITE_TREE_UNREADABLE_INDEX;
		goto out;
	}

	was_valid = !(flags & WRITE_TREE_IGNORE_CACHE_TREE) &&
		    index_state->cache_tree &&
		    cache_tree_fully_valid(index_state->cache_tree);

	ret = write_index_as_tree_internal(oid, index_state, was_valid, flags,
					   prefix);
	if (!ret && !was_valid) {
		write_locked_index(index_state, &lock_file, COMMIT_LOCK);
		/* Not being able to write is fine -- we are only interested
		 * in updating the cache-tree part, and if the next caller
		 * ends up using the old index with unupdated cache-tree part
		 * it misses the work we did here, but that is just a
		 * performance penalty and not a big deal.
		 */
	}

out:
	rollback_lock_file(&lock_file);
	return ret;
}

static void prime_cache_tree_sparse_dir(struct cache_tree *it,
					struct tree *tree)
{

	oidcpy(&it->oid, &tree->object.oid);
	it->entry_count = 1;
}

static void prime_cache_tree_rec(struct repository *r,
				 struct cache_tree *it,
				 struct tree *tree,
				 struct strbuf *tree_path)
{
	struct tree_desc desc;
	struct name_entry entry;
	int cnt;
	size_t base_path_len = tree_path->len;

	oidcpy(&it->oid, &tree->object.oid);

	init_tree_desc(&desc, &tree->object.oid, tree->buffer, tree->size);
	cnt = 0;
	while (tree_entry(&desc, &entry)) {
		if (!S_ISDIR(entry.mode))
			cnt++;
		else {
			struct cache_tree_sub *sub;
			struct tree *subtree = lookup_tree(r, &entry.oid);

			if (parse_tree(subtree) < 0)
				exit(128);
			sub = cache_tree_sub(it, entry.path);
			sub->cache_tree = cache_tree();

			/*
			 * Recursively-constructed subtree path is only needed when working
			 * in a sparse index (where it's used to determine whether the
			 * subtree is a sparse directory in the index).
			 */
			if (r->index->sparse_index) {
				strbuf_setlen(tree_path, base_path_len);
				strbuf_add(tree_path, entry.path, entry.pathlen);
				strbuf_addch(tree_path, '/');
			}

			/*
			 * If a sparse index is in use, the directory being processed may be
			 * sparse. To confirm that, we can check whether an entry with that
			 * exact name exists in the index. If it does, the created subtree
			 * should be sparse. Otherwise, cache tree expansion should continue
			 * as normal.
			 */
			if (r->index->sparse_index &&
			    index_entry_exists(r->index, tree_path->buf, tree_path->len))
				prime_cache_tree_sparse_dir(sub->cache_tree, subtree);
			else
				prime_cache_tree_rec(r, sub->cache_tree, subtree, tree_path);
			cnt += sub->cache_tree->entry_count;
		}
	}

	it->entry_count = cnt;
}

void prime_cache_tree(struct repository *r,
		      struct index_state *istate,
		      struct tree *tree)
{
	struct strbuf tree_path = STRBUF_INIT;

	trace2_region_enter("cache-tree", "prime_cache_tree", r);
	cache_tree_free(&istate->cache_tree);
	istate->cache_tree = cache_tree();

	prime_cache_tree_rec(r, istate->cache_tree, tree, &tree_path);
	strbuf_release(&tree_path);
	istate->cache_changed |= CACHE_TREE_CHANGED;
	trace2_region_leave("cache-tree", "prime_cache_tree", r);
}

/*
 * find the cache_tree that corresponds to the current level without
 * exploding the full path into textual form.  The root of the
 * cache tree is given as "root", and our current level is "info".
 * (1) When at root level, info->prev is NULL, so it is "root" itself.
 * (2) Otherwise, find the cache_tree that corresponds to one level
 *     above us, and find ourselves in there.
 */
static struct cache_tree *find_cache_tree_from_traversal(struct cache_tree *root,
							 struct traverse_info *info)
{
	struct cache_tree *our_parent;

	if (!info->prev)
		return root;
	our_parent = find_cache_tree_from_traversal(root, info->prev);
	return cache_tree_find(our_parent, info->name);
}

int cache_tree_matches_traversal(struct cache_tree *root,
				 struct name_entry *ent,
				 struct traverse_info *info)
{
	struct cache_tree *it;

	it = find_cache_tree_from_traversal(root, info);
	it = cache_tree_find(it, ent->path);
	if (it && it->entry_count > 0 && oideq(&ent->oid, &it->oid))
		return it->entry_count;
	return 0;
}

static int verify_one_sparse(struct index_state *istate,
			     struct strbuf *path,
			     int pos)
{
	struct cache_entry *ce = istate->cache[pos];
	if (!S_ISSPARSEDIR(ce->ce_mode))
		return error(_("directory '%s' is present in index, but not sparse"),
			     path->buf);
	return 0;
}

/*
 * Returns:
 *  0 - Verification completed.
 *  1 - Restart verification - a call to ensure_full_index() freed the cache
 *      tree that is being verified and verification needs to be restarted from
 *      the new toplevel cache tree.
 *  -1 - Verification failed.
 */
static int verify_one(struct repository *r,
		      struct index_state *istate,
		      struct cache_tree *it,
		      struct strbuf *path)
{
	int i, pos, len = path->len;
	struct strbuf tree_buf = STRBUF_INIT;
	struct object_id new_oid;
	int ret;

	for (i = 0; i < it->subtree_nr; i++) {
		strbuf_addf(path, "%s/", it->down[i]->name);
		ret = verify_one(r, istate, it->down[i]->cache_tree, path);
		if (ret)
			goto out;

		strbuf_setlen(path, len);
	}

	if (it->entry_count < 0 ||
	    /* no verification on tests (t7003) that replace trees */
	    lookup_replace_object(r, &it->oid) != &it->oid) {
		ret = 0;
		goto out;
	}

	if (path->len) {
		/*
		 * If the index is sparse and the cache tree is not
		 * index_name_pos() may trigger ensure_full_index() which will
		 * free the tree that is being verified.
		 */
		int is_sparse = istate->sparse_index;
		pos = index_name_pos(istate, path->buf, path->len);
		if (is_sparse && !istate->sparse_index) {
			ret = 1;
			goto out;
		}

		if (pos >= 0) {
			ret = verify_one_sparse(istate, path, pos);
			goto out;
		}

		pos = -pos - 1;
	} else {
		pos = 0;
	}

	if (it->entry_count + pos > istate->cache_nr) {
		ret = error(_("corrupted cache-tree has entries not present in index"));
		goto out;
	}

	i = 0;
	while (i < it->entry_count) {
		struct cache_entry *ce = istate->cache[pos + i];
		const char *slash;
		struct cache_tree_sub *sub = NULL;
		const struct object_id *oid;
		const char *name;
		unsigned mode;
		int entlen;

		if (ce->ce_flags & (CE_STAGEMASK | CE_INTENT_TO_ADD | CE_REMOVE)) {
			ret = error(_("%s with flags 0x%x should not be in cache-tree"),
				    ce->name, ce->ce_flags);
			goto out;
		}

		name = ce->name + path->len;
		slash = strchr(name, '/');
		if (slash) {
			entlen = slash - name;

			sub = find_subtree(it, ce->name + path->len, entlen, 0);
			if (!sub || sub->cache_tree->entry_count < 0) {
				ret = error(_("bad subtree '%.*s'"), entlen, name);
				goto out;
			}

			oid = &sub->cache_tree->oid;
			mode = S_IFDIR;
			i += sub->cache_tree->entry_count;
		} else {
			oid = &ce->oid;
			mode = ce->ce_mode;
			entlen = ce_namelen(ce) - path->len;
			i++;
		}
		strbuf_addf(&tree_buf, "%o %.*s%c", mode, entlen, name, '\0');
		strbuf_add(&tree_buf, oid->hash, r->hash_algo->rawsz);
	}

	hash_object_file(r->hash_algo, tree_buf.buf, tree_buf.len, OBJ_TREE,
			 &new_oid);

	if (!oideq(&new_oid, &it->oid)) {
		ret = error(_("cache-tree for path %.*s does not match. "
			      "Expected %s got %s"), len, path->buf,
			    oid_to_hex(&new_oid), oid_to_hex(&it->oid));
		goto out;
	}

	ret = 0;
out:
	strbuf_setlen(path, len);
	strbuf_release(&tree_buf);
	return ret;
}

int cache_tree_verify(struct repository *r, struct index_state *istate)
{
	struct strbuf path = STRBUF_INIT;
	int ret;

	if (!istate->cache_tree) {
		ret = 0;
		goto out;
	}

	ret = verify_one(r, istate, istate->cache_tree, &path);
	if (ret < 0)
		goto out;
	if (ret > 0) {
		strbuf_reset(&path);

		ret = verify_one(r, istate, istate->cache_tree, &path);
		if (ret < 0)
			goto out;
		if (ret > 0)
			BUG("ensure_full_index() called twice while verifying cache tree");
	}

	ret = 0;

out:
	strbuf_release(&path);
	return ret;
}<|MERGE_RESOLUTION|>--- conflicted
+++ resolved
@@ -551,34 +551,6 @@
 
 static int parse_int(const char **ptr, unsigned long *len_p, int *out)
 {
-<<<<<<< HEAD
-	const char *s = *ptr;
-	unsigned long len = *len_p;
-	int ret = 0;
-	int sign = 1;
-
-	while (len && *s == '-') {
-		sign *= -1;
-		s++;
-		len--;
-	}
-
-	while (len) {
-		if (!isdigit(*s))
-			break;
-		ret *= 10;
-		ret += *s - '0';
-		s++;
-		len--;
-	}
-
-	if (s == *ptr)
-		return -1;
-
-	*ptr = s;
-	*len_p = len;
-	*out = sign * ret;
-=======
 	const char *ep;
 
 	if (!parse_int_from_buf(*ptr, *len_p, &ep, out))
@@ -586,7 +558,6 @@
 
 	*len_p -= ep - *ptr;
 	*ptr = ep;
->>>>>>> 247c6598
 	return 0;
 }
 
