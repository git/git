#include "cache.h"
#include "repository.h"
#include "config.h"
#include "submodule-config.h"
#include "submodule.h"
#include "dir.h"
#include "diff.h"
#include "commit.h"
#include "revision.h"
#include "run-command.h"
#include "diffcore.h"
#include "refs.h"
#include "string-list.h"
#include "sha1-array.h"
#include "argv-array.h"
#include "blob.h"
#include "thread-utils.h"
#include "quote.h"
#include "remote.h"
#include "worktree.h"
#include "parse-options.h"

static int config_fetch_recurse_submodules = RECURSE_SUBMODULES_ON_DEMAND;
static int config_update_recurse_submodules = RECURSE_SUBMODULES_OFF;
static int parallel_jobs = 1;
static struct string_list changed_submodule_paths = STRING_LIST_INIT_DUP;
static int initialized_fetch_ref_tips;
static struct oid_array ref_tips_before_fetch;
static struct oid_array ref_tips_after_fetch;

/*
 * The following flag is set if the .gitmodules file is unmerged. We then
 * disable recursion for all submodules where .git/config doesn't have a
 * matching config entry because we can't guess what might be configured in
 * .gitmodules unless the user resolves the conflict. When a command line
 * option is given (which always overrides configuration) this flag will be
 * ignored.
 */
static int gitmodules_is_unmerged;

/*
 * This flag is set if the .gitmodules file had unstaged modifications on
 * startup. This must be checked before allowing modifications to the
 * .gitmodules file with the intention to stage them later, because when
 * continuing we would stage the modifications the user didn't stage herself
 * too. That might change in a future version when we learn to stage the
 * changes we do ourselves without staging any previous modifications.
 */
static int gitmodules_is_modified;

int is_staging_gitmodules_ok(void)
{
	return !gitmodules_is_modified;
}

/*
 * Try to update the "path" entry in the "submodule.<name>" section of the
 * .gitmodules file. Return 0 only if a .gitmodules file was found, a section
 * with the correct path=<oldpath> setting was found and we could update it.
 */
int update_path_in_gitmodules(const char *oldpath, const char *newpath)
{
	struct strbuf entry = STRBUF_INIT;
	const struct submodule *submodule;

	if (!file_exists(".gitmodules")) /* Do nothing without .gitmodules */
		return -1;

	if (gitmodules_is_unmerged)
		die(_("Cannot change unmerged .gitmodules, resolve merge conflicts first"));

	submodule = submodule_from_path(&null_oid, oldpath);
	if (!submodule || !submodule->name) {
		warning(_("Could not find section in .gitmodules where path=%s"), oldpath);
		return -1;
	}
	strbuf_addstr(&entry, "submodule.");
	strbuf_addstr(&entry, submodule->name);
	strbuf_addstr(&entry, ".path");
	if (git_config_set_in_file_gently(".gitmodules", entry.buf, newpath) < 0) {
		/* Maybe the user already did that, don't error out here */
		warning(_("Could not update .gitmodules entry %s"), entry.buf);
		strbuf_release(&entry);
		return -1;
	}
	strbuf_release(&entry);
	return 0;
}

/*
 * Try to remove the "submodule.<name>" section from .gitmodules where the given
 * path is configured. Return 0 only if a .gitmodules file was found, a section
 * with the correct path=<path> setting was found and we could remove it.
 */
int remove_path_from_gitmodules(const char *path)
{
	struct strbuf sect = STRBUF_INIT;
	const struct submodule *submodule;

	if (!file_exists(".gitmodules")) /* Do nothing without .gitmodules */
		return -1;

	if (gitmodules_is_unmerged)
		die(_("Cannot change unmerged .gitmodules, resolve merge conflicts first"));

	submodule = submodule_from_path(&null_oid, path);
	if (!submodule || !submodule->name) {
		warning(_("Could not find section in .gitmodules where path=%s"), path);
		return -1;
	}
	strbuf_addstr(&sect, "submodule.");
	strbuf_addstr(&sect, submodule->name);
	if (git_config_rename_section_in_file(".gitmodules", sect.buf, NULL) < 0) {
		/* Maybe the user already did that, don't error out here */
		warning(_("Could not remove .gitmodules entry for %s"), path);
		strbuf_release(&sect);
		return -1;
	}
	strbuf_release(&sect);
	return 0;
}

void stage_updated_gitmodules(void)
{
	if (add_file_to_cache(".gitmodules", 0))
		die(_("staging updated .gitmodules failed"));
}

static int add_submodule_odb(const char *path)
{
	struct strbuf objects_directory = STRBUF_INIT;
	int ret = 0;

	ret = strbuf_git_path_submodule(&objects_directory, path, "objects/");
	if (ret)
		goto done;
	if (!is_directory(objects_directory.buf)) {
		ret = -1;
		goto done;
	}
	add_to_alternates_memory(objects_directory.buf);
done:
	strbuf_release(&objects_directory);
	return ret;
}

void set_diffopt_flags_from_submodule_config(struct diff_options *diffopt,
					     const char *path)
{
	const struct submodule *submodule = submodule_from_path(&null_oid, path);
	if (submodule) {
		if (submodule->ignore)
			handle_ignore_submodules_arg(diffopt, submodule->ignore);
		else if (gitmodules_is_unmerged)
			DIFF_OPT_SET(diffopt, IGNORE_SUBMODULES);
	}
}

/* For loading from the .gitmodules file. */
static int git_modules_config(const char *var, const char *value, void *cb)
{
	if (!strcmp(var, "submodule.fetchjobs")) {
		parallel_jobs = git_config_int(var, value);
		if (parallel_jobs < 0)
			die(_("negative values not allowed for submodule.fetchJobs"));
		return 0;
	} else if (starts_with(var, "submodule."))
		return parse_submodule_config_option(var, value);
	else if (!strcmp(var, "fetch.recursesubmodules")) {
		config_fetch_recurse_submodules = parse_fetch_recurse_submodules_arg(var, value);
		return 0;
	}
	return 0;
}

/* Loads all submodule settings from the config. */
int submodule_config(const char *var, const char *value, void *cb)
{
	if (!strcmp(var, "submodule.recurse")) {
		int v = git_config_bool(var, value) ?
			RECURSE_SUBMODULES_ON : RECURSE_SUBMODULES_OFF;
		config_update_recurse_submodules = v;
		return 0;
	} else {
		return git_modules_config(var, value, cb);
	}
}

/* Cheap function that only determines if we're interested in submodules at all */
int git_default_submodule_config(const char *var, const char *value, void *cb)
{
	if (!strcmp(var, "submodule.recurse")) {
		int v = git_config_bool(var, value) ?
			RECURSE_SUBMODULES_ON : RECURSE_SUBMODULES_OFF;
		config_update_recurse_submodules = v;
	}
	return 0;
}

int option_parse_recurse_submodules_worktree_updater(const struct option *opt,
						     const char *arg, int unset)
{
	if (unset) {
		config_update_recurse_submodules = RECURSE_SUBMODULES_OFF;
		return 0;
	}
	if (arg)
		config_update_recurse_submodules =
			parse_update_recurse_submodules_arg(opt->long_name,
							    arg);
	else
		config_update_recurse_submodules = RECURSE_SUBMODULES_ON;

	return 0;
}

void load_submodule_cache(void)
{
	if (config_update_recurse_submodules == RECURSE_SUBMODULES_OFF)
		return;

	gitmodules_config();
	git_config(submodule_config, NULL);
}

void gitmodules_config(void)
{
	const char *work_tree = get_git_work_tree();
	if (work_tree) {
		struct strbuf gitmodules_path = STRBUF_INIT;
		int pos;
		strbuf_addstr(&gitmodules_path, work_tree);
		strbuf_addstr(&gitmodules_path, "/.gitmodules");
		if (read_cache() < 0)
			die("index file corrupt");
		pos = cache_name_pos(".gitmodules", 11);
		if (pos < 0) { /* .gitmodules not found or isn't merged */
			pos = -1 - pos;
			if (active_nr > pos) {  /* there is a .gitmodules */
				const struct cache_entry *ce = active_cache[pos];
				if (ce_namelen(ce) == 11 &&
				    !memcmp(ce->name, ".gitmodules", 11))
					gitmodules_is_unmerged = 1;
			}
		} else if (pos < active_nr) {
			struct stat st;
			if (lstat(".gitmodules", &st) == 0 &&
			    ce_match_stat(active_cache[pos], &st, 0) & DATA_CHANGED)
				gitmodules_is_modified = 1;
		}

		if (!gitmodules_is_unmerged)
			git_config_from_file(git_modules_config,
				gitmodules_path.buf, NULL);
		strbuf_release(&gitmodules_path);
	}
}

<<<<<<< HEAD
static int gitmodules_cb(const char *var, const char *value, void *data)
{
	struct repository *repo = data;
	return submodule_config_option(repo, var, value);
}

void repo_read_gitmodules(struct repository *repo)
{
	char *gitmodules_path = repo_worktree_path(repo, ".gitmodules");

	git_config_from_file(gitmodules_cb, gitmodules_path, repo);
	free(gitmodules_path);
}

void gitmodules_config_sha1(const unsigned char *commit_sha1)
=======
void gitmodules_config_oid(const struct object_id *commit_oid)
>>>>>>> 70fc3b2d
{
	struct strbuf rev = STRBUF_INIT;
	struct object_id oid;

	if (gitmodule_oid_from_commit(commit_oid, &oid, &rev)) {
		git_config_from_blob_oid(submodule_config, rev.buf,
					 &oid, NULL);
	}
	strbuf_release(&rev);
}

/*
 * Determine if a submodule has been initialized at a given 'path'
 */
int is_submodule_active(struct repository *repo, const char *path)
{
	int ret = 0;
	char *key = NULL;
	char *value = NULL;
	const struct string_list *sl;
<<<<<<< HEAD
	const struct submodule *module;

	module = submodule_from_cache(repo, null_sha1, path);
=======
	const struct submodule *module = submodule_from_path(&null_oid, path);
>>>>>>> 70fc3b2d

	/* early return if there isn't a path->module mapping */
	if (!module)
		return 0;

	/* submodule.<name>.active is set */
	key = xstrfmt("submodule.%s.active", module->name);
	if (!repo_config_get_bool(repo, key, &ret)) {
		free(key);
		return ret;
	}
	free(key);

	/* submodule.active is set */
	sl = repo_config_get_value_multi(repo, "submodule.active");
	if (sl) {
		struct pathspec ps;
		struct argv_array args = ARGV_ARRAY_INIT;
		const struct string_list_item *item;

		for_each_string_list_item(item, sl) {
			argv_array_push(&args, item->string);
		}

		parse_pathspec(&ps, 0, 0, NULL, args.argv);
		ret = match_pathspec(&ps, path, strlen(path), 0, NULL, 1);

		argv_array_clear(&args);
		clear_pathspec(&ps);
		return ret;
	}

	/* fallback to checking if the URL is set */
	key = xstrfmt("submodule.%s.url", module->name);
	ret = !repo_config_get_string(repo, key, &value);

	free(value);
	free(key);
	return ret;
}

int is_submodule_populated_gently(const char *path, int *return_error_code)
{
	int ret = 0;
	char *gitdir = xstrfmt("%s/.git", path);

	if (resolve_gitdir_gently(gitdir, return_error_code))
		ret = 1;

	free(gitdir);
	return ret;
}

/*
 * Dies if the provided 'prefix' corresponds to an unpopulated submodule
 */
void die_in_unpopulated_submodule(const struct index_state *istate,
				  const char *prefix)
{
	int i, prefixlen;

	if (!prefix)
		return;

	prefixlen = strlen(prefix);

	for (i = 0; i < istate->cache_nr; i++) {
		struct cache_entry *ce = istate->cache[i];
		int ce_len = ce_namelen(ce);

		if (!S_ISGITLINK(ce->ce_mode))
			continue;
		if (prefixlen <= ce_len)
			continue;
		if (strncmp(ce->name, prefix, ce_len))
			continue;
		if (prefix[ce_len] != '/')
			continue;

		die(_("in unpopulated submodule '%s'"), ce->name);
	}
}

/*
 * Dies if any paths in the provided pathspec descends into a submodule
 */
void die_path_inside_submodule(const struct index_state *istate,
			       const struct pathspec *ps)
{
	int i, j;

	for (i = 0; i < istate->cache_nr; i++) {
		struct cache_entry *ce = istate->cache[i];
		int ce_len = ce_namelen(ce);

		if (!S_ISGITLINK(ce->ce_mode))
			continue;

		for (j = 0; j < ps->nr ; j++) {
			const struct pathspec_item *item = &ps->items[j];

			if (item->len <= ce_len)
				continue;
			if (item->match[ce_len] != '/')
				continue;
			if (strncmp(ce->name, item->match, ce_len))
				continue;
			if (item->len == ce_len + 1)
				continue;

			die(_("Pathspec '%s' is in submodule '%.*s'"),
			    item->original, ce_len, ce->name);
		}
	}
}

int parse_submodule_update_strategy(const char *value,
		struct submodule_update_strategy *dst)
{
	free((void*)dst->command);
	dst->command = NULL;
	if (!strcmp(value, "none"))
		dst->type = SM_UPDATE_NONE;
	else if (!strcmp(value, "checkout"))
		dst->type = SM_UPDATE_CHECKOUT;
	else if (!strcmp(value, "rebase"))
		dst->type = SM_UPDATE_REBASE;
	else if (!strcmp(value, "merge"))
		dst->type = SM_UPDATE_MERGE;
	else if (skip_prefix(value, "!", &value)) {
		dst->type = SM_UPDATE_COMMAND;
		dst->command = xstrdup(value);
	} else
		return -1;
	return 0;
}

const char *submodule_strategy_to_string(const struct submodule_update_strategy *s)
{
	struct strbuf sb = STRBUF_INIT;
	switch (s->type) {
	case SM_UPDATE_CHECKOUT:
		return "checkout";
	case SM_UPDATE_MERGE:
		return "merge";
	case SM_UPDATE_REBASE:
		return "rebase";
	case SM_UPDATE_NONE:
		return "none";
	case SM_UPDATE_UNSPECIFIED:
		return NULL;
	case SM_UPDATE_COMMAND:
		strbuf_addf(&sb, "!%s", s->command);
		return strbuf_detach(&sb, NULL);
	}
	return NULL;
}

void handle_ignore_submodules_arg(struct diff_options *diffopt,
				  const char *arg)
{
	DIFF_OPT_CLR(diffopt, IGNORE_SUBMODULES);
	DIFF_OPT_CLR(diffopt, IGNORE_UNTRACKED_IN_SUBMODULES);
	DIFF_OPT_CLR(diffopt, IGNORE_DIRTY_SUBMODULES);

	if (!strcmp(arg, "all"))
		DIFF_OPT_SET(diffopt, IGNORE_SUBMODULES);
	else if (!strcmp(arg, "untracked"))
		DIFF_OPT_SET(diffopt, IGNORE_UNTRACKED_IN_SUBMODULES);
	else if (!strcmp(arg, "dirty"))
		DIFF_OPT_SET(diffopt, IGNORE_DIRTY_SUBMODULES);
	else if (strcmp(arg, "none"))
		die("bad --ignore-submodules argument: %s", arg);
}

static int prepare_submodule_summary(struct rev_info *rev, const char *path,
		struct commit *left, struct commit *right,
		struct commit_list *merge_bases)
{
	struct commit_list *list;

	init_revisions(rev, NULL);
	setup_revisions(0, NULL, rev, NULL);
	rev->left_right = 1;
	rev->first_parent_only = 1;
	left->object.flags |= SYMMETRIC_LEFT;
	add_pending_object(rev, &left->object, path);
	add_pending_object(rev, &right->object, path);
	for (list = merge_bases; list; list = list->next) {
		list->item->object.flags |= UNINTERESTING;
		add_pending_object(rev, &list->item->object,
			oid_to_hex(&list->item->object.oid));
	}
	return prepare_revision_walk(rev);
}

static void print_submodule_summary(struct rev_info *rev, struct diff_options *o)
{
	static const char format[] = "  %m %s";
	struct strbuf sb = STRBUF_INIT;
	struct commit *commit;

	while ((commit = get_revision(rev))) {
		struct pretty_print_context ctx = {0};
		ctx.date_mode = rev->date_mode;
		ctx.output_encoding = get_log_output_encoding();
		strbuf_setlen(&sb, 0);
		format_commit_message(commit, format, &sb, &ctx);
		strbuf_addch(&sb, '\n');
		if (commit->object.flags & SYMMETRIC_LEFT)
			diff_emit_submodule_del(o, sb.buf);
		else
			diff_emit_submodule_add(o, sb.buf);
	}
	strbuf_release(&sb);
}

static void prepare_submodule_repo_env_no_git_dir(struct argv_array *out)
{
	const char * const *var;

	for (var = local_repo_env; *var; var++) {
		if (strcmp(*var, CONFIG_DATA_ENVIRONMENT))
			argv_array_push(out, *var);
	}
}

void prepare_submodule_repo_env(struct argv_array *out)
{
	prepare_submodule_repo_env_no_git_dir(out);
	argv_array_pushf(out, "%s=%s", GIT_DIR_ENVIRONMENT,
			 DEFAULT_GIT_DIR_ENVIRONMENT);
}

/* Helper function to display the submodule header line prior to the full
 * summary output. If it can locate the submodule objects directory it will
 * attempt to lookup both the left and right commits and put them into the
 * left and right pointers.
 */
static void show_submodule_header(struct diff_options *o, const char *path,
		struct object_id *one, struct object_id *two,
		unsigned dirty_submodule,
		struct commit **left, struct commit **right,
		struct commit_list **merge_bases)
{
	const char *message = NULL;
	struct strbuf sb = STRBUF_INIT;
	int fast_forward = 0, fast_backward = 0;

	if (dirty_submodule & DIRTY_SUBMODULE_UNTRACKED)
		diff_emit_submodule_untracked(o, path);

	if (dirty_submodule & DIRTY_SUBMODULE_MODIFIED)
		diff_emit_submodule_modified(o, path);

	if (is_null_oid(one))
		message = "(new submodule)";
	else if (is_null_oid(two))
		message = "(submodule deleted)";

	if (add_submodule_odb(path)) {
		if (!message)
			message = "(not initialized)";
		goto output_header;
	}

	/*
	 * Attempt to lookup the commit references, and determine if this is
	 * a fast forward or fast backwards update.
	 */
	*left = lookup_commit_reference(one);
	*right = lookup_commit_reference(two);

	/*
	 * Warn about missing commits in the submodule project, but only if
	 * they aren't null.
	 */
	if ((!is_null_oid(one) && !*left) ||
	     (!is_null_oid(two) && !*right))
		message = "(commits not present)";

	*merge_bases = get_merge_bases(*left, *right);
	if (*merge_bases) {
		if ((*merge_bases)->item == *left)
			fast_forward = 1;
		else if ((*merge_bases)->item == *right)
			fast_backward = 1;
	}

	if (!oidcmp(one, two)) {
		strbuf_release(&sb);
		return;
	}

output_header:
	strbuf_addf(&sb, "Submodule %s ", path);
	strbuf_add_unique_abbrev(&sb, one->hash, DEFAULT_ABBREV);
	strbuf_addstr(&sb, (fast_backward || fast_forward) ? ".." : "...");
	strbuf_add_unique_abbrev(&sb, two->hash, DEFAULT_ABBREV);
	if (message)
		strbuf_addf(&sb, " %s\n", message);
	else
		strbuf_addf(&sb, "%s:\n", fast_backward ? " (rewind)" : "");
	diff_emit_submodule_header(o, sb.buf);

	strbuf_release(&sb);
}

void show_submodule_summary(struct diff_options *o, const char *path,
		struct object_id *one, struct object_id *two,
		unsigned dirty_submodule)
{
	struct rev_info rev;
	struct commit *left = NULL, *right = NULL;
	struct commit_list *merge_bases = NULL;

	show_submodule_header(o, path, one, two, dirty_submodule,
			      &left, &right, &merge_bases);

	/*
	 * If we don't have both a left and a right pointer, there is no
	 * reason to try and display a summary. The header line should contain
	 * all the information the user needs.
	 */
	if (!left || !right)
		goto out;

	/* Treat revision walker failure the same as missing commits */
	if (prepare_submodule_summary(&rev, path, left, right, merge_bases)) {
		diff_emit_submodule_error(o, "(revision walker failed)\n");
		goto out;
	}

	print_submodule_summary(&rev, o);

out:
	if (merge_bases)
		free_commit_list(merge_bases);
	clear_commit_marks(left, ~0);
	clear_commit_marks(right, ~0);
}

void show_submodule_inline_diff(struct diff_options *o, const char *path,
		struct object_id *one, struct object_id *two,
		unsigned dirty_submodule)
{
	const struct object_id *old = &empty_tree_oid, *new = &empty_tree_oid;
	struct commit *left = NULL, *right = NULL;
	struct commit_list *merge_bases = NULL;
	struct child_process cp = CHILD_PROCESS_INIT;
	struct strbuf sb = STRBUF_INIT;

	show_submodule_header(o, path, one, two, dirty_submodule,
			      &left, &right, &merge_bases);

	/* We need a valid left and right commit to display a difference */
	if (!(left || is_null_oid(one)) ||
	    !(right || is_null_oid(two)))
		goto done;

	if (left)
		old = one;
	if (right)
		new = two;

	cp.git_cmd = 1;
	cp.dir = path;
	cp.out = -1;
	cp.no_stdin = 1;

	/* TODO: other options may need to be passed here. */
	argv_array_pushl(&cp.args, "diff", "--submodule=diff", NULL);
	argv_array_pushf(&cp.args, "--color=%s", want_color(o->use_color) ?
			 "always" : "never");

	if (DIFF_OPT_TST(o, REVERSE_DIFF)) {
		argv_array_pushf(&cp.args, "--src-prefix=%s%s/",
				 o->b_prefix, path);
		argv_array_pushf(&cp.args, "--dst-prefix=%s%s/",
				 o->a_prefix, path);
	} else {
		argv_array_pushf(&cp.args, "--src-prefix=%s%s/",
				 o->a_prefix, path);
		argv_array_pushf(&cp.args, "--dst-prefix=%s%s/",
				 o->b_prefix, path);
	}
	argv_array_push(&cp.args, oid_to_hex(old));
	/*
	 * If the submodule has modified content, we will diff against the
	 * work tree, under the assumption that the user has asked for the
	 * diff format and wishes to actually see all differences even if they
	 * haven't yet been committed to the submodule yet.
	 */
	if (!(dirty_submodule & DIRTY_SUBMODULE_MODIFIED))
		argv_array_push(&cp.args, oid_to_hex(new));

	prepare_submodule_repo_env(&cp.env_array);
	if (start_command(&cp))
		diff_emit_submodule_error(o, "(diff failed)\n");

	while (strbuf_getwholeline_fd(&sb, cp.out, '\n') != EOF)
		diff_emit_submodule_pipethrough(o, sb.buf, sb.len);

	if (finish_command(&cp))
		diff_emit_submodule_error(o, "(diff failed)\n");

done:
	strbuf_release(&sb);
	if (merge_bases)
		free_commit_list(merge_bases);
	if (left)
		clear_commit_marks(left, ~0);
	if (right)
		clear_commit_marks(right, ~0);
}

void set_config_fetch_recurse_submodules(int value)
{
	config_fetch_recurse_submodules = value;
}

int should_update_submodules(void)
{
	return config_update_recurse_submodules == RECURSE_SUBMODULES_ON;
}

const struct submodule *submodule_from_ce(const struct cache_entry *ce)
{
	if (!S_ISGITLINK(ce->ce_mode))
		return NULL;

	if (!should_update_submodules())
		return NULL;

	return submodule_from_path(&null_oid, ce->name);
}

static struct oid_array *submodule_commits(struct string_list *submodules,
					   const char *path)
{
	struct string_list_item *item;

	item = string_list_insert(submodules, path);
	if (item->util)
		return (struct oid_array *) item->util;

	/* NEEDSWORK: should we have oid_array_init()? */
	item->util = xcalloc(1, sizeof(struct oid_array));
	return (struct oid_array *) item->util;
}

static void collect_changed_submodules_cb(struct diff_queue_struct *q,
					  struct diff_options *options,
					  void *data)
{
	int i;
	struct string_list *changed = data;

	for (i = 0; i < q->nr; i++) {
		struct diff_filepair *p = q->queue[i];
		struct oid_array *commits;
		if (!S_ISGITLINK(p->two->mode))
			continue;

		if (S_ISGITLINK(p->one->mode)) {
			/*
			 * NEEDSWORK: We should honor the name configured in
			 * the .gitmodules file of the commit we are examining
			 * here to be able to correctly follow submodules
			 * being moved around.
			 */
			commits = submodule_commits(changed, p->two->path);
			oid_array_append(commits, &p->two->oid);
		} else {
			/* Submodule is new or was moved here */
			/*
			 * NEEDSWORK: When the .git directories of submodules
			 * live inside the superprojects .git directory some
			 * day we should fetch new submodules directly into
			 * that location too when config or options request
			 * that so they can be checked out from there.
			 */
			continue;
		}
	}
}

/*
 * Collect the paths of submodules in 'changed' which have changed based on
 * the revisions as specified in 'argv'.  Each entry in 'changed' will also
 * have a corresponding 'struct oid_array' (in the 'util' field) which lists
 * what the submodule pointers were updated to during the change.
 */
static void collect_changed_submodules(struct string_list *changed,
				       struct argv_array *argv)
{
	struct rev_info rev;
	const struct commit *commit;

	init_revisions(&rev, NULL);
	setup_revisions(argv->argc, argv->argv, &rev, NULL);
	if (prepare_revision_walk(&rev))
		die("revision walk setup failed");

	while ((commit = get_revision(&rev))) {
		struct rev_info diff_rev;

		init_revisions(&diff_rev, NULL);
		diff_rev.diffopt.output_format |= DIFF_FORMAT_CALLBACK;
		diff_rev.diffopt.format_callback = collect_changed_submodules_cb;
		diff_rev.diffopt.format_callback_data = changed;
		diff_tree_combined_merge(commit, 1, &diff_rev);
	}

	reset_revision_walk();
}

static void free_submodules_oids(struct string_list *submodules)
{
	struct string_list_item *item;
	for_each_string_list_item(item, submodules)
		oid_array_clear((struct oid_array *) item->util);
	string_list_clear(submodules, 1);
}

static int has_remote(const char *refname, const struct object_id *oid,
		      int flags, void *cb_data)
{
	return 1;
}

static int append_oid_to_argv(const struct object_id *oid, void *data)
{
	struct argv_array *argv = data;
	argv_array_push(argv, oid_to_hex(oid));
	return 0;
}

static int check_has_commit(const struct object_id *oid, void *data)
{
	int *has_commit = data;

	if (!lookup_commit_reference(oid))
		*has_commit = 0;

	return 0;
}

static int submodule_has_commits(const char *path, struct oid_array *commits)
{
	int has_commit = 1;

	/*
	 * Perform a cheap, but incorrect check for the existence of 'commits'.
	 * This is done by adding the submodule's object store to the in-core
	 * object store, and then querying for each commit's existence.  If we
	 * do not have the commit object anywhere, there is no chance we have
	 * it in the object store of the correct submodule and have it
	 * reachable from a ref, so we can fail early without spawning rev-list
	 * which is expensive.
	 */
	if (add_submodule_odb(path))
		return 0;

	oid_array_for_each_unique(commits, check_has_commit, &has_commit);

	if (has_commit) {
		/*
		 * Even if the submodule is checked out and the commit is
		 * present, make sure it exists in the submodule's object store
		 * and that it is reachable from a ref.
		 */
		struct child_process cp = CHILD_PROCESS_INIT;
		struct strbuf out = STRBUF_INIT;

		argv_array_pushl(&cp.args, "rev-list", "-n", "1", NULL);
		oid_array_for_each_unique(commits, append_oid_to_argv, &cp.args);
		argv_array_pushl(&cp.args, "--not", "--all", NULL);

		prepare_submodule_repo_env(&cp.env_array);
		cp.git_cmd = 1;
		cp.no_stdin = 1;
		cp.dir = path;

		if (capture_command(&cp, &out, GIT_MAX_HEXSZ + 1) || out.len)
			has_commit = 0;

		strbuf_release(&out);
	}

	return has_commit;
}

static int submodule_needs_pushing(const char *path, struct oid_array *commits)
{
	if (!submodule_has_commits(path, commits))
		/*
		 * NOTE: We do consider it safe to return "no" here. The
		 * correct answer would be "We do not know" instead of
		 * "No push needed", but it is quite hard to change
		 * the submodule pointer without having the submodule
		 * around. If a user did however change the submodules
		 * without having the submodule around, this indicates
		 * an expert who knows what they are doing or a
		 * maintainer integrating work from other people. In
		 * both cases it should be safe to skip this check.
		 */
		return 0;

	if (for_each_remote_ref_submodule(path, has_remote, NULL) > 0) {
		struct child_process cp = CHILD_PROCESS_INIT;
		struct strbuf buf = STRBUF_INIT;
		int needs_pushing = 0;

		argv_array_push(&cp.args, "rev-list");
		oid_array_for_each_unique(commits, append_oid_to_argv, &cp.args);
		argv_array_pushl(&cp.args, "--not", "--remotes", "-n", "1" , NULL);

		prepare_submodule_repo_env(&cp.env_array);
		cp.git_cmd = 1;
		cp.no_stdin = 1;
		cp.out = -1;
		cp.dir = path;
		if (start_command(&cp))
			die("Could not run 'git rev-list <commits> --not --remotes -n 1' command in submodule %s",
					path);
		if (strbuf_read(&buf, cp.out, 41))
			needs_pushing = 1;
		finish_command(&cp);
		close(cp.out);
		strbuf_release(&buf);
		return needs_pushing;
	}

	return 0;
}

int find_unpushed_submodules(struct oid_array *commits,
		const char *remotes_name, struct string_list *needs_pushing)
{
	struct string_list submodules = STRING_LIST_INIT_DUP;
	struct string_list_item *submodule;
	struct argv_array argv = ARGV_ARRAY_INIT;

	/* argv.argv[0] will be ignored by setup_revisions */
	argv_array_push(&argv, "find_unpushed_submodules");
	oid_array_for_each_unique(commits, append_oid_to_argv, &argv);
	argv_array_push(&argv, "--not");
	argv_array_pushf(&argv, "--remotes=%s", remotes_name);

	collect_changed_submodules(&submodules, &argv);

	for_each_string_list_item(submodule, &submodules) {
		struct oid_array *commits = submodule->util;
		const char *path = submodule->string;

		if (submodule_needs_pushing(path, commits))
			string_list_insert(needs_pushing, path);
	}

	free_submodules_oids(&submodules);
	argv_array_clear(&argv);

	return needs_pushing->nr;
}

static int push_submodule(const char *path,
			  const struct remote *remote,
			  const char **refspec, int refspec_nr,
			  const struct string_list *push_options,
			  int dry_run)
{
	if (add_submodule_odb(path))
		return 1;

	if (for_each_remote_ref_submodule(path, has_remote, NULL) > 0) {
		struct child_process cp = CHILD_PROCESS_INIT;
		argv_array_push(&cp.args, "push");
		if (dry_run)
			argv_array_push(&cp.args, "--dry-run");

		if (push_options && push_options->nr) {
			const struct string_list_item *item;
			for_each_string_list_item(item, push_options)
				argv_array_pushf(&cp.args, "--push-option=%s",
						 item->string);
		}

		if (remote->origin != REMOTE_UNCONFIGURED) {
			int i;
			argv_array_push(&cp.args, remote->name);
			for (i = 0; i < refspec_nr; i++)
				argv_array_push(&cp.args, refspec[i]);
		}

		prepare_submodule_repo_env(&cp.env_array);
		cp.git_cmd = 1;
		cp.no_stdin = 1;
		cp.dir = path;
		if (run_command(&cp))
			return 0;
		close(cp.out);
	}

	return 1;
}

/*
 * Perform a check in the submodule to see if the remote and refspec work.
 * Die if the submodule can't be pushed.
 */
static void submodule_push_check(const char *path, const struct remote *remote,
				 const char **refspec, int refspec_nr)
{
	struct child_process cp = CHILD_PROCESS_INIT;
	int i;

	argv_array_push(&cp.args, "submodule--helper");
	argv_array_push(&cp.args, "push-check");
	argv_array_push(&cp.args, remote->name);

	for (i = 0; i < refspec_nr; i++)
		argv_array_push(&cp.args, refspec[i]);

	prepare_submodule_repo_env(&cp.env_array);
	cp.git_cmd = 1;
	cp.no_stdin = 1;
	cp.no_stdout = 1;
	cp.dir = path;

	/*
	 * Simply indicate if 'submodule--helper push-check' failed.
	 * More detailed error information will be provided by the
	 * child process.
	 */
	if (run_command(&cp))
		die("process for submodule '%s' failed", path);
}

int push_unpushed_submodules(struct oid_array *commits,
			     const struct remote *remote,
			     const char **refspec, int refspec_nr,
			     const struct string_list *push_options,
			     int dry_run)
{
	int i, ret = 1;
	struct string_list needs_pushing = STRING_LIST_INIT_DUP;

	if (!find_unpushed_submodules(commits, remote->name, &needs_pushing))
		return 1;

	/*
	 * Verify that the remote and refspec can be propagated to all
	 * submodules.  This check can be skipped if the remote and refspec
	 * won't be propagated due to the remote being unconfigured (e.g. a URL
	 * instead of a remote name).
	 */
	if (remote->origin != REMOTE_UNCONFIGURED)
		for (i = 0; i < needs_pushing.nr; i++)
			submodule_push_check(needs_pushing.items[i].string,
					     remote, refspec, refspec_nr);

	/* Actually push the submodules */
	for (i = 0; i < needs_pushing.nr; i++) {
		const char *path = needs_pushing.items[i].string;
		fprintf(stderr, "Pushing submodule '%s'\n", path);
		if (!push_submodule(path, remote, refspec, refspec_nr,
				    push_options, dry_run)) {
			fprintf(stderr, "Unable to push submodule '%s'\n", path);
			ret = 0;
		}
	}

	string_list_clear(&needs_pushing, 0);

	return ret;
}

static int append_oid_to_array(const char *ref, const struct object_id *oid,
			       int flags, void *data)
{
	struct oid_array *array = data;
	oid_array_append(array, oid);
	return 0;
}

void check_for_new_submodule_commits(struct object_id *oid)
{
	if (!initialized_fetch_ref_tips) {
		for_each_ref(append_oid_to_array, &ref_tips_before_fetch);
		initialized_fetch_ref_tips = 1;
	}

	oid_array_append(&ref_tips_after_fetch, oid);
}

static void calculate_changed_submodule_paths(void)
{
	struct argv_array argv = ARGV_ARRAY_INIT;
	struct string_list changed_submodules = STRING_LIST_INIT_DUP;
	const struct string_list_item *item;

	/* No need to check if there are no submodules configured */
	if (!submodule_from_path(NULL, NULL))
		return;

	argv_array_push(&argv, "--"); /* argv[0] program name */
	oid_array_for_each_unique(&ref_tips_after_fetch,
				   append_oid_to_argv, &argv);
	argv_array_push(&argv, "--not");
	oid_array_for_each_unique(&ref_tips_before_fetch,
				   append_oid_to_argv, &argv);

	/*
	 * Collect all submodules (whether checked out or not) for which new
	 * commits have been recorded upstream in "changed_submodule_paths".
	 */
	collect_changed_submodules(&changed_submodules, &argv);

	for_each_string_list_item(item, &changed_submodules) {
		struct oid_array *commits = item->util;
		const char *path = item->string;

		if (!submodule_has_commits(path, commits))
			string_list_append(&changed_submodule_paths, path);
	}

	free_submodules_oids(&changed_submodules);
	argv_array_clear(&argv);
	oid_array_clear(&ref_tips_before_fetch);
	oid_array_clear(&ref_tips_after_fetch);
	initialized_fetch_ref_tips = 0;
}

int submodule_touches_in_range(struct object_id *excl_oid,
			       struct object_id *incl_oid)
{
	struct string_list subs = STRING_LIST_INIT_DUP;
	struct argv_array args = ARGV_ARRAY_INIT;
	int ret;

	gitmodules_config();
	/* No need to check if there are no submodules configured */
	if (!submodule_from_path(NULL, NULL))
		return 0;

	argv_array_push(&args, "--"); /* args[0] program name */
	argv_array_push(&args, oid_to_hex(incl_oid));
	argv_array_push(&args, "--not");
	argv_array_push(&args, oid_to_hex(excl_oid));

	collect_changed_submodules(&subs, &args);
	ret = subs.nr;

	argv_array_clear(&args);

	free_submodules_oids(&subs);
	return ret;
}

struct submodule_parallel_fetch {
	int count;
	struct argv_array args;
	const char *work_tree;
	const char *prefix;
	int command_line_option;
	int quiet;
	int result;
};
#define SPF_INIT {0, ARGV_ARRAY_INIT, NULL, NULL, 0, 0, 0}

static int get_next_submodule(struct child_process *cp,
			      struct strbuf *err, void *data, void **task_cb)
{
	int ret = 0;
	struct submodule_parallel_fetch *spf = data;

	for (; spf->count < active_nr; spf->count++) {
		struct strbuf submodule_path = STRBUF_INIT;
		struct strbuf submodule_git_dir = STRBUF_INIT;
		struct strbuf submodule_prefix = STRBUF_INIT;
		const struct cache_entry *ce = active_cache[spf->count];
		const char *git_dir, *default_argv;
		const struct submodule *submodule;

		if (!S_ISGITLINK(ce->ce_mode))
			continue;

		submodule = submodule_from_path(&null_oid, ce->name);
		if (!submodule)
			submodule = submodule_from_name(&null_oid, ce->name);

		default_argv = "yes";
		if (spf->command_line_option == RECURSE_SUBMODULES_DEFAULT) {
			if (submodule &&
			    submodule->fetch_recurse !=
						RECURSE_SUBMODULES_NONE) {
				if (submodule->fetch_recurse ==
						RECURSE_SUBMODULES_OFF)
					continue;
				if (submodule->fetch_recurse ==
						RECURSE_SUBMODULES_ON_DEMAND) {
					if (!unsorted_string_list_lookup(&changed_submodule_paths, ce->name))
						continue;
					default_argv = "on-demand";
				}
			} else {
				if ((config_fetch_recurse_submodules == RECURSE_SUBMODULES_OFF) ||
				    gitmodules_is_unmerged)
					continue;
				if (config_fetch_recurse_submodules == RECURSE_SUBMODULES_ON_DEMAND) {
					if (!unsorted_string_list_lookup(&changed_submodule_paths, ce->name))
						continue;
					default_argv = "on-demand";
				}
			}
		} else if (spf->command_line_option == RECURSE_SUBMODULES_ON_DEMAND) {
			if (!unsorted_string_list_lookup(&changed_submodule_paths, ce->name))
				continue;
			default_argv = "on-demand";
		}

		strbuf_addf(&submodule_path, "%s/%s", spf->work_tree, ce->name);
		strbuf_addf(&submodule_git_dir, "%s/.git", submodule_path.buf);
		strbuf_addf(&submodule_prefix, "%s%s/", spf->prefix, ce->name);
		git_dir = read_gitfile(submodule_git_dir.buf);
		if (!git_dir)
			git_dir = submodule_git_dir.buf;
		if (is_directory(git_dir)) {
			child_process_init(cp);
			cp->dir = strbuf_detach(&submodule_path, NULL);
			prepare_submodule_repo_env(&cp->env_array);
			cp->git_cmd = 1;
			if (!spf->quiet)
				strbuf_addf(err, "Fetching submodule %s%s\n",
					    spf->prefix, ce->name);
			argv_array_init(&cp->args);
			argv_array_pushv(&cp->args, spf->args.argv);
			argv_array_push(&cp->args, default_argv);
			argv_array_push(&cp->args, "--submodule-prefix");
			argv_array_push(&cp->args, submodule_prefix.buf);
			ret = 1;
		}
		strbuf_release(&submodule_path);
		strbuf_release(&submodule_git_dir);
		strbuf_release(&submodule_prefix);
		if (ret) {
			spf->count++;
			return 1;
		}
	}
	return 0;
}

static int fetch_start_failure(struct strbuf *err,
			       void *cb, void *task_cb)
{
	struct submodule_parallel_fetch *spf = cb;

	spf->result = 1;

	return 0;
}

static int fetch_finish(int retvalue, struct strbuf *err,
			void *cb, void *task_cb)
{
	struct submodule_parallel_fetch *spf = cb;

	if (retvalue)
		spf->result = 1;

	return 0;
}

int fetch_populated_submodules(const struct argv_array *options,
			       const char *prefix, int command_line_option,
			       int quiet, int max_parallel_jobs)
{
	int i;
	struct submodule_parallel_fetch spf = SPF_INIT;

	spf.work_tree = get_git_work_tree();
	spf.command_line_option = command_line_option;
	spf.quiet = quiet;
	spf.prefix = prefix;

	if (!spf.work_tree)
		goto out;

	if (read_cache() < 0)
		die("index file corrupt");

	argv_array_push(&spf.args, "fetch");
	for (i = 0; i < options->argc; i++)
		argv_array_push(&spf.args, options->argv[i]);
	argv_array_push(&spf.args, "--recurse-submodules-default");
	/* default value, "--submodule-prefix" and its value are added later */

	if (max_parallel_jobs < 0)
		max_parallel_jobs = parallel_jobs;

	calculate_changed_submodule_paths();
	run_processes_parallel(max_parallel_jobs,
			       get_next_submodule,
			       fetch_start_failure,
			       fetch_finish,
			       &spf);

	argv_array_clear(&spf.args);
out:
	string_list_clear(&changed_submodule_paths, 1);
	return spf.result;
}

unsigned is_submodule_modified(const char *path, int ignore_untracked)
{
	struct child_process cp = CHILD_PROCESS_INIT;
	struct strbuf buf = STRBUF_INIT;
	FILE *fp;
	unsigned dirty_submodule = 0;
	const char *git_dir;
	int ignore_cp_exit_code = 0;

	strbuf_addf(&buf, "%s/.git", path);
	git_dir = read_gitfile(buf.buf);
	if (!git_dir)
		git_dir = buf.buf;
	if (!is_git_directory(git_dir)) {
		if (is_directory(git_dir))
			die(_("'%s' not recognized as a git repository"), git_dir);
		strbuf_release(&buf);
		/* The submodule is not checked out, so it is not modified */
		return 0;
	}
	strbuf_reset(&buf);

	argv_array_pushl(&cp.args, "status", "--porcelain=2", NULL);
	if (ignore_untracked)
		argv_array_push(&cp.args, "-uno");

	prepare_submodule_repo_env(&cp.env_array);
	cp.git_cmd = 1;
	cp.no_stdin = 1;
	cp.out = -1;
	cp.dir = path;
	if (start_command(&cp))
		die("Could not run 'git status --porcelain=2' in submodule %s", path);

	fp = xfdopen(cp.out, "r");
	while (strbuf_getwholeline(&buf, fp, '\n') != EOF) {
		/* regular untracked files */
		if (buf.buf[0] == '?')
			dirty_submodule |= DIRTY_SUBMODULE_UNTRACKED;

		if (buf.buf[0] == 'u' ||
		    buf.buf[0] == '1' ||
		    buf.buf[0] == '2') {
			/* T = line type, XY = status, SSSS = submodule state */
			if (buf.len < strlen("T XY SSSS"))
				die("BUG: invalid status --porcelain=2 line %s",
				    buf.buf);

			if (buf.buf[5] == 'S' && buf.buf[8] == 'U')
				/* nested untracked file */
				dirty_submodule |= DIRTY_SUBMODULE_UNTRACKED;

			if (buf.buf[0] == 'u' ||
			    buf.buf[0] == '2' ||
			    memcmp(buf.buf + 5, "S..U", 4))
				/* other change */
				dirty_submodule |= DIRTY_SUBMODULE_MODIFIED;
		}

		if ((dirty_submodule & DIRTY_SUBMODULE_MODIFIED) &&
		    ((dirty_submodule & DIRTY_SUBMODULE_UNTRACKED) ||
		     ignore_untracked)) {
			/*
			 * We're not interested in any further information from
			 * the child any more, neither output nor its exit code.
			 */
			ignore_cp_exit_code = 1;
			break;
		}
	}
	fclose(fp);

	if (finish_command(&cp) && !ignore_cp_exit_code)
		die("'git status --porcelain=2' failed in submodule %s", path);

	strbuf_release(&buf);
	return dirty_submodule;
}

int submodule_uses_gitfile(const char *path)
{
	struct child_process cp = CHILD_PROCESS_INIT;
	const char *argv[] = {
		"submodule",
		"foreach",
		"--quiet",
		"--recursive",
		"test -f .git",
		NULL,
	};
	struct strbuf buf = STRBUF_INIT;
	const char *git_dir;

	strbuf_addf(&buf, "%s/.git", path);
	git_dir = read_gitfile(buf.buf);
	if (!git_dir) {
		strbuf_release(&buf);
		return 0;
	}
	strbuf_release(&buf);

	/* Now test that all nested submodules use a gitfile too */
	cp.argv = argv;
	prepare_submodule_repo_env(&cp.env_array);
	cp.git_cmd = 1;
	cp.no_stdin = 1;
	cp.no_stderr = 1;
	cp.no_stdout = 1;
	cp.dir = path;
	if (run_command(&cp))
		return 0;

	return 1;
}

/*
 * Check if it is a bad idea to remove a submodule, i.e. if we'd lose data
 * when doing so.
 *
 * Return 1 if we'd lose data, return 0 if the removal is fine,
 * and negative values for errors.
 */
int bad_to_remove_submodule(const char *path, unsigned flags)
{
	ssize_t len;
	struct child_process cp = CHILD_PROCESS_INIT;
	struct strbuf buf = STRBUF_INIT;
	int ret = 0;

	if (!file_exists(path) || is_empty_dir(path))
		return 0;

	if (!submodule_uses_gitfile(path))
		return 1;

	argv_array_pushl(&cp.args, "status", "--porcelain",
				   "--ignore-submodules=none", NULL);

	if (flags & SUBMODULE_REMOVAL_IGNORE_UNTRACKED)
		argv_array_push(&cp.args, "-uno");
	else
		argv_array_push(&cp.args, "-uall");

	if (!(flags & SUBMODULE_REMOVAL_IGNORE_IGNORED_UNTRACKED))
		argv_array_push(&cp.args, "--ignored");

	prepare_submodule_repo_env(&cp.env_array);
	cp.git_cmd = 1;
	cp.no_stdin = 1;
	cp.out = -1;
	cp.dir = path;
	if (start_command(&cp)) {
		if (flags & SUBMODULE_REMOVAL_DIE_ON_ERROR)
			die(_("could not start 'git status' in submodule '%s'"),
				path);
		ret = -1;
		goto out;
	}

	len = strbuf_read(&buf, cp.out, 1024);
	if (len > 2)
		ret = 1;
	close(cp.out);

	if (finish_command(&cp)) {
		if (flags & SUBMODULE_REMOVAL_DIE_ON_ERROR)
			die(_("could not run 'git status' in submodule '%s'"),
				path);
		ret = -1;
	}
out:
	strbuf_release(&buf);
	return ret;
}

static const char *get_super_prefix_or_empty(void)
{
	const char *s = get_super_prefix();
	if (!s)
		s = "";
	return s;
}

static int submodule_has_dirty_index(const struct submodule *sub)
{
	struct child_process cp = CHILD_PROCESS_INIT;

	prepare_submodule_repo_env(&cp.env_array);

	cp.git_cmd = 1;
	argv_array_pushl(&cp.args, "diff-index", "--quiet",
				   "--cached", "HEAD", NULL);
	cp.no_stdin = 1;
	cp.no_stdout = 1;
	cp.dir = sub->path;
	if (start_command(&cp))
		die("could not recurse into submodule '%s'", sub->path);

	return finish_command(&cp);
}

static void submodule_reset_index(const char *path)
{
	struct child_process cp = CHILD_PROCESS_INIT;
	prepare_submodule_repo_env(&cp.env_array);

	cp.git_cmd = 1;
	cp.no_stdin = 1;
	cp.dir = path;

	argv_array_pushf(&cp.args, "--super-prefix=%s%s/",
				   get_super_prefix_or_empty(), path);
	argv_array_pushl(&cp.args, "read-tree", "-u", "--reset", NULL);

	argv_array_push(&cp.args, EMPTY_TREE_SHA1_HEX);

	if (run_command(&cp))
		die("could not reset submodule index");
}

/**
 * Moves a submodule at a given path from a given head to another new head.
 * For edge cases (a submodule coming into existence or removing a submodule)
 * pass NULL for old or new respectively.
 */
int submodule_move_head(const char *path,
			 const char *old,
			 const char *new,
			 unsigned flags)
{
	int ret = 0;
	struct child_process cp = CHILD_PROCESS_INIT;
	const struct submodule *sub;
	int *error_code_ptr, error_code;

	if (!is_submodule_active(the_repository, path))
		return 0;

	if (flags & SUBMODULE_MOVE_HEAD_FORCE)
		/*
		 * Pass non NULL pointer to is_submodule_populated_gently
		 * to prevent die()-ing. We'll use connect_work_tree_and_git_dir
		 * to fixup the submodule in the force case later.
		 */
		error_code_ptr = &error_code;
	else
		error_code_ptr = NULL;

	if (old && !is_submodule_populated_gently(path, error_code_ptr))
		return 0;

	sub = submodule_from_path(&null_oid, path);

	if (!sub)
		die("BUG: could not get submodule information for '%s'", path);

	if (old && !(flags & SUBMODULE_MOVE_HEAD_FORCE)) {
		/* Check if the submodule has a dirty index. */
		if (submodule_has_dirty_index(sub))
			return error(_("submodule '%s' has dirty index"), path);
	}

	if (!(flags & SUBMODULE_MOVE_HEAD_DRY_RUN)) {
		if (old) {
			if (!submodule_uses_gitfile(path))
				absorb_git_dir_into_superproject("", path,
					ABSORB_GITDIR_RECURSE_SUBMODULES);
		} else {
			char *gitdir = xstrfmt("%s/modules/%s",
				    get_git_common_dir(), sub->name);
			connect_work_tree_and_git_dir(path, gitdir);
			free(gitdir);

			/* make sure the index is clean as well */
			submodule_reset_index(path);
		}

		if (old && (flags & SUBMODULE_MOVE_HEAD_FORCE)) {
			char *gitdir = xstrfmt("%s/modules/%s",
				    get_git_common_dir(), sub->name);
			connect_work_tree_and_git_dir(path, gitdir);
			free(gitdir);
		}
	}

	prepare_submodule_repo_env(&cp.env_array);

	cp.git_cmd = 1;
	cp.no_stdin = 1;
	cp.dir = path;

	argv_array_pushf(&cp.args, "--super-prefix=%s%s/",
			get_super_prefix_or_empty(), path);
	argv_array_pushl(&cp.args, "read-tree", "--recurse-submodules", NULL);

	if (flags & SUBMODULE_MOVE_HEAD_DRY_RUN)
		argv_array_push(&cp.args, "-n");
	else
		argv_array_push(&cp.args, "-u");

	if (flags & SUBMODULE_MOVE_HEAD_FORCE)
		argv_array_push(&cp.args, "--reset");
	else
		argv_array_push(&cp.args, "-m");

	argv_array_push(&cp.args, old ? old : EMPTY_TREE_SHA1_HEX);
	argv_array_push(&cp.args, new ? new : EMPTY_TREE_SHA1_HEX);

	if (run_command(&cp)) {
		ret = -1;
		goto out;
	}

	if (!(flags & SUBMODULE_MOVE_HEAD_DRY_RUN)) {
		if (new) {
			child_process_init(&cp);
			/* also set the HEAD accordingly */
			cp.git_cmd = 1;
			cp.no_stdin = 1;
			cp.dir = path;

			prepare_submodule_repo_env(&cp.env_array);
			argv_array_pushl(&cp.args, "update-ref", "HEAD", new, NULL);

			if (run_command(&cp)) {
				ret = -1;
				goto out;
			}
		} else {
			struct strbuf sb = STRBUF_INIT;

			strbuf_addf(&sb, "%s/.git", path);
			unlink_or_warn(sb.buf);
			strbuf_release(&sb);

			if (is_empty_dir(path))
				rmdir_or_warn(path);
		}
	}
out:
	return ret;
}

static int find_first_merges(struct object_array *result, const char *path,
		struct commit *a, struct commit *b)
{
	int i, j;
	struct object_array merges = OBJECT_ARRAY_INIT;
	struct commit *commit;
	int contains_another;

	char merged_revision[42];
	const char *rev_args[] = { "rev-list", "--merges", "--ancestry-path",
				   "--all", merged_revision, NULL };
	struct rev_info revs;
	struct setup_revision_opt rev_opts;

	memset(result, 0, sizeof(struct object_array));
	memset(&rev_opts, 0, sizeof(rev_opts));

	/* get all revisions that merge commit a */
	xsnprintf(merged_revision, sizeof(merged_revision), "^%s",
			oid_to_hex(&a->object.oid));
	init_revisions(&revs, NULL);
	rev_opts.submodule = path;
	setup_revisions(ARRAY_SIZE(rev_args)-1, rev_args, &revs, &rev_opts);

	/* save all revisions from the above list that contain b */
	if (prepare_revision_walk(&revs))
		die("revision walk setup failed");
	while ((commit = get_revision(&revs)) != NULL) {
		struct object *o = &(commit->object);
		if (in_merge_bases(b, commit))
			add_object_array(o, NULL, &merges);
	}
	reset_revision_walk();

	/* Now we've got all merges that contain a and b. Prune all
	 * merges that contain another found merge and save them in
	 * result.
	 */
	for (i = 0; i < merges.nr; i++) {
		struct commit *m1 = (struct commit *) merges.objects[i].item;

		contains_another = 0;
		for (j = 0; j < merges.nr; j++) {
			struct commit *m2 = (struct commit *) merges.objects[j].item;
			if (i != j && in_merge_bases(m2, m1)) {
				contains_another = 1;
				break;
			}
		}

		if (!contains_another)
			add_object_array(merges.objects[i].item, NULL, result);
	}

	free(merges.objects);
	return result->nr;
}

static void print_commit(struct commit *commit)
{
	struct strbuf sb = STRBUF_INIT;
	struct pretty_print_context ctx = {0};
	ctx.date_mode.type = DATE_NORMAL;
	format_commit_message(commit, " %h: %m %s", &sb, &ctx);
	fprintf(stderr, "%s\n", sb.buf);
	strbuf_release(&sb);
}

#define MERGE_WARNING(path, msg) \
	warning("Failed to merge submodule %s (%s)", path, msg);

int merge_submodule(struct object_id *result, const char *path,
		    const struct object_id *base, const struct object_id *a,
		    const struct object_id *b, int search)
{
	struct commit *commit_base, *commit_a, *commit_b;
	int parent_count;
	struct object_array merges;

	int i;

	/* store a in result in case we fail */
	oidcpy(result, a);

	/* we can not handle deletion conflicts */
	if (is_null_oid(base))
		return 0;
	if (is_null_oid(a))
		return 0;
	if (is_null_oid(b))
		return 0;

	if (add_submodule_odb(path)) {
		MERGE_WARNING(path, "not checked out");
		return 0;
	}

	if (!(commit_base = lookup_commit_reference(base)) ||
	    !(commit_a = lookup_commit_reference(a)) ||
	    !(commit_b = lookup_commit_reference(b))) {
		MERGE_WARNING(path, "commits not present");
		return 0;
	}

	/* check whether both changes are forward */
	if (!in_merge_bases(commit_base, commit_a) ||
	    !in_merge_bases(commit_base, commit_b)) {
		MERGE_WARNING(path, "commits don't follow merge-base");
		return 0;
	}

	/* Case #1: a is contained in b or vice versa */
	if (in_merge_bases(commit_a, commit_b)) {
		oidcpy(result, b);
		return 1;
	}
	if (in_merge_bases(commit_b, commit_a)) {
		oidcpy(result, a);
		return 1;
	}

	/*
	 * Case #2: There are one or more merges that contain a and b in
	 * the submodule. If there is only one, then present it as a
	 * suggestion to the user, but leave it marked unmerged so the
	 * user needs to confirm the resolution.
	 */

	/* Skip the search if makes no sense to the calling context.  */
	if (!search)
		return 0;

	/* find commit which merges them */
	parent_count = find_first_merges(&merges, path, commit_a, commit_b);
	switch (parent_count) {
	case 0:
		MERGE_WARNING(path, "merge following commits not found");
		break;

	case 1:
		MERGE_WARNING(path, "not fast-forward");
		fprintf(stderr, "Found a possible merge resolution "
				"for the submodule:\n");
		print_commit((struct commit *) merges.objects[0].item);
		fprintf(stderr,
			"If this is correct simply add it to the index "
			"for example\n"
			"by using:\n\n"
			"  git update-index --cacheinfo 160000 %s \"%s\"\n\n"
			"which will accept this suggestion.\n",
			oid_to_hex(&merges.objects[0].item->oid), path);
		break;

	default:
		MERGE_WARNING(path, "multiple merges found");
		for (i = 0; i < merges.nr; i++)
			print_commit((struct commit *) merges.objects[i].item);
	}

	free(merges.objects);
	return 0;
}

int parallel_submodules(void)
{
	return parallel_jobs;
}

/*
 * Embeds a single submodules git directory into the superprojects git dir,
 * non recursively.
 */
static void relocate_single_git_dir_into_superproject(const char *prefix,
						      const char *path)
{
	char *old_git_dir = NULL, *real_old_git_dir = NULL, *real_new_git_dir = NULL;
	const char *new_git_dir;
	const struct submodule *sub;

	if (submodule_uses_worktrees(path))
		die(_("relocate_gitdir for submodule '%s' with "
		      "more than one worktree not supported"), path);

	old_git_dir = xstrfmt("%s/.git", path);
	if (read_gitfile(old_git_dir))
		/* If it is an actual gitfile, it doesn't need migration. */
		return;

	real_old_git_dir = real_pathdup(old_git_dir, 1);

	sub = submodule_from_path(&null_oid, path);
	if (!sub)
		die(_("could not lookup name for submodule '%s'"), path);

	new_git_dir = git_path("modules/%s", sub->name);
	if (safe_create_leading_directories_const(new_git_dir) < 0)
		die(_("could not create directory '%s'"), new_git_dir);
	real_new_git_dir = real_pathdup(new_git_dir, 1);

	fprintf(stderr, _("Migrating git directory of '%s%s' from\n'%s' to\n'%s'\n"),
		get_super_prefix_or_empty(), path,
		real_old_git_dir, real_new_git_dir);

	relocate_gitdir(path, real_old_git_dir, real_new_git_dir);

	free(old_git_dir);
	free(real_old_git_dir);
	free(real_new_git_dir);
}

/*
 * Migrate the git directory of the submodule given by path from
 * having its git directory within the working tree to the git dir nested
 * in its superprojects git dir under modules/.
 */
void absorb_git_dir_into_superproject(const char *prefix,
				      const char *path,
				      unsigned flags)
{
	int err_code;
	const char *sub_git_dir;
	struct strbuf gitdir = STRBUF_INIT;
	strbuf_addf(&gitdir, "%s/.git", path);
	sub_git_dir = resolve_gitdir_gently(gitdir.buf, &err_code);

	/* Not populated? */
	if (!sub_git_dir) {
		const struct submodule *sub;

		if (err_code == READ_GITFILE_ERR_STAT_FAILED) {
			/* unpopulated as expected */
			strbuf_release(&gitdir);
			return;
		}

		if (err_code != READ_GITFILE_ERR_NOT_A_REPO)
			/* We don't know what broke here. */
			read_gitfile_error_die(err_code, path, NULL);

		/*
		* Maybe populated, but no git directory was found?
		* This can happen if the superproject is a submodule
		* itself and was just absorbed. The absorption of the
		* superproject did not rewrite the git file links yet,
		* fix it now.
		*/
		sub = submodule_from_path(&null_oid, path);
		if (!sub)
			die(_("could not lookup name for submodule '%s'"), path);
		connect_work_tree_and_git_dir(path,
			git_path("modules/%s", sub->name));
	} else {
		/* Is it already absorbed into the superprojects git dir? */
		char *real_sub_git_dir = real_pathdup(sub_git_dir, 1);
		char *real_common_git_dir = real_pathdup(get_git_common_dir(), 1);

		if (!starts_with(real_sub_git_dir, real_common_git_dir))
			relocate_single_git_dir_into_superproject(prefix, path);

		free(real_sub_git_dir);
		free(real_common_git_dir);
	}
	strbuf_release(&gitdir);

	if (flags & ABSORB_GITDIR_RECURSE_SUBMODULES) {
		struct child_process cp = CHILD_PROCESS_INIT;
		struct strbuf sb = STRBUF_INIT;

		if (flags & ~ABSORB_GITDIR_RECURSE_SUBMODULES)
			die("BUG: we don't know how to pass the flags down?");

		strbuf_addstr(&sb, get_super_prefix_or_empty());
		strbuf_addstr(&sb, path);
		strbuf_addch(&sb, '/');

		cp.dir = path;
		cp.git_cmd = 1;
		cp.no_stdin = 1;
		argv_array_pushl(&cp.args, "--super-prefix", sb.buf,
					   "submodule--helper",
					   "absorb-git-dirs", NULL);
		prepare_submodule_repo_env(&cp.env_array);
		if (run_command(&cp))
			die(_("could not recurse into submodule '%s'"), path);

		strbuf_release(&sb);
	}
}

const char *get_superproject_working_tree(void)
{
	struct child_process cp = CHILD_PROCESS_INIT;
	struct strbuf sb = STRBUF_INIT;
	const char *one_up = real_path_if_valid("../");
	const char *cwd = xgetcwd();
	const char *ret = NULL;
	const char *subpath;
	int code;
	ssize_t len;

	if (!is_inside_work_tree())
		/*
		 * FIXME:
		 * We might have a superproject, but it is harder
		 * to determine.
		 */
		return NULL;

	if (!one_up)
		return NULL;

	subpath = relative_path(cwd, one_up, &sb);

	prepare_submodule_repo_env(&cp.env_array);
	argv_array_pop(&cp.env_array);

	argv_array_pushl(&cp.args, "--literal-pathspecs", "-C", "..",
			"ls-files", "-z", "--stage", "--full-name", "--",
			subpath, NULL);
	strbuf_reset(&sb);

	cp.no_stdin = 1;
	cp.no_stderr = 1;
	cp.out = -1;
	cp.git_cmd = 1;

	if (start_command(&cp))
		die(_("could not start ls-files in .."));

	len = strbuf_read(&sb, cp.out, PATH_MAX);
	close(cp.out);

	if (starts_with(sb.buf, "160000")) {
		int super_sub_len;
		int cwd_len = strlen(cwd);
		char *super_sub, *super_wt;

		/*
		 * There is a superproject having this repo as a submodule.
		 * The format is <mode> SP <hash> SP <stage> TAB <full name> \0,
		 * We're only interested in the name after the tab.
		 */
		super_sub = strchr(sb.buf, '\t') + 1;
		super_sub_len = sb.buf + sb.len - super_sub - 1;

		if (super_sub_len > cwd_len ||
		    strcmp(&cwd[cwd_len - super_sub_len], super_sub))
			die (_("BUG: returned path string doesn't match cwd?"));

		super_wt = xstrdup(cwd);
		super_wt[cwd_len - super_sub_len] = '\0';

		ret = real_path(super_wt);
		free(super_wt);
	}
	strbuf_release(&sb);

	code = finish_command(&cp);

	if (code == 128)
		/* '../' is not a git repository */
		return NULL;
	if (code == 0 && len == 0)
		/* There is an unrelated git repository at '../' */
		return NULL;
	if (code)
		die(_("ls-tree returned unexpected return code %d"), code);

	return ret;
}

int submodule_to_gitdir(struct strbuf *buf, const char *submodule)
{
	const struct submodule *sub;
	const char *git_dir;
	int ret = 0;

	strbuf_reset(buf);
	strbuf_addstr(buf, submodule);
	strbuf_complete(buf, '/');
	strbuf_addstr(buf, ".git");

	git_dir = read_gitfile(buf->buf);
	if (git_dir) {
		strbuf_reset(buf);
		strbuf_addstr(buf, git_dir);
	}
	if (!is_git_directory(buf->buf)) {
		gitmodules_config();
		sub = submodule_from_path(&null_oid, submodule);
		if (!sub) {
			ret = -1;
			goto cleanup;
		}
		strbuf_reset(buf);
		strbuf_git_path(buf, "%s/%s", "modules", sub->name);
	}

cleanup:
	return ret;
}<|MERGE_RESOLUTION|>--- conflicted
+++ resolved
@@ -256,7 +256,6 @@
 	}
 }
 
-<<<<<<< HEAD
 static int gitmodules_cb(const char *var, const char *value, void *data)
 {
 	struct repository *repo = data;
@@ -271,10 +270,7 @@
 	free(gitmodules_path);
 }
 
-void gitmodules_config_sha1(const unsigned char *commit_sha1)
-=======
 void gitmodules_config_oid(const struct object_id *commit_oid)
->>>>>>> 70fc3b2d
 {
 	struct strbuf rev = STRBUF_INIT;
 	struct object_id oid;
@@ -295,13 +291,9 @@
 	char *key = NULL;
 	char *value = NULL;
 	const struct string_list *sl;
-<<<<<<< HEAD
 	const struct submodule *module;
 
-	module = submodule_from_cache(repo, null_sha1, path);
-=======
-	const struct submodule *module = submodule_from_path(&null_oid, path);
->>>>>>> 70fc3b2d
+	module = submodule_from_cache(repo, &null_oid, path);
 
 	/* early return if there isn't a path->module mapping */
 	if (!module)
