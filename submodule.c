#include "cache.h"
#include "config.h"
#include "submodule-config.h"
#include "submodule.h"
#include "dir.h"
#include "diff.h"
#include "commit.h"
#include "revision.h"
#include "run-command.h"
#include "diffcore.h"
#include "refs.h"
#include "string-list.h"
#include "sha1-array.h"
#include "argv-array.h"
#include "blob.h"
#include "thread-utils.h"
#include "quote.h"
#include "remote.h"
#include "worktree.h"
#include "parse-options.h"

static int config_fetch_recurse_submodules = RECURSE_SUBMODULES_ON_DEMAND;
static int config_update_recurse_submodules = RECURSE_SUBMODULES_OFF;
static int parallel_jobs = 1;
static struct string_list changed_submodule_paths = STRING_LIST_INIT_DUP;
static int initialized_fetch_ref_tips;
static struct oid_array ref_tips_before_fetch;
static struct oid_array ref_tips_after_fetch;

/*
 * The following flag is set if the .gitmodules file is unmerged. We then
 * disable recursion for all submodules where .git/config doesn't have a
 * matching config entry because we can't guess what might be configured in
 * .gitmodules unless the user resolves the conflict. When a command line
 * option is given (which always overrides configuration) this flag will be
 * ignored.
 */
static int gitmodules_is_unmerged;

/*
 * This flag is set if the .gitmodules file had unstaged modifications on
 * startup. This must be checked before allowing modifications to the
 * .gitmodules file with the intention to stage them later, because when
 * continuing we would stage the modifications the user didn't stage herself
 * too. That might change in a future version when we learn to stage the
 * changes we do ourselves without staging any previous modifications.
 */
static int gitmodules_is_modified;

int is_staging_gitmodules_ok(void)
{
	return !gitmodules_is_modified;
}

/*
 * Try to update the "path" entry in the "submodule.<name>" section of the
 * .gitmodules file. Return 0 only if a .gitmodules file was found, a section
 * with the correct path=<oldpath> setting was found and we could update it.
 */
int update_path_in_gitmodules(const char *oldpath, const char *newpath)
{
	struct strbuf entry = STRBUF_INIT;
	const struct submodule *submodule;

	if (!file_exists(".gitmodules")) /* Do nothing without .gitmodules */
		return -1;

	if (gitmodules_is_unmerged)
		die(_("Cannot change unmerged .gitmodules, resolve merge conflicts first"));

	submodule = submodule_from_path(null_sha1, oldpath);
	if (!submodule || !submodule->name) {
		warning(_("Could not find section in .gitmodules where path=%s"), oldpath);
		return -1;
	}
	strbuf_addstr(&entry, "submodule.");
	strbuf_addstr(&entry, submodule->name);
	strbuf_addstr(&entry, ".path");
	if (git_config_set_in_file_gently(".gitmodules", entry.buf, newpath) < 0) {
		/* Maybe the user already did that, don't error out here */
		warning(_("Could not update .gitmodules entry %s"), entry.buf);
		strbuf_release(&entry);
		return -1;
	}
	strbuf_release(&entry);
	return 0;
}

/*
 * Try to remove the "submodule.<name>" section from .gitmodules where the given
 * path is configured. Return 0 only if a .gitmodules file was found, a section
 * with the correct path=<path> setting was found and we could remove it.
 */
int remove_path_from_gitmodules(const char *path)
{
	struct strbuf sect = STRBUF_INIT;
	const struct submodule *submodule;

	if (!file_exists(".gitmodules")) /* Do nothing without .gitmodules */
		return -1;

	if (gitmodules_is_unmerged)
		die(_("Cannot change unmerged .gitmodules, resolve merge conflicts first"));

	submodule = submodule_from_path(null_sha1, path);
	if (!submodule || !submodule->name) {
		warning(_("Could not find section in .gitmodules where path=%s"), path);
		return -1;
	}
	strbuf_addstr(&sect, "submodule.");
	strbuf_addstr(&sect, submodule->name);
	if (git_config_rename_section_in_file(".gitmodules", sect.buf, NULL) < 0) {
		/* Maybe the user already did that, don't error out here */
		warning(_("Could not remove .gitmodules entry for %s"), path);
		strbuf_release(&sect);
		return -1;
	}
	strbuf_release(&sect);
	return 0;
}

void stage_updated_gitmodules(void)
{
	if (add_file_to_cache(".gitmodules", 0))
		die(_("staging updated .gitmodules failed"));
}

static int add_submodule_odb(const char *path)
{
	struct strbuf objects_directory = STRBUF_INIT;
	int ret = 0;

	ret = strbuf_git_path_submodule(&objects_directory, path, "objects/");
	if (ret)
		goto done;
	if (!is_directory(objects_directory.buf)) {
		ret = -1;
		goto done;
	}
	add_to_alternates_memory(objects_directory.buf);
done:
	strbuf_release(&objects_directory);
	return ret;
}

void set_diffopt_flags_from_submodule_config(struct diff_options *diffopt,
					     const char *path)
{
	const struct submodule *submodule = submodule_from_path(null_sha1, path);
	if (submodule) {
		if (submodule->ignore)
			handle_ignore_submodules_arg(diffopt, submodule->ignore);
		else if (gitmodules_is_unmerged)
			DIFF_OPT_SET(diffopt, IGNORE_SUBMODULES);
	}
}

/* For loading from the .gitmodules file. */
static int git_modules_config(const char *var, const char *value, void *cb)
{
	if (!strcmp(var, "submodule.fetchjobs")) {
		parallel_jobs = git_config_int(var, value);
		if (parallel_jobs < 0)
			die(_("negative values not allowed for submodule.fetchJobs"));
		return 0;
	} else if (starts_with(var, "submodule."))
		return parse_submodule_config_option(var, value);
	else if (!strcmp(var, "fetch.recursesubmodules")) {
		config_fetch_recurse_submodules = parse_fetch_recurse_submodules_arg(var, value);
		return 0;
	}
	return 0;
}

/* Loads all submodule settings from the config. */
int submodule_config(const char *var, const char *value, void *cb)
{
	if (!strcmp(var, "submodule.recurse")) {
		int v = git_config_bool(var, value) ?
			RECURSE_SUBMODULES_ON : RECURSE_SUBMODULES_OFF;
		config_update_recurse_submodules = v;
		return 0;
	} else {
		return git_modules_config(var, value, cb);
	}
}

/* Cheap function that only determines if we're interested in submodules at all */
int git_default_submodule_config(const char *var, const char *value, void *cb)
{
	if (!strcmp(var, "submodule.recurse")) {
		int v = git_config_bool(var, value) ?
			RECURSE_SUBMODULES_ON : RECURSE_SUBMODULES_OFF;
		config_update_recurse_submodules = v;
	}
	return 0;
}

int option_parse_recurse_submodules_worktree_updater(const struct option *opt,
						     const char *arg, int unset)
{
	if (unset) {
		config_update_recurse_submodules = RECURSE_SUBMODULES_OFF;
		return 0;
	}
	if (arg)
		config_update_recurse_submodules =
			parse_update_recurse_submodules_arg(opt->long_name,
							    arg);
	else
		config_update_recurse_submodules = RECURSE_SUBMODULES_ON;

	return 0;
}

void load_submodule_cache(void)
{
	if (config_update_recurse_submodules == RECURSE_SUBMODULES_OFF)
		return;

	gitmodules_config();
	git_config(submodule_config, NULL);
}

void gitmodules_config(void)
{
	const char *work_tree = get_git_work_tree();
	if (work_tree) {
		struct strbuf gitmodules_path = STRBUF_INIT;
		int pos;
		strbuf_addstr(&gitmodules_path, work_tree);
		strbuf_addstr(&gitmodules_path, "/.gitmodules");
		if (read_cache() < 0)
			die("index file corrupt");
		pos = cache_name_pos(".gitmodules", 11);
		if (pos < 0) { /* .gitmodules not found or isn't merged */
			pos = -1 - pos;
			if (active_nr > pos) {  /* there is a .gitmodules */
				const struct cache_entry *ce = active_cache[pos];
				if (ce_namelen(ce) == 11 &&
				    !memcmp(ce->name, ".gitmodules", 11))
					gitmodules_is_unmerged = 1;
			}
		} else if (pos < active_nr) {
			struct stat st;
			if (lstat(".gitmodules", &st) == 0 &&
			    ce_match_stat(active_cache[pos], &st, 0) & DATA_CHANGED)
				gitmodules_is_modified = 1;
		}

		if (!gitmodules_is_unmerged)
			git_config_from_file(git_modules_config,
				gitmodules_path.buf, NULL);
		strbuf_release(&gitmodules_path);
	}
}

void gitmodules_config_sha1(const unsigned char *commit_sha1)
{
	struct strbuf rev = STRBUF_INIT;
	unsigned char sha1[20];

	if (gitmodule_sha1_from_commit(commit_sha1, sha1, &rev)) {
		git_config_from_blob_sha1(git_modules_config, rev.buf,
					  sha1, NULL);
	}
	strbuf_release(&rev);
}

/*
 * NEEDSWORK: With the addition of different configuration options to determine
 * if a submodule is of interests, the validity of this function's name comes
 * into question.  Once the dust has settled and more concrete terminology is
 * decided upon, come up with a more proper name for this function.  One
 * potential candidate could be 'is_submodule_active()'.
 *
 * Determine if a submodule has been initialized at a given 'path'
 */
int is_submodule_initialized(const char *path)
{
	int ret = 0;
	char *key = NULL;
	char *value = NULL;
	const struct string_list *sl;
	const struct submodule *module = submodule_from_path(null_sha1, path);

	/* early return if there isn't a path->module mapping */
	if (!module)
		return 0;

	/* submodule.<name>.active is set */
	key = xstrfmt("submodule.%s.active", module->name);
	if (!git_config_get_bool(key, &ret)) {
		free(key);
		return ret;
	}
	free(key);

	/* submodule.active is set */
	sl = git_config_get_value_multi("submodule.active");
	if (sl) {
		struct pathspec ps;
		struct argv_array args = ARGV_ARRAY_INIT;
		const struct string_list_item *item;

		for_each_string_list_item(item, sl) {
			argv_array_push(&args, item->string);
		}

		parse_pathspec(&ps, 0, 0, NULL, args.argv);
		ret = match_pathspec(&ps, path, strlen(path), 0, NULL, 1);

		argv_array_clear(&args);
		clear_pathspec(&ps);
		return ret;
	}

	/* fallback to checking if the URL is set */
	key = xstrfmt("submodule.%s.url", module->name);
	ret = !git_config_get_string(key, &value);

	free(value);
	free(key);
	return ret;
}

int is_submodule_populated_gently(const char *path, int *return_error_code)
{
	int ret = 0;
	char *gitdir = xstrfmt("%s/.git", path);

	if (resolve_gitdir_gently(gitdir, return_error_code))
		ret = 1;

	free(gitdir);
	return ret;
}

/*
 * Dies if the provided 'prefix' corresponds to an unpopulated submodule
 */
void die_in_unpopulated_submodule(const struct index_state *istate,
				  const char *prefix)
{
	int i, prefixlen;

	if (!prefix)
		return;

	prefixlen = strlen(prefix);

	for (i = 0; i < istate->cache_nr; i++) {
		struct cache_entry *ce = istate->cache[i];
		int ce_len = ce_namelen(ce);

		if (!S_ISGITLINK(ce->ce_mode))
			continue;
		if (prefixlen <= ce_len)
			continue;
		if (strncmp(ce->name, prefix, ce_len))
			continue;
		if (prefix[ce_len] != '/')
			continue;

		die(_("in unpopulated submodule '%s'"), ce->name);
	}
}

/*
 * Dies if any paths in the provided pathspec descends into a submodule
 */
void die_path_inside_submodule(const struct index_state *istate,
			       const struct pathspec *ps)
{
	int i, j;

	for (i = 0; i < istate->cache_nr; i++) {
		struct cache_entry *ce = istate->cache[i];
		int ce_len = ce_namelen(ce);

		if (!S_ISGITLINK(ce->ce_mode))
			continue;

		for (j = 0; j < ps->nr ; j++) {
			const struct pathspec_item *item = &ps->items[j];

			if (item->len <= ce_len)
				continue;
			if (item->match[ce_len] != '/')
				continue;
			if (strncmp(ce->name, item->match, ce_len))
				continue;
			if (item->len == ce_len + 1)
				continue;

			die(_("Pathspec '%s' is in submodule '%.*s'"),
			    item->original, ce_len, ce->name);
		}
	}
}

int parse_submodule_update_strategy(const char *value,
		struct submodule_update_strategy *dst)
{
	free((void*)dst->command);
	dst->command = NULL;
	if (!strcmp(value, "none"))
		dst->type = SM_UPDATE_NONE;
	else if (!strcmp(value, "checkout"))
		dst->type = SM_UPDATE_CHECKOUT;
	else if (!strcmp(value, "rebase"))
		dst->type = SM_UPDATE_REBASE;
	else if (!strcmp(value, "merge"))
		dst->type = SM_UPDATE_MERGE;
	else if (skip_prefix(value, "!", &value)) {
		dst->type = SM_UPDATE_COMMAND;
		dst->command = xstrdup(value);
	} else
		return -1;
	return 0;
}

const char *submodule_strategy_to_string(const struct submodule_update_strategy *s)
{
	struct strbuf sb = STRBUF_INIT;
	switch (s->type) {
	case SM_UPDATE_CHECKOUT:
		return "checkout";
	case SM_UPDATE_MERGE:
		return "merge";
	case SM_UPDATE_REBASE:
		return "rebase";
	case SM_UPDATE_NONE:
		return "none";
	case SM_UPDATE_UNSPECIFIED:
		return NULL;
	case SM_UPDATE_COMMAND:
		strbuf_addf(&sb, "!%s", s->command);
		return strbuf_detach(&sb, NULL);
	}
	return NULL;
}

void handle_ignore_submodules_arg(struct diff_options *diffopt,
				  const char *arg)
{
	DIFF_OPT_CLR(diffopt, IGNORE_SUBMODULES);
	DIFF_OPT_CLR(diffopt, IGNORE_UNTRACKED_IN_SUBMODULES);
	DIFF_OPT_CLR(diffopt, IGNORE_DIRTY_SUBMODULES);

	if (!strcmp(arg, "all"))
		DIFF_OPT_SET(diffopt, IGNORE_SUBMODULES);
	else if (!strcmp(arg, "untracked"))
		DIFF_OPT_SET(diffopt, IGNORE_UNTRACKED_IN_SUBMODULES);
	else if (!strcmp(arg, "dirty"))
		DIFF_OPT_SET(diffopt, IGNORE_DIRTY_SUBMODULES);
	else if (strcmp(arg, "none"))
		die("bad --ignore-submodules argument: %s", arg);
}

static int prepare_submodule_summary(struct rev_info *rev, const char *path,
		struct commit *left, struct commit *right,
		struct commit_list *merge_bases)
{
	struct commit_list *list;

	init_revisions(rev, NULL);
	setup_revisions(0, NULL, rev, NULL);
	rev->left_right = 1;
	rev->first_parent_only = 1;
	left->object.flags |= SYMMETRIC_LEFT;
	add_pending_object(rev, &left->object, path);
	add_pending_object(rev, &right->object, path);
	for (list = merge_bases; list; list = list->next) {
		list->item->object.flags |= UNINTERESTING;
		add_pending_object(rev, &list->item->object,
			oid_to_hex(&list->item->object.oid));
	}
	return prepare_revision_walk(rev);
}

static void print_submodule_summary(struct rev_info *rev,
		struct diff_options *o,
		const char *del, const char *add, const char *reset)
{
	static const char format[] = "  %m %s";
	struct strbuf sb = STRBUF_INIT;
	struct commit *commit;

	while ((commit = get_revision(rev))) {
		struct pretty_print_context ctx = {0};
		ctx.date_mode = rev->date_mode;
		ctx.output_encoding = get_log_output_encoding();
		strbuf_setlen(&sb, 0);
		format_commit_message(commit, format, &sb, &ctx);
		strbuf_addch(&sb, '\n');
		if (commit->object.flags & SYMMETRIC_LEFT)
			diff_emit_line(o, del, reset, sb.buf, sb.len);
		else if (add)
			diff_emit_line(o, add, reset, sb.buf, sb.len);
	}
	strbuf_release(&sb);
}

static void prepare_submodule_repo_env_no_git_dir(struct argv_array *out)
{
	const char * const *var;

	for (var = local_repo_env; *var; var++) {
		if (strcmp(*var, CONFIG_DATA_ENVIRONMENT))
			argv_array_push(out, *var);
	}
}

void prepare_submodule_repo_env(struct argv_array *out)
{
	prepare_submodule_repo_env_no_git_dir(out);
	argv_array_pushf(out, "%s=%s", GIT_DIR_ENVIRONMENT,
			 DEFAULT_GIT_DIR_ENVIRONMENT);
}

/* Helper function to display the submodule header line prior to the full
 * summary output. If it can locate the submodule objects directory it will
 * attempt to lookup both the left and right commits and put them into the
 * left and right pointers.
 */
static void show_submodule_header(struct diff_options *o, const char *path,
		struct object_id *one, struct object_id *two,
		unsigned dirty_submodule, const char *meta,
		const char *reset,
		struct commit **left, struct commit **right,
		struct commit_list **merge_bases)
{
	const char *message = NULL;
	struct strbuf sb = STRBUF_INIT;
	int fast_forward = 0, fast_backward = 0;

	if (dirty_submodule & DIRTY_SUBMODULE_UNTRACKED) {
		strbuf_addf(&sb, "Submodule %s contains untracked content\n", path);
		diff_emit_line(o, NULL, NULL, sb.buf, sb.len);
		strbuf_reset(&sb);
	}

	if (dirty_submodule & DIRTY_SUBMODULE_MODIFIED) {
		strbuf_addf(&sb, "Submodule %s contains modified content\n", path);
		diff_emit_line(o, NULL, NULL, sb.buf, sb.len);
		strbuf_reset(&sb);
	}

	if (is_null_oid(one))
		message = "(new submodule)";
	else if (is_null_oid(two))
		message = "(submodule deleted)";

	if (add_submodule_odb(path)) {
		if (!message)
			message = "(not initialized)";
		goto output_header;
	}

	/*
	 * Attempt to lookup the commit references, and determine if this is
	 * a fast forward or fast backwards update.
	 */
	*left = lookup_commit_reference(one);
	*right = lookup_commit_reference(two);

	/*
	 * Warn about missing commits in the submodule project, but only if
	 * they aren't null.
	 */
	if ((!is_null_oid(one) && !*left) ||
	     (!is_null_oid(two) && !*right))
		message = "(commits not present)";

	*merge_bases = get_merge_bases(*left, *right);
	if (*merge_bases) {
		if ((*merge_bases)->item == *left)
			fast_forward = 1;
		else if ((*merge_bases)->item == *right)
			fast_backward = 1;
	}

	if (!oidcmp(one, two)) {
		strbuf_release(&sb);
		return;
	}

output_header:
	strbuf_addf(&sb, "Submodule %s ", path);
	strbuf_add_unique_abbrev(&sb, one->hash, DEFAULT_ABBREV);
	strbuf_addstr(&sb, (fast_backward || fast_forward) ? ".." : "...");
	strbuf_add_unique_abbrev(&sb, two->hash, DEFAULT_ABBREV);
	if (message)
		strbuf_addf(&sb, " %s\n", message);
	else
		strbuf_addf(&sb, "%s:\n", fast_backward ? " (rewind)" : "");
	diff_emit_line(o, meta, reset, sb.buf, sb.len);

	strbuf_release(&sb);
}

void show_submodule_summary(struct diff_options *o, const char *path,
		struct object_id *one, struct object_id *two,
		unsigned dirty_submodule, const char *meta,
		const char *del, const char *add, const char *reset)
{
	struct rev_info rev;
	struct commit *left = NULL, *right = NULL;
	struct commit_list *merge_bases = NULL;

	show_submodule_header(o, path, one, two, dirty_submodule,
			      meta, reset, &left, &right, &merge_bases);

	/*
	 * If we don't have both a left and a right pointer, there is no
	 * reason to try and display a summary. The header line should contain
	 * all the information the user needs.
	 */
	if (!left || !right)
		goto out;

	/* Treat revision walker failure the same as missing commits */
	if (prepare_submodule_summary(&rev, path, left, right, merge_bases)) {
		const char *error = "(revision walker failed)\n";
		diff_emit_line(o, NULL, NULL, error, strlen(error));
		goto out;
	}

	print_submodule_summary(&rev, o, del, add, reset);

out:
	if (merge_bases)
		free_commit_list(merge_bases);
	clear_commit_marks(left, ~0);
	clear_commit_marks(right, ~0);
}

void show_submodule_inline_diff(struct diff_options *o, const char *path,
		struct object_id *one, struct object_id *two,
		unsigned dirty_submodule, const char *meta,
		const char *del, const char *add, const char *reset)
{
	const struct object_id *old = &empty_tree_oid, *new = &empty_tree_oid;
	struct commit *left = NULL, *right = NULL;
	struct commit_list *merge_bases = NULL;
	struct child_process cp = CHILD_PROCESS_INIT;
	struct strbuf sb = STRBUF_INIT;

	show_submodule_header(o, path, one, two, dirty_submodule,
			      meta, reset, &left, &right, &merge_bases);

	/* We need a valid left and right commit to display a difference */
	if (!(left || is_null_oid(one)) ||
	    !(right || is_null_oid(two)))
		goto done;

	if (left)
		old = one;
	if (right)
		new = two;

	cp.git_cmd = 1;
	cp.dir = path;
	cp.out = -1;
	cp.no_stdin = 1;

	/* TODO: other options may need to be passed here. */
<<<<<<< HEAD
	argv_array_pushl(&cp.args, "diff", "--submodule=diff", NULL);

	argv_array_pushf(&cp.args, "--line-prefix=%s", line_prefix);
=======
	argv_array_push(&cp.args, "diff");
	argv_array_pushf(&cp.args, "--line-prefix=%s", diff_line_prefix(o));
>>>>>>> f3d77283
	if (DIFF_OPT_TST(o, REVERSE_DIFF)) {
		argv_array_pushf(&cp.args, "--src-prefix=%s%s/",
				 o->b_prefix, path);
		argv_array_pushf(&cp.args, "--dst-prefix=%s%s/",
				 o->a_prefix, path);
	} else {
		argv_array_pushf(&cp.args, "--src-prefix=%s%s/",
				 o->a_prefix, path);
		argv_array_pushf(&cp.args, "--dst-prefix=%s%s/",
				 o->b_prefix, path);
	}
	argv_array_push(&cp.args, oid_to_hex(old));
	/*
	 * If the submodule has modified content, we will diff against the
	 * work tree, under the assumption that the user has asked for the
	 * diff format and wishes to actually see all differences even if they
	 * haven't yet been committed to the submodule yet.
	 */
	if (!(dirty_submodule & DIRTY_SUBMODULE_MODIFIED))
		argv_array_push(&cp.args, oid_to_hex(new));

	prepare_submodule_repo_env(&cp.env_array);
	if (start_command(&cp)) {
		const char *error = "(diff failed)\n";
		diff_emit_line(o, NULL, NULL, error, strlen(error));
	}

	while (strbuf_getwholeline_fd(&sb, cp.out, '\n') != EOF)
		diff_emit_line(o, NULL, NULL, sb.buf, sb.len);

	if (finish_command(&cp)) {
		const char *error = "(diff failed)\n";
		diff_emit_line(o, NULL, NULL, error, strlen(error));
	}

done:
	strbuf_release(&sb);
	if (merge_bases)
		free_commit_list(merge_bases);
	if (left)
		clear_commit_marks(left, ~0);
	if (right)
		clear_commit_marks(right, ~0);
}

void set_config_fetch_recurse_submodules(int value)
{
	config_fetch_recurse_submodules = value;
}

int should_update_submodules(void)
{
	return config_update_recurse_submodules == RECURSE_SUBMODULES_ON;
}

const struct submodule *submodule_from_ce(const struct cache_entry *ce)
{
	if (!S_ISGITLINK(ce->ce_mode))
		return NULL;

	if (!should_update_submodules())
		return NULL;

	return submodule_from_path(null_sha1, ce->name);
}

static struct oid_array *submodule_commits(struct string_list *submodules,
					   const char *path)
{
	struct string_list_item *item;

	item = string_list_insert(submodules, path);
	if (item->util)
		return (struct oid_array *) item->util;

	/* NEEDSWORK: should we have oid_array_init()? */
	item->util = xcalloc(1, sizeof(struct oid_array));
	return (struct oid_array *) item->util;
}

static void collect_changed_submodules_cb(struct diff_queue_struct *q,
					  struct diff_options *options,
					  void *data)
{
	int i;
	struct string_list *changed = data;

	for (i = 0; i < q->nr; i++) {
		struct diff_filepair *p = q->queue[i];
		struct oid_array *commits;
		if (!S_ISGITLINK(p->two->mode))
			continue;

		if (S_ISGITLINK(p->one->mode)) {
			/*
			 * NEEDSWORK: We should honor the name configured in
			 * the .gitmodules file of the commit we are examining
			 * here to be able to correctly follow submodules
			 * being moved around.
			 */
			commits = submodule_commits(changed, p->two->path);
			oid_array_append(commits, &p->two->oid);
		} else {
			/* Submodule is new or was moved here */
			/*
			 * NEEDSWORK: When the .git directories of submodules
			 * live inside the superprojects .git directory some
			 * day we should fetch new submodules directly into
			 * that location too when config or options request
			 * that so they can be checked out from there.
			 */
			continue;
		}
	}
}

/*
 * Collect the paths of submodules in 'changed' which have changed based on
 * the revisions as specified in 'argv'.  Each entry in 'changed' will also
 * have a corresponding 'struct oid_array' (in the 'util' field) which lists
 * what the submodule pointers were updated to during the change.
 */
static void collect_changed_submodules(struct string_list *changed,
				       struct argv_array *argv)
{
	struct rev_info rev;
	const struct commit *commit;

	init_revisions(&rev, NULL);
	setup_revisions(argv->argc, argv->argv, &rev, NULL);
	if (prepare_revision_walk(&rev))
		die("revision walk setup failed");

	while ((commit = get_revision(&rev))) {
		struct rev_info diff_rev;

		init_revisions(&diff_rev, NULL);
		diff_rev.diffopt.output_format |= DIFF_FORMAT_CALLBACK;
		diff_rev.diffopt.format_callback = collect_changed_submodules_cb;
		diff_rev.diffopt.format_callback_data = changed;
		diff_tree_combined_merge(commit, 1, &diff_rev);
	}

	reset_revision_walk();
}

static void free_submodules_oids(struct string_list *submodules)
{
	struct string_list_item *item;
	for_each_string_list_item(item, submodules)
		oid_array_clear((struct oid_array *) item->util);
	string_list_clear(submodules, 1);
}

static int has_remote(const char *refname, const struct object_id *oid,
		      int flags, void *cb_data)
{
	return 1;
}

static int append_oid_to_argv(const struct object_id *oid, void *data)
{
	struct argv_array *argv = data;
	argv_array_push(argv, oid_to_hex(oid));
	return 0;
}

static int check_has_commit(const struct object_id *oid, void *data)
{
	int *has_commit = data;

	if (!lookup_commit_reference(oid))
		*has_commit = 0;

	return 0;
}

static int submodule_has_commits(const char *path, struct oid_array *commits)
{
	int has_commit = 1;

	/*
	 * Perform a cheap, but incorrect check for the existance of 'commits'.
	 * This is done by adding the submodule's object store to the in-core
	 * object store, and then querying for each commit's existance.  If we
	 * do not have the commit object anywhere, there is no chance we have
	 * it in the object store of the correct submodule and have it
	 * reachable from a ref, so we can fail early without spawning rev-list
	 * which is expensive.
	 */
	if (add_submodule_odb(path))
		return 0;

	oid_array_for_each_unique(commits, check_has_commit, &has_commit);

	if (has_commit) {
		/*
		 * Even if the submodule is checked out and the commit is
		 * present, make sure it exists in the submodule's object store
		 * and that it is reachable from a ref.
		 */
		struct child_process cp = CHILD_PROCESS_INIT;
		struct strbuf out = STRBUF_INIT;

		argv_array_pushl(&cp.args, "rev-list", "-n", "1", NULL);
		oid_array_for_each_unique(commits, append_oid_to_argv, &cp.args);
		argv_array_pushl(&cp.args, "--not", "--all", NULL);

		prepare_submodule_repo_env(&cp.env_array);
		cp.git_cmd = 1;
		cp.no_stdin = 1;
		cp.dir = path;

		if (capture_command(&cp, &out, GIT_MAX_HEXSZ + 1) || out.len)
			has_commit = 0;

		strbuf_release(&out);
	}

	return has_commit;
}

static int submodule_needs_pushing(const char *path, struct oid_array *commits)
{
	if (!submodule_has_commits(path, commits))
		/*
		 * NOTE: We do consider it safe to return "no" here. The
		 * correct answer would be "We do not know" instead of
		 * "No push needed", but it is quite hard to change
		 * the submodule pointer without having the submodule
		 * around. If a user did however change the submodules
		 * without having the submodule around, this indicates
		 * an expert who knows what they are doing or a
		 * maintainer integrating work from other people. In
		 * both cases it should be safe to skip this check.
		 */
		return 0;

	if (for_each_remote_ref_submodule(path, has_remote, NULL) > 0) {
		struct child_process cp = CHILD_PROCESS_INIT;
		struct strbuf buf = STRBUF_INIT;
		int needs_pushing = 0;

		argv_array_push(&cp.args, "rev-list");
		oid_array_for_each_unique(commits, append_oid_to_argv, &cp.args);
		argv_array_pushl(&cp.args, "--not", "--remotes", "-n", "1" , NULL);

		prepare_submodule_repo_env(&cp.env_array);
		cp.git_cmd = 1;
		cp.no_stdin = 1;
		cp.out = -1;
		cp.dir = path;
		if (start_command(&cp))
			die("Could not run 'git rev-list <commits> --not --remotes -n 1' command in submodule %s",
					path);
		if (strbuf_read(&buf, cp.out, 41))
			needs_pushing = 1;
		finish_command(&cp);
		close(cp.out);
		strbuf_release(&buf);
		return needs_pushing;
	}

	return 0;
}

int find_unpushed_submodules(struct oid_array *commits,
		const char *remotes_name, struct string_list *needs_pushing)
{
	struct string_list submodules = STRING_LIST_INIT_DUP;
	struct string_list_item *submodule;
	struct argv_array argv = ARGV_ARRAY_INIT;

	/* argv.argv[0] will be ignored by setup_revisions */
	argv_array_push(&argv, "find_unpushed_submodules");
	oid_array_for_each_unique(commits, append_oid_to_argv, &argv);
	argv_array_push(&argv, "--not");
	argv_array_pushf(&argv, "--remotes=%s", remotes_name);

	collect_changed_submodules(&submodules, &argv);

	for_each_string_list_item(submodule, &submodules) {
		struct oid_array *commits = submodule->util;
		const char *path = submodule->string;

		if (submodule_needs_pushing(path, commits))
			string_list_insert(needs_pushing, path);
	}

	free_submodules_oids(&submodules);
	argv_array_clear(&argv);

	return needs_pushing->nr;
}

static int push_submodule(const char *path,
			  const struct remote *remote,
			  const char **refspec, int refspec_nr,
			  const struct string_list *push_options,
			  int dry_run)
{
	if (add_submodule_odb(path))
		return 1;

	if (for_each_remote_ref_submodule(path, has_remote, NULL) > 0) {
		struct child_process cp = CHILD_PROCESS_INIT;
		argv_array_push(&cp.args, "push");
		if (dry_run)
			argv_array_push(&cp.args, "--dry-run");

		if (push_options && push_options->nr) {
			const struct string_list_item *item;
			for_each_string_list_item(item, push_options)
				argv_array_pushf(&cp.args, "--push-option=%s",
						 item->string);
		}

		if (remote->origin != REMOTE_UNCONFIGURED) {
			int i;
			argv_array_push(&cp.args, remote->name);
			for (i = 0; i < refspec_nr; i++)
				argv_array_push(&cp.args, refspec[i]);
		}

		prepare_submodule_repo_env(&cp.env_array);
		cp.git_cmd = 1;
		cp.no_stdin = 1;
		cp.dir = path;
		if (run_command(&cp))
			return 0;
		close(cp.out);
	}

	return 1;
}

/*
 * Perform a check in the submodule to see if the remote and refspec work.
 * Die if the submodule can't be pushed.
 */
static void submodule_push_check(const char *path, const struct remote *remote,
				 const char **refspec, int refspec_nr)
{
	struct child_process cp = CHILD_PROCESS_INIT;
	int i;

	argv_array_push(&cp.args, "submodule--helper");
	argv_array_push(&cp.args, "push-check");
	argv_array_push(&cp.args, remote->name);

	for (i = 0; i < refspec_nr; i++)
		argv_array_push(&cp.args, refspec[i]);

	prepare_submodule_repo_env(&cp.env_array);
	cp.git_cmd = 1;
	cp.no_stdin = 1;
	cp.no_stdout = 1;
	cp.dir = path;

	/*
	 * Simply indicate if 'submodule--helper push-check' failed.
	 * More detailed error information will be provided by the
	 * child process.
	 */
	if (run_command(&cp))
		die("process for submodule '%s' failed", path);
}

int push_unpushed_submodules(struct oid_array *commits,
			     const struct remote *remote,
			     const char **refspec, int refspec_nr,
			     const struct string_list *push_options,
			     int dry_run)
{
	int i, ret = 1;
	struct string_list needs_pushing = STRING_LIST_INIT_DUP;

	if (!find_unpushed_submodules(commits, remote->name, &needs_pushing))
		return 1;

	/*
	 * Verify that the remote and refspec can be propagated to all
	 * submodules.  This check can be skipped if the remote and refspec
	 * won't be propagated due to the remote being unconfigured (e.g. a URL
	 * instead of a remote name).
	 */
	if (remote->origin != REMOTE_UNCONFIGURED)
		for (i = 0; i < needs_pushing.nr; i++)
			submodule_push_check(needs_pushing.items[i].string,
					     remote, refspec, refspec_nr);

	/* Actually push the submodules */
	for (i = 0; i < needs_pushing.nr; i++) {
		const char *path = needs_pushing.items[i].string;
		fprintf(stderr, "Pushing submodule '%s'\n", path);
		if (!push_submodule(path, remote, refspec, refspec_nr,
				    push_options, dry_run)) {
			fprintf(stderr, "Unable to push submodule '%s'\n", path);
			ret = 0;
		}
	}

	string_list_clear(&needs_pushing, 0);

	return ret;
}

static int append_oid_to_array(const char *ref, const struct object_id *oid,
			       int flags, void *data)
{
	struct oid_array *array = data;
	oid_array_append(array, oid);
	return 0;
}

void check_for_new_submodule_commits(struct object_id *oid)
{
	if (!initialized_fetch_ref_tips) {
		for_each_ref(append_oid_to_array, &ref_tips_before_fetch);
		initialized_fetch_ref_tips = 1;
	}

	oid_array_append(&ref_tips_after_fetch, oid);
}

static void calculate_changed_submodule_paths(void)
{
	struct argv_array argv = ARGV_ARRAY_INIT;
	struct string_list changed_submodules = STRING_LIST_INIT_DUP;
	const struct string_list_item *item;

	/* No need to check if there are no submodules configured */
	if (!submodule_from_path(NULL, NULL))
		return;

	argv_array_push(&argv, "--"); /* argv[0] program name */
	oid_array_for_each_unique(&ref_tips_after_fetch,
				   append_oid_to_argv, &argv);
	argv_array_push(&argv, "--not");
	oid_array_for_each_unique(&ref_tips_before_fetch,
				   append_oid_to_argv, &argv);

	/*
	 * Collect all submodules (whether checked out or not) for which new
	 * commits have been recorded upstream in "changed_submodule_paths".
	 */
	collect_changed_submodules(&changed_submodules, &argv);

	for_each_string_list_item(item, &changed_submodules) {
		struct oid_array *commits = item->util;
		const char *path = item->string;

		if (!submodule_has_commits(path, commits))
			string_list_append(&changed_submodule_paths, path);
	}

	free_submodules_oids(&changed_submodules);
	argv_array_clear(&argv);
	oid_array_clear(&ref_tips_before_fetch);
	oid_array_clear(&ref_tips_after_fetch);
	initialized_fetch_ref_tips = 0;
}

struct submodule_parallel_fetch {
	int count;
	struct argv_array args;
	const char *work_tree;
	const char *prefix;
	int command_line_option;
	int quiet;
	int result;
};
#define SPF_INIT {0, ARGV_ARRAY_INIT, NULL, NULL, 0, 0, 0}

static int get_next_submodule(struct child_process *cp,
			      struct strbuf *err, void *data, void **task_cb)
{
	int ret = 0;
	struct submodule_parallel_fetch *spf = data;

	for (; spf->count < active_nr; spf->count++) {
		struct strbuf submodule_path = STRBUF_INIT;
		struct strbuf submodule_git_dir = STRBUF_INIT;
		struct strbuf submodule_prefix = STRBUF_INIT;
		const struct cache_entry *ce = active_cache[spf->count];
		const char *git_dir, *default_argv;
		const struct submodule *submodule;

		if (!S_ISGITLINK(ce->ce_mode))
			continue;

		submodule = submodule_from_path(null_sha1, ce->name);
		if (!submodule)
			submodule = submodule_from_name(null_sha1, ce->name);

		default_argv = "yes";
		if (spf->command_line_option == RECURSE_SUBMODULES_DEFAULT) {
			if (submodule &&
			    submodule->fetch_recurse !=
						RECURSE_SUBMODULES_NONE) {
				if (submodule->fetch_recurse ==
						RECURSE_SUBMODULES_OFF)
					continue;
				if (submodule->fetch_recurse ==
						RECURSE_SUBMODULES_ON_DEMAND) {
					if (!unsorted_string_list_lookup(&changed_submodule_paths, ce->name))
						continue;
					default_argv = "on-demand";
				}
			} else {
				if ((config_fetch_recurse_submodules == RECURSE_SUBMODULES_OFF) ||
				    gitmodules_is_unmerged)
					continue;
				if (config_fetch_recurse_submodules == RECURSE_SUBMODULES_ON_DEMAND) {
					if (!unsorted_string_list_lookup(&changed_submodule_paths, ce->name))
						continue;
					default_argv = "on-demand";
				}
			}
		} else if (spf->command_line_option == RECURSE_SUBMODULES_ON_DEMAND) {
			if (!unsorted_string_list_lookup(&changed_submodule_paths, ce->name))
				continue;
			default_argv = "on-demand";
		}

		strbuf_addf(&submodule_path, "%s/%s", spf->work_tree, ce->name);
		strbuf_addf(&submodule_git_dir, "%s/.git", submodule_path.buf);
		strbuf_addf(&submodule_prefix, "%s%s/", spf->prefix, ce->name);
		git_dir = read_gitfile(submodule_git_dir.buf);
		if (!git_dir)
			git_dir = submodule_git_dir.buf;
		if (is_directory(git_dir)) {
			child_process_init(cp);
			cp->dir = strbuf_detach(&submodule_path, NULL);
			prepare_submodule_repo_env(&cp->env_array);
			cp->git_cmd = 1;
			if (!spf->quiet)
				strbuf_addf(err, "Fetching submodule %s%s\n",
					    spf->prefix, ce->name);
			argv_array_init(&cp->args);
			argv_array_pushv(&cp->args, spf->args.argv);
			argv_array_push(&cp->args, default_argv);
			argv_array_push(&cp->args, "--submodule-prefix");
			argv_array_push(&cp->args, submodule_prefix.buf);
			ret = 1;
		}
		strbuf_release(&submodule_path);
		strbuf_release(&submodule_git_dir);
		strbuf_release(&submodule_prefix);
		if (ret) {
			spf->count++;
			return 1;
		}
	}
	return 0;
}

static int fetch_start_failure(struct strbuf *err,
			       void *cb, void *task_cb)
{
	struct submodule_parallel_fetch *spf = cb;

	spf->result = 1;

	return 0;
}

static int fetch_finish(int retvalue, struct strbuf *err,
			void *cb, void *task_cb)
{
	struct submodule_parallel_fetch *spf = cb;

	if (retvalue)
		spf->result = 1;

	return 0;
}

int fetch_populated_submodules(const struct argv_array *options,
			       const char *prefix, int command_line_option,
			       int quiet, int max_parallel_jobs)
{
	int i;
	struct submodule_parallel_fetch spf = SPF_INIT;

	spf.work_tree = get_git_work_tree();
	spf.command_line_option = command_line_option;
	spf.quiet = quiet;
	spf.prefix = prefix;

	if (!spf.work_tree)
		goto out;

	if (read_cache() < 0)
		die("index file corrupt");

	argv_array_push(&spf.args, "fetch");
	for (i = 0; i < options->argc; i++)
		argv_array_push(&spf.args, options->argv[i]);
	argv_array_push(&spf.args, "--recurse-submodules-default");
	/* default value, "--submodule-prefix" and its value are added later */

	if (max_parallel_jobs < 0)
		max_parallel_jobs = parallel_jobs;

	calculate_changed_submodule_paths();
	run_processes_parallel(max_parallel_jobs,
			       get_next_submodule,
			       fetch_start_failure,
			       fetch_finish,
			       &spf);

	argv_array_clear(&spf.args);
out:
	string_list_clear(&changed_submodule_paths, 1);
	return spf.result;
}

unsigned is_submodule_modified(const char *path, int ignore_untracked)
{
	struct child_process cp = CHILD_PROCESS_INIT;
	struct strbuf buf = STRBUF_INIT;
	FILE *fp;
	unsigned dirty_submodule = 0;
	const char *git_dir;
	int ignore_cp_exit_code = 0;

	strbuf_addf(&buf, "%s/.git", path);
	git_dir = read_gitfile(buf.buf);
	if (!git_dir)
		git_dir = buf.buf;
	if (!is_git_directory(git_dir)) {
		if (is_directory(git_dir))
			die(_("'%s' not recognized as a git repository"), git_dir);
		strbuf_release(&buf);
		/* The submodule is not checked out, so it is not modified */
		return 0;
	}
	strbuf_reset(&buf);

	argv_array_pushl(&cp.args, "status", "--porcelain=2", NULL);
	if (ignore_untracked)
		argv_array_push(&cp.args, "-uno");

	prepare_submodule_repo_env(&cp.env_array);
	cp.git_cmd = 1;
	cp.no_stdin = 1;
	cp.out = -1;
	cp.dir = path;
	if (start_command(&cp))
		die("Could not run 'git status --porcelain=2' in submodule %s", path);

	fp = xfdopen(cp.out, "r");
	while (strbuf_getwholeline(&buf, fp, '\n') != EOF) {
		/* regular untracked files */
		if (buf.buf[0] == '?')
			dirty_submodule |= DIRTY_SUBMODULE_UNTRACKED;

		if (buf.buf[0] == 'u' ||
		    buf.buf[0] == '1' ||
		    buf.buf[0] == '2') {
			/* T = line type, XY = status, SSSS = submodule state */
			if (buf.len < strlen("T XY SSSS"))
				die("BUG: invalid status --porcelain=2 line %s",
				    buf.buf);

			if (buf.buf[5] == 'S' && buf.buf[8] == 'U')
				/* nested untracked file */
				dirty_submodule |= DIRTY_SUBMODULE_UNTRACKED;

			if (buf.buf[0] == 'u' ||
			    buf.buf[0] == '2' ||
			    memcmp(buf.buf + 5, "S..U", 4))
				/* other change */
				dirty_submodule |= DIRTY_SUBMODULE_MODIFIED;
		}

		if ((dirty_submodule & DIRTY_SUBMODULE_MODIFIED) &&
		    ((dirty_submodule & DIRTY_SUBMODULE_UNTRACKED) ||
		     ignore_untracked)) {
			/*
			 * We're not interested in any further information from
			 * the child any more, neither output nor its exit code.
			 */
			ignore_cp_exit_code = 1;
			break;
		}
	}
	fclose(fp);

	if (finish_command(&cp) && !ignore_cp_exit_code)
		die("'git status --porcelain=2' failed in submodule %s", path);

	strbuf_release(&buf);
	return dirty_submodule;
}

int submodule_uses_gitfile(const char *path)
{
	struct child_process cp = CHILD_PROCESS_INIT;
	const char *argv[] = {
		"submodule",
		"foreach",
		"--quiet",
		"--recursive",
		"test -f .git",
		NULL,
	};
	struct strbuf buf = STRBUF_INIT;
	const char *git_dir;

	strbuf_addf(&buf, "%s/.git", path);
	git_dir = read_gitfile(buf.buf);
	if (!git_dir) {
		strbuf_release(&buf);
		return 0;
	}
	strbuf_release(&buf);

	/* Now test that all nested submodules use a gitfile too */
	cp.argv = argv;
	prepare_submodule_repo_env(&cp.env_array);
	cp.git_cmd = 1;
	cp.no_stdin = 1;
	cp.no_stderr = 1;
	cp.no_stdout = 1;
	cp.dir = path;
	if (run_command(&cp))
		return 0;

	return 1;
}

/*
 * Check if it is a bad idea to remove a submodule, i.e. if we'd lose data
 * when doing so.
 *
 * Return 1 if we'd lose data, return 0 if the removal is fine,
 * and negative values for errors.
 */
int bad_to_remove_submodule(const char *path, unsigned flags)
{
	ssize_t len;
	struct child_process cp = CHILD_PROCESS_INIT;
	struct strbuf buf = STRBUF_INIT;
	int ret = 0;

	if (!file_exists(path) || is_empty_dir(path))
		return 0;

	if (!submodule_uses_gitfile(path))
		return 1;

	argv_array_pushl(&cp.args, "status", "--porcelain",
				   "--ignore-submodules=none", NULL);

	if (flags & SUBMODULE_REMOVAL_IGNORE_UNTRACKED)
		argv_array_push(&cp.args, "-uno");
	else
		argv_array_push(&cp.args, "-uall");

	if (!(flags & SUBMODULE_REMOVAL_IGNORE_IGNORED_UNTRACKED))
		argv_array_push(&cp.args, "--ignored");

	prepare_submodule_repo_env(&cp.env_array);
	cp.git_cmd = 1;
	cp.no_stdin = 1;
	cp.out = -1;
	cp.dir = path;
	if (start_command(&cp)) {
		if (flags & SUBMODULE_REMOVAL_DIE_ON_ERROR)
			die(_("could not start 'git status' in submodule '%s'"),
				path);
		ret = -1;
		goto out;
	}

	len = strbuf_read(&buf, cp.out, 1024);
	if (len > 2)
		ret = 1;
	close(cp.out);

	if (finish_command(&cp)) {
		if (flags & SUBMODULE_REMOVAL_DIE_ON_ERROR)
			die(_("could not run 'git status' in submodule '%s'"),
				path);
		ret = -1;
	}
out:
	strbuf_release(&buf);
	return ret;
}

static const char *get_super_prefix_or_empty(void)
{
	const char *s = get_super_prefix();
	if (!s)
		s = "";
	return s;
}

static int submodule_has_dirty_index(const struct submodule *sub)
{
	struct child_process cp = CHILD_PROCESS_INIT;

	prepare_submodule_repo_env(&cp.env_array);

	cp.git_cmd = 1;
	argv_array_pushl(&cp.args, "diff-index", "--quiet",
				   "--cached", "HEAD", NULL);
	cp.no_stdin = 1;
	cp.no_stdout = 1;
	cp.dir = sub->path;
	if (start_command(&cp))
		die("could not recurse into submodule '%s'", sub->path);

	return finish_command(&cp);
}

static void submodule_reset_index(const char *path)
{
	struct child_process cp = CHILD_PROCESS_INIT;
	prepare_submodule_repo_env(&cp.env_array);

	cp.git_cmd = 1;
	cp.no_stdin = 1;
	cp.dir = path;

	argv_array_pushf(&cp.args, "--super-prefix=%s%s/",
				   get_super_prefix_or_empty(), path);
	argv_array_pushl(&cp.args, "read-tree", "-u", "--reset", NULL);

	argv_array_push(&cp.args, EMPTY_TREE_SHA1_HEX);

	if (run_command(&cp))
		die("could not reset submodule index");
}

/**
 * Moves a submodule at a given path from a given head to another new head.
 * For edge cases (a submodule coming into existence or removing a submodule)
 * pass NULL for old or new respectively.
 */
int submodule_move_head(const char *path,
			 const char *old,
			 const char *new,
			 unsigned flags)
{
	int ret = 0;
	struct child_process cp = CHILD_PROCESS_INIT;
	const struct submodule *sub;
	int *error_code_ptr, error_code;

	if (!is_submodule_initialized(path))
		return 0;

	if (flags & SUBMODULE_MOVE_HEAD_FORCE)
		/*
		 * Pass non NULL pointer to is_submodule_populated_gently
		 * to prevent die()-ing. We'll use connect_work_tree_and_git_dir
		 * to fixup the submodule in the force case later.
		 */
		error_code_ptr = &error_code;
	else
		error_code_ptr = NULL;

	if (old && !is_submodule_populated_gently(path, error_code_ptr))
		return 0;

	sub = submodule_from_path(null_sha1, path);

	if (!sub)
		die("BUG: could not get submodule information for '%s'", path);

	if (old && !(flags & SUBMODULE_MOVE_HEAD_FORCE)) {
		/* Check if the submodule has a dirty index. */
		if (submodule_has_dirty_index(sub))
			return error(_("submodule '%s' has dirty index"), path);
	}

	if (!(flags & SUBMODULE_MOVE_HEAD_DRY_RUN)) {
		if (old) {
			if (!submodule_uses_gitfile(path))
				absorb_git_dir_into_superproject("", path,
					ABSORB_GITDIR_RECURSE_SUBMODULES);
		} else {
			char *gitdir = xstrfmt("%s/modules/%s",
				    get_git_common_dir(), sub->name);
			connect_work_tree_and_git_dir(path, gitdir);
			free(gitdir);

			/* make sure the index is clean as well */
			submodule_reset_index(path);
		}

		if (old && (flags & SUBMODULE_MOVE_HEAD_FORCE)) {
			char *gitdir = xstrfmt("%s/modules/%s",
				    get_git_common_dir(), sub->name);
			connect_work_tree_and_git_dir(path, gitdir);
			free(gitdir);
		}
	}

	prepare_submodule_repo_env(&cp.env_array);

	cp.git_cmd = 1;
	cp.no_stdin = 1;
	cp.dir = path;

	argv_array_pushf(&cp.args, "--super-prefix=%s%s/",
			get_super_prefix_or_empty(), path);
	argv_array_pushl(&cp.args, "read-tree", "--recurse-submodules", NULL);

	if (flags & SUBMODULE_MOVE_HEAD_DRY_RUN)
		argv_array_push(&cp.args, "-n");
	else
		argv_array_push(&cp.args, "-u");

	if (flags & SUBMODULE_MOVE_HEAD_FORCE)
		argv_array_push(&cp.args, "--reset");
	else
		argv_array_push(&cp.args, "-m");

	argv_array_push(&cp.args, old ? old : EMPTY_TREE_SHA1_HEX);
	argv_array_push(&cp.args, new ? new : EMPTY_TREE_SHA1_HEX);

	if (run_command(&cp)) {
		ret = -1;
		goto out;
	}

	if (!(flags & SUBMODULE_MOVE_HEAD_DRY_RUN)) {
		if (new) {
			child_process_init(&cp);
			/* also set the HEAD accordingly */
			cp.git_cmd = 1;
			cp.no_stdin = 1;
			cp.dir = path;

			prepare_submodule_repo_env(&cp.env_array);
			argv_array_pushl(&cp.args, "update-ref", "HEAD", new, NULL);

			if (run_command(&cp)) {
				ret = -1;
				goto out;
			}
		} else {
			struct strbuf sb = STRBUF_INIT;

			strbuf_addf(&sb, "%s/.git", path);
			unlink_or_warn(sb.buf);
			strbuf_release(&sb);

			if (is_empty_dir(path))
				rmdir_or_warn(path);
		}
	}
out:
	return ret;
}

static int find_first_merges(struct object_array *result, const char *path,
		struct commit *a, struct commit *b)
{
	int i, j;
	struct object_array merges = OBJECT_ARRAY_INIT;
	struct commit *commit;
	int contains_another;

	char merged_revision[42];
	const char *rev_args[] = { "rev-list", "--merges", "--ancestry-path",
				   "--all", merged_revision, NULL };
	struct rev_info revs;
	struct setup_revision_opt rev_opts;

	memset(result, 0, sizeof(struct object_array));
	memset(&rev_opts, 0, sizeof(rev_opts));

	/* get all revisions that merge commit a */
	xsnprintf(merged_revision, sizeof(merged_revision), "^%s",
			oid_to_hex(&a->object.oid));
	init_revisions(&revs, NULL);
	rev_opts.submodule = path;
	setup_revisions(ARRAY_SIZE(rev_args)-1, rev_args, &revs, &rev_opts);

	/* save all revisions from the above list that contain b */
	if (prepare_revision_walk(&revs))
		die("revision walk setup failed");
	while ((commit = get_revision(&revs)) != NULL) {
		struct object *o = &(commit->object);
		if (in_merge_bases(b, commit))
			add_object_array(o, NULL, &merges);
	}
	reset_revision_walk();

	/* Now we've got all merges that contain a and b. Prune all
	 * merges that contain another found merge and save them in
	 * result.
	 */
	for (i = 0; i < merges.nr; i++) {
		struct commit *m1 = (struct commit *) merges.objects[i].item;

		contains_another = 0;
		for (j = 0; j < merges.nr; j++) {
			struct commit *m2 = (struct commit *) merges.objects[j].item;
			if (i != j && in_merge_bases(m2, m1)) {
				contains_another = 1;
				break;
			}
		}

		if (!contains_another)
			add_object_array(merges.objects[i].item, NULL, result);
	}

	free(merges.objects);
	return result->nr;
}

static void print_commit(struct commit *commit)
{
	struct strbuf sb = STRBUF_INIT;
	struct pretty_print_context ctx = {0};
	ctx.date_mode.type = DATE_NORMAL;
	format_commit_message(commit, " %h: %m %s", &sb, &ctx);
	fprintf(stderr, "%s\n", sb.buf);
	strbuf_release(&sb);
}

#define MERGE_WARNING(path, msg) \
	warning("Failed to merge submodule %s (%s)", path, msg);

int merge_submodule(struct object_id *result, const char *path,
		    const struct object_id *base, const struct object_id *a,
		    const struct object_id *b, int search)
{
	struct commit *commit_base, *commit_a, *commit_b;
	int parent_count;
	struct object_array merges;

	int i;

	/* store a in result in case we fail */
	oidcpy(result, a);

	/* we can not handle deletion conflicts */
	if (is_null_oid(base))
		return 0;
	if (is_null_oid(a))
		return 0;
	if (is_null_oid(b))
		return 0;

	if (add_submodule_odb(path)) {
		MERGE_WARNING(path, "not checked out");
		return 0;
	}

	if (!(commit_base = lookup_commit_reference(base)) ||
	    !(commit_a = lookup_commit_reference(a)) ||
	    !(commit_b = lookup_commit_reference(b))) {
		MERGE_WARNING(path, "commits not present");
		return 0;
	}

	/* check whether both changes are forward */
	if (!in_merge_bases(commit_base, commit_a) ||
	    !in_merge_bases(commit_base, commit_b)) {
		MERGE_WARNING(path, "commits don't follow merge-base");
		return 0;
	}

	/* Case #1: a is contained in b or vice versa */
	if (in_merge_bases(commit_a, commit_b)) {
		oidcpy(result, b);
		return 1;
	}
	if (in_merge_bases(commit_b, commit_a)) {
		oidcpy(result, a);
		return 1;
	}

	/*
	 * Case #2: There are one or more merges that contain a and b in
	 * the submodule. If there is only one, then present it as a
	 * suggestion to the user, but leave it marked unmerged so the
	 * user needs to confirm the resolution.
	 */

	/* Skip the search if makes no sense to the calling context.  */
	if (!search)
		return 0;

	/* find commit which merges them */
	parent_count = find_first_merges(&merges, path, commit_a, commit_b);
	switch (parent_count) {
	case 0:
		MERGE_WARNING(path, "merge following commits not found");
		break;

	case 1:
		MERGE_WARNING(path, "not fast-forward");
		fprintf(stderr, "Found a possible merge resolution "
				"for the submodule:\n");
		print_commit((struct commit *) merges.objects[0].item);
		fprintf(stderr,
			"If this is correct simply add it to the index "
			"for example\n"
			"by using:\n\n"
			"  git update-index --cacheinfo 160000 %s \"%s\"\n\n"
			"which will accept this suggestion.\n",
			oid_to_hex(&merges.objects[0].item->oid), path);
		break;

	default:
		MERGE_WARNING(path, "multiple merges found");
		for (i = 0; i < merges.nr; i++)
			print_commit((struct commit *) merges.objects[i].item);
	}

	free(merges.objects);
	return 0;
}

int parallel_submodules(void)
{
	return parallel_jobs;
}

/*
 * Embeds a single submodules git directory into the superprojects git dir,
 * non recursively.
 */
static void relocate_single_git_dir_into_superproject(const char *prefix,
						      const char *path)
{
	char *old_git_dir = NULL, *real_old_git_dir = NULL, *real_new_git_dir = NULL;
	const char *new_git_dir;
	const struct submodule *sub;

	if (submodule_uses_worktrees(path))
		die(_("relocate_gitdir for submodule '%s' with "
		      "more than one worktree not supported"), path);

	old_git_dir = xstrfmt("%s/.git", path);
	if (read_gitfile(old_git_dir))
		/* If it is an actual gitfile, it doesn't need migration. */
		return;

	real_old_git_dir = real_pathdup(old_git_dir, 1);

	sub = submodule_from_path(null_sha1, path);
	if (!sub)
		die(_("could not lookup name for submodule '%s'"), path);

	new_git_dir = git_path("modules/%s", sub->name);
	if (safe_create_leading_directories_const(new_git_dir) < 0)
		die(_("could not create directory '%s'"), new_git_dir);
	real_new_git_dir = real_pathdup(new_git_dir, 1);

	fprintf(stderr, _("Migrating git directory of '%s%s' from\n'%s' to\n'%s'\n"),
		get_super_prefix_or_empty(), path,
		real_old_git_dir, real_new_git_dir);

	relocate_gitdir(path, real_old_git_dir, real_new_git_dir);

	free(old_git_dir);
	free(real_old_git_dir);
	free(real_new_git_dir);
}

/*
 * Migrate the git directory of the submodule given by path from
 * having its git directory within the working tree to the git dir nested
 * in its superprojects git dir under modules/.
 */
void absorb_git_dir_into_superproject(const char *prefix,
				      const char *path,
				      unsigned flags)
{
	int err_code;
	const char *sub_git_dir;
	struct strbuf gitdir = STRBUF_INIT;
	strbuf_addf(&gitdir, "%s/.git", path);
	sub_git_dir = resolve_gitdir_gently(gitdir.buf, &err_code);

	/* Not populated? */
	if (!sub_git_dir) {
		const struct submodule *sub;

		if (err_code == READ_GITFILE_ERR_STAT_FAILED) {
			/* unpopulated as expected */
			strbuf_release(&gitdir);
			return;
		}

		if (err_code != READ_GITFILE_ERR_NOT_A_REPO)
			/* We don't know what broke here. */
			read_gitfile_error_die(err_code, path, NULL);

		/*
		* Maybe populated, but no git directory was found?
		* This can happen if the superproject is a submodule
		* itself and was just absorbed. The absorption of the
		* superproject did not rewrite the git file links yet,
		* fix it now.
		*/
		sub = submodule_from_path(null_sha1, path);
		if (!sub)
			die(_("could not lookup name for submodule '%s'"), path);
		connect_work_tree_and_git_dir(path,
			git_path("modules/%s", sub->name));
	} else {
		/* Is it already absorbed into the superprojects git dir? */
		char *real_sub_git_dir = real_pathdup(sub_git_dir, 1);
		char *real_common_git_dir = real_pathdup(get_git_common_dir(), 1);

		if (!starts_with(real_sub_git_dir, real_common_git_dir))
			relocate_single_git_dir_into_superproject(prefix, path);

		free(real_sub_git_dir);
		free(real_common_git_dir);
	}
	strbuf_release(&gitdir);

	if (flags & ABSORB_GITDIR_RECURSE_SUBMODULES) {
		struct child_process cp = CHILD_PROCESS_INIT;
		struct strbuf sb = STRBUF_INIT;

		if (flags & ~ABSORB_GITDIR_RECURSE_SUBMODULES)
			die("BUG: we don't know how to pass the flags down?");

		strbuf_addstr(&sb, get_super_prefix_or_empty());
		strbuf_addstr(&sb, path);
		strbuf_addch(&sb, '/');

		cp.dir = path;
		cp.git_cmd = 1;
		cp.no_stdin = 1;
		argv_array_pushl(&cp.args, "--super-prefix", sb.buf,
					   "submodule--helper",
					   "absorb-git-dirs", NULL);
		prepare_submodule_repo_env(&cp.env_array);
		if (run_command(&cp))
			die(_("could not recurse into submodule '%s'"), path);

		strbuf_release(&sb);
	}
}

const char *get_superproject_working_tree(void)
{
	struct child_process cp = CHILD_PROCESS_INIT;
	struct strbuf sb = STRBUF_INIT;
	const char *one_up = real_path_if_valid("../");
	const char *cwd = xgetcwd();
	const char *ret = NULL;
	const char *subpath;
	int code;
	ssize_t len;

	if (!is_inside_work_tree())
		/*
		 * FIXME:
		 * We might have a superproject, but it is harder
		 * to determine.
		 */
		return NULL;

	if (!one_up)
		return NULL;

	subpath = relative_path(cwd, one_up, &sb);

	prepare_submodule_repo_env(&cp.env_array);
	argv_array_pop(&cp.env_array);

	argv_array_pushl(&cp.args, "--literal-pathspecs", "-C", "..",
			"ls-files", "-z", "--stage", "--full-name", "--",
			subpath, NULL);
	strbuf_reset(&sb);

	cp.no_stdin = 1;
	cp.no_stderr = 1;
	cp.out = -1;
	cp.git_cmd = 1;

	if (start_command(&cp))
		die(_("could not start ls-files in .."));

	len = strbuf_read(&sb, cp.out, PATH_MAX);
	close(cp.out);

	if (starts_with(sb.buf, "160000")) {
		int super_sub_len;
		int cwd_len = strlen(cwd);
		char *super_sub, *super_wt;

		/*
		 * There is a superproject having this repo as a submodule.
		 * The format is <mode> SP <hash> SP <stage> TAB <full name> \0,
		 * We're only interested in the name after the tab.
		 */
		super_sub = strchr(sb.buf, '\t') + 1;
		super_sub_len = sb.buf + sb.len - super_sub - 1;

		if (super_sub_len > cwd_len ||
		    strcmp(&cwd[cwd_len - super_sub_len], super_sub))
			die (_("BUG: returned path string doesn't match cwd?"));

		super_wt = xstrdup(cwd);
		super_wt[cwd_len - super_sub_len] = '\0';

		ret = real_path(super_wt);
		free(super_wt);
	}
	strbuf_release(&sb);

	code = finish_command(&cp);

	if (code == 128)
		/* '../' is not a git repository */
		return NULL;
	if (code == 0 && len == 0)
		/* There is an unrelated git repository at '../' */
		return NULL;
	if (code)
		die(_("ls-tree returned unexpected return code %d"), code);

	return ret;
}

int submodule_to_gitdir(struct strbuf *buf, const char *submodule)
{
	const struct submodule *sub;
	const char *git_dir;
	int ret = 0;

	strbuf_reset(buf);
	strbuf_addstr(buf, submodule);
	strbuf_complete(buf, '/');
	strbuf_addstr(buf, ".git");

	git_dir = read_gitfile(buf->buf);
	if (git_dir) {
		strbuf_reset(buf);
		strbuf_addstr(buf, git_dir);
	}
	if (!is_git_directory(buf->buf)) {
		gitmodules_config();
		sub = submodule_from_path(null_sha1, submodule);
		if (!sub) {
			ret = -1;
			goto cleanup;
		}
		strbuf_reset(buf);
		strbuf_git_path(buf, "%s/%s", "modules", sub->name);
	}

cleanup:
	return ret;
}<|MERGE_RESOLUTION|>--- conflicted
+++ resolved
@@ -666,14 +666,8 @@
 	cp.no_stdin = 1;
 
 	/* TODO: other options may need to be passed here. */
-<<<<<<< HEAD
 	argv_array_pushl(&cp.args, "diff", "--submodule=diff", NULL);
-
-	argv_array_pushf(&cp.args, "--line-prefix=%s", line_prefix);
-=======
-	argv_array_push(&cp.args, "diff");
 	argv_array_pushf(&cp.args, "--line-prefix=%s", diff_line_prefix(o));
->>>>>>> f3d77283
 	if (DIFF_OPT_TST(o, REVERSE_DIFF)) {
 		argv_array_pushf(&cp.args, "--src-prefix=%s%s/",
 				 o->b_prefix, path);
