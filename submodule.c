--- conflicted
+++ resolved
@@ -153,7 +153,6 @@
 		die("bad --ignore-submodules argument: %s", arg);
 }
 
-<<<<<<< HEAD
 static int prepare_submodule_summary(struct rev_info *rev, const char *path,
 		struct commit *left, struct commit *right,
 		int *fast_forward, int *fast_backward)
@@ -206,7 +205,8 @@
 		fprintf(f, "%s", sb.buf);
 	}
 	strbuf_release(&sb);
-=======
+}
+
 int parse_fetch_recurse_submodules_arg(const char *opt, const char *arg)
 {
 	switch (git_config_maybe_bool(opt, arg)) {
@@ -219,7 +219,6 @@
 			return RECURSE_SUBMODULES_ON_DEMAND;
 		die("bad %s argument: %s", opt, arg);
 	}
->>>>>>> 794a3592
 }
 
 void show_submodule_summary(FILE *f, const char *path,
