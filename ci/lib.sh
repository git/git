--- conflicted
+++ resolved
@@ -185,12 +185,9 @@
 	if [ "$jobname" = osx-gcc ]
 	then
 		export CC=gcc-9
-<<<<<<< HEAD
-=======
 		MAKEFLAGS="$MAKEFLAGS PYTHON_PATH=$(which python3)"
 	else
 		MAKEFLAGS="$MAKEFLAGS PYTHON_PATH=$(which python2)"
->>>>>>> 9a5d6d0f
 	fi
 
 	# t9810 occasionally fails on Travis CI OS X
