--- conflicted
+++ resolved
@@ -44,11 +44,7 @@
 		# Update the definitions and try again
 		cask_repo="$(brew --repository)"/Library/Taps/homebrew/homebrew-cask &&
 		git -C "$cask_repo" pull --no-stat &&
-<<<<<<< HEAD
-		brew cask install perforce
-=======
 		brew cask install --no-quarantine perforce
->>>>>>> 9a5d6d0f
 	} ||
 	brew install caskroom/cask/perforce
 	case "$jobname" in
