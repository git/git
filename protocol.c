--- conflicted
+++ resolved
@@ -39,11 +39,7 @@
 		return env;
 	}
 
-<<<<<<< HEAD
-	return protocol_v2;
-=======
 	return protocol_v0;
->>>>>>> b3d7a52f
 }
 
 enum protocol_version determine_protocol_version_server(void)
