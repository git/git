#!/bin/sh

test_description='git repack works correctly'

. ./test-lib.sh

objdir=.git/objects
packdir=$objdir/pack

test_expect_success '--expire-to stores pruned objects (now)' '
	git init expire-to-now &&
	(
		cd expire-to-now &&

		git branch -M main &&

		test_commit base &&

		git checkout -b cruft &&
		test_commit --no-tag cruft &&

		git rev-list --objects --no-object-names main..cruft >moved.raw &&
		sort moved.raw >moved.want &&

		git rev-list --all --objects --no-object-names >expect.raw &&
		sort expect.raw >expect &&

		git checkout main &&
		git branch -D cruft &&
		git reflog expire --all --expire=all &&

		git init --bare expired.git &&
		git repack -d \
			--cruft --cruft-expiration="now" \
			--expire-to="expired.git/objects/pack/pack" &&

		expired="$(ls expired.git/objects/pack/pack-*.idx)" &&
		test_path_is_file "${expired%.idx}.mtimes" &&

		# Since the `--cruft-expiration` is "now", the effective
		# behavior is to move _all_ unreachable objects out to
		# the location in `--expire-to`.
		git show-index <$expired >expired.raw &&
		cut -d" " -f2 expired.raw | sort >expired.objects &&
		git rev-list --all --objects --no-object-names \
			>remaining.objects &&

		# ...in other words, the combined contents of this
		# repository and expired.git should be the same as the
		# set of objects we started with.
		sort expired.objects remaining.objects >actual &&
		test_cmp expect actual &&

		# The "moved" objects (i.e., those in expired.git)
		# should be the same as the cruft objects which were
		# expired in the previous step.
		test_cmp moved.want expired.objects
	)
'

test_expect_success '--expire-to stores pruned objects (5.minutes.ago)' '
	git init expire-to-5.minutes.ago &&
	(
		cd expire-to-5.minutes.ago &&

		git branch -M main &&

		test_commit base &&

		# Create two classes of unreachable objects, one which
		# is older than 5 minutes (stale), and another which is
		# newer (recent).
		for kind in stale recent
		do
			git checkout -b $kind main &&
			test_commit --no-tag $kind || return 1
		done &&

		git rev-list --objects --no-object-names main..stale >in &&
		stale="$(git pack-objects $objdir/pack/pack <in)" &&
		mtime="$(test-tool chmtime --get =-600 $objdir/pack/pack-$stale.pack)" &&

		# expect holds the set of objects we expect to find in
		# this repository after repacking
		git rev-list --objects --no-object-names recent >expect.raw &&
		sort expect.raw >expect &&

		# moved.want holds the set of objects we expect to find
		# in expired.git
		git rev-list --objects --no-object-names main..stale >out &&
		sort out >moved.want &&

		git checkout main &&
		git branch -D stale recent &&
		git reflog expire --all --expire=all &&
		git prune-packed &&

		git init --bare expired.git &&
		git repack -d \
			--cruft --cruft-expiration=5.minutes.ago \
			--expire-to="expired.git/objects/pack/pack" &&

		# Some of the remaining objects in this repository are
		# unreachable, so use `cat-file --batch-all-objects`
		# instead of `rev-list` to get their names
		git cat-file --batch-all-objects --batch-check="%(objectname)" \
			>remaining.objects &&
		sort remaining.objects >actual &&
		test_cmp expect actual &&

		(
			cd expired.git &&

			expired="$(ls objects/pack/pack-*.mtimes)" &&
			test-tool pack-mtimes $(basename $expired) >out &&
			cut -d" " -f1 out | sort >../moved.got &&

			# Ensure that there are as many objects with the
			# expected mtime as were moved to expired.git.
			#
			# In other words, ensure that the recorded
			# mtimes of any moved objects was written
			# correctly.
			grep " $mtime$" out >matching &&
			test_line_count = $(wc -l <../moved.want) matching
		) &&
		test_cmp moved.want moved.got
	)
'

generate_random_blob() {
	test-tool genrandom "$@" >blob &&
	git hash-object -w -t blob blob &&
	rm blob
}

pack_random_blob () {
	generate_random_blob "$@" &&
	git repack -d -q >/dev/null
}

generate_cruft_pack () {
	pack_random_blob "$@" >/dev/null &&

	ls $packdir/pack-*.pack | xargs -n 1 basename >in &&
	pack="$(git pack-objects --cruft $packdir/pack <in)" &&
	git prune-packed &&

	echo "$packdir/pack-$pack.mtimes"
}

test_expect_success '--max-cruft-size creates new packs when too large' '
	git init max-cruft-size-large &&
	(
		cd max-cruft-size-large &&
		test_commit base &&

		foo="$(pack_random_blob foo $((1*1024*1024)))" &&
		git repack --cruft -d &&
		cruft_foo="$(ls $packdir/pack-*.mtimes)" &&

		bar="$(pack_random_blob bar $((1*1024*1024)))" &&
		git repack --cruft -d --max-cruft-size=1M &&
		cruft_bar="$(ls $packdir/pack-*.mtimes | grep -v $cruft_foo)" &&

		test-tool pack-mtimes $(basename "$cruft_foo") >foo.objects &&
		test-tool pack-mtimes $(basename "$cruft_bar") >bar.objects &&

		grep "^$foo" foo.objects &&
		test_line_count = 1 foo.objects &&
		grep "^$bar" bar.objects &&
		test_line_count = 1 bar.objects
	)
'

test_expect_success '--max-cruft-size combines existing packs when not too large' '
	git init max-cruft-size-small &&
	(
		cd max-cruft-size-small &&
		test_commit base &&

		foo="$(pack_random_blob foo $((1*1024*1024)))" &&
		git repack --cruft -d &&

		bar="$(pack_random_blob bar $((1*1024*1024)))" &&
		git repack --cruft -d --max-cruft-size=10M &&

		cruft=$(ls $packdir/pack-*.mtimes) &&
		test-tool pack-mtimes $(basename "$cruft") >cruft.objects &&

		grep "^$foo" cruft.objects &&
		grep "^$bar" cruft.objects &&
		test_line_count = 2 cruft.objects
	)
'

test_expect_success '--combine-cruft-below-size combines packs' '
	repo=combine-cruft-below-size &&
	test_when_finished "rm -fr $repo" &&

	git init "$repo" &&
	(
		cd "$repo" &&

		test_commit base &&
		git repack -ad &&

		cruft_foo="$(generate_cruft_pack foo 524288)" &&    # 0.5 MiB
		cruft_bar="$(generate_cruft_pack bar 524288)" &&    # 0.5 MiB
		cruft_baz="$(generate_cruft_pack baz 1048576)" &&   # 1.0 MiB
		cruft_quux="$(generate_cruft_pack quux 1572864)" && # 1.5 MiB

		test-tool pack-mtimes "$(basename $cruft_foo)" >expect.raw &&
		test-tool pack-mtimes "$(basename $cruft_bar)" >>expect.raw &&
		sort expect.raw >expect.objects &&

		# Repacking with `--combine-cruft-below-size=1M`
		# should combine both 0.5 MiB packs together, but
		# ignore the two packs which are >= 1.0 MiB.
		ls $packdir/pack-*.mtimes | sort >cruft.before &&
		git repack -d --cruft --combine-cruft-below-size=1M &&
		ls $packdir/pack-*.mtimes | sort >cruft.after &&

		comm -13 cruft.before cruft.after >cruft.new &&
		comm -23 cruft.before cruft.after >cruft.removed &&

		test_line_count = 1 cruft.new &&
		test_line_count = 2 cruft.removed &&

		# The two packs smaller than 1.0MiB should be repacked
		# together.
		printf "%s\n" $cruft_foo $cruft_bar | sort >expect.removed &&
		test_cmp expect.removed cruft.removed &&

		# ...and contain the set of objects rolled up.
		test-tool pack-mtimes "$(basename $(cat cruft.new))" >actual.raw &&
		sort actual.raw >actual.objects &&

		test_cmp expect.objects actual.objects
	)
'

test_expect_success 'setup cruft with freshened objects' '
	git init cruft-freshen &&
	(
		cd cruft-freshen &&

		test_commit base &&
		git repack -ad &&

		foo="$(generate_random_blob foo 64)" &&
		test-tool chmtime --get -10000 \
			"$objdir/$(test_oid_to_path "$foo")" >foo.mtime &&

		git repack --cruft -d &&

		cruft="$(ls $packdir/pack-*.mtimes)" &&
		test-tool pack-mtimes "$(basename $cruft)" >actual &&
		echo "$foo $(cat foo.mtime)" >expect &&
		test_cmp expect actual
	)
'

test_expect_success 'cruft with freshened objects (loose)' '
	(
		cd cruft-freshen &&

		# regenerate the object, setting its mtime to be more recent
		foo="$(generate_random_blob foo 64)" &&
		test-tool chmtime --get -100 \
			"$objdir/$(test_oid_to_path "$foo")" >foo.mtime &&

		git repack --cruft -d &&

		cruft="$(ls $packdir/pack-*.mtimes)" &&
		test-tool pack-mtimes "$(basename $cruft)" >actual &&
		echo "$foo $(cat foo.mtime)" >expect &&
		test_cmp expect actual
	)
'

test_expect_success 'cruft with freshened objects (packed)' '
	(
		cd cruft-freshen &&

		# regenerate the object and store it in a packfile,
		# setting its mtime to be more recent
		#
		# store it alongside another cruft object so that we
		# do not create an identical copy of the existing
		# cruft pack (which contains $foo).
		foo="$(generate_random_blob foo 64)" &&
		bar="$(generate_random_blob bar 64)" &&
		foo_pack="$(printf "%s\n" $foo $bar | git pack-objects $packdir/pack)" &&
		git prune-packed &&

		test-tool chmtime --get -10 \
			"$packdir/pack-$foo_pack.pack" >foo.mtime &&

		git repack --cruft -d &&

		cruft="$(ls $packdir/pack-*.mtimes)" &&
		test-tool pack-mtimes "$(basename $cruft)" >actual &&
		echo "$foo $(cat foo.mtime)" >expect.raw &&
		echo "$bar $(cat foo.mtime)" >>expect.raw &&
		sort expect.raw >expect &&
		test_cmp expect actual
	)
'

<<<<<<< HEAD
test_expect_success '--max-cruft-size with freshened objects (previously cruft)' '
=======
test_expect_success 'multi-cruft with freshened objects (previously cruft)' '
>>>>>>> 484d7adc
	repo="max-cruft-size-threshold" &&

	test_when_finished "rm -fr $repo" &&
	git init "$repo" &&
	(
		cd "$repo" &&

		test_commit base &&
		foo="$(generate_random_blob foo $((2*1024*1024)))" &&
		bar="$(generate_random_blob bar $((2*1024*1024)))" &&
		baz="$(generate_random_blob baz $((2*1024*1024)))" &&

		test-tool chmtime --get -100000 \
			"$objdir/$(test_oid_to_path "$foo")" >foo.old &&
		test-tool chmtime --get -100000 \
			"$objdir/$(test_oid_to_path "$bar")" >bar.old &&
		test-tool chmtime --get -100000 \
			"$objdir/$(test_oid_to_path "$baz")" >baz.old &&

		git repack --cruft -d &&

		# Make an identical copy of foo stored in a pack with a more
		# recent mtime.
		foo="$(generate_random_blob foo $((2*1024*1024)))" &&
		foo_pack="$(echo "$foo" | git pack-objects $packdir/pack)" &&
		test-tool chmtime --get -100 \
			"$packdir/pack-$foo_pack.pack" >foo.new &&
		git prune-packed &&

		# Make a loose copy of bar, also with a more recent mtime.
		bar="$(generate_random_blob bar $((2*1024*1024)))" &&
		test-tool chmtime --get -100 \
			"$objdir/$(test_oid_to_path "$bar")" >bar.new &&

		# Make a new cruft object $quux to ensure we do not
		# generate an identical pack to the existing cruft
		# pack.
		quux="$(generate_random_blob quux $((1024)))" &&
		test-tool chmtime --get -100 \
			"$objdir/$(test_oid_to_path "$quux")" >quux.new &&

		git repack --cruft --max-cruft-size=3M -d &&

		for p in $packdir/pack-*.mtimes
		do
			test-tool pack-mtimes "$(basename "$p")" || return 1
		done >actual.raw &&
		sort actual.raw >actual &&

<<<<<<< HEAD
		# Among the set of all cruft packs, we should see both
		# mtimes for object $foo and $bar, as well as the
		# single new copy of $baz.
		sort >expect <<-EOF &&
		$foo $(cat foo.old)
		$foo $(cat foo.new)
		$bar $(cat bar.old)
=======
		# Among the set of all cruft packs, we should see the
		# new mtimes for object $foo and $bar, as well as the
		# single new copy of $baz.
		sort >expect <<-EOF &&
		$foo $(cat foo.new)
>>>>>>> 484d7adc
		$bar $(cat bar.new)
		$baz $(cat baz.old)
		$quux $(cat quux.new)
		EOF

		test_cmp expect actual
	)
'

test_expect_success '--max-cruft-size with pruning' '
	git init max-cruft-size-prune &&
	(
		cd max-cruft-size-prune &&

		test_commit base &&
		foo="$(generate_random_blob foo $((1024*1024)))" &&
		bar="$(generate_random_blob bar $((1024*1024)))" &&
		baz="$(generate_random_blob baz $((1024*1024)))" &&

		test-tool chmtime -10000 "$objdir/$(test_oid_to_path "$foo")" &&

		git repack -d --cruft --max-cruft-size=1M &&

		# backdate the mtimes of all cruft packs to validate
		# that they were rewritten as a result of pruning
		ls $packdir/pack-*.mtimes | sort >cruft.before &&
		for cruft in $(cat cruft.before)
		do
			mtime="$(test-tool chmtime --get -10000 "$cruft")" &&
			echo $cruft $mtime >>mtimes || return 1
		done &&

		# repack (and prune) with a --max-cruft-size to ensure
		# that we appropriately split the resulting set of packs
		git repack -d --cruft --max-cruft-size=1M \
			--cruft-expiration=1000.seconds.ago &&
		ls $packdir/pack-*.mtimes | sort >cruft.after &&

		for cruft in $(cat cruft.after)
		do
			old_mtime="$(grep $cruft mtimes | cut -d" " -f2)" &&
			new_mtime="$(test-tool chmtime --get $cruft)" &&
			test $old_mtime -lt $new_mtime || return 1
		done &&

		test_line_count = 3 cruft.before &&
		test_line_count = 2 cruft.after &&
		test_must_fail git cat-file -e $foo &&
		git cat-file -e $bar &&
		git cat-file -e $baz
	)
'

test_expect_success '--max-cruft-size ignores non-local packs' '
	repo="max-cruft-size-non-local" &&
	git init $repo &&
	(
		cd $repo &&
		test_commit base &&
		generate_random_blob foo 64 &&
		git repack --cruft -d
	) &&

	git clone --reference=$repo $repo $repo-alt &&
	(
		cd $repo-alt &&

		test_commit other &&
		generate_random_blob bar 64 &&

		# ensure that we do not attempt to pick up packs from
		# the non-alternated repository, which would result in a
		# crash
		git repack --cruft --max-cruft-size=1M -d
	)
'

test_expect_success 'reachable packs are preferred over cruft ones' '
	repo="cruft-preferred-packs" &&
	git init "$repo" &&
	(
		cd "$repo" &&

		# This test needs to exercise careful control over when a MIDX
		# is and is not written. Unset the corresponding TEST variable
		# accordingly.
		sane_unset GIT_TEST_MULTI_PACK_INDEX &&

		test_commit base &&
		test_commit --no-tag cruft &&

		non_cruft="$(echo base | git pack-objects --revs $packdir/pack)" &&
		# Write a cruft pack which both (a) sorts ahead of the non-cruft
		# pack in lexical order, and (b) has an older mtime to appease
		# the MIDX preferred pack selection routine.
		cruft="$(echo pack-$non_cruft.pack | git pack-objects --cruft $packdir/pack-A)" &&
		test-tool chmtime -1000 $packdir/pack-A-$cruft.pack &&

		test_commit other &&
		git repack -d &&

		git repack --geometric 2 -d --write-midx --write-bitmap-index &&

		# After repacking, there are two packs left: one reachable one
		# (which is the result of combining both of the existing two
		# non-cruft packs), and one cruft pack.
		find .git/objects/pack -type f -name "*.pack" >packs &&
		test_line_count = 2 packs &&

		# Make sure that the pack we just wrote is marked as preferred,
		# not the cruft one.
		pack="$(test-tool read-midx --preferred-pack $objdir)" &&
		test_path_is_missing "$packdir/$(basename "$pack" ".idx").mtimes"
	)
'

test_expect_success 'repack --cruft generates a cruft pack' '
	git init repo &&
	test_when_finished "rm -fr repo" &&
	(
		cd repo &&

		test_commit reachable &&
		git branch -M main &&
		git checkout --orphan other &&
		test_commit unreachable &&

		git checkout main &&
		git branch -D other &&
		git tag -d unreachable &&
		# objects are not cruft if they are contained in the reflogs
		git reflog expire --all --expire=all &&

		git rev-list --objects --all --no-object-names >reachable.raw &&
		git cat-file --batch-all-objects --batch-check="%(objectname)" >objects &&
		sort <reachable.raw >reachable &&
		comm -13 reachable objects >unreachable &&

		git repack --cruft -d &&

		cruft=$(basename $(ls $packdir/pack-*.mtimes) .mtimes) &&
		pack=$(basename $(ls $packdir/pack-*.pack | grep -v $cruft) .pack) &&

		git show-index <$packdir/$pack.idx >actual.raw &&
		cut -f2 -d" " actual.raw | sort >actual &&
		test_cmp reachable actual &&

		git show-index <$packdir/$cruft.idx >actual.raw &&
		cut -f2 -d" " actual.raw | sort >actual &&
		test_cmp unreachable actual
	)
'

test_expect_success 'cruft packs are not included in geometric repack' '
	git init repo &&
	test_when_finished "rm -fr repo" &&
	(
		cd repo &&

		test_commit reachable &&
		git repack -Ad &&
		git branch -M main &&

		git checkout --orphan other &&
		test_commit cruft &&
		git repack -d &&

		git checkout main &&
		git branch -D other &&
		git tag -d cruft &&
		git reflog expire --all --expire=all &&

		git repack --cruft &&

		find $packdir -type f | sort >before &&
		git repack --geometric=2 -d &&
		find $packdir -type f | sort >after &&

		test_cmp before after
	)
'

test_expect_success 'repack --geometric collects once-cruft objects' '
	git init repo &&
	test_when_finished "rm -fr repo" &&
	(
		cd repo &&

		test_commit reachable &&
		git repack -Ad &&
		git branch -M main &&

		git checkout --orphan other &&
		git rm -rf . &&
		test_commit --no-tag cruft &&
		cruft="$(git rev-parse HEAD)" &&

		git checkout main &&
		git branch -D other &&
		git reflog expire --all --expire=all &&

		# Pack the objects created in the previous step into a cruft
		# pack. Intentionally leave loose copies of those objects
		# around so we can pick them up in a subsequent --geometric
		# reapack.
		git repack --cruft &&

		# Now make those objects reachable, and ensure that they are
		# packed into the new pack created via a --geometric repack.
		git update-ref refs/heads/other $cruft &&

		# Without this object, the set of unpacked objects is exactly
		# the set of objects already in the cruft pack. Tweak that set
		# to ensure we do not overwrite the cruft pack entirely.
		test_commit reachable2 &&

		find $packdir -name "pack-*.idx" | sort >before &&
		git repack --geometric=2 -d &&
		find $packdir -name "pack-*.idx" | sort >after &&

		{
			git rev-list --objects --no-object-names $cruft &&
			git rev-list --objects --no-object-names reachable..reachable2
		} >want.raw &&
		sort want.raw >want &&

		pack=$(comm -13 before after) &&
		git show-index <$pack >objects.raw &&

		cut -d" " -f2 objects.raw | sort >got &&

		test_cmp want got
	)
'

test_expect_success 'cruft repack with no reachable objects' '
	git init repo &&
	test_when_finished "rm -fr repo" &&
	(
		cd repo &&

		test_commit base &&
		git repack -ad &&

		base="$(git rev-parse base)" &&

		git for-each-ref --format="delete %(refname)" >in &&
		git update-ref --stdin <in &&
		git reflog expire --all --expire=all &&
		rm -fr .git/index &&

		git repack --cruft -d &&

		git cat-file -t $base
	)
'

find_pack () {
	for idx in $(ls $packdir/pack-*.idx)
	do
		git show-index <$idx >out &&
		if grep -q "$1" out
		then
			echo $idx
		fi || return 1
	done
}

test_expect_success 'cruft repack with --max-pack-size' '
	git init max-pack-size &&
	(
		cd max-pack-size &&
		test_commit base &&

		# two cruft objects which exceed the maximum pack size
		foo=$(generate_random_blob foo 1048576) &&
		bar=$(generate_random_blob bar 1048576) &&
		test-tool chmtime --get -1000 \
			"$objdir/$(test_oid_to_path $foo)" >foo.mtime &&
		test-tool chmtime --get -2000 \
			"$objdir/$(test_oid_to_path $bar)" >bar.mtime &&
		git repack --cruft --max-pack-size=1M &&
		find $packdir -name "*.mtimes" >cruft &&
		test_line_count = 2 cruft &&

		foo_mtimes="$(basename $(find_pack $foo) .idx).mtimes" &&
		bar_mtimes="$(basename $(find_pack $bar) .idx).mtimes" &&
		test-tool pack-mtimes $foo_mtimes >foo.actual &&
		test-tool pack-mtimes $bar_mtimes >bar.actual &&

		echo "$foo $(cat foo.mtime)" >foo.expect &&
		echo "$bar $(cat bar.mtime)" >bar.expect &&

		test_cmp foo.expect foo.actual &&
		test_cmp bar.expect bar.actual &&
		test "$foo_mtimes" != "$bar_mtimes"
	)
'

test_expect_success 'cruft repack with pack.packSizeLimit' '
	(
		cd max-pack-size &&
		# repack everything back together to remove the existing cruft
		# pack (but to keep its objects)
		git repack -adk &&
		git -c pack.packSizeLimit=1M repack --cruft &&
		# ensure the same post condition is met when --max-pack-size
		# would otherwise be inferred from the configuration
		find $packdir -name "*.mtimes" >cruft &&
		test_line_count = 2 cruft &&
		for pack in $(cat cruft)
		do
			test-tool pack-mtimes "$(basename $pack)" >objects &&
			test_line_count = 1 objects || return 1
		done
	)
'

test_expect_success 'cruft repack respects repack.cruftWindow' '
	git init repo &&
	test_when_finished "rm -fr repo" &&
	(
		cd repo &&

		test_commit base &&

		GIT_TRACE2_EVENT=$(pwd)/event.trace \
		git -c pack.window=1 -c repack.cruftWindow=2 repack \
		       --cruft --window=3 &&

		grep "pack-objects.*--window=2.*--cruft" event.trace
	)
'

test_expect_success 'cruft repack respects --window by default' '
	git init repo &&
	test_when_finished "rm -fr repo" &&
	(
		cd repo &&

		test_commit base &&

		GIT_TRACE2_EVENT=$(pwd)/event.trace \
		git -c pack.window=2 repack --cruft --window=3 &&

		grep "pack-objects.*--window=3.*--cruft" event.trace
	)
'

test_expect_success 'cruft repack respects --quiet' '
	git init repo &&
	test_when_finished "rm -fr repo" &&
	(
		cd repo &&

		test_commit base &&
		GIT_PROGRESS_DELAY=0 git repack --cruft --quiet 2>err &&
		test_must_be_empty err
	)
'

test_done<|MERGE_RESOLUTION|>--- conflicted
+++ resolved
@@ -308,11 +308,7 @@
 	)
 '
 
-<<<<<<< HEAD
-test_expect_success '--max-cruft-size with freshened objects (previously cruft)' '
-=======
 test_expect_success 'multi-cruft with freshened objects (previously cruft)' '
->>>>>>> 484d7adc
 	repo="max-cruft-size-threshold" &&
 
 	test_when_finished "rm -fr $repo" &&
@@ -362,21 +358,11 @@
 		done >actual.raw &&
 		sort actual.raw >actual &&
 
-<<<<<<< HEAD
-		# Among the set of all cruft packs, we should see both
-		# mtimes for object $foo and $bar, as well as the
-		# single new copy of $baz.
-		sort >expect <<-EOF &&
-		$foo $(cat foo.old)
-		$foo $(cat foo.new)
-		$bar $(cat bar.old)
-=======
 		# Among the set of all cruft packs, we should see the
 		# new mtimes for object $foo and $bar, as well as the
 		# single new copy of $baz.
 		sort >expect <<-EOF &&
 		$foo $(cat foo.new)
->>>>>>> 484d7adc
 		$bar $(cat bar.new)
 		$baz $(cat baz.old)
 		$quux $(cat quux.new)
