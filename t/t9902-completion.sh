--- conflicted
+++ resolved
@@ -5,18 +5,16 @@
 
 test_description='test bash completion'
 
-<<<<<<< HEAD
 # The Bash completion scripts must not print anything to either stdout or
 # stderr, which we try to verify. When tracing is enabled without support for
 # BASH_XTRACEFD this assertion will fail, so we have to mark the test as
 # untraceable with such ancient Bash versions.
 test_untraceable=UnfortunatelyYes
-=======
+
 # Override environment and always use master for the default initial branch
 # name for these tests, so that rev completion candidates are as expected.
 GIT_TEST_DEFAULT_INITIAL_BRANCH_NAME=master
 export GIT_TEST_DEFAULT_INITIAL_BRANCH_NAME
->>>>>>> d8e08f07
 
 . ./lib-bash.sh
 
