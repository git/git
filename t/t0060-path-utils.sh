#!/bin/sh
#
# Copyright (c) 2008 David Reiss
#

test_description='Test various path utilities'

. ./test-lib.sh

norm_path() {
	expected=$(test-tool path-utils print_path "$2")
	test_expect_success $3 "normalize path: $1 => $2" \
	"test \"\$(test-tool path-utils normalize_path_copy '$1')\" = '$expected'"
}

relative_path() {
	expected=$(test-tool path-utils print_path "$3")
	test_expect_success $4 "relative path: $1 $2 => $3" \
	"test \"\$(test-tool path-utils relative_path '$1' '$2')\" = '$expected'"
}

test_submodule_relative_url() {
	test_expect_success "test_submodule_relative_url: $1 $2 $3 => $4" "
		actual=\$(git submodule--helper resolve-relative-url-test '$1' '$2' '$3') &&
		test \"\$actual\" = '$4'
	"
}

test_git_path() {
	test_expect_success "git-path $1 $2 => $3" "
		$1 git rev-parse --git-path $2 >actual &&
		echo $3 >expect &&
		test_cmp expect actual
	"
}

# On Windows, we are using MSYS's bash, which mangles the paths.
# Absolute paths are anchored at the MSYS installation directory,
# which means that the path / accounts for this many characters:
rootoff=$(test-tool path-utils normalize_path_copy / | wc -c)
# Account for the trailing LF:
if test $rootoff = 2; then
	rootoff=	# we are on Unix
else
	rootoff=$(($rootoff-1))
	# In MSYS2, the root directory "/" is translated into a Windows
	# directory *with* trailing slash. Let's test for that and adjust
	# our expected longest ancestor length accordingly.
	case "$(test-tool path-utils print_path /)" in
	*/) rootslash=1;;
	*) rootslash=0;;
	esac
fi

ancestor() {
	# We do some math with the expected ancestor length.
	expected=$3
	if test -n "$rootoff" && test "x$expected" != x-1; then
		expected=$(($expected-$rootslash))
		test $expected -lt 0 ||
		expected=$(($expected+$rootoff))
	fi
	test_expect_success "longest ancestor: $1 $2 => $expected" \
	"actual=\$(test-tool path-utils longest_ancestor_length '$1' '$2') &&
	 test \"\$actual\" = '$expected'"
}

# Some absolute path tests should be skipped on Windows due to path mangling
# on POSIX-style absolute paths
case $(uname -s) in
*MINGW*)
	;;
*CYGWIN*)
	;;
*)
	test_set_prereq POSIX
	;;
esac

test_expect_success basename 'test-tool path-utils basename'
test_expect_success dirname 'test-tool path-utils dirname'

norm_path "" ""
norm_path . ""
norm_path ./ ""
norm_path ./. ""
norm_path ./.. ++failed++
norm_path ../. ++failed++
norm_path ./../.// ++failed++
norm_path dir/.. ""
norm_path dir/sub/../.. ""
norm_path dir/sub/../../.. ++failed++
norm_path dir dir
norm_path dir// dir/
norm_path ./dir dir
norm_path dir/. dir/
norm_path dir///./ dir/
norm_path dir//sub/.. dir/
norm_path dir/sub/../ dir/
norm_path dir/sub/../. dir/
norm_path dir/s1/../s2/ dir/s2/
norm_path d1/s1///s2/..//../s3/ d1/s3/
norm_path d1/s1//../s2/../../d2 d2
norm_path d1/.../d2 d1/.../d2
norm_path d1/..././../d2 d1/d2

norm_path / /
norm_path // / POSIX
norm_path /// / POSIX
norm_path /. /
norm_path /./ / POSIX
norm_path /./.. ++failed++ POSIX
norm_path /../. ++failed++
norm_path /./../.// ++failed++ POSIX
norm_path /dir/.. / POSIX
norm_path /dir/sub/../.. / POSIX
norm_path /dir/sub/../../.. ++failed++ POSIX
norm_path /dir /dir
norm_path /dir// /dir/
norm_path /./dir /dir
norm_path /dir/. /dir/
norm_path /dir///./ /dir/
norm_path /dir//sub/.. /dir/
norm_path /dir/sub/../ /dir/
norm_path //dir/sub/../. /dir/ POSIX
norm_path /dir/s1/../s2/ /dir/s2/
norm_path /d1/s1///s2/..//../s3/ /d1/s3/
norm_path /d1/s1//../s2/../../d2 /d2
norm_path /d1/.../d2 /d1/.../d2
norm_path /d1/..././../d2 /d1/d2

ancestor / / -1
ancestor /foo / 0
ancestor /foo /fo -1
ancestor /foo /foo -1
ancestor /foo /bar -1
ancestor /foo /foo/bar -1
ancestor /foo "/foo$PATH_SEP/bar" -1
ancestor /foo "/$PATH_SEP/foo$PATH_SEP/bar" 0
ancestor /foo "/foo$PATH_SEP/$PATH_SEP/bar" 0
ancestor /foo "/$PATH_SEP/bar$PATH_SEP/foo" 0
ancestor /foo/bar / 0
ancestor /foo/bar /fo -1
ancestor /foo/bar /foo 4
ancestor /foo/bar /foo/ba -1
ancestor /foo/bar "/$PATH_SEP/fo" 0
ancestor /foo/bar "/foo$PATH_SEP/foo/ba" 4
ancestor /foo/bar /bar -1
ancestor /foo/bar /fo -1
ancestor /foo/bar "/foo$PATH_SEP/bar" 4
ancestor /foo/bar "/$PATH_SEP/foo$PATH_SEP/bar" 4
ancestor /foo/bar "/foo$PATH_SEP/$PATH_SEP/bar" 4
ancestor /foo/bar "/$PATH_SEP/bar$PATH_SEP/fo" 0
ancestor /foo/bar "/$PATH_SEP/bar" 0
ancestor /foo/bar /foo 4
ancestor /foo/bar "/foo$PATH_SEP/bar" 4
ancestor /foo/bar /bar -1

test_expect_success 'strip_path_suffix' '
	test c:/msysgit = $(test-tool path-utils strip_path_suffix \
		c:/msysgit/libexec//git-core libexec/git-core)
'

test_expect_success 'absolute path rejects the empty string' '
	test_must_fail test-tool path-utils absolute_path ""
'

test_expect_success MINGW '<drive-letter>:\\abc is an absolute path' '
	for letter in : \" C Z 1 ä
	do
		path=$letter:\\abc &&
		absolute="$(test-tool path-utils absolute_path "$path")" &&
		test "$path" = "$absolute" || return 1
	done
'

test_expect_success 'real path rejects the empty string' '
	test_must_fail test-tool path-utils real_path ""
'

test_expect_success POSIX 'real path works on absolute paths 1' '
	nopath="hopefully-absent-path" &&
	test "/" = "$(test-tool path-utils real_path "/")" &&
	test "/$nopath" = "$(test-tool path-utils real_path "/$nopath")"
'

test_expect_success 'real path works on absolute paths 2' '
	nopath="hopefully-absent-path" &&
	# Find an existing top-level directory for the remaining tests:
	d=$(pwd -P | sed -e "s|^\([^/]*/[^/]*\)/.*|\1|") &&
	test "$d" = "$(test-tool path-utils real_path "$d")" &&
	test "$d/$nopath" = "$(test-tool path-utils real_path "$d/$nopath")"
'

test_expect_success POSIX 'real path removes extra leading slashes' '
	nopath="hopefully-absent-path" &&
	test "/" = "$(test-tool path-utils real_path "///")" &&
	test "/$nopath" = "$(test-tool path-utils real_path "///$nopath")" &&
	# Find an existing top-level directory for the remaining tests:
	d=$(pwd -P | sed -e "s|^\([^/]*/[^/]*\)/.*|\1|") &&
	test "$d" = "$(test-tool path-utils real_path "//$d")" &&
	test "$d/$nopath" = "$(test-tool path-utils real_path "//$d/$nopath")"
'

test_expect_success 'real path removes other extra slashes' '
	nopath="hopefully-absent-path" &&
	# Find an existing top-level directory for the remaining tests:
	d=$(pwd -P | sed -e "s|^\([^/]*/[^/]*\)/.*|\1|") &&
	test "$d" = "$(test-tool path-utils real_path "$d///")" &&
	test "$d/$nopath" = "$(test-tool path-utils real_path "$d///$nopath")"
'

test_expect_success SYMLINKS 'real path works on symlinks' '
	mkdir first &&
	ln -s ../.git first/.git &&
	mkdir second &&
	ln -s ../first second/other &&
	mkdir third &&
	dir="$(cd .git; pwd -P)" &&
	dir2=third/../second/other/.git &&
	test "$dir" = "$(test-tool path-utils real_path $dir2)" &&
	file="$dir"/index &&
	test "$file" = "$(test-tool path-utils real_path $dir2/index)" &&
	basename=blub &&
	test "$dir/$basename" = "$(cd .git && test-tool path-utils real_path "$basename")" &&
	ln -s ../first/file .git/syml &&
	sym="$(cd first; pwd -P)"/file &&
	test "$sym" = "$(test-tool path-utils real_path "$dir2/syml")"
'

test_expect_success SYMLINKS 'prefix_path works with absolute paths to work tree symlinks' '
	ln -s target symlink &&
	test "$(test-tool path-utils prefix_path prefix "$(pwd)/symlink")" = "symlink"
'

test_expect_success 'prefix_path works with only absolute path to work tree' '
	echo "" >expected &&
	test-tool path-utils prefix_path prefix "$(pwd)" >actual &&
	test_cmp expected actual
'

test_expect_success 'prefix_path rejects absolute path to dir with same beginning as work tree' '
	test_must_fail test-tool path-utils prefix_path prefix "$(pwd)a"
'

test_expect_success SYMLINKS 'prefix_path works with absolute path to a symlink to work tree having  same beginning as work tree' '
	git init repo &&
	ln -s repo repolink &&
	test "a" = "$(cd repo && test-tool path-utils prefix_path prefix "$(pwd)/../repolink/a")"
'

relative_path /foo/a/b/c/	/foo/a/b/	c/
relative_path /foo/a/b/c/	/foo/a/b	c/
relative_path /foo/a//b//c/	///foo/a/b//	c/		POSIX
relative_path /foo/a/b		/foo/a/b	./
relative_path /foo/a/b/		/foo/a/b	./
relative_path /foo/a		/foo/a/b	../
relative_path /			/foo/a/b/	../../../
relative_path /foo/a/c		/foo/a/b/	../c
relative_path /foo/a/c		/foo/a/b	../c
relative_path /foo/x/y		/foo/a/b/	../../x/y
relative_path /foo/a/b		"<empty>"	/foo/a/b
relative_path /foo/a/b 		"<null>"	/foo/a/b
relative_path foo/a/b/c/	foo/a/b/	c/
relative_path foo/a/b/c/	foo/a/b		c/
relative_path foo/a/b//c	foo/a//b	c
relative_path foo/a/b/		foo/a/b/	./
relative_path foo/a/b/		foo/a/b		./
relative_path foo/a		foo/a/b		../
relative_path foo/x/y		foo/a/b		../../x/y
relative_path foo/a/c		foo/a/b		../c
relative_path foo/a/b		/foo/x/y	foo/a/b
relative_path /foo/a/b		foo/x/y		/foo/a/b
relative_path d:/a/b		D:/a/c		../b		MINGW
relative_path C:/a/b		D:/a/c		C:/a/b		MINGW
relative_path foo/a/b		"<empty>"	foo/a/b
relative_path foo/a/b 		"<null>"	foo/a/b
relative_path "<empty>"		/foo/a/b	./
relative_path "<empty>"		"<empty>"	./
relative_path "<empty>"		"<null>"	./
relative_path "<null>"		"<empty>"	./
relative_path "<null>"		"<null>"	./
relative_path "<null>"		/foo/a/b	./

test_git_path A=B                info/grafts .git/info/grafts
test_git_path GIT_GRAFT_FILE=foo info/grafts foo
test_git_path GIT_GRAFT_FILE=foo info/////grafts foo
test_git_path GIT_INDEX_FILE=foo index foo
test_git_path GIT_INDEX_FILE=foo index/foo .git/index/foo
test_git_path GIT_INDEX_FILE=foo index2 .git/index2
test_expect_success 'setup fake objects directory foo' 'mkdir foo'
test_git_path GIT_OBJECT_DIRECTORY=foo objects foo
test_git_path GIT_OBJECT_DIRECTORY=foo objects/foo foo/foo
test_git_path GIT_OBJECT_DIRECTORY=foo objects2 .git/objects2
test_expect_success 'setup common repository' 'git --git-dir=bar init'
test_git_path GIT_COMMON_DIR=bar index                    .git/index
test_git_path GIT_COMMON_DIR=bar index.lock               .git/index.lock
test_git_path GIT_COMMON_DIR=bar HEAD                     .git/HEAD
test_git_path GIT_COMMON_DIR=bar logs/HEAD                .git/logs/HEAD
test_git_path GIT_COMMON_DIR=bar logs/HEAD.lock           .git/logs/HEAD.lock
test_git_path GIT_COMMON_DIR=bar logs/refs/bisect/foo     .git/logs/refs/bisect/foo
test_git_path GIT_COMMON_DIR=bar logs/refs                bar/logs/refs
test_git_path GIT_COMMON_DIR=bar logs/refs/               bar/logs/refs/
test_git_path GIT_COMMON_DIR=bar logs/refs/bisec/foo      bar/logs/refs/bisec/foo
test_git_path GIT_COMMON_DIR=bar logs/refs/bisec          bar/logs/refs/bisec
test_git_path GIT_COMMON_DIR=bar logs/refs/bisectfoo      bar/logs/refs/bisectfoo
test_git_path GIT_COMMON_DIR=bar objects                  bar/objects
test_git_path GIT_COMMON_DIR=bar objects/bar              bar/objects/bar
test_git_path GIT_COMMON_DIR=bar info/exclude             bar/info/exclude
test_git_path GIT_COMMON_DIR=bar info/grafts              bar/info/grafts
test_git_path GIT_COMMON_DIR=bar info/sparse-checkout     .git/info/sparse-checkout
test_git_path GIT_COMMON_DIR=bar info//sparse-checkout    .git/info//sparse-checkout
test_git_path GIT_COMMON_DIR=bar remotes/bar              bar/remotes/bar
test_git_path GIT_COMMON_DIR=bar branches/bar             bar/branches/bar
test_git_path GIT_COMMON_DIR=bar logs/refs/heads/main     bar/logs/refs/heads/main
test_git_path GIT_COMMON_DIR=bar refs/heads/main          bar/refs/heads/main
test_git_path GIT_COMMON_DIR=bar refs/bisect/foo          .git/refs/bisect/foo
test_git_path GIT_COMMON_DIR=bar hooks/me                 bar/hooks/me
test_git_path GIT_COMMON_DIR=bar config                   bar/config
test_git_path GIT_COMMON_DIR=bar packed-refs              bar/packed-refs
test_git_path GIT_COMMON_DIR=bar shallow                  bar/shallow
test_git_path GIT_COMMON_DIR=bar common                   bar/common
test_git_path GIT_COMMON_DIR=bar common/file              bar/common/file

# In the tests below, $(pwd) must be used because it is a native path on
# Windows and avoids MSYS's path mangling (which simplifies "foo/../bar" and
# strips the dot from trailing "/.").

test_submodule_relative_url "../" "../foo" "../submodule" "../../submodule"
test_submodule_relative_url "../" "../foo/bar" "../submodule" "../../foo/submodule"
test_submodule_relative_url "../" "../foo/submodule" "../submodule" "../../foo/submodule"
test_submodule_relative_url "../" "./foo" "../submodule" "../submodule"
test_submodule_relative_url "../" "./foo/bar" "../submodule" "../foo/submodule"
test_submodule_relative_url "../../../" "../foo/bar" "../sub/a/b/c" "../../../../foo/sub/a/b/c"
test_submodule_relative_url "../" "$(pwd)/addtest" "../repo" "$(pwd)/repo"
test_submodule_relative_url "../" "foo/bar" "../submodule" "../foo/submodule"
test_submodule_relative_url "../" "foo" "../submodule" "../submodule"

test_submodule_relative_url "(null)" "../foo/bar" "../sub/a/b/c" "../foo/sub/a/b/c"
test_submodule_relative_url "(null)" "../foo/bar" "../sub/a/b/c/" "../foo/sub/a/b/c"
test_submodule_relative_url "(null)" "../foo/bar/" "../sub/a/b/c" "../foo/sub/a/b/c"
test_submodule_relative_url "(null)" "../foo/bar" "../submodule" "../foo/submodule"
test_submodule_relative_url "(null)" "../foo/submodule" "../submodule" "../foo/submodule"
test_submodule_relative_url "(null)" "../foo" "../submodule" "../submodule"
test_submodule_relative_url "(null)" "./foo/bar" "../submodule" "foo/submodule"
test_submodule_relative_url "(null)" "./foo" "../submodule" "submodule"
test_submodule_relative_url "(null)" "//somewhere else/repo" "../subrepo" "//somewhere else/subrepo"
test_submodule_relative_url "(null)" "//somewhere else/repo" "../../subrepo" "//subrepo"
test_submodule_relative_url "(null)" "//somewhere else/repo" "../../../subrepo" "/subrepo"
test_submodule_relative_url "(null)" "//somewhere else/repo" "../../../../subrepo" "subrepo"
test_submodule_relative_url "(null)" "$(pwd)/subsuper_update_r" "../subsubsuper_update_r" "$(pwd)/subsubsuper_update_r"
test_submodule_relative_url "(null)" "$(pwd)/super_update_r2" "../subsuper_update_r" "$(pwd)/subsuper_update_r"
test_submodule_relative_url "(null)" "$(pwd)/." "../." "$(pwd)/."
test_submodule_relative_url "(null)" "$(pwd)" "./." "$(pwd)/."
test_submodule_relative_url "(null)" "$(pwd)/addtest" "../repo" "$(pwd)/repo"
test_submodule_relative_url "(null)" "$(pwd)" "./å äö" "$(pwd)/å äö"
test_submodule_relative_url "(null)" "$(pwd)/." "../submodule" "$(pwd)/submodule"
test_submodule_relative_url "(null)" "$(pwd)/submodule" "../submodule" "$(pwd)/submodule"
test_submodule_relative_url "(null)" "$(pwd)/home2/../remote" "../bundle1" "$(pwd)/home2/../bundle1"
test_submodule_relative_url "(null)" "$(pwd)/submodule_update_repo" "./." "$(pwd)/submodule_update_repo/."
test_submodule_relative_url "(null)" "file:///tmp/repo" "../subrepo" "file:///tmp/subrepo"
test_submodule_relative_url "(null)" "foo/bar" "../submodule" "foo/submodule"
test_submodule_relative_url "(null)" "foo" "../submodule" "submodule"
test_submodule_relative_url "(null)" "helper:://hostname/repo" "../subrepo" "helper:://hostname/subrepo"
test_submodule_relative_url "(null)" "helper:://hostname/repo" "../../subrepo" "helper:://subrepo"
test_submodule_relative_url "(null)" "helper:://hostname/repo" "../../../subrepo" "helper::/subrepo"
test_submodule_relative_url "(null)" "helper:://hostname/repo" "../../../../subrepo" "helper::subrepo"
test_submodule_relative_url "(null)" "helper:://hostname/repo" "../../../../../subrepo" "helper:subrepo"
test_submodule_relative_url "(null)" "helper:://hostname/repo" "../../../../../../subrepo" ".:subrepo"
test_submodule_relative_url "(null)" "ssh://hostname/repo" "../subrepo" "ssh://hostname/subrepo"
test_submodule_relative_url "(null)" "ssh://hostname/repo" "../../subrepo" "ssh://subrepo"
test_submodule_relative_url "(null)" "ssh://hostname/repo" "../../../subrepo" "ssh:/subrepo"
test_submodule_relative_url "(null)" "ssh://hostname/repo" "../../../../subrepo" "ssh:subrepo"
test_submodule_relative_url "(null)" "ssh://hostname/repo" "../../../../../subrepo" ".:subrepo"
test_submodule_relative_url "(null)" "ssh://hostname:22/repo" "../subrepo" "ssh://hostname:22/subrepo"
test_submodule_relative_url "(null)" "user@host:path/to/repo" "../subrepo" "user@host:path/to/subrepo"
test_submodule_relative_url "(null)" "user@host:repo" "../subrepo" "user@host:subrepo"
test_submodule_relative_url "(null)" "user@host:repo" "../../subrepo" ".:subrepo"

test_expect_success 'match .gitmodules' '
	test-tool path-utils is_dotgitmodules \
		.gitmodules \
		\
		.git${u200c}modules \
		\
		.Gitmodules \
		.gitmoduleS \
		\
		".gitmodules " \
		".gitmodules." \
		".gitmodules  " \
		".gitmodules. " \
		".gitmodules ." \
		".gitmodules.." \
		".gitmodules   " \
		".gitmodules.  " \
		".gitmodules . " \
		".gitmodules  ." \
		\
		".Gitmodules " \
		".Gitmodules." \
		".Gitmodules  " \
		".Gitmodules. " \
		".Gitmodules ." \
		".Gitmodules.." \
		".Gitmodules   " \
		".Gitmodules.  " \
		".Gitmodules . " \
		".Gitmodules  ." \
		\
		GITMOD~1 \
		gitmod~1 \
		GITMOD~2 \
		gitmod~3 \
		GITMOD~4 \
		\
		"GITMOD~1 " \
		"gitmod~2." \
		"GITMOD~3  " \
		"gitmod~4. " \
		"GITMOD~1 ." \
		"gitmod~2   " \
		"GITMOD~3.  " \
		"gitmod~4 . " \
		\
		GI7EBA~1 \
		gi7eba~9 \
		\
		GI7EB~10 \
		GI7EB~11 \
		GI7EB~99 \
		GI7EB~10 \
		GI7E~100 \
		GI7E~101 \
		GI7E~999 \
		~1000000 \
		~9999999 \
		\
		.gitmodules:\$DATA \
		"gitmod~4 . :\$DATA" \
		\
		--not \
		".gitmodules x"  \
		".gitmodules .x" \
		\
		" .gitmodules" \
		\
		..gitmodules \
		\
		gitmodules \
		\
		.gitmodule \
		\
		".gitmodules x " \
		".gitmodules .x" \
		\
		GI7EBA~ \
		GI7EBA~0 \
		GI7EBA~~1 \
		GI7EBA~X \
		Gx7EBA~1 \
		GI7EBX~1 \
		\
		GI7EB~1 \
		GI7EB~01 \
		GI7EB~1X \
		\
		.gitmodules,:\$DATA
'

test_expect_success 'match .gitattributes' '
	test-tool path-utils is_dotgitattributes \
		.gitattributes \
		.git${u200c}attributes \
		.Gitattributes \
		.gitattributeS \
		GITATT~1 \
		GI7D29~1
'

test_expect_success 'match .gitignore' '
	test-tool path-utils is_dotgitignore \
		.gitignore \
		.git${u200c}ignore \
		.Gitignore \
		.gitignorE \
		GITIGN~1 \
		GI250A~1
'

test_expect_success 'match .mailmap' '
	test-tool path-utils is_dotmailmap \
		.mailmap \
		.mail${u200c}map \
		.Mailmap \
		.mailmaP \
		MAILMA~1 \
		MABA30~1
'

test_expect_success MINGW 'is_valid_path() on Windows' '
	test-tool path-utils is_valid_path \
		win32 \
		"win32 x" \
		../hello.txt \
		C:\\git \
		comm \
		conout.c \
		com0.c \
		lptN \
		\
		--not \
		"win32 "  \
		"win32 /x "  \
		"win32."  \
		"win32 . ." \
		.../hello.txt \
		colon:test \
		"AUX.c" \
		"abc/conOut\$  .xyz/test" \
		lpt8 \
		com9.c \
		"lpt*" \
		Nul \
		"PRN./abc"
'

<<<<<<< HEAD
test_expect_success MINGW 'MSYSTEM/PATH is adjusted if necessary' '
	mkdir -p "$HOME"/bin pretend/mingw64/bin \
		pretend/mingw64/libexec/git-core pretend/usr/bin &&
	cp "$GIT_EXEC_PATH"/git.exe pretend/mingw64/bin/ &&
	cp "$GIT_EXEC_PATH"/git.exe pretend/mingw64/libexec/git-core/ &&
	echo "env | grep MSYSTEM=" | write_script "$HOME"/bin/git-test-home &&
	echo "echo mingw64" | write_script pretend/mingw64/bin/git-test-bin &&
	echo "echo usr" | write_script pretend/usr/bin/git-test-bin2 &&

	(
		MSYSTEM= &&
		GIT_EXEC_PATH= &&
		pretend/mingw64/libexec/git-core/git.exe test-home >actual &&
		pretend/mingw64/libexec/git-core/git.exe test-bin >>actual &&
		pretend/mingw64/bin/git.exe test-bin2 >>actual
	) &&
	test_write_lines MSYSTEM=$MSYSTEM mingw64 usr >expect &&
	test_cmp expect actual
'
=======
test_lazy_prereq RUNTIME_PREFIX '
	test true = "$RUNTIME_PREFIX"
'

test_lazy_prereq CAN_EXEC_IN_PWD '
	cp "$GIT_EXEC_PATH"/git$X ./ &&
	./git rev-parse
'

test_expect_success RUNTIME_PREFIX,CAN_EXEC_IN_PWD 'RUNTIME_PREFIX works' '
	mkdir -p pretend/bin pretend/libexec/git-core &&
	echo "echo HERE" | write_script pretend/libexec/git-core/git-here &&
	cp "$GIT_EXEC_PATH"/git$X pretend/bin/ &&
	GIT_EXEC_PATH= ./pretend/bin/git here >actual &&
	echo HERE >expect &&
	test_cmp expect actual'

test_expect_success RUNTIME_PREFIX,CAN_EXEC_IN_PWD '%(prefix)/ works' '
	mkdir -p pretend/bin &&
	cp "$GIT_EXEC_PATH"/git$X pretend/bin/ &&
	git config yes.path "%(prefix)/yes" &&
	GIT_EXEC_PATH= ./pretend/bin/git config --path yes.path >actual &&
	echo "$(pwd)/pretend/yes" >expect &&
	test_cmp expect actual
>>>>>>> 7ed37eb8
'

test_done<|MERGE_RESOLUTION|>--- conflicted
+++ resolved
@@ -525,7 +525,32 @@
 		"PRN./abc"
 '
 
-<<<<<<< HEAD
+test_lazy_prereq RUNTIME_PREFIX '
+	test true = "$RUNTIME_PREFIX"
+'
+
+test_lazy_prereq CAN_EXEC_IN_PWD '
+	cp "$GIT_EXEC_PATH"/git$X ./ &&
+	./git rev-parse
+'
+
+test_expect_success RUNTIME_PREFIX,CAN_EXEC_IN_PWD 'RUNTIME_PREFIX works' '
+	mkdir -p pretend/bin pretend/libexec/git-core &&
+	echo "echo HERE" | write_script pretend/libexec/git-core/git-here &&
+	cp "$GIT_EXEC_PATH"/git$X pretend/bin/ &&
+	GIT_EXEC_PATH= ./pretend/bin/git here >actual &&
+	echo HERE >expect &&
+	test_cmp expect actual'
+
+test_expect_success RUNTIME_PREFIX,CAN_EXEC_IN_PWD '%(prefix)/ works' '
+	mkdir -p pretend/bin &&
+	cp "$GIT_EXEC_PATH"/git$X pretend/bin/ &&
+	git config yes.path "%(prefix)/yes" &&
+	GIT_EXEC_PATH= ./pretend/bin/git config --path yes.path >actual &&
+	echo "$(pwd)/pretend/yes" >expect &&
+	test_cmp expect actual
+'
+
 test_expect_success MINGW 'MSYSTEM/PATH is adjusted if necessary' '
 	mkdir -p "$HOME"/bin pretend/mingw64/bin \
 		pretend/mingw64/libexec/git-core pretend/usr/bin &&
@@ -545,32 +570,5 @@
 	test_write_lines MSYSTEM=$MSYSTEM mingw64 usr >expect &&
 	test_cmp expect actual
 '
-=======
-test_lazy_prereq RUNTIME_PREFIX '
-	test true = "$RUNTIME_PREFIX"
-'
-
-test_lazy_prereq CAN_EXEC_IN_PWD '
-	cp "$GIT_EXEC_PATH"/git$X ./ &&
-	./git rev-parse
-'
-
-test_expect_success RUNTIME_PREFIX,CAN_EXEC_IN_PWD 'RUNTIME_PREFIX works' '
-	mkdir -p pretend/bin pretend/libexec/git-core &&
-	echo "echo HERE" | write_script pretend/libexec/git-core/git-here &&
-	cp "$GIT_EXEC_PATH"/git$X pretend/bin/ &&
-	GIT_EXEC_PATH= ./pretend/bin/git here >actual &&
-	echo HERE >expect &&
-	test_cmp expect actual'
-
-test_expect_success RUNTIME_PREFIX,CAN_EXEC_IN_PWD '%(prefix)/ works' '
-	mkdir -p pretend/bin &&
-	cp "$GIT_EXEC_PATH"/git$X pretend/bin/ &&
-	git config yes.path "%(prefix)/yes" &&
-	GIT_EXEC_PATH= ./pretend/bin/git config --path yes.path >actual &&
-	echo "$(pwd)/pretend/yes" >expect &&
-	test_cmp expect actual
->>>>>>> 7ed37eb8
-'
 
 test_done