--- conflicted
+++ resolved
@@ -497,8 +497,6 @@
 	)
 '
 
-<<<<<<< HEAD
-=======
 #               B
 #               o
 #                \
@@ -550,5 +548,4 @@
 	)
 '
 
->>>>>>> 9a5d6d0f
 test_done