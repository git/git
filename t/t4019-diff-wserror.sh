--- conflicted
+++ resolved
@@ -109,10 +109,7 @@
 
 test_expect_success 'without -trail' '
 
-<<<<<<< HEAD
-=======
-	rm -f .gitattributes &&
->>>>>>> f4b05a49
+	rm -f .gitattributes &&
 	git config core.whitespace -trail &&
 	prepare_output &&
 
