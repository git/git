--- conflicted
+++ resolved
@@ -97,27 +97,16 @@
 	git branch k
 '
 
-<<<<<<< HEAD
-test_expect_success \
-    'test git branch k after branch k/l/m and k/lm have been deleted' \
-    'git branch k/l &&
-     git branch k/lm &&
-     git branch -d k/l &&
-     git branch k/l/m &&
-     git branch -d k/l/m &&
-     git branch -d k/lm &&
-     git branch k'
-
-test_expect_success \
-    'test git branch n after some branch deletion and pruning' \
-    'git branch n/o &&
-     git branch n/op &&
-     git branch -d n/o &&
-     git branch n/o/p &&
-     git branch -d n/op &&
-     git pack-refs --all --prune &&
-     git branch -d n/o/p &&
-     git branch n'
+test_expect_success 'test git branch n after some branch deletion and pruning' '
+	git branch n/o &&
+	git branch n/op &&
+	git branch -d n/o &&
+	git branch n/o/p &&
+	git branch -d n/op &&
+	git pack-refs --all --prune &&
+	git branch -d n/o/p &&
+	git branch n
+'
 
 test_expect_success 'test excluded refs are not packed' '
 	git branch dont_pack1 &&
@@ -156,31 +145,12 @@
 	git pack-refs --include "refs/heads/pack*" --exclude "refs/heads/pack*" &&
 	test -f .git/refs/heads/dont_pack5'
 
-test_expect_success \
-	'see if up-to-date packed refs are preserved' \
-	'git branch q &&
-	 git pack-refs --all --prune &&
-	 git update-ref refs/heads/q refs/heads/q &&
-	 ! test -f .git/refs/heads/q'
-=======
-test_expect_success 'test git branch n after some branch deletion and pruning' '
-	git branch n/o &&
-	git branch n/op &&
-	git branch -d n/o &&
-	git branch n/o/p &&
-	git branch -d n/op &&
-	git pack-refs --all --prune &&
-	git branch -d n/o/p &&
-	git branch n
-'
-
 test_expect_success 'see if up-to-date packed refs are preserved' '
 	git branch q &&
 	git pack-refs --all --prune &&
 	git update-ref refs/heads/q refs/heads/q &&
 	! test -f .git/refs/heads/q
 '
->>>>>>> 3b8724bc
 
 test_expect_success 'pack, prune and repack' '
 	git tag foo &&
