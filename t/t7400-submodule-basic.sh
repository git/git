#!/bin/sh
#
# Copyright (c) 2007 Lars Hjemli
#

test_description='Basic porcelain support for submodules

This test tries to verify basic sanity of the init, update and status
subcommands of git submodule.
'

. ./test-lib.sh

test_expect_success 'submodule deinit works on empty repository' '
	git submodule deinit --all
'

test_expect_success 'setup - initial commit' '
	>t &&
	git add t &&
	git commit -m "initial commit" &&
	git branch initial
'

test_expect_success 'submodule init aborts on missing .gitmodules file' '
	test_when_finished "git update-index --remove sub" &&
	git update-index --add --cacheinfo 160000,$(git rev-parse HEAD),sub &&
	# missing the .gitmodules file here
	test_must_fail git submodule init 2>actual &&
	test_i18ngrep "No url found for submodule path" actual
'

test_expect_success 'submodule update aborts on missing .gitmodules file' '
	test_when_finished "git update-index --remove sub" &&
	git update-index --add --cacheinfo 160000,$(git rev-parse HEAD),sub &&
	# missing the .gitmodules file here
	git submodule update sub 2>actual &&
	test_i18ngrep "Submodule path .sub. not initialized" actual
'

test_expect_success 'submodule update aborts on missing gitmodules url' '
	test_when_finished "git update-index --remove sub" &&
	git update-index --add --cacheinfo 160000,$(git rev-parse HEAD),sub &&
	test_when_finished "rm -f .gitmodules" &&
	git config -f .gitmodules submodule.s.path sub &&
	test_must_fail git submodule init
'

test_expect_success 'add aborts on repository with no commits' '
	cat >expect <<-\EOF &&
	'"'repo-no-commits'"' does not have a commit checked out
	EOF
	git init repo-no-commits &&
	test_must_fail git submodule add ../a ./repo-no-commits 2>actual &&
	test_i18ncmp expect actual
'

test_expect_success 'setup - repository in init subdirectory' '
	mkdir init &&
	(
		cd init &&
		git init &&
		echo a >a &&
		git add a &&
		git commit -m "submodule commit 1" &&
		git tag -a -m "rev-1" rev-1
	)
'

test_expect_success 'setup - commit with gitlink' '
	echo a >a &&
	echo z >z &&
	git add a init z &&
	git commit -m "super commit 1"
'

test_expect_success 'setup - hide init subdirectory' '
	mv init .subrepo
'

test_expect_success 'setup - repository to add submodules to' '
	git init addtest &&
	git init addtest-ignore
'

# The 'submodule add' tests need some repository to add as a submodule.
# The trash directory is a good one as any. We need to canonicalize
# the name, though, as some tests compare it to the absolute path git
# generates, which will expand symbolic links.
submodurl=$(pwd -P)

listbranches() {
	git for-each-ref --format='%(refname)' 'refs/heads/*'
}

inspect() {
	dir=$1 &&
	dotdot="${2:-..}" &&

	(
		cd "$dir" &&
		listbranches >"$dotdot/heads" &&
		{ git symbolic-ref HEAD || :; } >"$dotdot/head" &&
		git rev-parse HEAD >"$dotdot/head-sha1" &&
		git update-index --refresh &&
		git diff-files --exit-code &&
		git clean -n -d -x >"$dotdot/untracked"
	)
}

test_expect_success 'submodule add' '
	echo "refs/heads/master" >expect &&

	(
		cd addtest &&
		git submodule add -q "$submodurl" submod >actual &&
		test_must_be_empty actual &&
		echo "gitdir: ../.git/modules/submod" >expect &&
		test_cmp expect submod/.git &&
		(
			cd submod &&
			git config core.worktree >actual &&
			echo "../../../submod" >expect &&
			test_cmp expect actual &&
			rm -f actual expect
		) &&
		git submodule init
	) &&

	rm -f heads head untracked &&
	inspect addtest/submod ../.. &&
	test_cmp expect heads &&
	test_cmp expect head &&
	test_must_be_empty untracked
'

test_expect_success 'setup parent and one repository' '
	test_create_repo parent &&
	test_commit -C parent one
'

test_expect_success 'redirected submodule add does not show progress' '
	git -C addtest submodule add "file://$submodurl/parent" submod-redirected \
		2>err &&
	! grep % err &&
	test_i18ngrep ! "Checking connectivity" err
'

test_expect_success 'redirected submodule add --progress does show progress' '
	git -C addtest submodule add --progress "file://$submodurl/parent" \
		submod-redirected-progress 2>err && \
	grep % err
'

test_expect_success 'submodule add to .gitignored path fails' '
	(
		cd addtest-ignore &&
		cat <<-\EOF >expect &&
		The following paths are ignored by one of your .gitignore files:
		submod
<<<<<<< HEAD
		Use -f if you really want to add them.
=======
		hint: Use -f if you really want to add them.
>>>>>>> cb30b3d0
		EOF
		# Does not use test_commit due to the ignore
		echo "*" > .gitignore &&
		git add --force .gitignore &&
		git commit -m"Ignore everything" &&
		! git submodule add "$submodurl" submod >actual 2>&1 &&
		test_i18ncmp expect actual
	)
'

test_expect_success 'submodule add to .gitignored path with --force' '
	(
		cd addtest-ignore &&
		git submodule add --force "$submodurl" submod
	)
'

test_expect_success 'submodule add to reconfigure existing submodule with --force' '
	(
		cd addtest-ignore &&
		bogus_url="$(pwd)/bogus-url" &&
		git submodule add --force "$bogus_url" submod &&
		git submodule add --force -b initial "$submodurl" submod-branch &&
		test "$bogus_url" = "$(git config -f .gitmodules submodule.submod.url)" &&
		test "$bogus_url" = "$(git config submodule.submod.url)" &&
		# Restore the url
		git submodule add --force "$submodurl" submod &&
		test "$submodurl" = "$(git config -f .gitmodules submodule.submod.url)" &&
		test "$submodurl" = "$(git config submodule.submod.url)"
	)
'

test_expect_success 'submodule add relays add --dry-run stderr' '
	test_when_finished "rm -rf addtest/.git/index.lock" &&
	(
		cd addtest &&
		: >.git/index.lock &&
		! git submodule add "$submodurl" sub-while-locked 2>output.err &&
		test_i18ngrep "^fatal: .*index\.lock" output.err &&
		test_path_is_missing sub-while-locked
	)
'

test_expect_success 'submodule add --branch' '
	echo "refs/heads/initial" >expect-head &&
	cat <<-\EOF >expect-heads &&
	refs/heads/initial
	refs/heads/master
	EOF

	(
		cd addtest &&
		git submodule add -b initial "$submodurl" submod-branch &&
		test "initial" = "$(git config -f .gitmodules submodule.submod-branch.branch)" &&
		git submodule init
	) &&

	rm -f heads head untracked &&
	inspect addtest/submod-branch ../.. &&
	test_cmp expect-heads heads &&
	test_cmp expect-head head &&
	test_must_be_empty untracked
'

test_expect_success 'submodule add with ./ in path' '
	echo "refs/heads/master" >expect &&

	(
		cd addtest &&
		git submodule add "$submodurl" ././dotsubmod/./frotz/./ &&
		git submodule init
	) &&

	rm -f heads head untracked &&
	inspect addtest/dotsubmod/frotz ../../.. &&
	test_cmp expect heads &&
	test_cmp expect head &&
	test_must_be_empty untracked
'

test_expect_success 'submodule add with /././ in path' '
	echo "refs/heads/master" >expect &&

	(
		cd addtest &&
		git submodule add "$submodurl" dotslashdotsubmod/././frotz/./ &&
		git submodule init
	) &&

	rm -f heads head untracked &&
	inspect addtest/dotslashdotsubmod/frotz ../../.. &&
	test_cmp expect heads &&
	test_cmp expect head &&
	test_must_be_empty untracked
'

test_expect_success 'submodule add with // in path' '
	echo "refs/heads/master" >expect &&

	(
		cd addtest &&
		git submodule add "$submodurl" slashslashsubmod///frotz// &&
		git submodule init
	) &&

	rm -f heads head untracked &&
	inspect addtest/slashslashsubmod/frotz ../../.. &&
	test_cmp expect heads &&
	test_cmp expect head &&
	test_must_be_empty untracked
'

test_expect_success 'submodule add with /.. in path' '
	echo "refs/heads/master" >expect &&

	(
		cd addtest &&
		git submodule add "$submodurl" dotdotsubmod/../realsubmod/frotz/.. &&
		git submodule init
	) &&

	rm -f heads head untracked &&
	inspect addtest/realsubmod ../.. &&
	test_cmp expect heads &&
	test_cmp expect head &&
	test_must_be_empty untracked
'

test_expect_success 'submodule add with ./, /.. and // in path' '
	echo "refs/heads/master" >expect &&

	(
		cd addtest &&
		git submodule add "$submodurl" dot/dotslashsubmod/./../..////realsubmod2/a/b/c/d/../../../../frotz//.. &&
		git submodule init
	) &&

	rm -f heads head untracked &&
	inspect addtest/realsubmod2 ../.. &&
	test_cmp expect heads &&
	test_cmp expect head &&
	test_must_be_empty untracked
'

test_expect_success !CYGWIN 'submodule add with \\ in path' '
	test_when_finished "rm -rf parent sub\\with\\backslash" &&

	# Initialize a repo with a backslash in its name
	git init sub\\with\\backslash &&
	touch sub\\with\\backslash/empty.file &&
	git -C sub\\with\\backslash add empty.file &&
	git -C sub\\with\\backslash commit -m "Added empty.file" &&

	# Add that repository as a submodule
	git init parent &&
	git -C parent submodule add ../sub\\with\\backslash
'

test_expect_success 'submodule add in subdirectory' '
	echo "refs/heads/master" >expect &&

	mkdir addtest/sub &&
	(
		cd addtest/sub &&
		git submodule add "$submodurl" ../realsubmod3 &&
		git submodule init
	) &&

	rm -f heads head untracked &&
	inspect addtest/realsubmod3 ../.. &&
	test_cmp expect heads &&
	test_cmp expect head &&
	test_must_be_empty untracked
'

test_expect_success 'submodule add in subdirectory with relative path should fail' '
	(
		cd addtest/sub &&
		test_must_fail git submodule add ../../ submod3 2>../../output.err
	) &&
	test_i18ngrep toplevel output.err
'

test_expect_success 'setup - add an example entry to .gitmodules' '
	git config --file=.gitmodules submodule.example.url git://example.com/init.git
'

test_expect_success 'status should fail for unmapped paths' '
	test_must_fail git submodule status
'

test_expect_success 'setup - map path in .gitmodules' '
	cat <<\EOF >expect &&
[submodule "example"]
	url = git://example.com/init.git
	path = init
EOF

	git config --file=.gitmodules submodule.example.path init &&

	test_cmp expect .gitmodules
'

test_expect_success 'status should only print one line' '
	git submodule status >lines &&
	test_line_count = 1 lines
'

test_expect_success 'status from subdirectory should have the same SHA1' '
	test_when_finished "rmdir addtest/subdir" &&
	(
		cd addtest &&
		mkdir subdir &&
		git submodule status >output &&
		awk "{print \$1}" <output >expect &&
		cd subdir &&
		git submodule status >../output &&
		awk "{print \$1}" <../output >../actual &&
		test_cmp ../expect ../actual &&
		git -C ../submod checkout HEAD^ &&
		git submodule status >../output &&
		awk "{print \$1}" <../output >../actual2 &&
		cd .. &&
		git submodule status >output &&
		awk "{print \$1}" <output >expect2 &&
		test_cmp expect2 actual2 &&
		! test_cmp actual actual2
	)
'

test_expect_success 'setup - fetch commit name from submodule' '
	rev1=$(cd .subrepo && git rev-parse HEAD) &&
	printf "rev1: %s\n" "$rev1" &&
	test -n "$rev1"
'

test_expect_success 'status should initially be "missing"' '
	git submodule status >lines &&
	grep "^-$rev1" lines
'

test_expect_success 'init should register submodule url in .git/config' '
	echo git://example.com/init.git >expect &&

	git submodule init &&
	git config submodule.example.url >url &&
	git config submodule.example.url ./.subrepo &&

	test_cmp expect url
'

test_expect_success 'status should still be "missing" after initializing' '
	rm -fr init &&
	mkdir init &&
	git submodule status >lines &&
	rm -fr init &&
	grep "^-$rev1" lines
'

test_failure_with_unknown_submodule () {
	test_must_fail git submodule $1 no-such-submodule 2>output.err &&
	test_i18ngrep "^error: .*no-such-submodule" output.err
}

test_expect_success 'init should fail with unknown submodule' '
	test_failure_with_unknown_submodule init
'

test_expect_success 'update should fail with unknown submodule' '
	test_failure_with_unknown_submodule update
'

test_expect_success 'status should fail with unknown submodule' '
	test_failure_with_unknown_submodule status
'

test_expect_success 'sync should fail with unknown submodule' '
	test_failure_with_unknown_submodule sync
'

test_expect_success 'update should fail when path is used by a file' '
	echo hello >expect &&

	echo "hello" >init &&
	test_must_fail git submodule update &&

	test_cmp expect init
'

test_expect_success 'update should fail when path is used by a nonempty directory' '
	echo hello >expect &&

	rm -fr init &&
	mkdir init &&
	echo "hello" >init/a &&

	test_must_fail git submodule update &&

	test_cmp expect init/a
'

test_expect_success 'update should work when path is an empty dir' '
	rm -fr init &&
	rm -f head-sha1 &&
	echo "$rev1" >expect &&

	mkdir init &&
	git submodule update -q >update.out &&
	test_must_be_empty update.out &&

	inspect init &&
	test_cmp expect head-sha1
'

test_expect_success 'status should be "up-to-date" after update' '
	git submodule status >list &&
	grep "^ $rev1" list
'

test_expect_success 'status "up-to-date" from subdirectory' '
	mkdir -p sub &&
	(
		cd sub &&
		git submodule status >../list
	) &&
	grep "^ $rev1" list &&
	grep "\\.\\./init" list
'

test_expect_success 'status "up-to-date" from subdirectory with path' '
	mkdir -p sub &&
	(
		cd sub &&
		git submodule status ../init >../list
	) &&
	grep "^ $rev1" list &&
	grep "\\.\\./init" list
'

test_expect_success 'status should be "modified" after submodule commit' '
	(
		cd init &&
		echo b >b &&
		git add b &&
		git commit -m "submodule commit 2"
	) &&

	rev2=$(cd init && git rev-parse HEAD) &&
	test -n "$rev2" &&
	git submodule status >list &&

	grep "^+$rev2" list
'

test_expect_success 'the --cached sha1 should be rev1' '
	git submodule --cached status >list &&
	grep "^+$rev1" list
'

test_expect_success 'git diff should report the SHA1 of the new submodule commit' '
	git diff >diff &&
	grep "^+Subproject commit $rev2" diff
'

test_expect_success 'update should checkout rev1' '
	rm -f head-sha1 &&
	echo "$rev1" >expect &&

	git submodule update init &&
	inspect init &&

	test_cmp expect head-sha1
'

test_expect_success 'status should be "up-to-date" after update' '
	git submodule status >list &&
	grep "^ $rev1" list
'

test_expect_success 'checkout superproject with subproject already present' '
	git checkout initial &&
	git checkout master
'

test_expect_success 'apply submodule diff' '
	git branch second &&
	(
		cd init &&
		echo s >s &&
		git add s &&
		git commit -m "change subproject"
	) &&
	git update-index --add init &&
	git commit -m "change init" &&
	git format-patch -1 --stdout >P.diff &&
	git checkout second &&
	git apply --index P.diff &&

	git diff --cached master >staged &&
	test_must_be_empty staged
'

test_expect_success 'update --init' '
	mv init init2 &&
	git config -f .gitmodules submodule.example.url "$(pwd)/init2" &&
	git config --remove-section submodule.example &&
	test_must_fail git config submodule.example.url &&

	git submodule update init 2> update.out &&
	test_i18ngrep "not initialized" update.out &&
	test_must_fail git rev-parse --resolve-git-dir init/.git &&

	git submodule update --init init &&
	git rev-parse --resolve-git-dir init/.git
'

test_expect_success 'update --init from subdirectory' '
	mv init init2 &&
	git config -f .gitmodules submodule.example.url "$(pwd)/init2" &&
	git config --remove-section submodule.example &&
	test_must_fail git config submodule.example.url &&

	mkdir -p sub &&
	(
		cd sub &&
		git submodule update ../init 2>update.out &&
		test_i18ngrep "not initialized" update.out &&
		test_must_fail git rev-parse --resolve-git-dir ../init/.git &&

		git submodule update --init ../init
	) &&
	git rev-parse --resolve-git-dir init/.git
'

test_expect_success 'do not add files from a submodule' '

	git reset --hard &&
	test_must_fail git add init/a

'

test_expect_success 'gracefully add/reset submodule with a trailing slash' '

	git reset --hard &&
	git commit -m "commit subproject" init &&
	(cd init &&
	 echo b > a) &&
	git add init/ &&
	git diff --exit-code --cached init &&
	commit=$(cd init &&
	 git commit -m update a >/dev/null &&
	 git rev-parse HEAD) &&
	git add init/ &&
	test_must_fail git diff --exit-code --cached init &&
	test $commit = $(git ls-files --stage |
		sed -n "s/^160000 \([^ ]*\).*/\1/p") &&
	git reset init/ &&
	git diff --exit-code --cached init

'

test_expect_success 'ls-files gracefully handles trailing slash' '

	test "init" = "$(git ls-files init/)"

'

test_expect_success 'moving to a commit without submodule does not leave empty dir' '
	rm -rf init &&
	mkdir init &&
	git reset --hard &&
	git checkout initial &&
	test ! -d init &&
	git checkout second
'

test_expect_success 'submodule <invalid-subcommand> fails' '
	test_must_fail git submodule no-such-subcommand
'

test_expect_success 'add submodules without specifying an explicit path' '
	mkdir repo &&
	(
		cd repo &&
		git init &&
		echo r >r &&
		git add r &&
		git commit -m "repo commit 1"
	) &&
	git clone --bare repo/ bare.git &&
	(
		cd addtest &&
		git submodule add "$submodurl/repo" &&
		git config -f .gitmodules submodule.repo.path repo &&
		git submodule add "$submodurl/bare.git" &&
		git config -f .gitmodules submodule.bare.path bare
	)
'

test_expect_success 'add should fail when path is used by a file' '
	(
		cd addtest &&
		touch file &&
		test_must_fail	git submodule add "$submodurl/repo" file
	)
'

test_expect_success 'add should fail when path is used by an existing directory' '
	(
		cd addtest &&
		mkdir empty-dir &&
		test_must_fail git submodule add "$submodurl/repo" empty-dir
	)
'

test_expect_success 'use superproject as upstream when path is relative and no url is set there' '
	(
		cd addtest &&
		git submodule add ../repo relative &&
		test "$(git config -f .gitmodules submodule.relative.url)" = ../repo &&
		git submodule sync relative &&
		test "$(git config submodule.relative.url)" = "$submodurl/repo"
	)
'

test_expect_success 'set up for relative path tests' '
	mkdir reltest &&
	(
		cd reltest &&
		git init &&
		mkdir sub &&
		(
			cd sub &&
			git init &&
			test_commit foo
		) &&
		git add sub &&
		git config -f .gitmodules submodule.sub.path sub &&
		git config -f .gitmodules submodule.sub.url ../subrepo &&
		cp .git/config pristine-.git-config &&
		cp .gitmodules pristine-.gitmodules
	)
'

test_expect_success '../subrepo works with URL - ssh://hostname/repo' '
	(
		cd reltest &&
		cp pristine-.git-config .git/config &&
		cp pristine-.gitmodules .gitmodules &&
		git config remote.origin.url ssh://hostname/repo &&
		git submodule init &&
		test "$(git config submodule.sub.url)" = ssh://hostname/subrepo
	)
'

test_expect_success '../subrepo works with port-qualified URL - ssh://hostname:22/repo' '
	(
		cd reltest &&
		cp pristine-.git-config .git/config &&
		cp pristine-.gitmodules .gitmodules &&
		git config remote.origin.url ssh://hostname:22/repo &&
		git submodule init &&
		test "$(git config submodule.sub.url)" = ssh://hostname:22/subrepo
	)
'

# About the choice of the path in the next test:
# - double-slash side-steps path mangling issues on Windows
# - it is still an absolute local path
# - there cannot be a server with a blank in its name just in case the
#   path is used erroneously to access a //server/share style path
test_expect_success '../subrepo path works with local path - //somewhere else/repo' '
	(
		cd reltest &&
		cp pristine-.git-config .git/config &&
		cp pristine-.gitmodules .gitmodules &&
		git config remote.origin.url "//somewhere else/repo" &&
		git submodule init &&
		test "$(git config submodule.sub.url)" = "//somewhere else/subrepo"
	)
'

test_expect_success '../subrepo works with file URL - file:///tmp/repo' '
	(
		cd reltest &&
		cp pristine-.git-config .git/config &&
		cp pristine-.gitmodules .gitmodules &&
		git config remote.origin.url file:///tmp/repo &&
		git submodule init &&
		test "$(git config submodule.sub.url)" = file:///tmp/subrepo
	)
'

test_expect_success '../subrepo works with helper URL- helper:://hostname/repo' '
	(
		cd reltest &&
		cp pristine-.git-config .git/config &&
		cp pristine-.gitmodules .gitmodules &&
		git config remote.origin.url helper:://hostname/repo &&
		git submodule init &&
		test "$(git config submodule.sub.url)" = helper:://hostname/subrepo
	)
'

test_expect_success '../subrepo works with scp-style URL - user@host:repo' '
	(
		cd reltest &&
		cp pristine-.git-config .git/config &&
		git config remote.origin.url user@host:repo &&
		git submodule init &&
		test "$(git config submodule.sub.url)" = user@host:subrepo
	)
'

test_expect_success '../subrepo works with scp-style URL - user@host:path/to/repo' '
	(
		cd reltest &&
		cp pristine-.git-config .git/config &&
		cp pristine-.gitmodules .gitmodules &&
		git config remote.origin.url user@host:path/to/repo &&
		git submodule init &&
		test "$(git config submodule.sub.url)" = user@host:path/to/subrepo
	)
'

test_expect_success '../subrepo works with relative local path - foo' '
	(
		cd reltest &&
		cp pristine-.git-config .git/config &&
		cp pristine-.gitmodules .gitmodules &&
		git config remote.origin.url foo &&
		# actual: fails with an error
		git submodule init &&
		test "$(git config submodule.sub.url)" = subrepo
	)
'

test_expect_success '../subrepo works with relative local path - foo/bar' '
	(
		cd reltest &&
		cp pristine-.git-config .git/config &&
		cp pristine-.gitmodules .gitmodules &&
		git config remote.origin.url foo/bar &&
		git submodule init &&
		test "$(git config submodule.sub.url)" = foo/subrepo
	)
'

test_expect_success '../subrepo works with relative local path - ./foo' '
	(
		cd reltest &&
		cp pristine-.git-config .git/config &&
		cp pristine-.gitmodules .gitmodules &&
		git config remote.origin.url ./foo &&
		git submodule init &&
		test "$(git config submodule.sub.url)" = subrepo
	)
'

test_expect_success '../subrepo works with relative local path - ./foo/bar' '
	(
		cd reltest &&
		cp pristine-.git-config .git/config &&
		cp pristine-.gitmodules .gitmodules &&
		git config remote.origin.url ./foo/bar &&
		git submodule init &&
		test "$(git config submodule.sub.url)" = foo/subrepo
	)
'

test_expect_success '../subrepo works with relative local path - ../foo' '
	(
		cd reltest &&
		cp pristine-.git-config .git/config &&
		cp pristine-.gitmodules .gitmodules &&
		git config remote.origin.url ../foo &&
		git submodule init &&
		test "$(git config submodule.sub.url)" = ../subrepo
	)
'

test_expect_success '../subrepo works with relative local path - ../foo/bar' '
	(
		cd reltest &&
		cp pristine-.git-config .git/config &&
		cp pristine-.gitmodules .gitmodules &&
		git config remote.origin.url ../foo/bar &&
		git submodule init &&
		test "$(git config submodule.sub.url)" = ../foo/subrepo
	)
'

test_expect_success '../bar/a/b/c works with relative local path - ../foo/bar.git' '
	(
		cd reltest &&
		cp pristine-.git-config .git/config &&
		cp pristine-.gitmodules .gitmodules &&
		mkdir -p a/b/c &&
		(cd a/b/c && git init && test_commit msg) &&
		git config remote.origin.url ../foo/bar.git &&
		git submodule add ../bar/a/b/c ./a/b/c &&
		git submodule init &&
		test "$(git config submodule.a/b/c.url)" = ../foo/bar/a/b/c
	)
'

test_expect_success 'moving the superproject does not break submodules' '
	(
		cd addtest &&
		git submodule status >expect
	) &&
	mv addtest addtest2 &&
	(
		cd addtest2 &&
		git submodule status >actual &&
		test_cmp expect actual
	)
'

test_expect_success 'moving the submodule does not break the superproject' '
	(
		cd addtest2 &&
		git submodule status
	) >actual &&
	sed -e "s/^ \([^ ]* repo\) .*/-\1/" <actual >expect &&
	mv addtest2/repo addtest2/repo.bak &&
	test_when_finished "mv addtest2/repo.bak addtest2/repo" &&
	(
		cd addtest2 &&
		git submodule status
	) >actual &&
	test_cmp expect actual
'

test_expect_success 'submodule add --name allows to replace a submodule with another at the same path' '
	(
		cd addtest2 &&
		(
			cd repo &&
			echo "$submodurl/repo" >expect &&
			git config remote.origin.url >actual &&
			test_cmp expect actual &&
			echo "gitdir: ../.git/modules/repo" >expect &&
			test_cmp expect .git
		) &&
		rm -rf repo &&
		git rm repo &&
		git submodule add -q --name repo_new "$submodurl/bare.git" repo >actual &&
		test_must_be_empty actual &&
		echo "gitdir: ../.git/modules/submod" >expect &&
		test_cmp expect submod/.git &&
		(
			cd repo &&
			echo "$submodurl/bare.git" >expect &&
			git config remote.origin.url >actual &&
			test_cmp expect actual &&
			echo "gitdir: ../.git/modules/repo_new" >expect &&
			test_cmp expect .git
		) &&
		echo "repo" >expect &&
		test_must_fail git config -f .gitmodules submodule.repo.path &&
		git config -f .gitmodules submodule.repo_new.path >actual &&
		test_cmp expect actual&&
		echo "$submodurl/repo" >expect &&
		test_must_fail git config -f .gitmodules submodule.repo.url &&
		echo "$submodurl/bare.git" >expect &&
		git config -f .gitmodules submodule.repo_new.url >actual &&
		test_cmp expect actual &&
		echo "$submodurl/repo" >expect &&
		git config submodule.repo.url >actual &&
		test_cmp expect actual &&
		echo "$submodurl/bare.git" >expect &&
		git config submodule.repo_new.url >actual &&
		test_cmp expect actual
	)
'

test_expect_success 'recursive relative submodules stay relative' '
	test_when_finished "rm -rf super clone2 subsub sub3" &&
	mkdir subsub &&
	(
		cd subsub &&
		git init &&
		>t &&
		git add t &&
		git commit -m "initial commit"
	) &&
	mkdir sub3 &&
	(
		cd sub3 &&
		git init &&
		>t &&
		git add t &&
		git commit -m "initial commit" &&
		git submodule add ../subsub dirdir/subsub &&
		git commit -m "add submodule subsub"
	) &&
	mkdir super &&
	(
		cd super &&
		git init &&
		>t &&
		git add t &&
		git commit -m "initial commit" &&
		git submodule add ../sub3 &&
		git commit -m "add submodule sub"
	) &&
	git clone super clone2 &&
	(
		cd clone2 &&
		git submodule update --init --recursive &&
		echo "gitdir: ../.git/modules/sub3" >./sub3/.git_expect &&
		echo "gitdir: ../../../.git/modules/sub3/modules/dirdir/subsub" >./sub3/dirdir/subsub/.git_expect
	) &&
	test_cmp clone2/sub3/.git_expect clone2/sub3/.git &&
	test_cmp clone2/sub3/dirdir/subsub/.git_expect clone2/sub3/dirdir/subsub/.git
'

test_expect_success 'submodule add with an existing name fails unless forced' '
	(
		cd addtest2 &&
		rm -rf repo &&
		git rm repo &&
		test_must_fail git submodule add -q --name repo_new "$submodurl/repo.git" repo &&
		test ! -d repo &&
		test_must_fail git config -f .gitmodules submodule.repo_new.path &&
		test_must_fail git config -f .gitmodules submodule.repo_new.url &&
		echo "$submodurl/bare.git" >expect &&
		git config submodule.repo_new.url >actual &&
		test_cmp expect actual &&
		git submodule add -f -q --name repo_new "$submodurl/repo.git" repo &&
		test -d repo &&
		echo "repo" >expect &&
		git config -f .gitmodules submodule.repo_new.path >actual &&
		test_cmp expect actual&&
		echo "$submodurl/repo.git" >expect &&
		git config -f .gitmodules submodule.repo_new.url >actual &&
		test_cmp expect actual &&
		echo "$submodurl/repo.git" >expect &&
		git config submodule.repo_new.url >actual &&
		test_cmp expect actual
	)
'

test_expect_success 'set up a second submodule' '
	git submodule add ./init2 example2 &&
	git commit -m "submodule example2 added"
'

test_expect_success 'submodule deinit works on repository without submodules' '
	test_when_finished "rm -rf newdirectory" &&
	mkdir newdirectory &&
	(
		cd newdirectory &&
		git init &&
		>file &&
		git add file &&
		git commit -m "repo should not be empty" &&
		git submodule deinit . &&
		git submodule deinit --all
	)
'

test_expect_success 'submodule deinit should remove the whole submodule section from .git/config' '
	git config submodule.example.foo bar &&
	git config submodule.example2.frotz nitfol &&
	git submodule deinit init &&
	test -z "$(git config --get-regexp "submodule\.example\.")" &&
	test -n "$(git config --get-regexp "submodule\.example2\.")" &&
	test -f example2/.git &&
	rmdir init
'

test_expect_success 'submodule deinit should unset core.worktree' '
	test_path_is_file .git/modules/example/config &&
	test_must_fail git config -f .git/modules/example/config core.worktree
'

test_expect_success 'submodule deinit from subdirectory' '
	git submodule update --init &&
	git config submodule.example.foo bar &&
	mkdir -p sub &&
	(
		cd sub &&
		git submodule deinit ../init >../output
	) &&
	test_i18ngrep "\\.\\./init" output &&
	test -z "$(git config --get-regexp "submodule\.example\.")" &&
	test -n "$(git config --get-regexp "submodule\.example2\.")" &&
	test -f example2/.git &&
	rmdir init
'

test_expect_success 'submodule deinit . deinits all initialized submodules' '
	git submodule update --init &&
	git config submodule.example.foo bar &&
	git config submodule.example2.frotz nitfol &&
	test_must_fail git submodule deinit &&
	git submodule deinit . >actual &&
	test -z "$(git config --get-regexp "submodule\.example\.")" &&
	test -z "$(git config --get-regexp "submodule\.example2\.")" &&
	test_i18ngrep "Cleared directory .init" actual &&
	test_i18ngrep "Cleared directory .example2" actual &&
	rmdir init example2
'

test_expect_success 'submodule deinit --all deinits all initialized submodules' '
	git submodule update --init &&
	git config submodule.example.foo bar &&
	git config submodule.example2.frotz nitfol &&
	test_must_fail git submodule deinit &&
	git submodule deinit --all >actual &&
	test -z "$(git config --get-regexp "submodule\.example\.")" &&
	test -z "$(git config --get-regexp "submodule\.example2\.")" &&
	test_i18ngrep "Cleared directory .init" actual &&
	test_i18ngrep "Cleared directory .example2" actual &&
	rmdir init example2
'

test_expect_success 'submodule deinit deinits a submodule when its work tree is missing or empty' '
	git submodule update --init &&
	rm -rf init example2/* example2/.git &&
	git submodule deinit init example2 >actual &&
	test -z "$(git config --get-regexp "submodule\.example\.")" &&
	test -z "$(git config --get-regexp "submodule\.example2\.")" &&
	test_i18ngrep ! "Cleared directory .init" actual &&
	test_i18ngrep "Cleared directory .example2" actual &&
	rmdir init
'

test_expect_success 'submodule deinit fails when the submodule contains modifications unless forced' '
	git submodule update --init &&
	echo X >>init/s &&
	test_must_fail git submodule deinit init &&
	test -n "$(git config --get-regexp "submodule\.example\.")" &&
	test -f example2/.git &&
	git submodule deinit -f init >actual &&
	test -z "$(git config --get-regexp "submodule\.example\.")" &&
	test_i18ngrep "Cleared directory .init" actual &&
	rmdir init
'

test_expect_success 'submodule deinit fails when the submodule contains untracked files unless forced' '
	git submodule update --init &&
	echo X >>init/untracked &&
	test_must_fail git submodule deinit init &&
	test -n "$(git config --get-regexp "submodule\.example\.")" &&
	test -f example2/.git &&
	git submodule deinit -f init >actual &&
	test -z "$(git config --get-regexp "submodule\.example\.")" &&
	test_i18ngrep "Cleared directory .init" actual &&
	rmdir init
'

test_expect_success 'submodule deinit fails when the submodule HEAD does not match unless forced' '
	git submodule update --init &&
	(
		cd init &&
		git checkout HEAD^
	) &&
	test_must_fail git submodule deinit init &&
	test -n "$(git config --get-regexp "submodule\.example\.")" &&
	test -f example2/.git &&
	git submodule deinit -f init >actual &&
	test -z "$(git config --get-regexp "submodule\.example\.")" &&
	test_i18ngrep "Cleared directory .init" actual &&
	rmdir init
'

test_expect_success 'submodule deinit is silent when used on an uninitialized submodule' '
	git submodule update --init &&
	git submodule deinit init >actual &&
	test_i18ngrep "Submodule .example. (.*) unregistered for path .init" actual &&
	test_i18ngrep "Cleared directory .init" actual &&
	git submodule deinit init >actual &&
	test_i18ngrep ! "Submodule .example. (.*) unregistered for path .init" actual &&
	test_i18ngrep "Cleared directory .init" actual &&
	git submodule deinit . >actual &&
	test_i18ngrep ! "Submodule .example. (.*) unregistered for path .init" actual &&
	test_i18ngrep "Submodule .example2. (.*) unregistered for path .example2" actual &&
	test_i18ngrep "Cleared directory .init" actual &&
	git submodule deinit . >actual &&
	test_i18ngrep ! "Submodule .example. (.*) unregistered for path .init" actual &&
	test_i18ngrep ! "Submodule .example2. (.*) unregistered for path .example2" actual &&
	test_i18ngrep "Cleared directory .init" actual &&
	git submodule deinit --all >actual &&
	test_i18ngrep ! "Submodule .example. (.*) unregistered for path .init" actual &&
	test_i18ngrep ! "Submodule .example2. (.*) unregistered for path .example2" actual &&
	test_i18ngrep "Cleared directory .init" actual &&
	rmdir init example2
'

test_expect_success 'submodule deinit fails when submodule has a .git directory even when forced' '
	git submodule update --init &&
	(
		cd init &&
		rm .git &&
		cp -R ../.git/modules/example .git &&
		GIT_WORK_TREE=. git config --unset core.worktree
	) &&
	test_must_fail git submodule deinit init &&
	test_must_fail git submodule deinit -f init &&
	test -d init/.git &&
	test -n "$(git config --get-regexp "submodule\.example\.")"
'

test_expect_success 'submodule with UTF-8 name' '
	svname=$(printf "\303\245 \303\244\303\266") &&
	mkdir "$svname" &&
	(
		cd "$svname" &&
		git init &&
		>sub &&
		git add sub &&
		git commit -m "init sub"
	) &&
	git submodule add ./"$svname" &&
	git submodule >&2 &&
	test -n "$(git submodule | grep "$svname")"
'

test_expect_success 'submodule add clone shallow submodule' '
	mkdir super &&
	pwd=$(pwd) &&
	(
		cd super &&
		git init &&
		git submodule add --depth=1 file://"$pwd"/example2 submodule &&
		(
			cd submodule &&
			test 1 = $(git log --oneline | wc -l)
		)
	)
'

test_expect_success 'submodule helper list is not confused by common prefixes' '
	mkdir -p dir1/b &&
	(
		cd dir1/b &&
		git init &&
		echo hi >testfile2 &&
		git add . &&
		git commit -m "test1"
	) &&
	mkdir -p dir2/b &&
	(
		cd dir2/b &&
		git init &&
		echo hello >testfile1 &&
		git add .  &&
		git commit -m "test2"
	) &&
	git submodule add /dir1/b dir1/b &&
	git submodule add /dir2/b dir2/b &&
	git commit -m "first submodule commit" &&
	git submodule--helper list dir1/b |cut -c51- >actual &&
	echo "dir1/b" >expect &&
	test_cmp expect actual
'

test_expect_success 'setup superproject with submodules' '
	git init sub1 &&
	test_commit -C sub1 test &&
	test_commit -C sub1 test2 &&
	git init multisuper &&
	git -C multisuper submodule add ../sub1 sub0 &&
	git -C multisuper submodule add ../sub1 sub1 &&
	git -C multisuper submodule add ../sub1 sub2 &&
	git -C multisuper submodule add ../sub1 sub3 &&
	git -C multisuper commit -m "add some submodules"
'

cat >expect <<-EOF
-sub0
 sub1 (test2)
 sub2 (test2)
 sub3 (test2)
EOF

test_expect_success 'submodule update --init with a specification' '
	test_when_finished "rm -rf multisuper_clone" &&
	pwd=$(pwd) &&
	git clone file://"$pwd"/multisuper multisuper_clone &&
	git -C multisuper_clone submodule update --init . ":(exclude)sub0" &&
	git -C multisuper_clone submodule status |cut -c 1,43- >actual &&
	test_cmp expect actual
'

test_expect_success 'submodule update --init with submodule.active set' '
	test_when_finished "rm -rf multisuper_clone" &&
	pwd=$(pwd) &&
	git clone file://"$pwd"/multisuper multisuper_clone &&
	git -C multisuper_clone config submodule.active "." &&
	git -C multisuper_clone config --add submodule.active ":(exclude)sub0" &&
	git -C multisuper_clone submodule update --init &&
	git -C multisuper_clone submodule status |cut -c 1,43- >actual &&
	test_cmp expect actual
'

test_expect_success 'submodule update and setting submodule.<name>.active' '
	test_when_finished "rm -rf multisuper_clone" &&
	pwd=$(pwd) &&
	git clone file://"$pwd"/multisuper multisuper_clone &&
	git -C multisuper_clone config --bool submodule.sub0.active "true" &&
	git -C multisuper_clone config --bool submodule.sub1.active "false" &&
	git -C multisuper_clone config --bool submodule.sub2.active "true" &&

	cat >expect <<-\EOF &&
	 sub0 (test2)
	-sub1
	 sub2 (test2)
	-sub3
	EOF
	git -C multisuper_clone submodule update &&
	git -C multisuper_clone submodule status |cut -c 1,43- >actual &&
	test_cmp expect actual
'

test_expect_success 'clone active submodule without submodule url set' '
	test_when_finished "rm -rf test/test" &&
	mkdir test &&
	# another dir breaks accidental relative paths still being correct
	git clone file://"$pwd"/multisuper test/test &&
	(
		cd test/test &&
		git config submodule.active "." &&

		# do not pass --init flag, as the submodule is already active:
		git submodule update &&
		git submodule status >actual_raw &&

		cut -c 1,43- actual_raw >actual &&
		cat >expect <<-\EOF &&
		 sub0 (test2)
		 sub1 (test2)
		 sub2 (test2)
		 sub3 (test2)
		EOF
		test_cmp expect actual
	)
'

test_expect_success 'clone --recurse-submodules with a pathspec works' '
	test_when_finished "rm -rf multisuper_clone" &&
	cat >expected <<-\EOF &&
	 sub0 (test2)
	-sub1
	-sub2
	-sub3
	EOF

	git clone --recurse-submodules="sub0" multisuper multisuper_clone &&
	git -C multisuper_clone submodule status |cut -c1,43- >actual &&
	test_cmp expected actual
'

test_expect_success 'clone with multiple --recurse-submodules options' '
	test_when_finished "rm -rf multisuper_clone" &&
	cat >expect <<-\EOF &&
	-sub0
	 sub1 (test2)
	-sub2
	 sub3 (test2)
	EOF

	git clone --recurse-submodules="." \
		  --recurse-submodules=":(exclude)sub0" \
		  --recurse-submodules=":(exclude)sub2" \
		  multisuper multisuper_clone &&
	git -C multisuper_clone submodule status |cut -c1,43- >actual &&
	test_cmp expect actual
'

test_expect_success 'clone and subsequent updates correctly auto-initialize submodules' '
	test_when_finished "rm -rf multisuper_clone" &&
	cat <<-\EOF >expect &&
	-sub0
	 sub1 (test2)
	-sub2
	 sub3 (test2)
	EOF

	cat <<-\EOF >expect2 &&
	-sub0
	 sub1 (test2)
	-sub2
	 sub3 (test2)
	-sub4
	 sub5 (test2)
	EOF

	git clone --recurse-submodules="." \
		  --recurse-submodules=":(exclude)sub0" \
		  --recurse-submodules=":(exclude)sub2" \
		  --recurse-submodules=":(exclude)sub4" \
		  multisuper multisuper_clone &&

	git -C multisuper_clone submodule status |cut -c1,43- >actual &&
	test_cmp expect actual &&

	git -C multisuper submodule add ../sub1 sub4 &&
	git -C multisuper submodule add ../sub1 sub5 &&
	git -C multisuper commit -m "add more submodules" &&
	# obtain the new superproject
	git -C multisuper_clone pull &&
	git -C multisuper_clone submodule update --init &&
	git -C multisuper_clone submodule status |cut -c1,43- >actual &&
	test_cmp expect2 actual
'

test_expect_success 'init properly sets the config' '
	test_when_finished "rm -rf multisuper_clone" &&
	git clone --recurse-submodules="." \
		  --recurse-submodules=":(exclude)sub0" \
		  multisuper multisuper_clone &&

	git -C multisuper_clone submodule init -- sub0 sub1 &&
	git -C multisuper_clone config --get submodule.sub0.active &&
	test_must_fail git -C multisuper_clone config --get submodule.sub1.active
'

test_expect_success 'recursive clone respects -q' '
	test_when_finished "rm -rf multisuper_clone" &&
	git clone -q --recurse-submodules multisuper multisuper_clone >actual &&
	test_must_be_empty actual
'

test_done<|MERGE_RESOLUTION|>--- conflicted
+++ resolved
@@ -158,11 +158,7 @@
 		cat <<-\EOF >expect &&
 		The following paths are ignored by one of your .gitignore files:
 		submod
-<<<<<<< HEAD
-		Use -f if you really want to add them.
-=======
 		hint: Use -f if you really want to add them.
->>>>>>> cb30b3d0
 		EOF
 		# Does not use test_commit due to the ignore
 		echo "*" > .gitignore &&
