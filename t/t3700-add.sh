#!/bin/sh
#
# Copyright (c) 2006 Carl D. Worth
#

test_description='Test of git add, including the -- option.'

. ./test-lib.sh

# Test the file mode "$1" of the file "$2" in the index.
test_mode_in_index () {
	case "$(git ls-files -s "$2")" in
	"$1 "*"	$2")
		echo pass
		;;
	*)
		echo fail
		git ls-files -s "$2"
		return 1
		;;
	esac
}

test_expect_success \
    'Test of git add' \
    'touch foo && git add foo'

test_expect_success \
    'Post-check that foo is in the index' \
    'git ls-files foo | grep foo'

test_expect_success \
    'Test that "git add -- -q" works' \
    'touch -- -q && git add -- -q'

test_expect_success \
	'git add: Test that executable bit is not used if core.filemode=0' \
	'git config core.filemode 0 &&
	 echo foo >xfoo1 &&
	 chmod 755 xfoo1 &&
	 git add xfoo1 &&
	 test_mode_in_index 100644 xfoo1'

test_expect_success 'git add: filemode=0 should not get confused by symlink' '
	rm -f xfoo1 &&
	test_ln_s_add foo xfoo1 &&
	test_mode_in_index 120000 xfoo1
'

test_expect_success \
	'git update-index --add: Test that executable bit is not used...' \
	'git config core.filemode 0 &&
	 echo foo >xfoo2 &&
	 chmod 755 xfoo2 &&
	 git update-index --add xfoo2 &&
	 test_mode_in_index 100644 xfoo2'

test_expect_success 'git add: filemode=0 should not get confused by symlink' '
	rm -f xfoo2 &&
	test_ln_s_add foo xfoo2 &&
	test_mode_in_index 120000 xfoo2
'

test_expect_success \
	'git update-index --add: Test that executable bit is not used...' \
	'git config core.filemode 0 &&
	 test_ln_s_add xfoo2 xfoo3 &&	# runs git update-index --add
	 test_mode_in_index 120000 xfoo3'

test_expect_success '.gitignore test setup' '
	echo "*.ig" >.gitignore &&
	mkdir c.if d.ig &&
	>a.ig && >b.if &&
	>c.if/c.if && >c.if/c.ig &&
	>d.ig/d.if && >d.ig/d.ig
'

test_expect_success '.gitignore is honored' '
	git add . &&
	! (git ls-files | grep "\\.ig")
'

test_expect_success 'error out when attempting to add ignored ones without -f' '
	test_must_fail git add a.?? &&
	! (git ls-files | grep "\\.ig")
'

test_expect_success 'error out when attempting to add ignored ones without -f' '
	test_must_fail git add d.?? &&
	! (git ls-files | grep "\\.ig")
'

test_expect_success 'error out when attempting to add ignored ones but add others' '
	touch a.if &&
	test_must_fail git add a.?? &&
	! (git ls-files | grep "\\.ig") &&
	(git ls-files | grep a.if)
'

test_expect_success 'add ignored ones with -f' '
	git add -f a.?? &&
	git ls-files --error-unmatch a.ig
'

test_expect_success 'add ignored ones with -f' '
	git add -f d.??/* &&
	git ls-files --error-unmatch d.ig/d.if d.ig/d.ig
'

test_expect_success 'add ignored ones with -f' '
	rm -f .git/index &&
	git add -f d.?? &&
	git ls-files --error-unmatch d.ig/d.if d.ig/d.ig
'

test_expect_success '.gitignore with subdirectory' '

	rm -f .git/index &&
	mkdir -p sub/dir &&
	echo "!dir/a.*" >sub/.gitignore &&
	>sub/a.ig &&
	>sub/dir/a.ig &&
	git add sub/dir &&
	git ls-files --error-unmatch sub/dir/a.ig &&
	rm -f .git/index &&
	(
		cd sub/dir &&
		git add .
	) &&
	git ls-files --error-unmatch sub/dir/a.ig
'

mkdir 1 1/2 1/3
touch 1/2/a 1/3/b 1/2/c
test_expect_success 'check correct prefix detection' '
	rm -f .git/index &&
	git add 1/2/a 1/3/b 1/2/c
'

test_expect_success 'git add with filemode=0, symlinks=0, and unmerged entries' '
	for s in 1 2 3
	do
		echo $s > stage$s
		echo "100755 $(git hash-object -w stage$s) $s	file"
		echo "120000 $(printf $s | git hash-object -w -t blob --stdin) $s	symlink"
	done | git update-index --index-info &&
	git config core.filemode 0 &&
	git config core.symlinks 0 &&
	echo new > file &&
	echo new > symlink &&
	git add file symlink &&
	git ls-files --stage | grep "^100755 .* 0	file$" &&
	git ls-files --stage | grep "^120000 .* 0	symlink$"
'

test_expect_success 'git add with filemode=0, symlinks=0 prefers stage 2 over stage 1' '
	git rm --cached -f file symlink &&
	(
		echo "100644 $(git hash-object -w stage1) 1	file"
		echo "100755 $(git hash-object -w stage2) 2	file"
		echo "100644 $(printf 1 | git hash-object -w -t blob --stdin) 1	symlink"
		echo "120000 $(printf 2 | git hash-object -w -t blob --stdin) 2	symlink"
	) | git update-index --index-info &&
	git config core.filemode 0 &&
	git config core.symlinks 0 &&
	echo new > file &&
	echo new > symlink &&
	git add file symlink &&
	git ls-files --stage | grep "^100755 .* 0	file$" &&
	git ls-files --stage | grep "^120000 .* 0	symlink$"
'

test_expect_success 'git add --refresh' '
	>foo && git add foo && git commit -a -m "commit all" &&
	test -z "$(git diff-index HEAD -- foo)" &&
	git read-tree HEAD &&
	case "$(git diff-index HEAD -- foo)" in
	:100644" "*"M	foo") echo pass;;
	*) echo fail; (exit 1);;
	esac &&
	git add --refresh -- foo &&
	test -z "$(git diff-index HEAD -- foo)"
'

test_expect_success 'git add --refresh with pathspec' '
	git reset --hard &&
	echo >foo && echo >bar && echo >baz &&
	git add foo bar baz && H=$(git rev-parse :foo) && git rm -f foo &&
	echo "100644 $H 3	foo" | git update-index --index-info &&
	test-chmtime -60 bar baz &&
	>expect &&
	git add --refresh bar >actual &&
	test_cmp expect actual &&

	git diff-files --name-only >actual &&
	! grep bar actual&&
	grep baz actual
'

test_expect_success POSIXPERM,SANITY 'git add should fail atomically upon an unreadable file' '
	git reset --hard &&
	date >foo1 &&
	date >foo2 &&
	chmod 0 foo2 &&
	test_must_fail git add --verbose . &&
	! ( git ls-files foo1 | grep foo1 )
'

rm -f foo2

test_expect_success POSIXPERM,SANITY 'git add --ignore-errors' '
	git reset --hard &&
	date >foo1 &&
	date >foo2 &&
	chmod 0 foo2 &&
	test_must_fail git add --verbose --ignore-errors . &&
	git ls-files foo1 | grep foo1
'

rm -f foo2

test_expect_success POSIXPERM,SANITY 'git add (add.ignore-errors)' '
	git config add.ignore-errors 1 &&
	git reset --hard &&
	date >foo1 &&
	date >foo2 &&
	chmod 0 foo2 &&
	test_must_fail git add --verbose . &&
	git ls-files foo1 | grep foo1
'
rm -f foo2

test_expect_success POSIXPERM,SANITY 'git add (add.ignore-errors = false)' '
	git config add.ignore-errors 0 &&
	git reset --hard &&
	date >foo1 &&
	date >foo2 &&
	chmod 0 foo2 &&
	test_must_fail git add --verbose . &&
	! ( git ls-files foo1 | grep foo1 )
'
rm -f foo2

test_expect_success POSIXPERM,SANITY '--no-ignore-errors overrides config' '
       git config add.ignore-errors 1 &&
       git reset --hard &&
       date >foo1 &&
       date >foo2 &&
       chmod 0 foo2 &&
       test_must_fail git add --verbose --no-ignore-errors . &&
       ! ( git ls-files foo1 | grep foo1 ) &&
       git config add.ignore-errors 0
'
rm -f foo2

test_expect_success BSLASHPSPEC "git add 'fo\\[ou\\]bar' ignores foobar" '
	git reset --hard &&
	touch fo\[ou\]bar foobar &&
	git add '\''fo\[ou\]bar'\'' &&
	git ls-files fo\[ou\]bar | fgrep fo\[ou\]bar &&
	! ( git ls-files foobar | grep foobar )
'

test_expect_success 'git add to resolve conflicts on otherwise ignored path' '
	git reset --hard &&
	H=$(git rev-parse :1/2/a) &&
	(
		echo "100644 $H 1	track-this"
		echo "100644 $H 3	track-this"
	) | git update-index --index-info &&
	echo track-this >>.gitignore &&
	echo resolved >track-this &&
	git add track-this
'

test_expect_success '"add non-existent" should fail' '
	test_must_fail git add non-existent &&
	! (git ls-files | grep "non-existent")
'

test_expect_success 'git add -A on empty repo does not error out' '
	rm -fr empty &&
	git init empty &&
	(
		cd empty &&
		git add -A . &&
		git add -A
	)
'

test_expect_success '"git add ." in empty repo' '
	rm -fr empty &&
	git init empty &&
	(
		cd empty &&
		git add .
	)
'

test_expect_success 'git add --dry-run of existing changed file' "
	echo new >>track-this &&
	git add --dry-run track-this >actual 2>&1 &&
	echo \"add 'track-this'\" | test_cmp - actual
"

test_expect_success 'git add --dry-run of non-existing file' "
	echo ignored-file >>.gitignore &&
	test_must_fail git add --dry-run track-this ignored-file >actual 2>&1
"

test_expect_success 'git add --dry-run of an existing file output' "
	echo \"fatal: pathspec 'ignored-file' did not match any files\" >expect &&
	test_i18ncmp expect actual
"

cat >expect.err <<\EOF
The following paths are ignored by one of your .gitignore files:
ignored-file
Use -f if you really want to add them.
EOF
cat >expect.out <<\EOF
add 'track-this'
EOF

test_expect_success 'git add --dry-run --ignore-missing of non-existing file' '
	test_must_fail git add --dry-run --ignore-missing track-this ignored-file >actual.out 2>actual.err
'

test_expect_success 'git add --dry-run --ignore-missing of non-existing file output' '
	test_i18ncmp expect.out actual.out &&
	test_i18ncmp expect.err actual.err
'

<<<<<<< HEAD
test_expect_success 'git add empty string should invoke warning' '
	git add "" 2>output &&
	test_i18ngrep "warning: empty strings" output
'

=======
>>>>>>> 40e0dc17
test_expect_success 'git add --chmod=[+-]x stages correctly' '
	rm -f foo1 &&
	echo foo >foo1 &&
	git add --chmod=+x foo1 &&
	test_mode_in_index 100755 foo1 &&
	git add --chmod=-x foo1 &&
	test_mode_in_index 100644 foo1
'

test_expect_success POSIXPERM,SYMLINKS 'git add --chmod=+x with symlinks' '
	git config core.filemode 1 &&
	git config core.symlinks 1 &&
	rm -f foo2 &&
	echo foo >foo2 &&
	git add --chmod=+x foo2 &&
	test_mode_in_index 100755 foo2
<<<<<<< HEAD
=======
'

test_expect_success 'git add --chmod=[+-]x changes index with already added file' '
	echo foo >foo3 &&
	git add foo3 &&
	git add --chmod=+x foo3 &&
	test_mode_in_index 100755 foo3 &&
	echo foo >xfoo3 &&
	chmod 755 xfoo3 &&
	git add xfoo3 &&
	git add --chmod=-x xfoo3 &&
	test_mode_in_index 100644 xfoo3
'

test_expect_success POSIXPERM 'git add --chmod=[+-]x does not change the working tree' '
	echo foo >foo4 &&
	git add foo4 &&
	git add --chmod=+x foo4 &&
	! test -x foo4
'

test_expect_success 'no file status change if no pathspec is given' '
	>foo5 &&
	>foo6 &&
	git add foo5 foo6 &&
	git add --chmod=+x &&
	test_mode_in_index 100644 foo5 &&
	test_mode_in_index 100644 foo6
'

test_expect_success 'no file status change if no pathspec is given in subdir' '
	mkdir -p sub &&
	(
		cd sub &&
		>sub-foo1 &&
		>sub-foo2 &&
		git add . &&
		git add --chmod=+x &&
		test_mode_in_index 100644 sub-foo1 &&
		test_mode_in_index 100644 sub-foo2
	)
'

test_expect_success 'all statuses changed in folder if . is given' '
	git add --chmod=+x . &&
	test $(git ls-files --stage | grep ^100644 | wc -l) -eq 0 &&
	git add --chmod=-x . &&
	test $(git ls-files --stage | grep ^100755 | wc -l) -eq 0
>>>>>>> 40e0dc17
'

test_done<|MERGE_RESOLUTION|>--- conflicted
+++ resolved
@@ -331,14 +331,11 @@
 	test_i18ncmp expect.err actual.err
 '
 
-<<<<<<< HEAD
 test_expect_success 'git add empty string should invoke warning' '
 	git add "" 2>output &&
 	test_i18ngrep "warning: empty strings" output
 '
 
-=======
->>>>>>> 40e0dc17
 test_expect_success 'git add --chmod=[+-]x stages correctly' '
 	rm -f foo1 &&
 	echo foo >foo1 &&
@@ -355,8 +352,6 @@
 	echo foo >foo2 &&
 	git add --chmod=+x foo2 &&
 	test_mode_in_index 100755 foo2
-<<<<<<< HEAD
-=======
 '
 
 test_expect_success 'git add --chmod=[+-]x changes index with already added file' '
@@ -405,7 +400,6 @@
 	test $(git ls-files --stage | grep ^100644 | wc -l) -eq 0 &&
 	git add --chmod=-x . &&
 	test $(git ls-files --stage | grep ^100755 | wc -l) -eq 0
->>>>>>> 40e0dc17
 '
 
 test_done