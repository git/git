#!/bin/sh
#
# Copyright (c) 2006 Carl D. Worth
#

test_description='Test of git add, including the -- option.'

. ./test-lib.sh

# Test the file mode "$1" of the file "$2" in the index.
test_mode_in_index () {
	case "$(git ls-files -s "$2")" in
	"$1 "*"	$2")
		echo pass
		;;
	*)
		echo fail
		git ls-files -s "$2"
		return 1
		;;
	esac
}

test_expect_success \
    'Test of git add' \
    'touch foo && git add foo'

test_expect_success \
    'Post-check that foo is in the index' \
    'git ls-files foo | grep foo'

test_expect_success \
    'Test that "git add -- -q" works' \
    'touch -- -q && git add -- -q'

test_expect_success \
	'git add: Test that executable bit is not used if core.filemode=0' \
	'git config core.filemode 0 &&
	 echo foo >xfoo1 &&
	 chmod 755 xfoo1 &&
	 git add xfoo1 &&
	 test_mode_in_index 100644 xfoo1'

test_expect_success 'git add: filemode=0 should not get confused by symlink' '
	rm -f xfoo1 &&
	test_ln_s_add foo xfoo1 &&
	test_mode_in_index 120000 xfoo1
'

test_expect_success \
	'git update-index --add: Test that executable bit is not used...' \
	'git config core.filemode 0 &&
	 echo foo >xfoo2 &&
	 chmod 755 xfoo2 &&
	 git update-index --add xfoo2 &&
	 test_mode_in_index 100644 xfoo2'

test_expect_success 'git add: filemode=0 should not get confused by symlink' '
	rm -f xfoo2 &&
	test_ln_s_add foo xfoo2 &&
	test_mode_in_index 120000 xfoo2
'

test_expect_success \
	'git update-index --add: Test that executable bit is not used...' \
	'git config core.filemode 0 &&
	 test_ln_s_add xfoo2 xfoo3 &&	# runs git update-index --add
	 test_mode_in_index 120000 xfoo3'

test_expect_success '.gitignore test setup' '
	echo "*.ig" >.gitignore &&
	mkdir c.if d.ig &&
	>a.ig && >b.if &&
	>c.if/c.if && >c.if/c.ig &&
	>d.ig/d.if && >d.ig/d.ig
'

test_expect_success '.gitignore is honored' '
	git add . &&
	! (git ls-files | grep "\\.ig")
'

test_expect_success 'error out when attempting to add ignored ones without -f' '
	test_must_fail git add a.?? &&
	! (git ls-files | grep "\\.ig")
'

test_expect_success 'error out when attempting to add ignored ones without -f' '
	test_must_fail git add d.?? &&
	! (git ls-files | grep "\\.ig")
'

test_expect_success 'error out when attempting to add ignored ones but add others' '
	touch a.if &&
	test_must_fail git add a.?? &&
	! (git ls-files | grep "\\.ig") &&
	(git ls-files | grep a.if)
'

test_expect_success 'add ignored ones with -f' '
	git add -f a.?? &&
	git ls-files --error-unmatch a.ig
'

test_expect_success 'add ignored ones with -f' '
	git add -f d.??/* &&
	git ls-files --error-unmatch d.ig/d.if d.ig/d.ig
'

test_expect_success 'add ignored ones with -f' '
	rm -f .git/index &&
	git add -f d.?? &&
	git ls-files --error-unmatch d.ig/d.if d.ig/d.ig
'

test_expect_success '.gitignore with subdirectory' '

	rm -f .git/index &&
	mkdir -p sub/dir &&
	echo "!dir/a.*" >sub/.gitignore &&
	>sub/a.ig &&
	>sub/dir/a.ig &&
	git add sub/dir &&
	git ls-files --error-unmatch sub/dir/a.ig &&
	rm -f .git/index &&
	(
		cd sub/dir &&
		git add .
	) &&
	git ls-files --error-unmatch sub/dir/a.ig
'

mkdir 1 1/2 1/3
touch 1/2/a 1/3/b 1/2/c
test_expect_success 'check correct prefix detection' '
	rm -f .git/index &&
	git add 1/2/a 1/3/b 1/2/c
'

test_expect_success 'git add with filemode=0, symlinks=0, and unmerged entries' '
	for s in 1 2 3
	do
		echo $s > stage$s
		echo "100755 $(git hash-object -w stage$s) $s	file"
		echo "120000 $(printf $s | git hash-object -w -t blob --stdin) $s	symlink"
	done | git update-index --index-info &&
	git config core.filemode 0 &&
	git config core.symlinks 0 &&
	echo new > file &&
	echo new > symlink &&
	git add file symlink &&
	git ls-files --stage | grep "^100755 .* 0	file$" &&
	git ls-files --stage | grep "^120000 .* 0	symlink$"
'

test_expect_success 'git add with filemode=0, symlinks=0 prefers stage 2 over stage 1' '
	git rm --cached -f file symlink &&
	(
		echo "100644 $(git hash-object -w stage1) 1	file"
		echo "100755 $(git hash-object -w stage2) 2	file"
		echo "100644 $(printf 1 | git hash-object -w -t blob --stdin) 1	symlink"
		echo "120000 $(printf 2 | git hash-object -w -t blob --stdin) 2	symlink"
	) | git update-index --index-info &&
	git config core.filemode 0 &&
	git config core.symlinks 0 &&
	echo new > file &&
	echo new > symlink &&
	git add file symlink &&
	git ls-files --stage | grep "^100755 .* 0	file$" &&
	git ls-files --stage | grep "^120000 .* 0	symlink$"
'

test_expect_success 'git add --refresh' '
	>foo && git add foo && git commit -a -m "commit all" &&
	test -z "$(git diff-index HEAD -- foo)" &&
	git read-tree HEAD &&
	case "$(git diff-index HEAD -- foo)" in
	:100644" "*"M	foo") echo pass;;
	*) echo fail; (exit 1);;
	esac &&
	git add --refresh -- foo &&
	test -z "$(git diff-index HEAD -- foo)"
'

test_expect_success 'git add --refresh with pathspec' '
	git reset --hard &&
	echo >foo && echo >bar && echo >baz &&
	git add foo bar baz && H=$(git rev-parse :foo) && git rm -f foo &&
	echo "100644 $H 3	foo" | git update-index --index-info &&
	test-chmtime -60 bar baz &&
	>expect &&
	git add --refresh bar >actual &&
	test_cmp expect actual &&

	git diff-files --name-only >actual &&
	! grep bar actual&&
	grep baz actual
'

test_expect_success POSIXPERM,SANITY 'git add should fail atomically upon an unreadable file' '
	git reset --hard &&
	date >foo1 &&
	date >foo2 &&
	chmod 0 foo2 &&
	test_must_fail git add --verbose . &&
	! ( git ls-files foo1 | grep foo1 )
'

rm -f foo2

test_expect_success POSIXPERM,SANITY 'git add --ignore-errors' '
	git reset --hard &&
	date >foo1 &&
	date >foo2 &&
	chmod 0 foo2 &&
	test_must_fail git add --verbose --ignore-errors . &&
	git ls-files foo1 | grep foo1
'

rm -f foo2

test_expect_success POSIXPERM,SANITY 'git add (add.ignore-errors)' '
	git config add.ignore-errors 1 &&
	git reset --hard &&
	date >foo1 &&
	date >foo2 &&
	chmod 0 foo2 &&
	test_must_fail git add --verbose . &&
	git ls-files foo1 | grep foo1
'
rm -f foo2

test_expect_success POSIXPERM,SANITY 'git add (add.ignore-errors = false)' '
	git config add.ignore-errors 0 &&
	git reset --hard &&
	date >foo1 &&
	date >foo2 &&
	chmod 0 foo2 &&
	test_must_fail git add --verbose . &&
	! ( git ls-files foo1 | grep foo1 )
'
rm -f foo2

test_expect_success POSIXPERM,SANITY '--no-ignore-errors overrides config' '
       git config add.ignore-errors 1 &&
       git reset --hard &&
       date >foo1 &&
       date >foo2 &&
       chmod 0 foo2 &&
       test_must_fail git add --verbose --no-ignore-errors . &&
       ! ( git ls-files foo1 | grep foo1 ) &&
       git config add.ignore-errors 0
'
rm -f foo2

test_expect_success BSLASHPSPEC "git add 'fo\\[ou\\]bar' ignores foobar" '
	git reset --hard &&
	touch fo\[ou\]bar foobar &&
	git add '\''fo\[ou\]bar'\'' &&
	git ls-files fo\[ou\]bar | fgrep fo\[ou\]bar &&
	! ( git ls-files foobar | grep foobar )
'

test_expect_success 'git add to resolve conflicts on otherwise ignored path' '
	git reset --hard &&
	H=$(git rev-parse :1/2/a) &&
	(
		echo "100644 $H 1	track-this"
		echo "100644 $H 3	track-this"
	) | git update-index --index-info &&
	echo track-this >>.gitignore &&
	echo resolved >track-this &&
	git add track-this
'

test_expect_success '"add non-existent" should fail' '
	test_must_fail git add non-existent &&
	! (git ls-files | grep "non-existent")
'

test_expect_success 'git add -A on empty repo does not error out' '
	rm -fr empty &&
	git init empty &&
	(
		cd empty &&
		git add -A . &&
		git add -A
	)
'

test_expect_success '"git add ." in empty repo' '
	rm -fr empty &&
	git init empty &&
	(
		cd empty &&
		git add .
	)
'

test_expect_success 'git add --dry-run of existing changed file' "
	echo new >>track-this &&
	git add --dry-run track-this >actual 2>&1 &&
	echo \"add 'track-this'\" | test_cmp - actual
"

test_expect_success 'git add --dry-run of non-existing file' "
	echo ignored-file >>.gitignore &&
	test_must_fail git add --dry-run track-this ignored-file >actual 2>&1
"

test_expect_success 'git add --dry-run of an existing file output' "
	echo \"fatal: pathspec 'ignored-file' did not match any files\" >expect &&
	test_i18ncmp expect actual
"

cat >expect.err <<\EOF
The following paths are ignored by one of your .gitignore files:
ignored-file
Use -f if you really want to add them.
EOF
cat >expect.out <<\EOF
add 'track-this'
EOF

test_expect_success 'git add --dry-run --ignore-missing of non-existing file' '
	test_must_fail git add --dry-run --ignore-missing track-this ignored-file >actual.out 2>actual.err
'

test_expect_success 'git add --dry-run --ignore-missing of non-existing file output' '
	test_i18ncmp expect.out actual.out &&
	test_i18ncmp expect.err actual.err
'

<<<<<<< HEAD
test_expect_success 'git add --chmod=[+-]x stages correctly' '
	rm -f foo1 &&
	echo foo >foo1 &&
	git add --chmod=+x foo1 &&
	test_mode_in_index 100755 foo1 &&
	git add --chmod=-x foo1 &&
	test_mode_in_index 100644 foo1
'

test_expect_success POSIXPERM,SYMLINKS 'git add --chmod=+x with symlinks' '
	git config core.filemode 1 &&
	git config core.symlinks 1 &&
	rm -f foo2 &&
	echo foo >foo2 &&
	git add --chmod=+x foo2 &&
	test_mode_in_index 100755 foo2
=======
test_expect_success 'git add empty string should invoke warning' '
	git add "" 2>output &&
	test_i18ngrep "warning: empty strings" output
>>>>>>> d426430e
'

test_done<|MERGE_RESOLUTION|>--- conflicted
+++ resolved
@@ -331,7 +331,11 @@
 	test_i18ncmp expect.err actual.err
 '
 
-<<<<<<< HEAD
+test_expect_success 'git add empty string should invoke warning' '
+	git add "" 2>output &&
+	test_i18ngrep "warning: empty strings" output
+'
+
 test_expect_success 'git add --chmod=[+-]x stages correctly' '
 	rm -f foo1 &&
 	echo foo >foo1 &&
@@ -348,11 +352,6 @@
 	echo foo >foo2 &&
 	git add --chmod=+x foo2 &&
 	test_mode_in_index 100755 foo2
-=======
-test_expect_success 'git add empty string should invoke warning' '
-	git add "" 2>output &&
-	test_i18ngrep "warning: empty strings" output
->>>>>>> d426430e
 '
 
 test_done