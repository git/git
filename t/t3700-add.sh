#!/bin/sh
#
# Copyright (c) 2006 Carl D. Worth
#

test_description='Test of git add, including the -- option.'

. ./test-lib.sh

test_expect_success \
    'Test of git add' \
    'touch foo && git add foo'

test_expect_success \
    'Post-check that foo is in the index' \
    'git ls-files foo | grep foo'

test_expect_success \
    'Test that "git add -- -q" works' \
    'touch -- -q && git add -- -q'

test_expect_success \
	'git add: Test that executable bit is not used if core.filemode=0' \
	'git config core.filemode 0 &&
	 echo foo >xfoo1 &&
	 chmod 755 xfoo1 &&
	 git add xfoo1 &&
	 case "$(git ls-files --stage xfoo1)" in
	 100644" "*xfoo1) echo pass;;
	 *) echo fail; git ls-files --stage xfoo1; (exit 1);;
	 esac'

test_expect_success 'git add: filemode=0 should not get confused by symlink' '
	rm -f xfoo1 &&
	test_ln_s_add foo xfoo1 &&
	case "$(git ls-files --stage xfoo1)" in
	120000" "*xfoo1) echo pass;;
	*) echo fail; git ls-files --stage xfoo1; (exit 1);;
	esac
'

test_expect_success \
	'git update-index --add: Test that executable bit is not used...' \
	'git config core.filemode 0 &&
	 echo foo >xfoo2 &&
	 chmod 755 xfoo2 &&
	 git update-index --add xfoo2 &&
	 case "$(git ls-files --stage xfoo2)" in
	 100644" "*xfoo2) echo pass;;
	 *) echo fail; git ls-files --stage xfoo2; (exit 1);;
	 esac'

test_expect_success 'git add: filemode=0 should not get confused by symlink' '
	rm -f xfoo2 &&
	test_ln_s_add foo xfoo2 &&
	case "$(git ls-files --stage xfoo2)" in
	120000" "*xfoo2) echo pass;;
	*) echo fail; git ls-files --stage xfoo2; (exit 1);;
	esac
'

test_expect_success \
	'git update-index --add: Test that executable bit is not used...' \
	'git config core.filemode 0 &&
	 test_ln_s_add xfoo2 xfoo3 &&	# runs git update-index --add
	 case "$(git ls-files --stage xfoo3)" in
	 120000" "*xfoo3) echo pass;;
	 *) echo fail; git ls-files --stage xfoo3; (exit 1);;
	 esac'

test_expect_success '.gitignore test setup' '
	echo "*.ig" >.gitignore &&
	mkdir c.if d.ig &&
	>a.ig && >b.if &&
	>c.if/c.if && >c.if/c.ig &&
	>d.ig/d.if && >d.ig/d.ig
'

test_expect_success '.gitignore is honored' '
	git add . &&
	! (git ls-files | grep "\\.ig")
'

test_expect_success 'error out when attempting to add ignored ones without -f' '
	test_must_fail git add a.?? &&
	! (git ls-files | grep "\\.ig")
'

test_expect_success 'error out when attempting to add ignored ones without -f' '
	test_must_fail git add d.?? &&
	! (git ls-files | grep "\\.ig")
'

test_expect_success 'error out when attempting to add ignored ones but add others' '
	touch a.if &&
	test_must_fail git add a.?? &&
	! (git ls-files | grep "\\.ig") &&
	(git ls-files | grep a.if)
'

test_expect_success 'add ignored ones with -f' '
	git add -f a.?? &&
	git ls-files --error-unmatch a.ig
'

test_expect_success 'add ignored ones with -f' '
	git add -f d.??/* &&
	git ls-files --error-unmatch d.ig/d.if d.ig/d.ig
'

test_expect_success 'add ignored ones with -f' '
	rm -f .git/index &&
	git add -f d.?? &&
	git ls-files --error-unmatch d.ig/d.if d.ig/d.ig
'

test_expect_success '.gitignore with subdirectory' '

	rm -f .git/index &&
	mkdir -p sub/dir &&
	echo "!dir/a.*" >sub/.gitignore &&
	>sub/a.ig &&
	>sub/dir/a.ig &&
	git add sub/dir &&
	git ls-files --error-unmatch sub/dir/a.ig &&
	rm -f .git/index &&
	(
		cd sub/dir &&
		git add .
	) &&
	git ls-files --error-unmatch sub/dir/a.ig
'

mkdir 1 1/2 1/3
touch 1/2/a 1/3/b 1/2/c
test_expect_success 'check correct prefix detection' '
	rm -f .git/index &&
	git add 1/2/a 1/3/b 1/2/c
'

test_expect_success 'git add with filemode=0, symlinks=0, and unmerged entries' '
	for s in 1 2 3
	do
		echo $s > stage$s
		echo "100755 $(git hash-object -w stage$s) $s	file"
		echo "120000 $(printf $s | git hash-object -w -t blob --stdin) $s	symlink"
	done | git update-index --index-info &&
	git config core.filemode 0 &&
	git config core.symlinks 0 &&
	echo new > file &&
	echo new > symlink &&
	git add file symlink &&
	git ls-files --stage | grep "^100755 .* 0	file$" &&
	git ls-files --stage | grep "^120000 .* 0	symlink$"
'

test_expect_success 'git add with filemode=0, symlinks=0 prefers stage 2 over stage 1' '
	git rm --cached -f file symlink &&
	(
		echo "100644 $(git hash-object -w stage1) 1	file"
		echo "100755 $(git hash-object -w stage2) 2	file"
		echo "100644 $(printf 1 | git hash-object -w -t blob --stdin) 1	symlink"
		echo "120000 $(printf 2 | git hash-object -w -t blob --stdin) 2	symlink"
	) | git update-index --index-info &&
	git config core.filemode 0 &&
	git config core.symlinks 0 &&
	echo new > file &&
	echo new > symlink &&
	git add file symlink &&
	git ls-files --stage | grep "^100755 .* 0	file$" &&
	git ls-files --stage | grep "^120000 .* 0	symlink$"
'

test_expect_success 'git add --refresh' '
	>foo && git add foo && git commit -a -m "commit all" &&
	test -z "$(git diff-index HEAD -- foo)" &&
	git read-tree HEAD &&
	case "$(git diff-index HEAD -- foo)" in
	:100644" "*"M	foo") echo pass;;
	*) echo fail; (exit 1);;
	esac &&
	git add --refresh -- foo &&
	test -z "$(git diff-index HEAD -- foo)"
'

test_expect_success 'git add --refresh with pathspec' '
	git reset --hard &&
	echo >foo && echo >bar && echo >baz &&
	git add foo bar baz && H=$(git rev-parse :foo) && git rm -f foo &&
	echo "100644 $H 3	foo" | git update-index --index-info &&
	test-chmtime -60 bar baz &&
	>expect &&
	git add --refresh bar >actual &&
	test_cmp expect actual &&

	git diff-files --name-only >actual &&
	! grep bar actual&&
	grep baz actual
'

test_expect_success POSIXPERM,SANITY 'git add should fail atomically upon an unreadable file' '
	git reset --hard &&
	date >foo1 &&
	date >foo2 &&
	chmod 0 foo2 &&
	test_must_fail git add --verbose . &&
	! ( git ls-files foo1 | grep foo1 )
'

rm -f foo2

test_expect_success POSIXPERM,SANITY 'git add --ignore-errors' '
	git reset --hard &&
	date >foo1 &&
	date >foo2 &&
	chmod 0 foo2 &&
	test_must_fail git add --verbose --ignore-errors . &&
	git ls-files foo1 | grep foo1
'

rm -f foo2

test_expect_success POSIXPERM,SANITY 'git add (add.ignore-errors)' '
	git config add.ignore-errors 1 &&
	git reset --hard &&
	date >foo1 &&
	date >foo2 &&
	chmod 0 foo2 &&
	test_must_fail git add --verbose . &&
	git ls-files foo1 | grep foo1
'
rm -f foo2

test_expect_success POSIXPERM,SANITY 'git add (add.ignore-errors = false)' '
	git config add.ignore-errors 0 &&
	git reset --hard &&
	date >foo1 &&
	date >foo2 &&
	chmod 0 foo2 &&
	test_must_fail git add --verbose . &&
	! ( git ls-files foo1 | grep foo1 )
'
rm -f foo2

test_expect_success POSIXPERM,SANITY '--no-ignore-errors overrides config' '
       git config add.ignore-errors 1 &&
       git reset --hard &&
       date >foo1 &&
       date >foo2 &&
       chmod 0 foo2 &&
       test_must_fail git add --verbose --no-ignore-errors . &&
       ! ( git ls-files foo1 | grep foo1 ) &&
       git config add.ignore-errors 0
'
rm -f foo2

test_expect_success BSLASHPSPEC "git add 'fo\\[ou\\]bar' ignores foobar" '
	git reset --hard &&
	touch fo\[ou\]bar foobar &&
	git add '\''fo\[ou\]bar'\'' &&
	git ls-files fo\[ou\]bar | fgrep fo\[ou\]bar &&
	! ( git ls-files foobar | grep foobar )
'

test_expect_success 'git add to resolve conflicts on otherwise ignored path' '
	git reset --hard &&
	H=$(git rev-parse :1/2/a) &&
	(
		echo "100644 $H 1	track-this"
		echo "100644 $H 3	track-this"
	) | git update-index --index-info &&
	echo track-this >>.gitignore &&
	echo resolved >track-this &&
	git add track-this
'

test_expect_success '"add non-existent" should fail' '
	test_must_fail git add non-existent &&
	! (git ls-files | grep "non-existent")
'

test_expect_success 'git add -A on empty repo does not error out' '
	rm -fr empty &&
	git init empty &&
	(
		cd empty &&
		git add -A . &&
		git add -A
	)
'

test_expect_success '"git add ." in empty repo' '
	rm -fr empty &&
	git init empty &&
	(
		cd empty &&
		git add .
	)
'

test_expect_success 'git add --dry-run of existing changed file' "
	echo new >>track-this &&
	git add --dry-run track-this >actual 2>&1 &&
	echo \"add 'track-this'\" | test_cmp - actual
"

test_expect_success 'git add --dry-run of non-existing file' "
	echo ignored-file >>.gitignore &&
	test_must_fail git add --dry-run track-this ignored-file >actual 2>&1
"

test_expect_success 'git add --dry-run of an existing file output' "
	echo \"fatal: pathspec 'ignored-file' did not match any files\" >expect &&
	test_i18ncmp expect actual
"

cat >expect.err <<\EOF
The following paths are ignored by one of your .gitignore files:
ignored-file
Use -f if you really want to add them.
EOF
cat >expect.out <<\EOF
add 'track-this'
EOF

test_expect_success 'git add --dry-run --ignore-missing of non-existing file' '
	test_must_fail git add --dry-run --ignore-missing track-this ignored-file >actual.out 2>actual.err
'

test_expect_success 'git add --dry-run --ignore-missing of non-existing file output' '
	test_i18ncmp expect.out actual.out &&
	test_i18ncmp expect.err actual.err
'

<<<<<<< HEAD
test_expect_success 'git add --chmod=+x stages a non-executable file with +x' '
	echo foo >foo1 &&
	git add --chmod=+x foo1 &&
	case "$(git ls-files --stage foo1)" in
	100755" "*foo1) echo pass;;
	*) echo fail; git ls-files --stage foo1; (exit 1);;
	esac
'

test_expect_success 'git add --chmod=-x stages an executable file with -x' '
	echo foo >xfoo1 &&
	chmod 755 xfoo1 &&
	git add --chmod=-x xfoo1 &&
	case "$(git ls-files --stage xfoo1)" in
	100644" "*xfoo1) echo pass;;
	*) echo fail; git ls-files --stage xfoo1; (exit 1);;
	esac
'

test_expect_success POSIXPERM,SYMLINKS 'git add --chmod=+x with symlinks' '
	git config core.filemode 1 &&
	git config core.symlinks 1 &&
	echo foo >foo2 &&
	git add --chmod=+x foo2 &&
	case "$(git ls-files --stage foo2)" in
	100755" "*foo2) echo pass;;
	*) echo fail; git ls-files --stage foo2; (exit 1);;
	esac
=======
test_expect_success 'git add empty string should invoke warning' '
	git add "" 2>output &&
	test_i18ngrep "warning: empty strings" output
>>>>>>> d426430e
'

test_done<|MERGE_RESOLUTION|>--- conflicted
+++ resolved
@@ -332,7 +332,6 @@
 	test_i18ncmp expect.err actual.err
 '
 
-<<<<<<< HEAD
 test_expect_success 'git add --chmod=+x stages a non-executable file with +x' '
 	echo foo >foo1 &&
 	git add --chmod=+x foo1 &&
@@ -361,11 +360,11 @@
 	100755" "*foo2) echo pass;;
 	*) echo fail; git ls-files --stage foo2; (exit 1);;
 	esac
-=======
+'
+
 test_expect_success 'git add empty string should invoke warning' '
 	git add "" 2>output &&
 	test_i18ngrep "warning: empty strings" output
->>>>>>> d426430e
 '
 
 test_done