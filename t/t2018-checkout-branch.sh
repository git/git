--- conflicted
+++ resolved
@@ -64,21 +64,12 @@
 
 test_dirty_mergeable () {
 	test_expect_code 1 git diff --cached --exit-code
-<<<<<<< HEAD
 }
 
 test_dirty_mergeable_discards_changes () {
 	git diff --cached --exit-code
 }
 
-=======
-}
-
-test_dirty_mergeable_discards_changes () {
-	git diff --cached --exit-code
-}
-
->>>>>>> b3d7a52f
 setup_dirty_mergeable () {
 	echo >file2 file2 &&
 	git add file2
