--- conflicted
+++ resolved
@@ -327,11 +327,7 @@
 	# RPCs during a single negotiation.
 	oid1=$(git -C "$REPO" rev-parse $1) &&
 	oid2=$(git -C "$REPO" rev-parse $2) &&
-<<<<<<< HEAD
-	echo "s/$oid1/$oid2/" >"$HTTPD_ROOT_PATH/one-time-sed"
-=======
 	echo "s/$oid1/$oid2/" >"$HTTPD_ROOT_PATH/one-time-perl"
->>>>>>> 9a5d6d0f
 }
 
 test_expect_success 'server is initially ahead - no ref in want' '
