--- conflicted
+++ resolved
@@ -650,12 +650,6 @@
 body contents
 $sig"
 
-<<<<<<< HEAD
-sort >expected <<EOF
-$(git rev-parse refs/tags/bogo) <committer@example.com> refs/tags/bogo
-$(git rev-parse refs/tags/master) <committer@example.com> refs/tags/master
-EOF
-=======
 test_expect_success 'set up multiple-sort tags' '
 	for when in 100000 200000
 	do
@@ -671,7 +665,6 @@
 		done
 	done
 '
->>>>>>> 7c5045fc
 
 test_expect_success 'Verify sort with multiple keys' '
 	cat >expected <<-\EOF &&
