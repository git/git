--- conflicted
+++ resolved
@@ -66,15 +66,9 @@
 		esac
 		# Leave $expect unquoted to lose possible leading whitespaces
 		echo $expect >expected
-<<<<<<< HEAD
-		test_expect_${4:-sucess} $PREREQ "basic atom: $1 contents:size" '
-			git for-each-ref --format="%(contents:size)" "$ref" >actual &&
-			test_cmp expect actual
-=======
 		test_expect_${4:-success} $PREREQ "basic atom: $1 contents:size" '
 			git for-each-ref --format="%(contents:size)" "$ref" >actual &&
 			test_cmp expected actual
->>>>>>> dc04167d
 		'
 	fi
 }
