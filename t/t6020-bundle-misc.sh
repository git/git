--- conflicted
+++ resolved
@@ -567,7 +567,6 @@
 	grep "cannot clone from filtered bundle" err
 '
 
-<<<<<<< HEAD
 test_expect_success 'verify catches unreachable, broken prerequisites' '
 	test_when_finished rm -rf clone-from clone-to &&
 	git init clone-from &&
@@ -606,7 +605,8 @@
 		grep "some prerequisite commits .* are not connected" err &&
 		test_line_count = 1 err
 	)
-=======
+'
+
 test_expect_success 'bundle progress includes write phase' '
 	GIT_PROGRESS_DELAY=0 \
 		git bundle create --progress out.bundle --all 2>err &&
@@ -617,7 +617,6 @@
 	test_terminal env GIT_PROGRESS_DELAY=0 \
 		git bundle create --quiet out.bundle --all 2>err &&
 	test_must_be_empty err
->>>>>>> 8b95521e
 '
 
 test_done