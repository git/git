--- conflicted
+++ resolved
@@ -165,7 +165,6 @@
 	test_cmp expect actual
 '
 
-<<<<<<< HEAD
 test_expect_success 'symbolic-ref refuses invalid target for non-HEAD' '
 	test_must_fail git symbolic-ref refs/heads/invalid foo..bar
 '
@@ -174,7 +173,8 @@
 	git symbolic-ref refs/heads/top-level FETCH_HEAD &&
 	git update-ref FETCH_HEAD HEAD &&
 	test_cmp_rev top-level HEAD
-=======
+'
+
 test_expect_success 'symbolic-ref pointing at another' '
 	git update-ref refs/heads/maint-2.37 HEAD &&
 	git symbolic-ref refs/heads/maint refs/heads/maint-2.37 &&
@@ -187,7 +187,6 @@
 	git symbolic-ref --no-recurse HEAD >actual &&
 	echo refs/heads/maint >expect &&
 	test_cmp expect actual
->>>>>>> b77e3bdd
 '
 
 test_done