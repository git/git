#include "git-compat-util.h"
#include "test-tool.h"
#include "test-tool-utils.h"
#include "trace2.h"
#include "parse-options.h"

static const char * const test_tool_usage[] = {
	"test-tool [-C <directory>] <command [<arguments>...]]",
	NULL
};

static struct test_cmd cmds[] = {
	{ "advise", cmd__advise_if_enabled },
	{ "bitmap", cmd__bitmap },
	{ "bloom", cmd__bloom },
	{ "bundle-uri", cmd__bundle_uri },
	{ "cache-tree", cmd__cache_tree },
	{ "chmtime", cmd__chmtime },
	{ "config", cmd__config },
	{ "crontab", cmd__crontab },
	{ "csprng", cmd__csprng },
	{ "ctype", cmd__ctype },
	{ "date", cmd__date },
	{ "delta", cmd__delta },
	{ "dir-iterator", cmd__dir_iterator },
	{ "drop-caches", cmd__drop_caches },
	{ "dump-cache-tree", cmd__dump_cache_tree },
	{ "dump-fsmonitor", cmd__dump_fsmonitor },
	{ "dump-split-index", cmd__dump_split_index },
	{ "dump-untracked-cache", cmd__dump_untracked_cache },
	{ "env-helper", cmd__env_helper },
	{ "example-decorate", cmd__example_decorate },
<<<<<<< HEAD
	{ "fast-rebase", cmd__fast_rebase },
	{ "find-pack", cmd__find_pack },
=======
>>>>>>> 2abeb2db
	{ "fsmonitor-client", cmd__fsmonitor_client },
	{ "genrandom", cmd__genrandom },
	{ "genzeros", cmd__genzeros },
	{ "getcwd", cmd__getcwd },
	{ "hashmap", cmd__hashmap },
	{ "hash-speed", cmd__hash_speed },
	{ "hexdump", cmd__hexdump },
	{ "index-version", cmd__index_version },
	{ "json-writer", cmd__json_writer },
	{ "lazy-init-name-hash", cmd__lazy_init_name_hash },
	{ "match-trees", cmd__match_trees },
	{ "mergesort", cmd__mergesort },
	{ "mktemp", cmd__mktemp },
	{ "oid-array", cmd__oid_array },
	{ "oidmap", cmd__oidmap },
	{ "oidtree", cmd__oidtree },
	{ "online-cpus", cmd__online_cpus },
	{ "pack-mtimes", cmd__pack_mtimes },
	{ "parse-options", cmd__parse_options },
	{ "parse-options-flags", cmd__parse_options_flags },
	{ "parse-pathspec-file", cmd__parse_pathspec_file },
	{ "parse-subcommand", cmd__parse_subcommand },
	{ "partial-clone", cmd__partial_clone },
	{ "path-utils", cmd__path_utils },
	{ "pcre2-config", cmd__pcre2_config },
	{ "pkt-line", cmd__pkt_line },
	{ "prio-queue", cmd__prio_queue },
	{ "proc-receive", cmd__proc_receive },
	{ "progress", cmd__progress },
	{ "reach", cmd__reach },
	{ "read-cache", cmd__read_cache },
	{ "read-graph", cmd__read_graph },
	{ "read-midx", cmd__read_midx },
	{ "ref-store", cmd__ref_store },
	{ "reftable", cmd__reftable },
	{ "rot13-filter", cmd__rot13_filter },
	{ "dump-reftable", cmd__dump_reftable },
	{ "regex", cmd__regex },
	{ "repository", cmd__repository },
	{ "revision-walking", cmd__revision_walking },
	{ "run-command", cmd__run_command },
	{ "scrap-cache-tree", cmd__scrap_cache_tree },
	{ "serve-v2", cmd__serve_v2 },
	{ "sha1", cmd__sha1 },
	{ "sha1-is-sha1dc", cmd__sha1_is_sha1dc },
	{ "sha256", cmd__sha256 },
	{ "sigchain", cmd__sigchain },
	{ "simple-ipc", cmd__simple_ipc },
	{ "strcmp-offset", cmd__strcmp_offset },
	{ "string-list", cmd__string_list },
	{ "submodule", cmd__submodule },
	{ "submodule-config", cmd__submodule_config },
	{ "submodule-nested-repo-config", cmd__submodule_nested_repo_config },
	{ "subprocess", cmd__subprocess },
	{ "trace2", cmd__trace2 },
	{ "userdiff", cmd__userdiff },
	{ "urlmatch-normalization", cmd__urlmatch_normalization },
	{ "xml-encode", cmd__xml_encode },
	{ "wildmatch", cmd__wildmatch },
#ifdef GIT_WINDOWS_NATIVE
	{ "windows-named-pipe", cmd__windows_named_pipe },
#endif
	{ "write-cache", cmd__write_cache },
};

static NORETURN void die_usage(void)
{
	size_t i;

	fprintf(stderr, "usage: test-tool <toolname> [args]\n");
	for (i = 0; i < ARRAY_SIZE(cmds); i++)
		fprintf(stderr, "  %s\n", cmds[i].name);
	exit(128);
}

int cmd_main(int argc, const char **argv)
{
	int i;
	const char *working_directory = NULL;
	struct option options[] = {
		OPT_STRING('C', NULL, &working_directory, "directory",
			   "change the working directory"),
		OPT_END()
	};

	BUG_exit_code = 99;
	argc = parse_options(argc, argv, NULL, options, test_tool_usage,
			     PARSE_OPT_STOP_AT_NON_OPTION |
			     PARSE_OPT_KEEP_ARGV0);

	if (argc < 2)
		die_usage();

	if (working_directory && chdir(working_directory) < 0)
		die("Could not cd to '%s'", working_directory);

	for (i = 0; i < ARRAY_SIZE(cmds); i++) {
		if (!strcmp(cmds[i].name, argv[1])) {
			argv++;
			argc--;
			trace2_cmd_name(cmds[i].name);
			trace2_cmd_list_config();
			trace2_cmd_list_env_vars();
			return cmds[i].fn(argc, argv);
		}
	}
	error("there is no tool named '%s'", argv[1]);
	die_usage();
}<|MERGE_RESOLUTION|>--- conflicted
+++ resolved
@@ -30,11 +30,7 @@
 	{ "dump-untracked-cache", cmd__dump_untracked_cache },
 	{ "env-helper", cmd__env_helper },
 	{ "example-decorate", cmd__example_decorate },
-<<<<<<< HEAD
-	{ "fast-rebase", cmd__fast_rebase },
 	{ "find-pack", cmd__find_pack },
-=======
->>>>>>> 2abeb2db
 	{ "fsmonitor-client", cmd__fsmonitor_client },
 	{ "genrandom", cmd__genrandom },
 	{ "genzeros", cmd__genzeros },
