--- conflicted
+++ resolved
@@ -14,10 +14,7 @@
 };
 
 static struct test_cmd cmds[] = {
-<<<<<<< HEAD
-=======
 	{ "advise", cmd__advise_if_enabled },
->>>>>>> 9a5d6d0f
 	{ "bloom", cmd__bloom },
 	{ "chmtime", cmd__chmtime },
 	{ "config", cmd__config },
