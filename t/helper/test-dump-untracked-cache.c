#define USE_THE_INDEX_VARIABLE
#include "test-tool.h"
#include "dir.h"
#include "hex.h"
<<<<<<< HEAD
=======
#include "read-cache-ll.h"
>>>>>>> d677f7e7
#include "repository.h"
#include "setup.h"

static int compare_untracked(const void *a_, const void *b_)
{
	const char *const *a = a_;
	const char *const *b = b_;
	return strcmp(*a, *b);
}

static int compare_dir(const void *a_, const void *b_)
{
	const struct untracked_cache_dir *const *a = a_;
	const struct untracked_cache_dir *const *b = b_;
	return strcmp((*a)->name, (*b)->name);
}

static void dump(struct untracked_cache_dir *ucd, struct strbuf *base)
{
	int i, len;
	QSORT(ucd->untracked, ucd->untracked_nr, compare_untracked);
	QSORT(ucd->dirs, ucd->dirs_nr, compare_dir);
	len = base->len;
	strbuf_addf(base, "%s/", ucd->name);
	printf("%s %s", base->buf,
	       oid_to_hex(&ucd->exclude_oid));
	if (ucd->recurse)
		fputs(" recurse", stdout);
	if (ucd->check_only)
		fputs(" check_only", stdout);
	if (ucd->valid)
		fputs(" valid", stdout);
	printf("\n");
	for (i = 0; i < ucd->untracked_nr; i++)
		printf("%s\n", ucd->untracked[i]);
	for (i = 0; i < ucd->dirs_nr; i++)
		dump(ucd->dirs[i], base);
	strbuf_setlen(base, len);
}

int cmd__dump_untracked_cache(int ac UNUSED, const char **av UNUSED)
{
	struct untracked_cache *uc;
	struct strbuf base = STRBUF_INIT;

	/* Set core.untrackedCache=keep before setup_git_directory() */
	xsetenv("GIT_CONFIG_COUNT", "1", 1);
	xsetenv("GIT_CONFIG_KEY_0", "core.untrackedCache", 1);
	xsetenv("GIT_CONFIG_VALUE_0", "keep", 1);

	setup_git_directory();
	if (repo_read_index(the_repository) < 0)
		die("unable to read index file");
	uc = the_index.untracked;
	if (!uc) {
		printf("no untracked cache\n");
		return 0;
	}
	printf("info/exclude %s\n", oid_to_hex(&uc->ss_info_exclude.oid));
	printf("core.excludesfile %s\n", oid_to_hex(&uc->ss_excludes_file.oid));
	printf("exclude_per_dir %s\n", uc->exclude_per_dir);
	printf("flags %08x\n", uc->dir_flags);
	if (uc->root)
		dump(uc->root, &base);
	return 0;
}<|MERGE_RESOLUTION|>--- conflicted
+++ resolved
@@ -2,10 +2,7 @@
 #include "test-tool.h"
 #include "dir.h"
 #include "hex.h"
-<<<<<<< HEAD
-=======
 #include "read-cache-ll.h"
->>>>>>> d677f7e7
 #include "repository.h"
 #include "setup.h"
 
