--- conflicted
+++ resolved
@@ -49,9 +49,6 @@
 	return 0;
 }
 
-<<<<<<< HEAD
-static int task_finished(int result UNUSED,
-=======
 static void on_stderr_output(struct strbuf *out,
 			size_t offset,
 			void *pp_cb UNUSED,
@@ -66,8 +63,7 @@
 	string_list_clear(&list, 0);
 }
 
-static int task_finished(int result,
->>>>>>> ab60254a
+static int task_finished(int result UNUSED,
 			 struct strbuf *err,
 			 void *pp_cb UNUSED,
 			 void *pp_task_cb UNUSED)
