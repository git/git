/*
 * test-run-command.c: test run command API.
 *
 * (C) 2009 Ilari Liusvaara <ilari.liusvaara@elisanet.fi>
 *
 * This code is free software; you can redistribute it and/or modify
 * it under the terms of the GNU General Public License version 2 as
 * published by the Free Software Foundation.
 */

#include "test-tool.h"
#include "git-compat-util.h"
#include "cache.h"
#include "run-command.h"
#include "argv-array.h"
#include "strbuf.h"
#include "parse-options.h"
#include "string-list.h"
#include "thread-utils.h"
#include "wildmatch.h"
#include "gettext.h"
#include "parse-options.h"

static int number_callbacks;
static int parallel_next(struct child_process *cp,
			 struct strbuf *err,
			 void *cb,
			 void **task_cb)
{
	struct child_process *d = cb;
	if (number_callbacks >= 4)
		return 0;

	argv_array_pushv(&cp->args, d->argv);
	strbuf_addstr(err, "preloaded output of a child\n");
	number_callbacks++;
	return 1;
}

static int no_job(struct child_process *cp,
		  struct strbuf *err,
		  void *cb,
		  void **task_cb)
{
	strbuf_addstr(err, "no further jobs available\n");
	return 0;
}

static int task_finished(int result,
			 struct strbuf *err,
			 void *pp_cb,
			 void *pp_task_cb)
{
	strbuf_addstr(err, "asking for a quick stop\n");
	return 1;
}

struct testsuite {
	struct string_list tests, failed;
	int next;
	int quiet, immediate, verbose, verbose_log, trace, write_junit_xml;
};
#define TESTSUITE_INIT \
	{ STRING_LIST_INIT_DUP, STRING_LIST_INIT_DUP, -1, 0, 0, 0, 0, 0, 0 }

static int next_test(struct child_process *cp, struct strbuf *err, void *cb,
		     void **task_cb)
{
	struct testsuite *suite = cb;
	const char *test;
	if (suite->next >= suite->tests.nr)
		return 0;

	test = suite->tests.items[suite->next++].string;
	argv_array_pushl(&cp->args, "sh", test, NULL);
	if (suite->quiet)
		argv_array_push(&cp->args, "--quiet");
	if (suite->immediate)
		argv_array_push(&cp->args, "-i");
	if (suite->verbose)
		argv_array_push(&cp->args, "-v");
	if (suite->verbose_log)
		argv_array_push(&cp->args, "-V");
	if (suite->trace)
		argv_array_push(&cp->args, "-x");
	if (suite->write_junit_xml)
		argv_array_push(&cp->args, "--write-junit-xml");

	strbuf_addf(err, "Output of '%s':\n", test);
	*task_cb = (void *)test;

	return 1;
}

static int test_finished(int result, struct strbuf *err, void *cb,
			 void *task_cb)
{
	struct testsuite *suite = cb;
	const char *name = (const char *)task_cb;

	if (result)
		string_list_append(&suite->failed, name);

	strbuf_addf(err, "%s: '%s'\n", result ? "FAIL" : "SUCCESS", name);

	return 0;
}

static int test_failed(struct strbuf *out, void *cb, void *task_cb)
{
	struct testsuite *suite = cb;
	const char *name = (const char *)task_cb;

	string_list_append(&suite->failed, name);
	strbuf_addf(out, "FAILED TO START: '%s'\n", name);

	return 0;
}

static const char * const testsuite_usage[] = {
	"test-run-command testsuite [<options>] [<pattern>...]",
	NULL
};

static int testsuite(int argc, const char **argv)
{
	struct testsuite suite = TESTSUITE_INIT;
	int max_jobs = 1, i, ret;
	DIR *dir;
	struct dirent *d;
	struct option options[] = {
		OPT_BOOL('i', "immediate", &suite.immediate,
			 "stop at first failed test case(s)"),
		OPT_INTEGER('j', "jobs", &max_jobs, "run <N> jobs in parallel"),
		OPT_BOOL('q', "quiet", &suite.quiet, "be terse"),
		OPT_BOOL('v', "verbose", &suite.verbose, "be verbose"),
		OPT_BOOL('V', "verbose-log", &suite.verbose_log,
			 "be verbose, redirected to a file"),
		OPT_BOOL('x', "trace", &suite.trace, "trace shell commands"),
		OPT_BOOL(0, "write-junit-xml", &suite.write_junit_xml,
			 "write JUnit-style XML files"),
		OPT_END()
	};

	memset(&suite, 0, sizeof(suite));
	suite.tests.strdup_strings = suite.failed.strdup_strings = 1;

	argc = parse_options(argc, argv, NULL, options,
			testsuite_usage, PARSE_OPT_STOP_AT_NON_OPTION);

	if (max_jobs <= 0)
		max_jobs = online_cpus();

	dir = opendir(".");
	if (!dir)
		die("Could not open the current directory");
	while ((d = readdir(dir))) {
		const char *p = d->d_name;

		if (*p != 't' || !isdigit(p[1]) || !isdigit(p[2]) ||
		    !isdigit(p[3]) || !isdigit(p[4]) || p[5] != '-' ||
		    !ends_with(p, ".sh"))
			continue;

		/* No pattern: match all */
		if (!argc) {
			string_list_append(&suite.tests, p);
			continue;
		}

		for (i = 0; i < argc; i++)
			if (!wildmatch(argv[i], p, 0)) {
				string_list_append(&suite.tests, p);
				break;
			}
	}
	closedir(dir);

	if (!suite.tests.nr)
		die("No tests match!");
	if (max_jobs > suite.tests.nr)
		max_jobs = suite.tests.nr;

	fprintf(stderr, "Running %d tests (%d at a time)\n",
		suite.tests.nr, max_jobs);

	ret = run_processes_parallel(max_jobs, next_test, test_failed,
				     test_finished, &suite);

	if (suite.failed.nr > 0) {
		ret = 1;
		fprintf(stderr, "%d tests failed:\n\n", suite.failed.nr);
		for (i = 0; i < suite.failed.nr; i++)
			fprintf(stderr, "\t%s\n", suite.failed.items[i].string);
	}

	string_list_clear(&suite.tests, 0);
	string_list_clear(&suite.failed, 0);

	return !!ret;
}

<<<<<<< HEAD
static uint64_t my_random_next = 1234;

static uint64_t my_random(void)
{
	uint64_t res = my_random_next;
	my_random_next = my_random_next * 1103515245 + 12345;
	return res;
}

static int quote_stress_test(int argc, const char **argv)
{
	/*
	 * We are running a quote-stress test.
	 * spawn a subprocess that runs quote-stress with a
	 * special option that echoes back the arguments that
	 * were passed in.
	 */
	char special[] = ".?*\\^_\"'`{}()[]<>@~&+:;$%"; // \t\r\n\a";
	int i, j, k, trials = 100, skip = 0, msys2 = 0;
	struct strbuf out = STRBUF_INIT;
	struct argv_array args = ARGV_ARRAY_INIT;
	struct option options[] = {
		OPT_INTEGER('n', "trials", &trials, "Number of trials"),
		OPT_INTEGER('s', "skip", &skip, "Skip <n> trials"),
		OPT_BOOL('m', "msys2", &msys2, "Test quoting for MSYS2's sh"),
		OPT_END()
	};
	const char * const usage[] = {
		"test-tool run-command quote-stress-test <options>",
		NULL
	};

	argc = parse_options(argc, argv, NULL, options, usage, 0);

	setenv("MSYS_NO_PATHCONV", "1", 0);

	for (i = 0; i < trials; i++) {
		struct child_process cp = CHILD_PROCESS_INIT;
		size_t arg_count, arg_offset;
		int ret = 0;

		argv_array_clear(&args);
		if (msys2)
			argv_array_pushl(&args, "sh", "-c",
					 "printf %s\\\\0 \"$@\"", "skip", NULL);
		else
			argv_array_pushl(&args, "test-tool", "run-command",
					 "quote-echo", NULL);
		arg_offset = args.argc;

		if (argc > 0) {
			trials = 1;
			arg_count = argc;
			for (j = 0; j < arg_count; j++)
				argv_array_push(&args, argv[j]);
		} else {
			arg_count = 1 + (my_random() % 5);
			for (j = 0; j < arg_count; j++) {
				char buf[20];
				size_t min_len = 1;
				size_t arg_len = min_len +
					(my_random() % (ARRAY_SIZE(buf) - min_len));

				for (k = 0; k < arg_len; k++)
					buf[k] = special[my_random() %
						ARRAY_SIZE(special)];
				buf[arg_len] = '\0';

				argv_array_push(&args, buf);
			}
		}

		if (i < skip)
			continue;

		cp.argv = args.argv;
		strbuf_reset(&out);
		if (pipe_command(&cp, NULL, 0, &out, 0, NULL, 0) < 0)
			return error("Failed to spawn child process");

		for (j = 0, k = 0; j < arg_count; j++) {
			const char *arg = args.argv[j + arg_offset];

			if (strcmp(arg, out.buf + k))
				ret = error("incorrectly quoted arg: '%s', "
					    "echoed back as '%s'",
					     arg, out.buf + k);
			k += strlen(out.buf + k) + 1;
		}

		if (k != out.len)
			ret = error("got %d bytes, but consumed only %d",
				     (int)out.len, (int)k);

		if (ret) {
			fprintf(stderr, "Trial #%d failed. Arguments:\n", i);
			for (j = 0; j < arg_count; j++)
				fprintf(stderr, "arg #%d: '%s'\n",
					(int)j, args.argv[j + arg_offset]);

			strbuf_release(&out);
			argv_array_clear(&args);

			return ret;
		}

		if (i && (i % 100) == 0)
			fprintf(stderr, "Trials completed: %d\n", (int)i);
	}

	strbuf_release(&out);
	argv_array_clear(&args);
=======
static int inherit_handle(const char *argv0)
{
	struct child_process cp = CHILD_PROCESS_INIT;
	char path[PATH_MAX];
	int tmp;

	/* First, open an inheritable handle */
	xsnprintf(path, sizeof(path), "out-XXXXXX");
	tmp = xmkstemp(path);

	argv_array_pushl(&cp.args,
			 "test-tool", argv0, "inherited-handle-child", NULL);
	cp.in = -1;
	cp.no_stdout = cp.no_stderr = 1;
	if (start_command(&cp) < 0)
		die("Could not start child process");

	/* Then close it, and try to delete it. */
	close(tmp);
	if (unlink(path))
		die("Could not delete '%s'", path);

	if (close(cp.in) < 0 || finish_command(&cp) < 0)
		die("Child did not finish");
>>>>>>> 3ba3720b

	return 0;
}

<<<<<<< HEAD
static int quote_echo(int argc, const char **argv)
{
	while (argc > 1) {
		fwrite(argv[1], strlen(argv[1]), 1, stdout);
		fputc('\0', stdout);
		argv++;
		argc--;
	}
=======
static int inherit_handle_child(void)
{
	struct strbuf buf = STRBUF_INIT;

	if (strbuf_read(&buf, 0, 0) < 0)
		die("Could not read stdin");
	printf("Received %s\n", buf.buf);
	strbuf_release(&buf);
>>>>>>> 3ba3720b

	return 0;
}

int cmd__run_command(int argc, const char **argv)
{
	struct child_process proc = CHILD_PROCESS_INIT;
	int jobs;

	if (argc > 1 && !strcmp(argv[1], "testsuite"))
		exit(testsuite(argc - 1, argv + 1));
	if (!strcmp(argv[1], "inherited-handle"))
		exit(inherit_handle(argv[0]));
	if (!strcmp(argv[1], "inherited-handle-child"))
		exit(inherit_handle_child());

	if (argc >= 2 && !strcmp(argv[1], "quote-stress-test"))
		return !!quote_stress_test(argc - 1, argv + 1);

	if (argc >= 2 && !strcmp(argv[1], "quote-echo"))
		return !!quote_echo(argc - 1, argv + 1);

	if (argc < 3)
		return 1;
	while (!strcmp(argv[1], "env")) {
		if (!argv[2])
			die("env specifier without a value");
		argv_array_push(&proc.env_array, argv[2]);
		argv += 2;
		argc -= 2;
	}
	if (argc < 3)
		return 1;
	proc.argv = (const char **)argv + 2;

	if (!strcmp(argv[1], "start-command-ENOENT")) {
		if (start_command(&proc) < 0 && errno == ENOENT)
			return 0;
		fprintf(stderr, "FAIL %s\n", argv[1]);
		return 1;
	}
	if (!strcmp(argv[1], "run-command"))
		exit(run_command(&proc));

	jobs = atoi(argv[2]);
	proc.argv = (const char **)argv + 3;

	if (!strcmp(argv[1], "run-command-parallel"))
		exit(run_processes_parallel(jobs, parallel_next,
					    NULL, NULL, &proc));

	if (!strcmp(argv[1], "run-command-abort"))
		exit(run_processes_parallel(jobs, parallel_next,
					    NULL, task_finished, &proc));

	if (!strcmp(argv[1], "run-command-no-jobs"))
		exit(run_processes_parallel(jobs, no_job,
					    NULL, task_finished, &proc));

	fprintf(stderr, "check usage\n");
	return 1;
}<|MERGE_RESOLUTION|>--- conflicted
+++ resolved
@@ -200,7 +200,6 @@
 	return !!ret;
 }
 
-<<<<<<< HEAD
 static uint64_t my_random_next = 1234;
 
 static uint64_t my_random(void)
@@ -313,7 +312,22 @@
 
 	strbuf_release(&out);
 	argv_array_clear(&args);
-=======
+
+	return 0;
+}
+
+static int quote_echo(int argc, const char **argv)
+{
+	while (argc > 1) {
+		fwrite(argv[1], strlen(argv[1]), 1, stdout);
+		fputc('\0', stdout);
+		argv++;
+		argc--;
+	}
+
+	return 0;
+}
+
 static int inherit_handle(const char *argv0)
 {
 	struct child_process cp = CHILD_PROCESS_INIT;
@@ -338,21 +352,10 @@
 
 	if (close(cp.in) < 0 || finish_command(&cp) < 0)
 		die("Child did not finish");
->>>>>>> 3ba3720b
-
-	return 0;
-}
-
-<<<<<<< HEAD
-static int quote_echo(int argc, const char **argv)
-{
-	while (argc > 1) {
-		fwrite(argv[1], strlen(argv[1]), 1, stdout);
-		fputc('\0', stdout);
-		argv++;
-		argc--;
-	}
-=======
+
+	return 0;
+}
+
 static int inherit_handle_child(void)
 {
 	struct strbuf buf = STRBUF_INIT;
@@ -361,7 +364,6 @@
 		die("Could not read stdin");
 	printf("Received %s\n", buf.buf);
 	strbuf_release(&buf);
->>>>>>> 3ba3720b
 
 	return 0;
 }
