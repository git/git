--- conflicted
+++ resolved
@@ -175,13 +175,8 @@
 			printf("Value not found for \"%s\"\n", argv[1]);
 			ret = TC_VALUE_NOT_FOUND;
 		}
-<<<<<<< HEAD
-	} else if (argc == 3 && !strcmp(argv[1], "get_string")) {
-		if (!git_config_get_string_tmp(argv[2], &v)) {
-=======
 	} else if (argc == 2 && !strcmp(argv[0], "get_string")) {
-		if (!repo_config_get_string_const(repo, argv[1], &v)) {
->>>>>>> 75064841
+		if (!repo_config_get_string_tmp(repo, argv[1], &v)) {
 			printf("%s\n", v);
 		} else {
 			printf("Value not found for \"%s\"\n", argv[1]);
