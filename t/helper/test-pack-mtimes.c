--- conflicted
+++ resolved
@@ -37,11 +37,7 @@
 	if (argc != 2)
 		usage(pack_mtimes_usage);
 
-<<<<<<< HEAD
-	for (p = packfile_store_get_all_packs(the_repository->objects->packfiles); p; p = p->next) {
-=======
 	repo_for_each_pack(the_repository, p) {
->>>>>>> ecad863c
 		strbuf_addstr(&buf, basename(p->pack_name));
 		strbuf_strip_suffix(&buf, ".pack");
 		strbuf_addstr(&buf, ".mtimes");
