#define USE_THE_INDEX_VARIABLE
#include "test-tool.h"
#include "cache.h"
#include "environment.h"
#include "parse-options.h"
#include "setup.h"
<<<<<<< HEAD
=======
#include "trace.h"
>>>>>>> 47115569

static int single;
static int multi;
static int count = 1;
static int dump;
static int perf;
static int analyze;
static int analyze_step;

/*
 * Dump the contents of the "dir" and "name" hash tables to stdout.
 * If you sort the result, you can compare it with the other type
 * mode and verify that both single and multi produce the same set.
 */
static void dump_run(void)
{
	struct hashmap_iter iter_dir;
	struct hashmap_iter iter_cache;

	/* Stolen from name-hash.c */
	struct dir_entry {
		struct hashmap_entry ent;
		struct dir_entry *parent;
		int nr;
		unsigned int namelen;
		char name[FLEX_ARRAY];
	};

	struct dir_entry *dir;
	struct cache_entry *ce;

	repo_read_index(the_repository);
	if (single) {
		test_lazy_init_name_hash(&the_index, 0);
	} else {
		int nr_threads_used = test_lazy_init_name_hash(&the_index, 1);
		if (!nr_threads_used)
			die("non-threaded code path used");
	}

	hashmap_for_each_entry(&the_index.dir_hash, &iter_dir, dir,
				ent /* member name */)
		printf("dir %08x %7d %s\n", dir->ent.hash, dir->nr, dir->name);

	hashmap_for_each_entry(&the_index.name_hash, &iter_cache, ce,
				ent /* member name */)
		printf("name %08x %s\n", ce->ent.hash, ce->name);

	discard_index(&the_index);
}

/*
 * Run the single or multi threaded version "count" times and
 * report on the time taken.
 */
static uint64_t time_runs(int try_threaded)
{
	uint64_t t0, t1, t2;
	uint64_t sum = 0;
	uint64_t avg;
	int nr_threads_used;
	int i;

	for (i = 0; i < count; i++) {
		t0 = getnanotime();
		repo_read_index(the_repository);
		t1 = getnanotime();
		nr_threads_used = test_lazy_init_name_hash(&the_index, try_threaded);
		t2 = getnanotime();

		sum += (t2 - t1);

		if (try_threaded && !nr_threads_used)
			die("non-threaded code path used");

		if (nr_threads_used)
			printf("%f %f %d multi %d\n",
				   ((double)(t1 - t0))/1000000000,
				   ((double)(t2 - t1))/1000000000,
				   the_index.cache_nr,
				   nr_threads_used);
		else
			printf("%f %f %d single\n",
				   ((double)(t1 - t0))/1000000000,
				   ((double)(t2 - t1))/1000000000,
				   the_index.cache_nr);
		fflush(stdout);

		discard_index(&the_index);
	}

	avg = sum / count;
	if (count > 1)
		printf("avg %f %s\n",
			   (double)avg/1000000000,
			   (try_threaded) ? "multi" : "single");

	return avg;
}

/*
 * Try a series of runs varying the "istate->cache_nr" and
 * try to find a good value for the multi-threaded criteria.
 */
static void analyze_run(void)
{
	uint64_t t1s, t1m, t2s, t2m;
	int cache_nr_limit;
	int nr_threads_used = 0;
	int i;
	int nr;

	repo_read_index(the_repository);
	cache_nr_limit = the_index.cache_nr;
	discard_index(&the_index);

	nr = analyze;
	while (1) {
		uint64_t sum_single = 0;
		uint64_t sum_multi = 0;
		uint64_t avg_single;
		uint64_t avg_multi;

		if (nr > cache_nr_limit)
			nr = cache_nr_limit;

		for (i = 0; i < count; i++) {
			repo_read_index(the_repository);
			the_index.cache_nr = nr; /* cheap truncate of index */
			t1s = getnanotime();
			test_lazy_init_name_hash(&the_index, 0);
			t2s = getnanotime();
			sum_single += (t2s - t1s);
			the_index.cache_nr = cache_nr_limit;
			discard_index(&the_index);

			repo_read_index(the_repository);
			the_index.cache_nr = nr; /* cheap truncate of index */
			t1m = getnanotime();
			nr_threads_used = test_lazy_init_name_hash(&the_index, 1);
			t2m = getnanotime();
			sum_multi += (t2m - t1m);
			the_index.cache_nr = cache_nr_limit;
			discard_index(&the_index);

			if (!nr_threads_used)
				printf("    [size %8d] [single %f]   non-threaded code path used\n",
					   nr, ((double)(t2s - t1s))/1000000000);
			else
				printf("    [size %8d] [single %f] %c [multi %f %d]\n",
					   nr,
					   ((double)(t2s - t1s))/1000000000,
					   (((t2s - t1s) < (t2m - t1m)) ? '<' : '>'),
					   ((double)(t2m - t1m))/1000000000,
					   nr_threads_used);
			fflush(stdout);
		}
		if (count > 1) {
			avg_single = sum_single / count;
			avg_multi = sum_multi / count;
			if (!nr_threads_used)
				printf("avg [size %8d] [single %f]\n",
					   nr,
					   (double)avg_single/1000000000);
			else
				printf("avg [size %8d] [single %f] %c [multi %f %d]\n",
					   nr,
					   (double)avg_single/1000000000,
					   (avg_single < avg_multi ? '<' : '>'),
					   (double)avg_multi/1000000000,
					   nr_threads_used);
			fflush(stdout);
		}

		if (nr >= cache_nr_limit)
			return;
		nr += analyze_step;
	}
}

int cmd__lazy_init_name_hash(int argc, const char **argv)
{
	const char *usage[] = {
		"test-tool lazy-init-name-hash -d (-s | -m)",
		"test-tool lazy-init-name-hash -p [-c c]",
		"test-tool lazy-init-name-hash -a a [--step s] [-c c]",
		"test-tool lazy-init-name-hash (-s | -m) [-c c]",
		"test-tool lazy-init-name-hash -s -m [-c c]",
		NULL
	};
	struct option options[] = {
		OPT_BOOL('s', "single", &single, "run single-threaded code"),
		OPT_BOOL('m', "multi", &multi, "run multi-threaded code"),
		OPT_INTEGER('c', "count", &count, "number of passes"),
		OPT_BOOL('d', "dump", &dump, "dump hash tables"),
		OPT_BOOL('p', "perf", &perf, "compare single vs multi"),
		OPT_INTEGER('a', "analyze", &analyze, "analyze different multi sizes"),
		OPT_INTEGER(0, "step", &analyze_step, "analyze step factor"),
		OPT_END(),
	};
	const char *prefix;
	uint64_t avg_single, avg_multi;

	prefix = setup_git_directory();

	argc = parse_options(argc, argv, prefix, options, usage, 0);

	/*
	 * istate->dir_hash is only created when ignore_case is set.
	 */
	ignore_case = 1;

	if (dump) {
		if (perf || analyze > 0)
			die("cannot combine dump, perf, or analyze");
		if (count > 1)
			die("count not valid with dump");
		if (single && multi)
			die("cannot use both single and multi with dump");
		if (!single && !multi)
			die("dump requires either single or multi");
		dump_run();
		return 0;
	}

	if (perf) {
		if (analyze > 0)
			die("cannot combine dump, perf, or analyze");
		if (single || multi)
			die("cannot use single or multi with perf");
		avg_single = time_runs(0);
		avg_multi = time_runs(1);
		if (avg_multi > avg_single)
			die("multi is slower");
		return 0;
	}

	if (analyze) {
		if (analyze < 500)
			die("analyze must be at least 500");
		if (!analyze_step)
			analyze_step = analyze;
		if (single || multi)
			die("cannot use single or multi with analyze");
		analyze_run();
		return 0;
	}

	if (!single && !multi)
		die("require either -s or -m or both");

	if (single)
		time_runs(0);
	if (multi)
		time_runs(1);

	return 0;
}<|MERGE_RESOLUTION|>--- conflicted
+++ resolved
@@ -4,10 +4,7 @@
 #include "environment.h"
 #include "parse-options.h"
 #include "setup.h"
-<<<<<<< HEAD
-=======
 #include "trace.h"
->>>>>>> 47115569
 
 static int single;
 static int multi;
