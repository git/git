# Shell library for testing credential handling including helpers. See t0302
# for an example of testing a specific helper.

# Try a set of credential helpers; the expected stdin,
# stdout and stderr should be provided on stdin,
# separated by "--".
check() {
	credential_opts=
	credential_cmd=$1
	shift
	for arg in "$@"; do
		credential_opts="$credential_opts -c credential.helper='$arg'"
	done
	read_chunk >stdin &&
	read_chunk >expect-stdout &&
	read_chunk >expect-stderr &&
	if ! eval "git $credential_opts credential $credential_cmd <stdin >stdout 2>stderr"; then
		echo "git credential failed with code $?" &&
		cat stderr &&
		false
	fi &&
	test_cmp expect-stdout stdout &&
	test_cmp expect-stderr stderr
}

read_chunk() {
	while read line; do
		case "$line" in
		--) break ;;
		*) echo "$line" ;;
		esac
	done
}

# Clear any residual data from previous tests. We only
# need this when testing third-party helpers which read and
# write outside of our trash-directory sandbox.
#
# Don't bother checking for success here, as it is
# outside the scope of tests and represents a best effort to
# clean up after ourselves.
helper_test_clean() {
	reject $1 https example.com store-user
	reject $1 https example.com user1
	reject $1 https example.com user2
<<<<<<< HEAD
	reject $1 https example.com user4
=======
	reject $1 https example.com user3
>>>>>>> 510d433e
	reject $1 http path.tld user
	reject $1 https timeout.tld user
	reject $1 https sso.tld
}

reject() {
	(
		echo protocol=$2
		echo host=$3
		echo username=$4
	) | git -c credential.helper=$1 credential reject
}

helper_test() {
	HELPER=$1

	test_expect_success "helper ($HELPER) has no existing data" '
		check fill $HELPER <<-\EOF
		protocol=https
		host=example.com
		--
		protocol=https
		host=example.com
		username=askpass-username
		password=askpass-password
		--
		askpass: Username for '\''https://example.com'\'':
		askpass: Password for '\''https://askpass-username@example.com'\'':
		EOF
	'

	test_expect_success "helper ($HELPER) stores password" '
		check approve $HELPER <<-\EOF
		protocol=https
		host=example.com
		username=store-user
		password=store-pass
		EOF
	'

	test_expect_success "helper ($HELPER) can retrieve password" '
		check fill $HELPER <<-\EOF
		protocol=https
		host=example.com
		--
		protocol=https
		host=example.com
		username=store-user
		password=store-pass
		--
		EOF
	'

	test_expect_success "helper ($HELPER) requires matching protocol" '
		check fill $HELPER <<-\EOF
		protocol=http
		host=example.com
		--
		protocol=http
		host=example.com
		username=askpass-username
		password=askpass-password
		--
		askpass: Username for '\''http://example.com'\'':
		askpass: Password for '\''http://askpass-username@example.com'\'':
		EOF
	'

	test_expect_success "helper ($HELPER) requires matching host" '
		check fill $HELPER <<-\EOF
		protocol=https
		host=other.tld
		--
		protocol=https
		host=other.tld
		username=askpass-username
		password=askpass-password
		--
		askpass: Username for '\''https://other.tld'\'':
		askpass: Password for '\''https://askpass-username@other.tld'\'':
		EOF
	'

	test_expect_success "helper ($HELPER) requires matching username" '
		check fill $HELPER <<-\EOF
		protocol=https
		host=example.com
		username=other
		--
		protocol=https
		host=example.com
		username=other
		password=askpass-password
		--
		askpass: Password for '\''https://other@example.com'\'':
		EOF
	'

	test_expect_success "helper ($HELPER) requires matching path" '
		test_config credential.usehttppath true &&
		check approve $HELPER <<-\EOF &&
		protocol=http
		host=path.tld
		path=foo.git
		username=user
		password=pass
		EOF
		check fill $HELPER <<-\EOF
		protocol=http
		host=path.tld
		path=bar.git
		--
		protocol=http
		host=path.tld
		path=bar.git
		username=askpass-username
		password=askpass-password
		--
		askpass: Username for '\''http://path.tld/bar.git'\'':
		askpass: Password for '\''http://askpass-username@path.tld/bar.git'\'':
		EOF
	'

	test_expect_success "helper ($HELPER) can forget host" '
		check reject $HELPER <<-\EOF &&
		protocol=https
		host=example.com
		EOF
		check fill $HELPER <<-\EOF
		protocol=https
		host=example.com
		--
		protocol=https
		host=example.com
		username=askpass-username
		password=askpass-password
		--
		askpass: Username for '\''https://example.com'\'':
		askpass: Password for '\''https://askpass-username@example.com'\'':
		EOF
	'

	test_expect_success "helper ($HELPER) can store multiple users" '
		check approve $HELPER <<-\EOF &&
		protocol=https
		host=example.com
		username=user1
		password=pass1
		EOF
		check approve $HELPER <<-\EOF &&
		protocol=https
		host=example.com
		username=user2
		password=pass2
		EOF
		check fill $HELPER <<-\EOF &&
		protocol=https
		host=example.com
		username=user1
		--
		protocol=https
		host=example.com
		username=user1
		password=pass1
		EOF
		check fill $HELPER <<-\EOF
		protocol=https
		host=example.com
		username=user2
		--
		protocol=https
		host=example.com
		username=user2
		password=pass2
		EOF
	'

	test_expect_success "helper ($HELPER) can forget user" '
		check reject $HELPER <<-\EOF &&
		protocol=https
		host=example.com
		username=user1
		EOF
		check fill $HELPER <<-\EOF
		protocol=https
		host=example.com
		username=user1
		--
		protocol=https
		host=example.com
		username=user1
		password=askpass-password
		--
		askpass: Password for '\''https://user1@example.com'\'':
		EOF
	'

	test_expect_success "helper ($HELPER) remembers other user" '
		check fill $HELPER <<-\EOF
		protocol=https
		host=example.com
		username=user2
		--
		protocol=https
		host=example.com
		username=user2
		password=pass2
		EOF
	'

	test_expect_success "helper ($HELPER) can store empty username" '
		check approve $HELPER <<-\EOF &&
		protocol=https
		host=sso.tld
		username=
		password=
		EOF
		check fill $HELPER <<-\EOF
		protocol=https
		host=sso.tld
		--
		protocol=https
		host=sso.tld
		username=
		password=
		EOF
	'

	: ${GIT_TEST_LONG_CRED_BUFFER:=1024}
	# 23 bytes accounts for "wwwauth[]=basic realm=" plus NUL
	LONG_VALUE_LEN=$((GIT_TEST_LONG_CRED_BUFFER - 23))
	LONG_VALUE=$(perl -e 'print "a" x shift' $LONG_VALUE_LEN)

	test_expect_success "helper ($HELPER) not confused by long header" '
		check approve $HELPER <<-\EOF &&
		protocol=https
		host=victim.example.com
		username=user
		password=to-be-stolen
		EOF

		check fill $HELPER <<-EOF
		protocol=https
		host=badguy.example.com
		wwwauth[]=basic realm=${LONG_VALUE}host=victim.example.com
		--
		protocol=https
		host=badguy.example.com
		username=askpass-username
		password=askpass-password
		wwwauth[]=basic realm=${LONG_VALUE}host=victim.example.com
		--
		askpass: Username for '\''https://badguy.example.com'\'':
		askpass: Password for '\''https://askpass-username@badguy.example.com'\'':
		EOF
	'
}

helper_test_timeout() {
	HELPER="$*"

	test_expect_success "helper ($HELPER) times out" '
		check approve "$HELPER" <<-\EOF &&
		protocol=https
		host=timeout.tld
		username=user
		password=pass
		EOF
		sleep 2 &&
		check fill "$HELPER" <<-\EOF
		protocol=https
		host=timeout.tld
		--
		protocol=https
		host=timeout.tld
		username=askpass-username
		password=askpass-password
		--
		askpass: Username for '\''https://timeout.tld'\'':
		askpass: Password for '\''https://askpass-username@timeout.tld'\'':
		EOF
	'
}

<<<<<<< HEAD
helper_test_oauth_refresh_token() {
	HELPER=$1

	test_expect_success "helper ($HELPER) stores oauth_refresh_token" '
		check approve $HELPER <<-\EOF
		protocol=https
		host=example.com
		username=user4
		password=pass
		oauth_refresh_token=xyzzy
		EOF
	'

	test_expect_success "helper ($HELPER) gets oauth_refresh_token" '
		check fill $HELPER <<-\EOF
		protocol=https
		host=example.com
		username=user4
		--
		protocol=https
		host=example.com
		username=user4
		password=pass
		oauth_refresh_token=xyzzy
=======
helper_test_password_expiry_utc() {
	HELPER=$1

	test_expect_success "helper ($HELPER) stores password_expiry_utc" '
		check approve $HELPER <<-\EOF
		protocol=https
		host=example.com
		username=user3
		password=pass
		password_expiry_utc=9999999999
		EOF
	'

	test_expect_success "helper ($HELPER) gets password_expiry_utc" '
		check fill $HELPER <<-\EOF
		protocol=https
		host=example.com
		username=user3
		--
		protocol=https
		host=example.com
		username=user3
		password=pass
		password_expiry_utc=9999999999
>>>>>>> 510d433e
		--
		EOF
	'
}

write_script askpass <<\EOF
echo >&2 askpass: $*
what=$(echo $1 | cut -d" " -f1 | tr A-Z a-z | tr -cd a-z)
echo "askpass-$what"
EOF
GIT_ASKPASS="$PWD/askpass"
export GIT_ASKPASS<|MERGE_RESOLUTION|>--- conflicted
+++ resolved
@@ -43,11 +43,8 @@
 	reject $1 https example.com store-user
 	reject $1 https example.com user1
 	reject $1 https example.com user2
-<<<<<<< HEAD
+	reject $1 https example.com user3
 	reject $1 https example.com user4
-=======
-	reject $1 https example.com user3
->>>>>>> 510d433e
 	reject $1 http path.tld user
 	reject $1 https timeout.tld user
 	reject $1 https sso.tld
@@ -332,7 +329,6 @@
 	'
 }
 
-<<<<<<< HEAD
 helper_test_oauth_refresh_token() {
 	HELPER=$1
 
@@ -357,7 +353,11 @@
 		username=user4
 		password=pass
 		oauth_refresh_token=xyzzy
-=======
+		--
+		EOF
+	'
+}
+
 helper_test_password_expiry_utc() {
 	HELPER=$1
 
@@ -382,7 +382,6 @@
 		username=user3
 		password=pass
 		password_expiry_utc=9999999999
->>>>>>> 510d433e
 		--
 		EOF
 	'
