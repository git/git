#!/bin/sh

test_description='git init'

. ./test-lib.sh

check_config () {
	if test -d "$1" && test -f "$1/config" && test -d "$1/refs"
	then
		: happy
	else
		echo "expected a directory $1, a file $1/config and $1/refs"
		return 1
	fi

	if test_have_prereq POSIXPERM && test -x "$1/config"
	then
		echo "$1/config is executable?"
		return 1
	fi

	bare=$(cd "$1" && git config --bool core.bare)
	worktree=$(cd "$1" && git config core.worktree) ||
	worktree=unset

	test "$bare" = "$2" && test "$worktree" = "$3" || {
		echo "expected bare=$2 worktree=$3"
		echo "     got bare=$bare worktree=$worktree"
		return 1
	}
}

test_expect_success 'plain' '
	git init plain &&
	check_config plain/.git false unset
'

test_expect_success 'plain nested in bare' '
	(
		git init --bare bare-ancestor.git &&
		cd bare-ancestor.git &&
		mkdir plain-nested &&
		cd plain-nested &&
		git init
	) &&
	check_config bare-ancestor.git/plain-nested/.git false unset
'

test_expect_success 'plain through aliased command, outside any git repo' '
	(
		HOME=$(pwd)/alias-config &&
		export HOME &&
		mkdir alias-config &&
		echo "[alias] aliasedinit = init" >alias-config/.gitconfig &&

		GIT_CEILING_DIRECTORIES=$(pwd) &&
		export GIT_CEILING_DIRECTORIES &&

		mkdir plain-aliased &&
		cd plain-aliased &&
		git aliasedinit
	) &&
	check_config plain-aliased/.git false unset
'

test_expect_success 'plain nested through aliased command' '
	(
		git init plain-ancestor-aliased &&
		cd plain-ancestor-aliased &&
		echo "[alias] aliasedinit = init" >>.git/config &&
		mkdir plain-nested &&
		cd plain-nested &&
		git aliasedinit
	) &&
	check_config plain-ancestor-aliased/plain-nested/.git false unset
'

test_expect_success 'plain nested in bare through aliased command' '
	(
		git init --bare bare-ancestor-aliased.git &&
		cd bare-ancestor-aliased.git &&
		echo "[alias] aliasedinit = init" >>config &&
		mkdir plain-nested &&
		cd plain-nested &&
		git aliasedinit
	) &&
	check_config bare-ancestor-aliased.git/plain-nested/.git false unset
'

test_expect_success 'No extra GIT_* on alias scripts' '
	write_script script <<-\EOF &&
	env |
		sed -n \
			-e "/^GIT_PREFIX=/d" \
			-e "/^GIT_TEXTDOMAINDIR=/d" \
			-e "/^GIT_/s/=.*//p" |
		sort
	EOF
	./script >expected &&
	git config alias.script \!./script &&
	( mkdir sub && cd sub && git script >../actual ) &&
	test_cmp expected actual
'

test_expect_success 'plain with GIT_WORK_TREE' '
	mkdir plain-wt &&
	test_must_fail env GIT_WORK_TREE="$(pwd)/plain-wt" git init plain-wt
'

test_expect_success 'plain bare' '
	git --bare init plain-bare-1 &&
	check_config plain-bare-1 true unset
'

test_expect_success 'plain bare with GIT_WORK_TREE' '
	mkdir plain-bare-2 &&
	test_must_fail \
		env GIT_WORK_TREE="$(pwd)/plain-bare-2" \
		git --bare init plain-bare-2
'

test_expect_success 'GIT_DIR bare' '
	mkdir git-dir-bare.git &&
	GIT_DIR=git-dir-bare.git git init &&
	check_config git-dir-bare.git true unset
'

test_expect_success 'init --bare' '
	git init --bare init-bare.git &&
	check_config init-bare.git true unset
'

test_expect_success 'GIT_DIR non-bare' '

	(
		mkdir non-bare &&
		cd non-bare &&
		GIT_DIR=.git git init
	) &&
	check_config non-bare/.git false unset
'

test_expect_success 'GIT_DIR & GIT_WORK_TREE (1)' '

	(
		mkdir git-dir-wt-1.git &&
		GIT_WORK_TREE=$(pwd) GIT_DIR=git-dir-wt-1.git git init
	) &&
	check_config git-dir-wt-1.git false "$(pwd)"
'

test_expect_success 'GIT_DIR & GIT_WORK_TREE (2)' '
	mkdir git-dir-wt-2.git &&
	test_must_fail env \
		GIT_WORK_TREE="$(pwd)" \
		GIT_DIR=git-dir-wt-2.git \
		git --bare init
'

test_expect_success 'reinit' '

	(
		mkdir again &&
		cd again &&
		git init >out1 2>err1 &&
		git init >out2 2>err2
	) &&
	test_i18ngrep "Initialized empty" again/out1 &&
	test_i18ngrep "Reinitialized existing" again/out2 &&
	>again/empty &&
	test_i18ncmp again/empty again/err1 &&
	test_i18ncmp again/empty again/err2
'

test_expect_success 'init with --template' '
	mkdir template-source &&
	echo content >template-source/file &&
	git init --template=../template-source template-custom &&
	test_cmp template-source/file template-custom/.git/file
'

test_expect_success 'init with --template (blank)' '
	git init template-plain &&
	test_path_is_file template-plain/.git/info/exclude &&
	git init --template= template-blank &&
	test_path_is_missing template-blank/.git/info/exclude
'

test_expect_success 'init with init.templatedir set' '
	mkdir templatedir-source &&
	echo Content >templatedir-source/file &&
	test_config_global init.templatedir "${HOME}/templatedir-source" &&
	(
		mkdir templatedir-set &&
		cd templatedir-set &&
		sane_unset GIT_TEMPLATE_DIR &&
		NO_SET_GIT_TEMPLATE_DIR=t &&
		export NO_SET_GIT_TEMPLATE_DIR &&
		git init
	) &&
	test_cmp templatedir-source/file templatedir-set/.git/file
'

test_expect_success 'init --bare/--shared overrides system/global config' '
	test_config_global core.bare false &&
	test_config_global core.sharedRepository 0640 &&
	git init --bare --shared=0666 init-bare-shared-override &&
	check_config init-bare-shared-override true unset &&
	test x0666 = \
	x$(git config -f init-bare-shared-override/config core.sharedRepository)
'

test_expect_success 'init honors global core.sharedRepository' '
	test_config_global core.sharedRepository 0666 &&
	git init shared-honor-global &&
	test x0666 = \
	x$(git config -f shared-honor-global/.git/config core.sharedRepository)
'

test_expect_success 'init allows insanely long --template' '
	git init --template=$(printf "x%09999dx" 1) test
'

test_expect_success 'init creates a new directory' '
	rm -fr newdir &&
	git init newdir &&
	test_path_is_dir newdir/.git/refs
'

test_expect_success 'init creates a new bare directory' '
	rm -fr newdir &&
	git init --bare newdir &&
	test_path_is_dir newdir/refs
'

test_expect_success 'init recreates a directory' '
	rm -fr newdir &&
	mkdir newdir &&
	git init newdir &&
	test_path_is_dir newdir/.git/refs
'

test_expect_success 'init recreates a new bare directory' '
	rm -fr newdir &&
	mkdir newdir &&
	git init --bare newdir &&
	test_path_is_dir newdir/refs
'

test_expect_success 'init creates a new deep directory' '
	rm -fr newdir &&
	git init newdir/a/b/c &&
	test_path_is_dir newdir/a/b/c/.git/refs
'

test_expect_success POSIXPERM 'init creates a new deep directory (umask vs. shared)' '
	rm -fr newdir &&
	(
		# Leading directories should honor umask while
		# the repository itself should follow "shared"
		mkdir newdir &&
		# Remove a default ACL if possible.
		(setfacl -k newdir 2>/dev/null || true) &&
		umask 002 &&
		git init --bare --shared=0660 newdir/a/b/c &&
		test_path_is_dir newdir/a/b/c/refs &&
		ls -ld newdir/a newdir/a/b > lsab.out &&
		! grep -v "^drwxrw[sx]r-x" lsab.out &&
		ls -ld newdir/a/b/c > lsc.out &&
		! grep -v "^drwxrw[sx]---" lsc.out
	)
'

test_expect_success 'init notices EEXIST (1)' '
	rm -fr newdir &&
	>newdir &&
	test_must_fail git init newdir &&
	test_path_is_file newdir
'

test_expect_success 'init notices EEXIST (2)' '
	rm -fr newdir &&
	mkdir newdir &&
	>newdir/a &&
	test_must_fail git init newdir/a/b &&
	test_path_is_file newdir/a
'

test_expect_success POSIXPERM,SANITY 'init notices EPERM' '
	rm -fr newdir &&
	mkdir newdir &&
	chmod -w newdir &&
	test_must_fail git init newdir/a/b
'

test_expect_success 'init creates a new bare directory with global --bare' '
	rm -rf newdir &&
	git --bare init newdir &&
	test_path_is_dir newdir/refs
'

test_expect_success 'init prefers command line to GIT_DIR' '
	rm -rf newdir &&
	mkdir otherdir &&
	GIT_DIR=otherdir git --bare init newdir &&
	test_path_is_dir newdir/refs &&
	test_path_is_missing otherdir/refs
'

test_expect_success 'init with separate gitdir' '
	rm -rf newdir &&
	git init --separate-git-dir realgitdir newdir &&
	echo "gitdir: $(pwd)/realgitdir" >expected &&
	test_cmp expected newdir/.git &&
	test_path_is_dir realgitdir/refs
'

test_lazy_prereq GETCWD_IGNORES_PERMS '
	base=GETCWD_TEST_BASE_DIR &&
	mkdir -p $base/dir &&
	chmod 100 $base ||
	error "bug in test script: cannot prepare $base"

	(cd $base/dir && /bin/pwd -P)
	status=$?

	chmod 700 $base &&
	rm -rf $base ||
	error "bug in test script: cannot clean $base"
	return $status
'

check_long_base_path () {
	# exceed initial buffer size of strbuf_getcwd()
	component=123456789abcdef &&
	test_when_finished "chmod 0700 $component; rm -rf $component" &&
	p31=$component/$component &&
	p127=$p31/$p31/$p31/$p31 &&
	mkdir -p $p127 &&
	if test $# = 1
	then
		chmod $1 $component
	fi &&
	(
		cd $p127 &&
		git init newdir
	)
}

test_expect_success 'init in long base path' '
	check_long_base_path
'

test_expect_success GETCWD_IGNORES_PERMS 'init in long restricted base path' '
	check_long_base_path 0111
'

test_expect_success 're-init on .git file' '
	( cd newdir && git init )
'

test_expect_success 're-init to update git link' '
	(
	cd newdir &&
	git init --separate-git-dir ../surrealgitdir
	) &&
	echo "gitdir: $(pwd)/surrealgitdir" >expected &&
	test_cmp expected newdir/.git &&
	test_path_is_dir surrealgitdir/refs &&
	test_path_is_missing realgitdir/refs
'

test_expect_success 're-init to move gitdir' '
	rm -rf newdir realgitdir surrealgitdir &&
	git init newdir &&
	(
	cd newdir &&
	git init --separate-git-dir ../realgitdir
	) &&
	echo "gitdir: $(pwd)/realgitdir" >expected &&
	test_cmp expected newdir/.git &&
	test_path_is_dir realgitdir/refs
'

test_expect_success SYMLINKS 're-init to move gitdir symlink' '
	rm -rf newdir realgitdir &&
	git init newdir &&
	(
	cd newdir &&
	mv .git here &&
	ln -s here .git &&
	git init --separate-git-dir ../realgitdir
	) &&
	echo "gitdir: $(pwd)/realgitdir" >expected &&
	test_cmp expected newdir/.git &&
	test_cmp expected newdir/here &&
	test_path_is_dir realgitdir/refs
'

# Tests for the hidden file attribute on windows
is_hidden () {
	# Use the output of `attrib`, ignore the absolute path
	case "$(attrib "$1")" in *H*?:*) return 0;; esac
	return 1
}

test_expect_success MINGW '.git hidden' '
	rm -rf newdir &&
	(
		unset GIT_DIR GIT_WORK_TREE
		mkdir newdir &&
		cd newdir &&
		git init &&
		is_hidden .git
	) &&
	check_config newdir/.git false unset
'

test_expect_success MINGW 'bare git dir not hidden' '
	rm -rf newdir &&
	(
		unset GIT_DIR GIT_WORK_TREE GIT_CONFIG
		mkdir newdir &&
		cd newdir &&
		git --bare init
	) &&
	! is_hidden newdir
'

test_expect_success 'remote init from does not use config from cwd' '
	rm -rf newdir &&
	test_config core.logallrefupdates true &&
	git init newdir &&
	echo true >expect &&
	git -C newdir config --bool core.logallrefupdates >actual &&
	test_cmp expect actual
'

test_expect_success 're-init from a linked worktree' '
	git init main-worktree &&
	(
		cd main-worktree &&
		test_commit first &&
		git worktree add ../linked-worktree &&
		mv .git/info/exclude expected-exclude &&
		cp .git/config expected-config &&
		find .git/worktrees -print | sort >expected &&
		git -C ../linked-worktree init &&
		test_cmp expected-exclude .git/info/exclude &&
		test_cmp expected-config .git/config &&
		find .git/worktrees -print | sort >actual &&
		test_cmp expected actual
	)
'

<<<<<<< HEAD
=======
test_expect_success MINGW 'core.hidedotfiles = false' '
	git config --global core.hidedotfiles false &&
	rm -rf newdir &&
	(
		unset GIT_DIR GIT_WORK_TREE GIT_CONFIG
		mkdir newdir &&
		cd newdir &&
		git init
	) &&
	! is_hidden newdir/.git
'

>>>>>>> 25277a6d
test_expect_success MINGW 'redirect std handles' '
	GIT_REDIRECT_STDOUT=output.txt git rev-parse --git-dir &&
	test .git = "$(cat output.txt)" &&
	test -z "$(GIT_REDIRECT_STDOUT=off git rev-parse --git-dir)" &&
	test_must_fail env \
		GIT_REDIRECT_STDOUT=output.txt \
		GIT_REDIRECT_STDERR="2>&1" \
		git rev-parse --git-dir --verify refs/invalid &&
	printf ".git\nfatal: Needed a single revision\n" >expect &&
	test_cmp expect output.txt
'

test_done<|MERGE_RESOLUTION|>--- conflicted
+++ resolved
@@ -453,8 +453,6 @@
 	)
 '
 
-<<<<<<< HEAD
-=======
 test_expect_success MINGW 'core.hidedotfiles = false' '
 	git config --global core.hidedotfiles false &&
 	rm -rf newdir &&
@@ -467,7 +465,6 @@
 	! is_hidden newdir/.git
 '
 
->>>>>>> 25277a6d
 test_expect_success MINGW 'redirect std handles' '
 	GIT_REDIRECT_STDOUT=output.txt git rev-parse --git-dir &&
 	test .git = "$(cat output.txt)" &&
