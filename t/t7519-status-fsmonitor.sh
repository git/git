--- conflicted
+++ resolved
@@ -384,7 +384,6 @@
 	)
 '
 
-<<<<<<< HEAD
 # Usage:
 # check_sparse_index_behavior [!]
 # If "!" is supplied, then we verify that we do not call ensure_full_index
@@ -435,7 +434,8 @@
 		printf "dir1a/modified\0"
 	EOF
 	check_sparse_index_behavior
-=======
+'
+
 # Test that we detect and disallow repos that are incompatible with FSMonitor.
 test_expect_success 'incompatible bare repo' '
 	test_when_finished "rm -rf ./bare-clone" &&
@@ -472,7 +472,6 @@
 	EOF
 	test_must_fail git -C ./fake-gvfs-clone update-index --fsmonitor 2>actual &&
 	test_cmp expect actual
->>>>>>> a5a42b9f
 '
 
 test_done