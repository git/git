--- conflicted
+++ resolved
@@ -3,15 +3,6 @@
 test_description='more git add -u'
 
 . ./test-lib.sh
-
-symlink_change=T
-if test "$no_symlinks"
-then
-	ln () {
-		echo -n "$2" > "$3"
-	}
-	symlink_change=M
-fi
 
 _z40=0000000000000000000000000000000000000000
 
@@ -90,11 +81,7 @@
 				s/blob/000000/
 			}
 			/	nitfol/{
-<<<<<<< HEAD
-				s/	nitfol/ $_z40 $symlink_change&/
-=======
 				s/	nitfol/ $_z40 $T_letter&/
->>>>>>> 1e52e22d
 				s/blob/100644/
 			}
 			/	rezrov.bozbar/{
