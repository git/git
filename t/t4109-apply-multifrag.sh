#!/bin/sh
#
# Copyright (c) 2005 Junio C Hamano
# Copyright (c) 2005 Robert Fitzsimons
#

test_description='git apply test patches with multiple fragments.'

. ./test-lib.sh

<<<<<<< HEAD
cmp () {
	diff -w "$@"
}

cp ../t4109/patch1.patch .
cp ../t4109/patch2.patch .
cp ../t4109/patch3.patch .
cp ../t4109/patch4.patch .

test_expect_success "S = git apply (1)" \
    'git apply patch1.patch patch2.patch'
mv main.c main.c.git

test_expect_success "S = patch (1)" \
    'cat patch1.patch patch2.patch | patch -p1'

test_expect_success "S = cmp (1)" \
    'cmp main.c.git main.c'

rm -f main.c main.c.git

test_expect_success "S = git apply (2)" \
    'git apply patch1.patch patch2.patch patch3.patch'
mv main.c main.c.git

test_expect_success "S = patch (2)" \
    'cat patch1.patch patch2.patch patch3.patch | patch -p1'
=======
cp "$TEST_DIRECTORY/t4109/patch1.patch" .
cp "$TEST_DIRECTORY/t4109/patch2.patch" .
cp "$TEST_DIRECTORY/t4109/patch3.patch" .
cp "$TEST_DIRECTORY/t4109/patch4.patch" .
>>>>>>> b0320eaf

test_expect_success 'git apply (1)' '
	git apply patch1.patch patch2.patch &&
	test_cmp "$TEST_DIRECTORY/t4109/expect-1" main.c
'
rm -f main.c

test_expect_success 'git apply (2)' '
	git apply patch1.patch patch2.patch patch3.patch &&
	test_cmp "$TEST_DIRECTORY/t4109/expect-2" main.c
'
rm -f main.c

test_expect_success 'git apply (3)' '
	git apply patch1.patch patch4.patch &&
	test_cmp "$TEST_DIRECTORY/t4109/expect-3" main.c
'
mv main.c main.c.git

test_done
<|MERGE_RESOLUTION|>--- conflicted
+++ resolved
@@ -8,40 +8,10 @@
 
 . ./test-lib.sh
 
-<<<<<<< HEAD
-cmp () {
-	diff -w "$@"
-}
-
-cp ../t4109/patch1.patch .
-cp ../t4109/patch2.patch .
-cp ../t4109/patch3.patch .
-cp ../t4109/patch4.patch .
-
-test_expect_success "S = git apply (1)" \
-    'git apply patch1.patch patch2.patch'
-mv main.c main.c.git
-
-test_expect_success "S = patch (1)" \
-    'cat patch1.patch patch2.patch | patch -p1'
-
-test_expect_success "S = cmp (1)" \
-    'cmp main.c.git main.c'
-
-rm -f main.c main.c.git
-
-test_expect_success "S = git apply (2)" \
-    'git apply patch1.patch patch2.patch patch3.patch'
-mv main.c main.c.git
-
-test_expect_success "S = patch (2)" \
-    'cat patch1.patch patch2.patch patch3.patch | patch -p1'
-=======
 cp "$TEST_DIRECTORY/t4109/patch1.patch" .
 cp "$TEST_DIRECTORY/t4109/patch2.patch" .
 cp "$TEST_DIRECTORY/t4109/patch3.patch" .
 cp "$TEST_DIRECTORY/t4109/patch4.patch" .
->>>>>>> b0320eaf
 
 test_expect_success 'git apply (1)' '
 	git apply patch1.patch patch2.patch &&
