--- conflicted
+++ resolved
@@ -53,14 +53,11 @@
 		--filter=blob:limit=1k >/dev/null
 '
 
-<<<<<<< HEAD
-=======
 test_perf 'rev-list count with tree:0' '
 	git rev-list --use-bitmap-index --count --objects --all \
 		--filter=tree:0 >/dev/null
 '
 
->>>>>>> b3d7a52f
 test_perf 'simulated partial clone' '
 	git pack-objects --stdout --all --filter=blob:none </dev/null >/dev/null
 '
