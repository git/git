--- conflicted
+++ resolved
@@ -127,18 +127,11 @@
 	fi &&
 
 	mkdir 1_file 10_files 100_files 1000_files 10000_files &&
-<<<<<<< HEAD
-	for i in $(test_seq 1 10); do touch 10_files/$i || return 1; done &&
-	for i in $(test_seq 1 100); do touch 100_files/$i || return 1; done &&
-	for i in $(test_seq 1 1000); do touch 1000_files/$i || return 1; done &&
-	for i in $(test_seq 1 10000); do touch 10000_files/$i || return 1; done &&
-=======
 	touch_files 1 &&
 	touch_files 10 &&
 	touch_files 100 &&
 	touch_files 1000 &&
 	touch_files 10000 &&
->>>>>>> e89980fe
 	git add 1_file 10_files 100_files 1000_files 10000_files &&
 	git commit -qm "Add files" &&
 
