#!/bin/sh

test_description="test performance of Git operations using the index"

. ./perf-lib.sh

test_perf_default_repo

SPARSE_CONE=f2/f4

test_expect_success 'setup repo and indexes' '
	git reset --hard HEAD &&

	# Remove submodules from the example repo, because our
	# duplication of the entire repo creates an unlikely data shape.
	if git config --file .gitmodules --get-regexp "submodule.*.path" >modules
	then
		git rm $(awk "{print \$2}" modules) &&
		git commit -m "remove submodules" || return 1
	fi &&

	echo bogus >a &&
	cp a b &&
	git add a b &&
	git commit -m "level 0" &&
	BLOB=$(git rev-parse HEAD:a) &&
	OLD_COMMIT=$(git rev-parse HEAD) &&
	OLD_TREE=$(git rev-parse HEAD^{tree}) &&

	for i in $(test_seq 1 3)
	do
		cat >in <<-EOF &&
			100755 blob $BLOB	a
			040000 tree $OLD_TREE	f1
			040000 tree $OLD_TREE	f2
			040000 tree $OLD_TREE	f3
			040000 tree $OLD_TREE	f4
		EOF
		NEW_TREE=$(git mktree <in) &&
		NEW_COMMIT=$(git commit-tree $NEW_TREE -p $OLD_COMMIT -m "level $i") &&
		OLD_TREE=$NEW_TREE &&
		OLD_COMMIT=$NEW_COMMIT || return 1
	done &&

	git sparse-checkout init --cone &&
	git tag -a v1.0 -m "Final" &&
	git sparse-checkout set $SPARSE_CONE &&
	git checkout -b wide $OLD_COMMIT &&

	for l2 in f1 f2 f3 f4
	do
		echo more bogus >>$SPARSE_CONE/$l2/a &&
		git commit -a -m "edit $SPARSE_CONE/$l2/a" || return 1
	done &&

	git -c core.sparseCheckoutCone=true clone --branch=wide --sparse . full-v3 &&
	(
		cd full-v3 &&
		git sparse-checkout init --cone &&
		git sparse-checkout set $SPARSE_CONE &&
		git config index.version 3 &&
		git update-index --index-version=3 &&
		git checkout HEAD~4
	) &&
	git -c core.sparseCheckoutCone=true clone --branch=wide --sparse . full-v4 &&
	(
		cd full-v4 &&
		git sparse-checkout init --cone &&
		git sparse-checkout set $SPARSE_CONE &&
		git config index.version 4 &&
		git update-index --index-version=4 &&
		git checkout HEAD~4
	) &&
	git -c core.sparseCheckoutCone=true clone --branch=wide --sparse . sparse-v3 &&
	(
		cd sparse-v3 &&
		git sparse-checkout init --cone --sparse-index &&
		git sparse-checkout set $SPARSE_CONE &&
		git config index.version 3 &&
		git update-index --index-version=3 &&
		git checkout HEAD~4
	) &&
	git -c core.sparseCheckoutCone=true clone --branch=wide --sparse . sparse-v4 &&
	(
		cd sparse-v4 &&
		git sparse-checkout init --cone --sparse-index &&
		git sparse-checkout set $SPARSE_CONE &&
		git config index.version 4 &&
		git update-index --index-version=4 &&
		git checkout HEAD~4
	)
'

test_perf_on_all () {
	command="$@"
	for repo in full-v3 full-v4 \
		    sparse-v3 sparse-v4
	do
		test_perf "$command ($repo)" "
			(
				cd $repo &&
				echo >>$SPARSE_CONE/a &&
				$command
			)
		"
	done
}

test_perf_on_all git status
test_perf_on_all 'git stash && git stash pop'
test_perf_on_all 'echo >>new && git stash -u && git stash pop'
test_perf_on_all git add -A
test_perf_on_all git add .
test_perf_on_all git commit -a -m A
test_perf_on_all git checkout -f -
test_perf_on_all "git sparse-checkout add f2/f3/f1 && git sparse-checkout set $SPARSE_CONE"
test_perf_on_all git reset
test_perf_on_all git reset --hard
test_perf_on_all git reset -- does-not-exist
test_perf_on_all git diff
test_perf_on_all git diff --cached
test_perf_on_all git blame $SPARSE_CONE/a
test_perf_on_all git blame $SPARSE_CONE/f3/a
test_perf_on_all git read-tree -mu HEAD
test_perf_on_all git checkout-index -f --all
test_perf_on_all git update-index --add --remove $SPARSE_CONE/a
test_perf_on_all "git rm -f $SPARSE_CONE/a && git checkout HEAD -- $SPARSE_CONE/a"
test_perf_on_all git grep --cached bogus -- "f2/f1/f1/*"
<<<<<<< HEAD
test_perf_on_all git write-tree
test_perf_on_all git describe --dirty
test_perf_on_all 'echo >>new && git describe --dirty'
test_perf_on_all git diff-files
test_perf_on_all git diff-files -- $SPARSE_CONE/a
test_perf_on_all git diff-tree HEAD
test_perf_on_all git diff-tree HEAD -- $SPARSE_CONE/a
test_perf_on_all "git worktree add ../temp && git worktree remove ../temp"
=======
test_perf_on_all 'echo >>a && git diff-index HEAD'
test_perf_on_all git diff-index HEAD "**a"
test_perf_on_all git diff-index --cached HEAD
>>>>>>> fce46cf7

test_done<|MERGE_RESOLUTION|>--- conflicted
+++ resolved
@@ -126,7 +126,6 @@
 test_perf_on_all git update-index --add --remove $SPARSE_CONE/a
 test_perf_on_all "git rm -f $SPARSE_CONE/a && git checkout HEAD -- $SPARSE_CONE/a"
 test_perf_on_all git grep --cached bogus -- "f2/f1/f1/*"
-<<<<<<< HEAD
 test_perf_on_all git write-tree
 test_perf_on_all git describe --dirty
 test_perf_on_all 'echo >>new && git describe --dirty'
@@ -135,10 +134,8 @@
 test_perf_on_all git diff-tree HEAD
 test_perf_on_all git diff-tree HEAD -- $SPARSE_CONE/a
 test_perf_on_all "git worktree add ../temp && git worktree remove ../temp"
-=======
 test_perf_on_all 'echo >>a && git diff-index HEAD'
 test_perf_on_all git diff-index HEAD "**a"
 test_perf_on_all git diff-index --cached HEAD
->>>>>>> fce46cf7
 
 test_done