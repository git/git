#!/bin/sh

test_description='git rebase - test patch id computation'

. ./test-lib.sh

scramble () {
	i=0
	while read x
	do
		if test $i -ne 0
		then
			echo "$x"
		fi
		i=$((($i+1) % 10))
	done <"$1" >"$1.new"
	mv -f "$1.new" "$1"
}

test_expect_success 'setup' '
	git commit --allow-empty -m initial &&
	git tag root
'

test_expect_success 'setup: 500 lines' '
	rm -f .gitattributes &&
	git checkout -q -f master &&
	git reset --hard root &&
	test_seq 500 >file &&
	git add file &&
	git commit -q -m initial &&
	git branch -f other &&

	scramble file &&
	git add file &&
	git commit -q -m "change big file" &&

	git checkout -q other &&
	: >newfile &&
	git add newfile &&
	git commit -q -m "add small file" &&

	git cherry-pick master >/dev/null 2>&1
'

<<<<<<< HEAD
	test_expect_success $pr 'detect upstream patch' '
		git checkout -q master &&
		scramble file &&
		git add file &&
		git commit -q -m "change big file again" &&
		git checkout -q other^{} &&
		git rebase master &&
		git rev-list master...HEAD~ >revs &&
		test_must_be_empty revs
	'
=======
test_expect_success 'setup attributes' '
	echo "file binary" >.gitattributes
'
>>>>>>> bb2dbe30

test_expect_success 'detect upstream patch' '
	git checkout -q master &&
	scramble file &&
	git add file &&
	git commit -q -m "change big file again" &&
	git checkout -q other^{} &&
	git rebase master &&
	test_must_fail test -n "$(git rev-list master...HEAD~)"
'

test_expect_success 'do not drop patch' '
	git branch -f squashed master &&
	git checkout -q -f squashed &&
	git reset -q --soft HEAD~2 &&
	git commit -q -m squashed &&
	git checkout -q other^{} &&
	test_must_fail git rebase squashed &&
	git rebase --quit
'

test_done<|MERGE_RESOLUTION|>--- conflicted
+++ resolved
@@ -43,22 +43,9 @@
 	git cherry-pick master >/dev/null 2>&1
 '
 
-<<<<<<< HEAD
-	test_expect_success $pr 'detect upstream patch' '
-		git checkout -q master &&
-		scramble file &&
-		git add file &&
-		git commit -q -m "change big file again" &&
-		git checkout -q other^{} &&
-		git rebase master &&
-		git rev-list master...HEAD~ >revs &&
-		test_must_be_empty revs
-	'
-=======
 test_expect_success 'setup attributes' '
 	echo "file binary" >.gitattributes
 '
->>>>>>> bb2dbe30
 
 test_expect_success 'detect upstream patch' '
 	git checkout -q master &&
@@ -67,7 +54,8 @@
 	git commit -q -m "change big file again" &&
 	git checkout -q other^{} &&
 	git rebase master &&
-	test_must_fail test -n "$(git rev-list master...HEAD~)"
+	git rev-list master...HEAD~ >revs &&
+	test_must_be_empty revs
 '
 
 test_expect_success 'do not drop patch' '
