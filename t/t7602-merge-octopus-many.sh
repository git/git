--- conflicted
+++ resolved
@@ -76,15 +76,9 @@
  create mode 100644 c5.c
 EOF
 
-<<<<<<< HEAD
-test_expect_success 'merge up-to-date output uses pretty names' '
-	git merge c4 c5 >actual &&
-	test_i18ncmp expected actual
-=======
 test_expect_success 'merge reduces irrelevant remote heads' '
 	GIT_MERGE_VERBOSITY=0 git merge c4 c5 >actual &&
-	test_cmp expected actual
->>>>>>> 5802f81b
+	test_i18ncmp expected actual
 '
 
 cat >expected <<\EOF
