--- conflicted
+++ resolved
@@ -721,8 +721,6 @@
 	test_i18ngrep "expected no other sections to be sent after no .ready." err
 '
 
-<<<<<<< HEAD
-=======
 configure_exclusion () {
 	git -C "$1" hash-object "$2" >objh &&
 	git -C "$1" pack-objects "$HTTPD_DOCUMENT_ROOT_PATH/mypack" <objh >packh &&
@@ -780,7 +778,4 @@
 	test_line_count = 6 filelist
 '
 
-stop_httpd
-
->>>>>>> 1eba6eb1
 test_done