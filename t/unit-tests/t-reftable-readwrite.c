--- conflicted
+++ resolved
@@ -6,18 +6,13 @@
 https://developers.google.com/open-source/licenses/bsd
 */
 
-#define DISABLE_SIGN_COMPARE_WARNINGS
-
 #include "test-lib.h"
 #include "lib-reftable.h"
 #include "reftable/basics.h"
 #include "reftable/blocksource.h"
+#include "reftable/reader.h"
 #include "reftable/reftable-error.h"
 #include "reftable/reftable-writer.h"
-<<<<<<< HEAD
-#include "reftable/table.h"
-=======
->>>>>>> 515fd3a3
 #include "strbuf.h"
 
 static const int update_index = 5;
@@ -26,22 +21,22 @@
 {
 	struct reftable_buf buf = REFTABLE_BUF_INIT;
 	struct reftable_block_source source = { 0 };
-	struct reftable_block_data out = { 0 };
+	struct reftable_block out = { 0 };
 	int n;
 	uint8_t in[] = "hello";
 	check(!reftable_buf_add(&buf, in, sizeof(in)));
 	block_source_from_buf(&source, &buf);
 	check_int(block_source_size(&source), ==, 6);
-	n = block_source_read_data(&source, &out, 0, sizeof(in));
+	n = block_source_read_block(&source, &out, 0, sizeof(in));
 	check_int(n, ==, sizeof(in));
 	check(!memcmp(in, out.data, n));
-	block_source_release_data(&out);
-
-	n = block_source_read_data(&source, &out, 1, 2);
+	reftable_block_done(&out);
+
+	n = block_source_read_block(&source, &out, 1, 2);
 	check_int(n, ==, 2);
 	check(!memcmp(out.data, "el", 2));
 
-	block_source_release_data(&out);
+	reftable_block_done(&out);
 	block_source_close(&source);
 	reftable_buf_release(&buf);
 }
@@ -96,7 +91,7 @@
 	int i;
 	struct reftable_log_record
 		log = { .refname = (char *) "refs/heads/master",
-			.update_index = update_index,
+			.update_index = 0xa,
 			.value_type = REFTABLE_LOG_UPDATE,
 			.value = { .update = {
 					   .name = (char *) "Han-Wen Nienhuys",
@@ -111,13 +106,8 @@
 	   hash, to ensure that the compressed part is larger than the original.
 	*/
 	for (i = 0; i < REFTABLE_HASH_SIZE_SHA1; i++) {
-<<<<<<< HEAD
-		log.value.update.old_hash[i] = (uint8_t)(git_rand(0) % 256);
-		log.value.update.new_hash[i] = (uint8_t)(git_rand(0) % 256);
-=======
 		log.value.update.old_hash[i] = (uint8_t)(git_rand() % 256);
 		log.value.update.new_hash[i] = (uint8_t)(git_rand() % 256);
->>>>>>> 515fd3a3
 	}
 	reftable_writer_set_limits(w, update_index, update_index);
 	err = reftable_writer_add_log(w, &log);
@@ -138,7 +128,7 @@
 	int err;
 	struct reftable_log_record log = {
 		.refname = (char *) "refs/heads/master",
-		.update_index = update_index,
+		.update_index = 0xa,
 		.value_type = REFTABLE_LOG_UPDATE,
 		.value = {
 			.update = {
@@ -162,48 +152,6 @@
 	reftable_buf_release(&buf);
 }
 
-static void t_log_write_limits(void)
-{
-	struct reftable_write_options opts = { 0 };
-	struct reftable_buf buf = REFTABLE_BUF_INIT;
-	struct reftable_writer *w = t_reftable_strbuf_writer(&buf, &opts);
-	struct reftable_log_record log = {
-		.refname = (char *)"refs/head/master",
-		.update_index = 0,
-		.value_type = REFTABLE_LOG_UPDATE,
-		.value = {
-			.update = {
-				.old_hash = { 1 },
-				.new_hash = { 2 },
-				.name = (char *)"Han-Wen Nienhuys",
-				.email = (char *)"hanwen@google.com",
-				.tz_offset = 100,
-				.time = 0x5e430672,
-			},
-		},
-	};
-	int err;
-
-	reftable_writer_set_limits(w, 1, 1);
-
-	/* write with update_index (0) below set limits (1, 1) */
-	err = reftable_writer_add_log(w, &log);
-	check_int(err, ==, 0);
-
-	/* write with update_index (1) in the set limits (1, 1) */
-	log.update_index = 1;
-	err = reftable_writer_add_log(w, &log);
-	check_int(err, ==, 0);
-
-	/* write with update_index (3) above set limits (1, 1) */
-	log.update_index = 3;
-	err = reftable_writer_add_log(w, &log);
-	check_int(err, ==, REFTABLE_API_ERROR);
-
-	reftable_writer_free(w);
-	reftable_buf_release(&buf);
-}
-
 static void t_log_write_read(void)
 {
 	struct reftable_write_options opts = {
@@ -212,7 +160,7 @@
 	struct reftable_ref_record ref = { 0 };
 	struct reftable_log_record log = { 0 };
 	struct reftable_iterator it = { 0 };
-	struct reftable_table *table;
+	struct reftable_reader *reader;
 	struct reftable_block_source source = { 0 };
 	struct reftable_buf buf = REFTABLE_BUF_INIT;
 	struct reftable_writer *w = t_reftable_strbuf_writer(&buf, &opts);
@@ -262,10 +210,10 @@
 
 	block_source_from_buf(&source, &buf);
 
-	err = reftable_table_new(&table, &source, "file.log");
-	check(!err);
-
-	err = reftable_table_init_ref_iterator(table, &it);
+	err = reftable_reader_new(&reader, &source, "file.log");
+	check(!err);
+
+	err = reftable_reader_init_ref_iterator(reader, &it);
 	check(!err);
 
 	err = reftable_iterator_seek_ref(&it, names[N - 1]);
@@ -281,7 +229,7 @@
 	reftable_iterator_destroy(&it);
 	reftable_ref_record_release(&ref);
 
-	err = reftable_table_init_log_iterator(table, &it);
+	err = reftable_reader_init_log_iterator(reader, &it);
 	check(!err);
 	err = reftable_iterator_seek_log(&it, "");
 	check(!err);
@@ -302,7 +250,7 @@
 	/* cleanup. */
 	reftable_buf_release(&buf);
 	free_names(names);
-	reftable_table_decref(table);
+	reftable_reader_decref(reader);
 }
 
 static void t_log_zlib_corruption(void)
@@ -311,7 +259,7 @@
 		.block_size = 256,
 	};
 	struct reftable_iterator it = { 0 };
-	struct reftable_table *table;
+	struct reftable_reader *reader;
 	struct reftable_block_source source = { 0 };
 	struct reftable_buf buf = REFTABLE_BUF_INIT;
 	struct reftable_writer *w = t_reftable_strbuf_writer(&buf, &opts);
@@ -333,7 +281,7 @@
 	};
 
 	for (i = 0; i < sizeof(message) - 1; i++)
-		message[i] = (uint8_t)(git_rand(0) % 64 + ' ');
+		message[i] = (uint8_t)(git_rand() % 64 + ' ');
 
 	reftable_writer_set_limits(w, 1, 1);
 
@@ -353,10 +301,10 @@
 
 	block_source_from_buf(&source, &buf);
 
-	err = reftable_table_new(&table, &source, "file.log");
-	check(!err);
-
-	err = reftable_table_init_log_iterator(table, &it);
+	err = reftable_reader_new(&reader, &source, "file.log");
+	check(!err);
+
+	err = reftable_reader_init_log_iterator(reader, &it);
 	check(!err);
 	err = reftable_iterator_seek_log(&it, "refname");
 	check_int(err, ==, REFTABLE_ZLIB_ERROR);
@@ -364,7 +312,7 @@
 	reftable_iterator_destroy(&it);
 
 	/* cleanup. */
-	reftable_table_decref(table);
+	reftable_reader_decref(reader);
 	reftable_buf_release(&buf);
 }
 
@@ -375,7 +323,7 @@
 	int N = 50;
 	struct reftable_iterator it = { 0 };
 	struct reftable_block_source source = { 0 };
-	struct reftable_table *table;
+	struct reftable_reader *reader;
 	int err = 0;
 	int j = 0;
 
@@ -383,10 +331,10 @@
 
 	block_source_from_buf(&source, &buf);
 
-	err = reftable_table_new(&table, &source, "file.ref");
-	check(!err);
-
-	err = reftable_table_init_ref_iterator(table, &it);
+	err = reftable_reader_new(&reader, &source, "file.ref");
+	check(!err);
+
+	err = reftable_reader_init_ref_iterator(reader, &it);
 	check(!err);
 	err = reftable_iterator_seek_ref(&it, "");
 	check(!err);
@@ -404,7 +352,7 @@
 	check_int(j, ==, N);
 
 	reftable_iterator_destroy(&it);
-	reftable_table_decref(table);
+	reftable_reader_decref(reader);
 	reftable_buf_release(&buf);
 	free_names(names);
 }
@@ -425,7 +373,7 @@
 	char **names;
 	struct reftable_buf buf = REFTABLE_BUF_INIT;
 	int N = 50;
-	struct reftable_table *table;
+	struct reftable_reader *reader;
 	struct reftable_block_source source = { 0 };
 	int err;
 	struct reftable_log_record log = { 0 };
@@ -435,10 +383,10 @@
 
 	block_source_from_buf(&source, &buf);
 
-	err = reftable_table_new(&table, &source, "file.ref");
-	check(!err);
-
-	err = reftable_table_init_ref_iterator(table, &it);
+	err = reftable_reader_new(&reader, &source, "file.ref");
+	check(!err);
+
+	err = reftable_reader_init_ref_iterator(reader, &it);
 	check(!err);
 	err = reftable_iterator_seek_ref(&it, names[0]);
 	check(!err);
@@ -449,7 +397,7 @@
 	reftable_buf_release(&buf);
 	free_names(names);
 	reftable_iterator_destroy(&it);
-	reftable_table_decref(table);
+	reftable_reader_decref(reader);
 	reftable_buf_release(&buf);
 }
 
@@ -458,7 +406,7 @@
 	char **names;
 	struct reftable_buf buf = REFTABLE_BUF_INIT;
 	int N = 50;
-	struct reftable_table *table;
+	struct reftable_reader *reader;
 	struct reftable_block_source source = { 0 };
 	int err;
 	int i = 0;
@@ -471,18 +419,18 @@
 
 	block_source_from_buf(&source, &buf);
 
-	err = reftable_table_new(&table, &source, "file.ref");
-	check(!err);
-	check_int(hash_id, ==, reftable_table_hash_id(table));
+	err = reftable_reader_new(&reader, &source, "file.ref");
+	check(!err);
+	check_int(hash_id, ==, reftable_reader_hash_id(reader));
 
 	if (!index) {
-		table->ref_offsets.index_offset = 0;
+		reader->ref_offsets.index_offset = 0;
 	} else {
-		check_int(table->ref_offsets.index_offset, >, 0);
+		check_int(reader->ref_offsets.index_offset, >, 0);
 	}
 
 	for (i = 1; i < N; i++) {
-		err = reftable_table_init_ref_iterator(table, &it);
+		err = reftable_reader_init_ref_iterator(reader, &it);
 		check(!err);
 		err = reftable_iterator_seek_ref(&it, names[i]);
 		check(!err);
@@ -499,7 +447,7 @@
 	check(!reftable_buf_addstr(&pastLast, names[N - 1]));
 	check(!reftable_buf_addstr(&pastLast, "/"));
 
-	err = reftable_table_init_ref_iterator(table, &it);
+	err = reftable_reader_init_ref_iterator(reader, &it);
 	check(!err);
 	err = reftable_iterator_seek_ref(&it, pastLast.buf);
 	if (err == 0) {
@@ -515,7 +463,7 @@
 
 	reftable_buf_release(&buf);
 	free_names(names);
-	reftable_table_decref(table);
+	reftable_reader_decref(reader);
 }
 
 static void t_table_read_write_seek_linear(void)
@@ -543,7 +491,7 @@
 		.block_size = 256,
 	};
 	struct reftable_ref_record ref = { 0 };
-	struct reftable_table *table;
+	struct reftable_reader *reader;
 	struct reftable_block_source source = { 0 };
 	struct reftable_buf buf = REFTABLE_BUF_INIT;
 	struct reftable_writer *w = t_reftable_strbuf_writer(&buf, &opts);
@@ -593,18 +541,18 @@
 
 	block_source_from_buf(&source, &buf);
 
-	err = reftable_table_new(&table, &source, "file.ref");
+	err = reftable_reader_new(&reader, &source, "file.ref");
 	check(!err);
 	if (!indexed)
-		table->obj_offsets.is_present = 0;
-
-	err = reftable_table_init_ref_iterator(table, &it);
+		reader->obj_offsets.is_present = 0;
+
+	err = reftable_reader_init_ref_iterator(reader, &it);
 	check(!err);
 	err = reftable_iterator_seek_ref(&it, "");
 	check(!err);
 	reftable_iterator_destroy(&it);
 
-	err = reftable_table_refs_for(table, &it, want_hash);
+	err = reftable_reader_refs_for(reader, &it, want_hash);
 	check(!err);
 
 	for (j = 0; ; j++) {
@@ -621,7 +569,7 @@
 	reftable_buf_release(&buf);
 	free_names(want_names);
 	reftable_iterator_destroy(&it);
-	reftable_table_decref(table);
+	reftable_reader_decref(reader);
 }
 
 static void t_table_refs_for_no_index(void)
@@ -640,7 +588,7 @@
 	struct reftable_buf buf = REFTABLE_BUF_INIT;
 	struct reftable_writer *w = t_reftable_strbuf_writer(&buf, &opts);
 	struct reftable_block_source source = { 0 };
-	struct reftable_table *table = NULL;
+	struct reftable_reader *rd = NULL;
 	struct reftable_ref_record rec = { 0 };
 	struct reftable_iterator it = { 0 };
 	int err;
@@ -651,14 +599,14 @@
 	check_int(err, ==, REFTABLE_EMPTY_TABLE_ERROR);
 	reftable_writer_free(w);
 
-	check_uint(buf.len, ==, header_size(1) + footer_size(1));
+	check_int(buf.len, ==, header_size(1) + footer_size(1));
 
 	block_source_from_buf(&source, &buf);
 
-	err = reftable_table_new(&table, &source, "filename");
-	check(!err);
-
-	err = reftable_table_init_ref_iterator(table, &it);
+	err = reftable_reader_new(&rd, &source, "filename");
+	check(!err);
+
+	err = reftable_reader_init_ref_iterator(rd, &it);
 	check(!err);
 	err = reftable_iterator_seek_ref(&it, "");
 	check(!err);
@@ -667,7 +615,7 @@
 	check_int(err, >, 0);
 
 	reftable_iterator_destroy(&it);
-	reftable_table_decref(table);
+	reftable_reader_decref(rd);
 	reftable_buf_release(&buf);
 }
 
@@ -811,7 +759,7 @@
 	struct reftable_iterator it = { 0 };
 	const struct reftable_stats *stats;
 	struct reftable_writer *writer;
-	struct reftable_table *table;
+	struct reftable_reader *reader;
 	char buf[128];
 	int err, i;
 
@@ -860,21 +808,21 @@
 	check_int(stats->log_stats.index_offset, >, 0);
 
 	block_source_from_buf(&source, &writer_buf);
-	err = reftable_table_new(&table, &source, "filename");
+	err = reftable_reader_new(&reader, &source, "filename");
 	check(!err);
 
 	/*
 	 * Seeking the log uses the log index now. In case there is any
 	 * confusion regarding indices we would notice here.
 	 */
-	err = reftable_table_init_log_iterator(table, &it);
+	err = reftable_reader_init_log_iterator(reader, &it);
 	check(!err);
 	err = reftable_iterator_seek_log(&it, "");
 	check(!err);
 
 	reftable_iterator_destroy(&it);
 	reftable_writer_free(writer);
-	reftable_table_decref(table);
+	reftable_reader_decref(reader);
 	reftable_buf_release(&writer_buf);
 }
 
@@ -888,7 +836,7 @@
 	struct reftable_iterator it = { 0 };
 	const struct reftable_stats *stats;
 	struct reftable_writer *writer;
-	struct reftable_table *table;
+	struct reftable_reader *reader;
 	int err;
 
 	writer = t_reftable_strbuf_writer(&writer_buf, &opts);
@@ -917,20 +865,20 @@
 	check_int(stats->ref_stats.max_index_level, ==, 2);
 
 	block_source_from_buf(&source, &writer_buf);
-	err = reftable_table_new(&table, &source, "filename");
+	err = reftable_reader_new(&reader, &source, "filename");
 	check(!err);
 
 	/*
 	 * Seeking the last ref should work as expected.
 	 */
-	err = reftable_table_init_ref_iterator(table, &it);
+	err = reftable_reader_init_ref_iterator(reader, &it);
 	check(!err);
 	err = reftable_iterator_seek_ref(&it, "refs/heads/199");
 	check(!err);
 
 	reftable_iterator_destroy(&it);
 	reftable_writer_free(writer);
-	reftable_table_decref(table);
+	reftable_reader_decref(reader);
 	reftable_buf_release(&writer_buf);
 	reftable_buf_release(&buf);
 }
@@ -939,11 +887,11 @@
 {
 	struct reftable_buf buf = REFTABLE_BUF_INIT;
 	struct reftable_block_source source = { 0 };
-	struct reftable_table *table;
+	struct reftable_reader *reader;
 	int err;
 
 	block_source_from_buf(&source, &buf);
-	err = reftable_table_new(&table, &source, "file.log");
+	err = reftable_reader_new(&reader, &source, "file.log");
 	check_int(err, ==, REFTABLE_FORMAT_ERROR);
 }
 
@@ -952,12 +900,12 @@
 	uint8_t zeros[1024] = { 0 };
 	struct reftable_buf buf = REFTABLE_BUF_INIT;
 	struct reftable_block_source source = { 0 };
-	struct reftable_table *table;
+	struct reftable_reader *reader;
 	int err;
 	check(!reftable_buf_add(&buf, zeros, sizeof(zeros)));
 
 	block_source_from_buf(&source, &buf);
-	err = reftable_table_new(&table, &source, "file.log");
+	err = reftable_reader_new(&reader, &source, "file.log");
 	check_int(err, ==, REFTABLE_FORMAT_ERROR);
 
 	reftable_buf_release(&buf);
@@ -970,7 +918,6 @@
 	TEST(t_corrupt_table_empty(), "read-write on an empty table");
 	TEST(t_log_buffer_size(), "buffer extension for log compression");
 	TEST(t_log_overflow(), "log overflow returns expected error");
-	TEST(t_log_write_limits(), "writer limits for writing log records");
 	TEST(t_log_write_read(), "read-write on log records");
 	TEST(t_log_zlib_corruption(), "reading corrupted log record returns expected error");
 	TEST(t_table_read_api(), "read on a table");
