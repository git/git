/*
Copyright 2020 Google LLC

Use of this source code is governed by a BSD-style
license that can be found in the LICENSE file or at
https://developers.google.com/open-source/licenses/bsd
*/

#include "test-lib.h"
#include "reftable/constants.h"
#include "reftable/pq.h"
#include "strbuf.h"

static void merged_iter_pqueue_check(const struct merged_iter_pqueue *pq)
{
	for (size_t i = 1; i < pq->len; i++) {
		size_t parent = (i - 1) / 2;
		check(pq_less(&pq->heap[parent], &pq->heap[i]));
	}
}

static int pq_entry_equal(struct pq_entry *a, struct pq_entry *b)
{
	int cmp;
	check(!reftable_record_cmp(a->rec, b->rec, &cmp));
	return !cmp && (a->index == b->index);
}

static void t_pq_record(void)
{
	struct merged_iter_pqueue pq = { 0 };
	struct reftable_record recs[54];
	size_t N = ARRAY_SIZE(recs) - 1, i;
	char *last = NULL;

	for (i = 0; i < N; i++) {
<<<<<<< HEAD
		check(!reftable_record_init(&recs[i], BLOCK_TYPE_REF));
=======
		check(!reftable_record_init(&recs[i], REFTABLE_BLOCK_TYPE_REF));
>>>>>>> e0011188
		recs[i].u.ref.refname = xstrfmt("%02"PRIuMAX, (uintmax_t)i);
	}

	i = 1;
	do {
		struct pq_entry e = {
			.rec = &recs[i],
		};

		merged_iter_pqueue_add(&pq, &e);
		merged_iter_pqueue_check(&pq);
		i = (i * 7) % N;
	} while (i != 1);

	while (!merged_iter_pqueue_is_empty(pq)) {
		struct pq_entry top = merged_iter_pqueue_top(pq);
		struct pq_entry e;

		check(!merged_iter_pqueue_remove(&pq, &e));
		merged_iter_pqueue_check(&pq);

		check(pq_entry_equal(&top, &e));
		check(reftable_record_type(e.rec) == REFTABLE_BLOCK_TYPE_REF);
		if (last)
			check_int(strcmp(last, e.rec->u.ref.refname), <, 0);
		last = e.rec->u.ref.refname;
	}

	for (i = 0; i < N; i++)
		reftable_record_release(&recs[i]);
	merged_iter_pqueue_release(&pq);
}

static void t_pq_index(void)
{
	struct merged_iter_pqueue pq = { 0 };
	struct reftable_record recs[13];
	char *last = NULL;
	size_t N = ARRAY_SIZE(recs), i;

	for (i = 0; i < N; i++) {
<<<<<<< HEAD
		check(!reftable_record_init(&recs[i], BLOCK_TYPE_REF));
=======
		check(!reftable_record_init(&recs[i], REFTABLE_BLOCK_TYPE_REF));
>>>>>>> e0011188
		recs[i].u.ref.refname = (char *) "refs/heads/master";
	}

	i = 1;
	do {
		struct pq_entry e = {
			.rec = &recs[i],
			.index = i,
		};

		merged_iter_pqueue_add(&pq, &e);
		merged_iter_pqueue_check(&pq);
		i = (i * 7) % N;
	} while (i != 1);

	for (i = N - 1; i > 0; i--) {
		struct pq_entry top = merged_iter_pqueue_top(pq);
		struct pq_entry e;

		check(!merged_iter_pqueue_remove(&pq, &e));
		merged_iter_pqueue_check(&pq);

		check(pq_entry_equal(&top, &e));
		check(reftable_record_type(e.rec) == REFTABLE_BLOCK_TYPE_REF);
		check_int(e.index, ==, i);
		if (last)
			check_str(last, e.rec->u.ref.refname);
		last = e.rec->u.ref.refname;
	}

	merged_iter_pqueue_release(&pq);
}

static void t_merged_iter_pqueue_top(void)
{
	struct merged_iter_pqueue pq = { 0 };
	struct reftable_record recs[13];
	size_t N = ARRAY_SIZE(recs), i;

	for (i = 0; i < N; i++) {
<<<<<<< HEAD
		check(!reftable_record_init(&recs[i], BLOCK_TYPE_REF));
=======
		check(!reftable_record_init(&recs[i], REFTABLE_BLOCK_TYPE_REF));
>>>>>>> e0011188
		recs[i].u.ref.refname = (char *) "refs/heads/master";
	}

	i = 1;
	do {
		struct pq_entry e = {
			.rec = &recs[i],
			.index = i,
		};

		merged_iter_pqueue_add(&pq, &e);
		merged_iter_pqueue_check(&pq);
		i = (i * 7) % N;
	} while (i != 1);

	for (i = N - 1; i > 0; i--) {
		struct pq_entry top = merged_iter_pqueue_top(pq);
		struct pq_entry e;

		check(!merged_iter_pqueue_remove(&pq, &e));

		merged_iter_pqueue_check(&pq);
		check(pq_entry_equal(&top, &e));
		check(reftable_record_equal(top.rec, &recs[i], REFTABLE_HASH_SIZE_SHA1));
		for (size_t j = 0; i < pq.len; j++) {
			check(pq_less(&top, &pq.heap[j]));
			check_int(top.index, >, j);
		}
	}

	merged_iter_pqueue_release(&pq);
}

int cmd_main(int argc UNUSED, const char *argv[] UNUSED)
{
	TEST(t_pq_record(), "pq works with record-based comparison");
	TEST(t_pq_index(), "pq works with index-based comparison");
	TEST(t_merged_iter_pqueue_top(), "merged_iter_pqueue_top works");

	return test_done();
}<|MERGE_RESOLUTION|>--- conflicted
+++ resolved
@@ -34,11 +34,7 @@
 	char *last = NULL;
 
 	for (i = 0; i < N; i++) {
-<<<<<<< HEAD
-		check(!reftable_record_init(&recs[i], BLOCK_TYPE_REF));
-=======
 		check(!reftable_record_init(&recs[i], REFTABLE_BLOCK_TYPE_REF));
->>>>>>> e0011188
 		recs[i].u.ref.refname = xstrfmt("%02"PRIuMAX, (uintmax_t)i);
 	}
 
@@ -80,11 +76,7 @@
 	size_t N = ARRAY_SIZE(recs), i;
 
 	for (i = 0; i < N; i++) {
-<<<<<<< HEAD
-		check(!reftable_record_init(&recs[i], BLOCK_TYPE_REF));
-=======
 		check(!reftable_record_init(&recs[i], REFTABLE_BLOCK_TYPE_REF));
->>>>>>> e0011188
 		recs[i].u.ref.refname = (char *) "refs/heads/master";
 	}
 
@@ -125,11 +117,7 @@
 	size_t N = ARRAY_SIZE(recs), i;
 
 	for (i = 0; i < N; i++) {
-<<<<<<< HEAD
-		check(!reftable_record_init(&recs[i], BLOCK_TYPE_REF));
-=======
 		check(!reftable_record_init(&recs[i], REFTABLE_BLOCK_TYPE_REF));
->>>>>>> e0011188
 		recs[i].u.ref.refname = (char *) "refs/heads/master";
 	}
 
