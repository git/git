--- conflicted
+++ resolved
@@ -6,18 +6,13 @@
 https://developers.google.com/open-source/licenses/bsd
 */
 
-#define DISABLE_SIGN_COMPARE_WARNINGS
-
 #include "test-lib.h"
 #include "lib-reftable.h"
 #include "dir.h"
 #include "reftable/merged.h"
+#include "reftable/reader.h"
 #include "reftable/reftable-error.h"
 #include "reftable/stack.h"
-<<<<<<< HEAD
-#include "reftable/table.h"
-=======
->>>>>>> 515fd3a3
 #include "strbuf.h"
 #include "tempfile.h"
 #include <dirent.h>
@@ -106,8 +101,7 @@
 static int write_test_ref(struct reftable_writer *wr, void *arg)
 {
 	struct reftable_ref_record *ref = arg;
-	check(!reftable_writer_set_limits(wr, ref->update_index,
-					  ref->update_index));
+	reftable_writer_set_limits(wr, ref->update_index, ref->update_index);
 	return reftable_writer_add_ref(wr, ref);
 }
 
@@ -147,8 +141,7 @@
 {
 	struct write_log_arg *wla = arg;
 
-	check(!reftable_writer_set_limits(wr, wla->update_index,
-					  wla->update_index));
+	reftable_writer_set_limits(wr, wla->update_index, wla->update_index);
 	return reftable_writer_add_log(wr, wla->log);
 }
 
@@ -179,11 +172,7 @@
 	err = reftable_stack_read_ref(st, ref.refname, &dest);
 	check(!err);
 	check(reftable_ref_record_equal(&ref, &dest, REFTABLE_HASH_SIZE_SHA1));
-<<<<<<< HEAD
-	check_int(st->tables_len, >, 0);
-=======
 	check_int(st->readers_len, >, 0);
->>>>>>> 515fd3a3
 
 #ifndef GIT_WINDOWS_NATIVE
 	check(!reftable_buf_addstr(&scratch, dir));
@@ -196,7 +185,7 @@
 	check(!reftable_buf_addstr(&scratch, dir));
 	check(!reftable_buf_addstr(&scratch, "/"));
 	/* do not try at home; not an external API for reftable. */
-	check(!reftable_buf_addstr(&scratch, st->tables[0]->name));
+	check(!reftable_buf_addstr(&scratch, st->readers[0]->name));
 	err = stat(scratch.buf, &stat_result);
 	check(!err);
 	check_int((stat_result.st_mode & 0777), ==, opts.default_permissions);
@@ -409,9 +398,9 @@
 		 * all tables in the stack.
 		 */
 		if (i != n)
-			check_int(st->merged->tables_len, ==, i + 1);
+			check_int(st->merged->readers_len, ==, i + 1);
 		else
-			check_int(st->merged->tables_len, ==, 1);
+			check_int(st->merged->readers_len, ==, 1);
 	}
 
 	reftable_stack_destroy(st);
@@ -437,7 +426,7 @@
 
 	err = reftable_stack_add(st, write_test_ref, &ref);
 	check(!err);
-	check_int(st->merged->tables_len, ==, 1);
+	check_int(st->merged->readers_len, ==, 1);
 	check_int(st->stats.attempts, ==, 0);
 	check_int(st->stats.failures, ==, 0);
 
@@ -448,14 +437,14 @@
 	 */
 	check(!reftable_buf_addstr(&table_path, dir));
 	check(!reftable_buf_addstr(&table_path, "/"));
-	check(!reftable_buf_addstr(&table_path, st->tables[0]->name));
+	check(!reftable_buf_addstr(&table_path, st->readers[0]->name));
 	check(!reftable_buf_addstr(&table_path, ".lock"));
 	write_file_buf(table_path.buf, "", 0);
 
 	ref.update_index = 2;
 	err = reftable_stack_add(st, write_test_ref, &ref);
 	check(!err);
-	check_int(st->merged->tables_len, ==, 2);
+	check_int(st->merged->readers_len, ==, 2);
 	check_int(st->stats.attempts, ==, 1);
 	check_int(st->stats.failures, ==, 1);
 
@@ -599,7 +588,7 @@
 	check(!reftable_buf_addstr(&path, dir));
 	check(!reftable_buf_addstr(&path, "/"));
 	/* do not try at home; not an external API for reftable. */
-	check(!reftable_buf_addstr(&path, st->tables[0]->name));
+	check(!reftable_buf_addstr(&path, st->readers[0]->name));
 	err = stat(path.buf, &stat_result);
 	check(!err);
 	check_int((stat_result.st_mode & 0777), ==, opts.default_permissions);
@@ -784,12 +773,8 @@
 		}
 
 		logs[i].refname = xstrdup(buf);
-		/*
-		 * update_index is part of the key so should be constant.
-		 * The value itself should be less than the writer's upper
-		 * limit.
-		 */
-		logs[i].update_index = 1;
+		/* update_index is part of the key. */
+		logs[i].update_index = 42;
 		if (i % 2 == 0) {
 			logs[i].value_type = REFTABLE_LOG_UPDATE;
 			t_reftable_set_hash(logs[i].value.update.new_hash, i,
@@ -970,7 +955,7 @@
 
 static int write_nothing(struct reftable_writer *wr, void *arg UNUSED)
 {
-	check(!reftable_writer_set_limits(wr, 1, 1));
+	reftable_writer_set_limits(wr, 1, 1);
 	return 0;
 }
 
@@ -1033,7 +1018,7 @@
 
 		err = reftable_stack_auto_compact(st);
 		check(!err);
-		check(i < 2 || st->merged->tables_len < 2 * fastlogN(i, 2));
+		check(i < 2 || st->merged->readers_len < 2 * fastlogN(i, 2));
 	}
 
 	check_int(reftable_stack_compaction_stats(st)->entries_written, <,
@@ -1068,7 +1053,7 @@
 		err = reftable_stack_add(st, &write_test_ref, &ref);
 		check(!err);
 
-		check(i < 5 || st->merged->tables_len < 5 * fastlogN(i, 5));
+		check(i < 5 || st->merged->readers_len < 5 * fastlogN(i, 5));
 	}
 
 	reftable_stack_destroy(st);
@@ -1089,7 +1074,7 @@
 	check(!err);
 
 	write_n_ref_tables(st, 5);
-	check_int(st->merged->tables_len, ==, 5);
+	check_int(st->merged->readers_len, ==, 5);
 
 	/*
 	 * Given that all tables we have written should be roughly the same
@@ -1098,7 +1083,7 @@
 	 */
 	check(!reftable_buf_addstr(&buf, dir));
 	check(!reftable_buf_addstr(&buf, "/"));
-	check(!reftable_buf_addstr(&buf, st->tables[2]->name));
+	check(!reftable_buf_addstr(&buf, st->readers[2]->name));
 	check(!reftable_buf_addstr(&buf, ".lock"));
 	write_file_buf(buf.buf, "", 0);
 
@@ -1111,7 +1096,7 @@
 	err = reftable_stack_auto_compact(st);
 	check(!err);
 	check_int(st->stats.failures, ==, 0);
-	check_int(st->merged->tables_len, ==, 4);
+	check_int(st->merged->readers_len, ==, 4);
 
 	reftable_stack_destroy(st);
 	reftable_buf_release(&buf);
@@ -1156,9 +1141,9 @@
 		 * all tables in the stack.
 		 */
 		if (i != n)
-			check_int(st->merged->tables_len, ==, i + 1);
+			check_int(st->merged->readers_len, ==, i + 1);
 		else
-			check_int(st->merged->tables_len, ==, 1);
+			check_int(st->merged->readers_len, ==, 1);
 	}
 
 	reftable_stack_destroy(st);
@@ -1179,12 +1164,12 @@
 	check(!err);
 
 	write_n_ref_tables(st, 3);
-	check_int(st->merged->tables_len, ==, 3);
+	check_int(st->merged->readers_len, ==, 3);
 
 	/* Lock one of the tables that we're about to compact. */
 	check(!reftable_buf_addstr(&buf, dir));
 	check(!reftable_buf_addstr(&buf, "/"));
-	check(!reftable_buf_addstr(&buf, st->tables[1]->name));
+	check(!reftable_buf_addstr(&buf, st->readers[1]->name));
 	check(!reftable_buf_addstr(&buf, ".lock"));
 	write_file_buf(buf.buf, "", 0);
 
@@ -1195,7 +1180,7 @@
 	err = reftable_stack_compact_all(st, NULL);
 	check_int(err, ==, REFTABLE_LOCK_ERROR);
 	check_int(st->stats.failures, ==, 1);
-	check_int(st->merged->tables_len, ==, 3);
+	check_int(st->merged->readers_len, ==, 3);
 
 	reftable_stack_destroy(st);
 	reftable_buf_release(&buf);
@@ -1229,10 +1214,10 @@
 static void unclean_stack_close(struct reftable_stack *st)
 {
 	/* break abstraction boundary to simulate unclean shutdown. */
-	for (size_t i = 0; i < st->tables_len; i++)
-		reftable_table_decref(st->tables[i]);
-	st->tables_len = 0;
-	REFTABLE_FREE_AND_NULL(st->tables);
+	for (size_t i = 0; i < st->readers_len; i++)
+		reftable_reader_decref(st->readers[i]);
+	st->readers_len = 0;
+	REFTABLE_FREE_AND_NULL(st->readers);
 }
 
 static void t_reftable_stack_compaction_concurrent_clean(void)
@@ -1282,7 +1267,7 @@
 	err = reftable_new_stack(&st1, dir, &opts);
 	check(!err);
 	write_n_ref_tables(st1, 2);
-	check_int(st1->merged->tables_len, ==, 2);
+	check_int(st1->merged->readers_len, ==, 2);
 	reftable_stack_init_ref_iterator(st1, &it);
 	err = reftable_iterator_seek_ref(&it, "");
 	check(!err);
@@ -1290,10 +1275,10 @@
 	/* Set up a second stack for the same directory and compact it. */
 	err = reftable_new_stack(&st2, dir, &opts);
 	check(!err);
-	check_int(st2->merged->tables_len, ==, 2);
+	check_int(st2->merged->readers_len, ==, 2);
 	err = reftable_stack_compact_all(st2, NULL);
 	check(!err);
-	check_int(st2->merged->tables_len, ==, 1);
+	check_int(st2->merged->readers_len, ==, 1);
 
 	/*
 	 * Verify that we can continue to use the old iterator even after we
@@ -1301,7 +1286,7 @@
 	 */
 	err = reftable_stack_reload(st1);
 	check(!err);
-	check_int(st1->merged->tables_len, ==, 1);
+	check_int(st1->merged->readers_len, ==, 1);
 	err = reftable_iterator_next_ref(&it, &rec);
 	check(!err);
 	check_str(rec.refname, "refs/heads/branch-0000");
@@ -1332,19 +1317,19 @@
 	err = reftable_new_stack(&st, dir, &opts);
 	check(!err);
 	write_n_ref_tables(st, 2);
-	check_int(st->merged->tables_len, ==, 2);
+	check_int(st->merged->readers_len, ==, 2);
 	reftable_stack_init_ref_iterator(st, &it);
 	err = reftable_iterator_seek_ref(&it, "");
 	check(!err);
 
 	/*
 	 * Update the tables.list file with some garbage data, while reusing
-	 * our old tables. This should trigger a partial reload of the stack,
-	 * where we try to reuse our old tables.
+	 * our old readers. This should trigger a partial reload of the stack,
+	 * where we try to reuse our old readers.
 	*/
-	check(!reftable_buf_addstr(&content, st->tables[0]->name));
+	check(!reftable_buf_addstr(&content, st->readers[0]->name));
 	check(!reftable_buf_addstr(&content, "\n"));
-	check(!reftable_buf_addstr(&content, st->tables[1]->name));
+	check(!reftable_buf_addstr(&content, st->readers[1]->name));
 	check(!reftable_buf_addstr(&content, "\n"));
 	check(!reftable_buf_addstr(&content, "garbage\n"));
 	check(!reftable_buf_addstr(&table_path, st->list_file));
@@ -1355,7 +1340,7 @@
 
 	err = reftable_stack_reload(st);
 	check_int(err, ==, -4);
-	check_int(st->merged->tables_len, ==, 2);
+	check_int(st->merged->readers_len, ==, 2);
 
 	/*
 	 * Even though the reload has failed, we should be able to continue
@@ -1378,57 +1363,11 @@
 	clear_dir(dir);
 }
 
-static int write_limits_after_ref(struct reftable_writer *wr, void *arg)
-{
-	struct reftable_ref_record *ref = arg;
-	check(!reftable_writer_set_limits(wr, ref->update_index, ref->update_index));
-	check(!reftable_writer_add_ref(wr, ref));
-	return reftable_writer_set_limits(wr, ref->update_index, ref->update_index);
-}
-
-static void t_reftable_invalid_limit_updates(void)
-{
-	struct reftable_ref_record ref = {
-		.refname = (char *) "HEAD",
-		.update_index = 1,
-		.value_type = REFTABLE_REF_SYMREF,
-		.value.symref = (char *) "master",
-	};
-	struct reftable_write_options opts = {
-		.default_permissions = 0660,
-	};
-	struct reftable_addition *add = NULL;
-	char *dir = get_tmp_dir(__LINE__);
-	struct reftable_stack *st = NULL;
-	int err;
-
-	err = reftable_new_stack(&st, dir, &opts);
-	check(!err);
-
-	reftable_addition_destroy(add);
-
-	err = reftable_stack_new_addition(&add, st, 0);
-	check(!err);
-
-	/*
-	 * write_limits_after_ref also updates the update indexes after adding
-	 * the record. This should cause an err to be returned, since the limits
-	 * must be set at the start.
-	 */
-	err = reftable_addition_add(add, write_limits_after_ref, &ref);
-	check_int(err, ==, REFTABLE_API_ERROR);
-
-	reftable_addition_destroy(add);
-	reftable_stack_destroy(st);
-	clear_dir(dir);
-}
-
 int cmd_main(int argc UNUSED, const char *argv[] UNUSED)
 {
 	TEST(t_empty_add(), "empty addition to stack");
 	TEST(t_read_file(), "read_lines works");
 	TEST(t_reflog_expire(), "expire reflog entries");
-	TEST(t_reftable_invalid_limit_updates(), "prevent limit updates after adding records");
 	TEST(t_reftable_stack_add(), "add multiple refs and logs to stack");
 	TEST(t_reftable_stack_add_one(), "add a single ref record to stack");
 	TEST(t_reftable_stack_add_performs_auto_compaction(), "addition to stack triggers auto-compaction");
