#include "cache.h"
#include "lockfile.h"
#include "bundle.h"
#include "object-store.h"
#include "repository.h"
#include "object.h"
#include "commit.h"
#include "diff.h"
#include "revision.h"
#include "list-objects.h"
#include "run-command.h"
#include "refs.h"
#include "strvec.h"


static const char v2_bundle_signature[] = "# v2 git bundle\n";
static const char v3_bundle_signature[] = "# v3 git bundle\n";
static struct {
	int version;
	const char *signature;
} bundle_sigs[] = {
	{ 2, v2_bundle_signature },
	{ 3, v3_bundle_signature },
};

static void add_to_ref_list(const struct object_id *oid, const char *name,
		struct ref_list *list)
{
	ALLOC_GROW(list->list, list->nr + 1, list->alloc);
	oidcpy(&list->list[list->nr].oid, oid);
	list->list[list->nr].name = xstrdup(name);
	list->nr++;
}

static int parse_capability(struct bundle_header *header, const char *capability)
{
	const char *arg;
	if (skip_prefix(capability, "object-format=", &arg)) {
		int algo = hash_algo_by_name(arg);
		if (algo == GIT_HASH_UNKNOWN)
			return error(_("unable to detect hash algorithm"));
		header->hash_algo = &hash_algos[algo];
		return 0;
	}
	return error(_("unknown capability '%s'"), capability);
}

static int parse_bundle_signature(struct bundle_header *header, const char *line)
{
	int i;

	for (i = 0; i < ARRAY_SIZE(bundle_sigs); i++) {
		if (!strcmp(line, bundle_sigs[i].signature)) {
			header->version = bundle_sigs[i].version;
			return 0;
		}
	}
	return -1;
}

static int parse_bundle_header(int fd, struct bundle_header *header,
			       const char *report_path)
{
	struct strbuf buf = STRBUF_INIT;
	int status = 0;

	/* The bundle header begins with the signature */
	if (strbuf_getwholeline_fd(&buf, fd, '\n') ||
	    parse_bundle_signature(header, buf.buf)) {
		if (report_path)
			error(_("'%s' does not look like a v2 or v3 bundle file"),
			      report_path);
		status = -1;
		goto abort;
	}

	header->hash_algo = the_hash_algo;

	/* The bundle header ends with an empty line */
	while (!strbuf_getwholeline_fd(&buf, fd, '\n') &&
	       buf.len && buf.buf[0] != '\n') {
		struct object_id oid;
		int is_prereq = 0;
		const char *p;

		if (header->version == 3 && *buf.buf == '@') {
			buf.buf[--buf.len] = '\0';
			if (parse_capability(header, buf.buf + 1)) {
				status = -1;
				break;
			}
			continue;
		}

		if (*buf.buf == '-') {
			is_prereq = 1;
			strbuf_remove(&buf, 0, 1);
		}
		strbuf_rtrim(&buf);

		/*
		 * Tip lines have object name, SP, and refname.
		 * Prerequisites have object name that is optionally
		 * followed by SP and subject line.
		 */
		if (parse_oid_hex_algop(buf.buf, &oid, &p, header->hash_algo) ||
		    (*p && !isspace(*p)) ||
		    (!is_prereq && !*p)) {
			if (report_path)
				error(_("unrecognized header: %s%s (%d)"),
				      (is_prereq ? "-" : ""), buf.buf, (int)buf.len);
			status = -1;
			break;
		} else {
			if (is_prereq)
				add_to_ref_list(&oid, "", &header->prerequisites);
			else
				add_to_ref_list(&oid, p + 1, &header->references);
		}
	}

 abort:
	if (status) {
		close(fd);
		fd = -1;
	}
	strbuf_release(&buf);
	return fd;
}

int read_bundle_header(const char *path, struct bundle_header *header)
{
	int fd = open(path, O_RDONLY);

	if (fd < 0)
		return error(_("could not open '%s'"), path);
	return parse_bundle_header(fd, header, path);
}

int is_bundle(const char *path, int quiet)
{
	struct bundle_header header;
	int fd = open(path, O_RDONLY);

	if (fd < 0)
		return 0;
	memset(&header, 0, sizeof(header));
	fd = parse_bundle_header(fd, &header, quiet ? NULL : path);
	if (fd >= 0)
		close(fd);
	return (fd >= 0);
}

static int list_refs(struct ref_list *r, int argc, const char **argv)
{
	int i;

	for (i = 0; i < r->nr; i++) {
		if (argc > 1) {
			int j;
			for (j = 1; j < argc; j++)
				if (!strcmp(r->list[i].name, argv[j]))
					break;
			if (j == argc)
				continue;
		}
		printf("%s %s\n", oid_to_hex(&r->list[i].oid),
				r->list[i].name);
	}
	return 0;
}

/* Remember to update object flag allocation in object.h */
#define PREREQ_MARK (1u<<16)

int verify_bundle(struct repository *r,
		  struct bundle_header *header,
		  int verbose)
{
	/*
	 * Do fast check, then if any prereqs are missing then go line by line
	 * to be verbose about the errors
	 */
	struct ref_list *p = &header->prerequisites;
	struct rev_info revs;
	const char *argv[] = {NULL, "--all", NULL};
	struct commit *commit;
	int i, ret = 0, req_nr;
	const char *message = _("Repository lacks these prerequisite commits:");

	if (!r || !r->objects || !r->objects->odb)
		return error(_("need a repository to verify a bundle"));

	repo_init_revisions(r, &revs, NULL);
	for (i = 0; i < p->nr; i++) {
		struct ref_list_entry *e = p->list + i;
		struct object *o = parse_object(r, &e->oid);
		if (o) {
			o->flags |= PREREQ_MARK;
			add_pending_object(&revs, o, e->name);
			continue;
		}
		if (++ret == 1)
			error("%s", message);
		error("%s %s", oid_to_hex(&e->oid), e->name);
	}
	if (revs.pending.nr != p->nr)
		return ret;
	req_nr = revs.pending.nr;
	setup_revisions(2, argv, &revs, NULL);

	if (prepare_revision_walk(&revs))
		die(_("revision walk setup failed"));

	i = req_nr;
	while (i && (commit = get_revision(&revs)))
		if (commit->object.flags & PREREQ_MARK)
			i--;

	for (i = 0; i < p->nr; i++) {
		struct ref_list_entry *e = p->list + i;
		struct object *o = parse_object(r, &e->oid);
		assert(o); /* otherwise we'd have returned early */
		if (o->flags & SHOWN)
			continue;
		if (++ret == 1)
			error("%s", message);
		error("%s %s", oid_to_hex(&e->oid), e->name);
	}

	/* Clean up objects used, as they will be reused. */
	for (i = 0; i < p->nr; i++) {
		struct ref_list_entry *e = p->list + i;
		commit = lookup_commit_reference_gently(r, &e->oid, 1);
		if (commit)
			clear_commit_marks(commit, ALL_REV_FLAGS);
	}

	if (verbose) {
		struct ref_list *r;

		r = &header->references;
		printf_ln(Q_("The bundle contains this ref:",
			     "The bundle contains these %d refs:",
			     r->nr),
			  r->nr);
		list_refs(r, 0, NULL);
		r = &header->prerequisites;
		if (!r->nr) {
			printf_ln(_("The bundle records a complete history."));
		} else {
			printf_ln(Q_("The bundle requires this ref:",
				     "The bundle requires these %d refs:",
				     r->nr),
				  r->nr);
			list_refs(r, 0, NULL);
		}
	}
	return ret;
}

int list_bundle_refs(struct bundle_header *header, int argc, const char **argv)
{
	return list_refs(&header->references, argc, argv);
}

static int is_tag_in_date_range(struct object *tag, struct rev_info *revs)
{
	unsigned long size;
	enum object_type type;
	char *buf = NULL, *line, *lineend;
	timestamp_t date;
	int result = 1;

	if (revs->max_age == -1 && revs->min_age == -1)
		goto out;

	buf = read_object_file(&tag->oid, &type, &size);
	if (!buf)
		goto out;
	line = memmem(buf, size, "\ntagger ", 8);
	if (!line++)
		goto out;
	lineend = memchr(line, '\n', buf + size - line);
	line = memchr(line, '>', lineend ? lineend - line : buf + size - line);
	if (!line++)
		goto out;
	date = parse_timestamp(line, NULL, 10);
	result = (revs->max_age == -1 || revs->max_age < date) &&
		(revs->min_age == -1 || revs->min_age > date);
out:
	free(buf);
	return result;
}


/* Write the pack data to bundle_fd */
static int write_pack_data(int bundle_fd, struct rev_info *revs, struct strvec *pack_options)
{
	struct child_process pack_objects = CHILD_PROCESS_INIT;
	int i;

	strvec_pushl(&pack_objects.args,
		     "pack-objects",
		     "--stdout", "--thin", "--delta-base-offset",
		     NULL);
	strvec_pushv(&pack_objects.args, pack_options->items);
	pack_objects.in = -1;
	pack_objects.out = bundle_fd;
	pack_objects.git_cmd = 1;

	/*
	 * start_command() will close our descriptor if it's >1. Duplicate it
	 * to avoid surprising the caller.
	 */
	if (pack_objects.out > 1) {
		pack_objects.out = dup(pack_objects.out);
		if (pack_objects.out < 0) {
			error_errno(_("unable to dup bundle descriptor"));
			child_process_clear(&pack_objects);
			return -1;
		}
	}

	if (start_command(&pack_objects))
		return error(_("Could not spawn pack-objects"));

	for (i = 0; i < revs->pending.nr; i++) {
		struct object *object = revs->pending.objects[i].item;
		if (object->flags & UNINTERESTING)
			write_or_die(pack_objects.in, "^", 1);
		write_or_die(pack_objects.in, oid_to_hex(&object->oid), the_hash_algo->hexsz);
		write_or_die(pack_objects.in, "\n", 1);
	}
	close(pack_objects.in);
	if (finish_command(&pack_objects))
		return error(_("pack-objects died"));
	return 0;
}

static int compute_and_write_prerequisites(int bundle_fd,
					   struct rev_info *revs,
					   int argc, const char **argv)
{
	struct child_process rls = CHILD_PROCESS_INIT;
	struct strbuf buf = STRBUF_INIT;
	FILE *rls_fout;
	int i;

	strvec_pushl(&rls.args,
		     "rev-list", "--boundary", "--pretty=oneline",
		     NULL);
	for (i = 1; i < argc; i++)
		strvec_push(&rls.args, argv[i]);
	rls.out = -1;
	rls.git_cmd = 1;
	if (start_command(&rls))
		return -1;
	rls_fout = xfdopen(rls.out, "r");
	while (strbuf_getwholeline(&buf, rls_fout, '\n') != EOF) {
		struct object_id oid;
		if (buf.len > 0 && buf.buf[0] == '-') {
			write_or_die(bundle_fd, buf.buf, buf.len);
			if (!get_oid_hex(buf.buf + 1, &oid)) {
				struct object *object = parse_object_or_die(&oid,
									    buf.buf);
				object->flags |= UNINTERESTING;
				add_pending_object(revs, object, buf.buf);
			}
		} else if (!get_oid_hex(buf.buf, &oid)) {
			struct object *object = parse_object_or_die(&oid,
								    buf.buf);
			object->flags |= SHOWN;
		}
	}
	strbuf_release(&buf);
	fclose(rls_fout);
	if (finish_command(&rls))
		return error(_("rev-list died"));
	return 0;
}

/*
 * Write out bundle refs based on the tips already
 * parsed into revs.pending. As a side effect, may
 * manipulate revs.pending to include additional
 * necessary objects (like tags).
 *
 * Returns the number of refs written, or negative
 * on error.
 */
static int write_bundle_refs(int bundle_fd, struct rev_info *revs)
{
	int i;
	int ref_count = 0;

	for (i = 0; i < revs->pending.nr; i++) {
		struct object_array_entry *e = revs->pending.objects + i;
		struct object_id oid;
		char *ref;
		const char *display_ref;
		int flag;

		if (e->item->flags & UNINTERESTING)
			continue;
		if (dwim_ref(e->name, strlen(e->name), &oid, &ref) != 1)
			goto skip_write_ref;
		if (read_ref_full(e->name, RESOLVE_REF_READING, &oid, &flag))
			flag = 0;
		display_ref = (flag & REF_ISSYMREF) ? e->name : ref;

		if (e->item->type == OBJ_TAG &&
				!is_tag_in_date_range(e->item, revs)) {
			e->item->flags |= UNINTERESTING;
			goto skip_write_ref;
		}

		/*
		 * Make sure the refs we wrote out is correct; --max-count and
		 * other limiting options could have prevented all the tips
		 * from getting output.
		 *
		 * Non commit objects such as tags and blobs do not have
		 * this issue as they are not affected by those extra
		 * constraints.
		 */
		if (!(e->item->flags & SHOWN) && e->item->type == OBJ_COMMIT) {
			warning(_("ref '%s' is excluded by the rev-list options"),
				e->name);
			goto skip_write_ref;
		}
		/*
		 * If you run "git bundle create bndl v1.0..v2.0", the
		 * name of the positive ref is "v2.0" but that is the
		 * commit that is referenced by the tag, and not the tag
		 * itself.
		 */
		if (!oideq(&oid, &e->item->oid)) {
			/*
			 * Is this the positive end of a range expressed
			 * in terms of a tag (e.g. v2.0 from the range
			 * "v1.0..v2.0")?
			 */
			struct commit *one = lookup_commit_reference(revs->repo, &oid);
			struct object *obj;

			if (e->item == &(one->object)) {
				/*
				 * Need to include e->name as an
				 * independent ref to the pack-objects
				 * input, so that the tag is included
				 * in the output; otherwise we would
				 * end up triggering "empty bundle"
				 * error.
				 */
				obj = parse_object_or_die(&oid, e->name);
				obj->flags |= SHOWN;
				add_pending_object(revs, obj, e->name);
			}
			goto skip_write_ref;
		}

		ref_count++;
		write_or_die(bundle_fd, oid_to_hex(&e->item->oid), the_hash_algo->hexsz);
		write_or_die(bundle_fd, " ", 1);
		write_or_die(bundle_fd, display_ref, strlen(display_ref));
		write_or_die(bundle_fd, "\n", 1);
 skip_write_ref:
		free(ref);
	}

	/* end header */
	write_or_die(bundle_fd, "\n", 1);
	return ref_count;
}

int create_bundle(struct repository *r, const char *path,
<<<<<<< HEAD
		  int argc, const char **argv, struct argv_array *pack_options, int version)
=======
		  int argc, const char **argv, struct strvec *pack_options, int version)
>>>>>>> 8c82dc3c
{
	struct lock_file lock = LOCK_INIT;
	int bundle_fd = -1;
	int bundle_to_stdout;
	int ref_count = 0;
	struct rev_info revs;
	int default_version = the_hash_algo == &hash_algos[GIT_HASH_SHA1] ? 2 : 3;

	bundle_to_stdout = !strcmp(path, "-");
	if (bundle_to_stdout)
		bundle_fd = 1;
	else
		bundle_fd = hold_lock_file_for_update(&lock, path,
						      LOCK_DIE_ON_ERROR);

	if (version == -1)
		version = default_version;

	if (version < 2 || version > 3) {
		die(_("unsupported bundle version %d"), version);
	} else if (version < default_version) {
		die(_("cannot write bundle version %d with algorithm %s"), version, the_hash_algo->name);
	} else if (version == 2) {
		write_or_die(bundle_fd, v2_bundle_signature, strlen(v2_bundle_signature));
	} else {
		const char *capability = "@object-format=";
		write_or_die(bundle_fd, v3_bundle_signature, strlen(v3_bundle_signature));
		write_or_die(bundle_fd, capability, strlen(capability));
		write_or_die(bundle_fd, the_hash_algo->name, strlen(the_hash_algo->name));
		write_or_die(bundle_fd, "\n", 1);
	}

	/* init revs to list objects for pack-objects later */
	save_commit_buffer = 0;
	repo_init_revisions(r, &revs, NULL);

	/* write prerequisites */
	if (compute_and_write_prerequisites(bundle_fd, &revs, argc, argv))
		goto err;

	argc = setup_revisions(argc, argv, &revs, NULL);

	if (argc > 1) {
		error(_("unrecognized argument: %s"), argv[1]);
		goto err;
	}

	object_array_remove_duplicates(&revs.pending);

	ref_count = write_bundle_refs(bundle_fd, &revs);
	if (!ref_count)
		die(_("Refusing to create empty bundle."));
	else if (ref_count < 0)
		goto err;

	/* write pack */
	if (write_pack_data(bundle_fd, &revs, pack_options))
		goto err;

	if (!bundle_to_stdout) {
		if (commit_lock_file(&lock))
			die_errno(_("cannot create '%s'"), path);
	}
	return 0;
err:
	rollback_lock_file(&lock);
	return -1;
}

int unbundle(struct repository *r, struct bundle_header *header,
	     int bundle_fd, int flags)
{
	const char *argv_index_pack[] = {"index-pack",
					 "--fix-thin", "--stdin", NULL, NULL};
	struct child_process ip = CHILD_PROCESS_INIT;

	if (flags & BUNDLE_VERBOSE)
		argv_index_pack[3] = "-v";

	if (verify_bundle(r, header, 0))
		return -1;
	ip.argv = argv_index_pack;
	ip.in = bundle_fd;
	ip.no_stdout = 1;
	ip.git_cmd = 1;
	if (run_command(&ip))
		return error(_("index-pack died"));
	return 0;
}<|MERGE_RESOLUTION|>--- conflicted
+++ resolved
@@ -475,11 +475,7 @@
 }
 
 int create_bundle(struct repository *r, const char *path,
-<<<<<<< HEAD
-		  int argc, const char **argv, struct argv_array *pack_options, int version)
-=======
 		  int argc, const char **argv, struct strvec *pack_options, int version)
->>>>>>> 8c82dc3c
 {
 	struct lock_file lock = LOCK_INIT;
 	int bundle_fd = -1;
