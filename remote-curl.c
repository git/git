#include "cache.h"
#include "remote.h"
#include "strbuf.h"
#include "walker.h"
#include "http.h"
#include "exec_cmd.h"
#include "run-command.h"
#include "pkt-line.h"
#include "string-list.h"
#include "sideband.h"
#include "argv-array.h"
#include "credential.h"
#include "sha1-array.h"
#include "send-pack.h"

static struct remote *remote;
/* always ends with a trailing slash */
static struct strbuf url = STRBUF_INIT;

struct options {
	int verbosity;
	unsigned long depth;
	char *deepen_since;
	struct string_list deepen_not;
	unsigned progress : 1,
		check_self_contained_and_connected : 1,
		cloning : 1,
		update_shallow : 1,
		followtags : 1,
		dry_run : 1,
		thin : 1,
		/* One of the SEND_PACK_PUSH_CERT_* constants. */
		push_cert : 2,
		deepen_relative : 1;
};
static struct options options;
static struct string_list cas_options = STRING_LIST_INIT_DUP;

static int set_option(const char *name, const char *value)
{
	if (!strcmp(name, "verbosity")) {
		char *end;
		int v = strtol(value, &end, 10);
		if (value == end || *end)
			return -1;
		options.verbosity = v;
		return 0;
	}
	else if (!strcmp(name, "progress")) {
		if (!strcmp(value, "true"))
			options.progress = 1;
		else if (!strcmp(value, "false"))
			options.progress = 0;
		else
			return -1;
		return 0;
	}
	else if (!strcmp(name, "depth")) {
		char *end;
		unsigned long v = strtoul(value, &end, 10);
		if (value == end || *end)
			return -1;
		options.depth = v;
		return 0;
	}
	else if (!strcmp(name, "deepen-since")) {
		options.deepen_since = xstrdup(value);
		return 0;
	}
	else if (!strcmp(name, "deepen-not")) {
		string_list_append(&options.deepen_not, value);
		return 0;
	}
	else if (!strcmp(name, "deepen-relative")) {
		if (!strcmp(value, "true"))
			options.deepen_relative = 1;
		else if (!strcmp(value, "false"))
			options.deepen_relative = 0;
		else
			return -1;
		return 0;
	}
	else if (!strcmp(name, "followtags")) {
		if (!strcmp(value, "true"))
			options.followtags = 1;
		else if (!strcmp(value, "false"))
			options.followtags = 0;
		else
			return -1;
		return 0;
	}
	else if (!strcmp(name, "dry-run")) {
		if (!strcmp(value, "true"))
			options.dry_run = 1;
		else if (!strcmp(value, "false"))
			options.dry_run = 0;
		else
			return -1;
		return 0;
	}
	else if (!strcmp(name, "check-connectivity")) {
		if (!strcmp(value, "true"))
			options.check_self_contained_and_connected = 1;
		else if (!strcmp(value, "false"))
			options.check_self_contained_and_connected = 0;
		else
			return -1;
		return 0;
	}
	else if (!strcmp(name, "cas")) {
		struct strbuf val = STRBUF_INIT;
		strbuf_addf(&val, "--" CAS_OPT_NAME "=%s", value);
		string_list_append(&cas_options, val.buf);
		strbuf_release(&val);
		return 0;
	} else if (!strcmp(name, "cloning")) {
		if (!strcmp(value, "true"))
			options.cloning = 1;
		else if (!strcmp(value, "false"))
			options.cloning = 0;
		else
			return -1;
		return 0;
	} else if (!strcmp(name, "update-shallow")) {
		if (!strcmp(value, "true"))
			options.update_shallow = 1;
		else if (!strcmp(value, "false"))
			options.update_shallow = 0;
		else
			return -1;
		return 0;
	} else if (!strcmp(name, "pushcert")) {
		if (!strcmp(value, "true"))
			options.push_cert = SEND_PACK_PUSH_CERT_ALWAYS;
		else if (!strcmp(value, "false"))
			options.push_cert = SEND_PACK_PUSH_CERT_NEVER;
		else if (!strcmp(value, "if-asked"))
			options.push_cert = SEND_PACK_PUSH_CERT_IF_ASKED;
		else
			return -1;
		return 0;

#if LIBCURL_VERSION_NUM >= 0x070a08
	} else if (!strcmp(name, "family")) {
		if (!strcmp(value, "ipv4"))
			git_curl_ipresolve = CURL_IPRESOLVE_V4;
		else if (!strcmp(value, "ipv6"))
			git_curl_ipresolve = CURL_IPRESOLVE_V6;
		else if (!strcmp(value, "all"))
			git_curl_ipresolve = CURL_IPRESOLVE_WHATEVER;
		else
			return -1;
		return 0;
#endif /* LIBCURL_VERSION_NUM >= 0x070a08 */
	} else {
		return 1 /* unsupported */;
	}
}

struct discovery {
	const char *service;
	char *buf_alloc;
	char *buf;
	size_t len;
	struct ref *refs;
	struct sha1_array shallow;
	unsigned proto_git : 1;
};
static struct discovery *last_discovery;

static struct ref *parse_git_refs(struct discovery *heads, int for_push)
{
	struct ref *list = NULL;
	get_remote_heads(-1, heads->buf, heads->len, &list,
			 for_push ? REF_NORMAL : 0, NULL, &heads->shallow);
	return list;
}

static struct ref *parse_info_refs(struct discovery *heads)
{
	char *data, *start, *mid;
	char *ref_name;
	int i = 0;

	struct ref *refs = NULL;
	struct ref *ref = NULL;
	struct ref *last_ref = NULL;

	data = heads->buf;
	start = NULL;
	mid = data;
	while (i < heads->len) {
		if (!start) {
			start = &data[i];
		}
		if (data[i] == '\t')
			mid = &data[i];
		if (data[i] == '\n') {
			if (mid - start != 40)
				die("%sinfo/refs not valid: is this a git repository?",
				    url.buf);
			data[i] = 0;
			ref_name = mid + 1;
			ref = alloc_ref(ref_name);
			get_oid_hex(start, &ref->old_oid);
			if (!refs)
				refs = ref;
			if (last_ref)
				last_ref->next = ref;
			last_ref = ref;
			start = NULL;
		}
		i++;
	}

	ref = alloc_ref("HEAD");
	if (!http_fetch_ref(url.buf, ref) &&
	    !resolve_remote_symref(ref, refs)) {
		ref->next = refs;
		refs = ref;
	} else {
		free(ref);
	}

	return refs;
}

static void free_discovery(struct discovery *d)
{
	if (d) {
		if (d == last_discovery)
			last_discovery = NULL;
		free(d->shallow.sha1);
		free(d->buf_alloc);
		free_refs(d->refs);
		free(d);
	}
}

static int show_http_message(struct strbuf *type, struct strbuf *charset,
			     struct strbuf *msg)
{
	const char *p, *eol;

	/*
	 * We only show text/plain parts, as other types are likely
	 * to be ugly to look at on the user's terminal.
	 */
	if (strcmp(type->buf, "text/plain"))
		return -1;
	if (charset->len)
		strbuf_reencode(msg, charset->buf, get_log_output_encoding());

	strbuf_trim(msg);
	if (!msg->len)
		return -1;

	p = msg->buf;
	do {
		eol = strchrnul(p, '\n');
		fprintf(stderr, "remote: %.*s\n", (int)(eol - p), p);
		p = eol + 1;
	} while(*eol);
	return 0;
}

static struct discovery *discover_refs(const char *service, int for_push)
{
	struct strbuf exp = STRBUF_INIT;
	struct strbuf type = STRBUF_INIT;
	struct strbuf charset = STRBUF_INIT;
	struct strbuf buffer = STRBUF_INIT;
	struct strbuf refs_url = STRBUF_INIT;
	struct strbuf effective_url = STRBUF_INIT;
	struct discovery *last = last_discovery;
	int http_ret, maybe_smart = 0;
	struct http_get_options options;

	if (last && !strcmp(service, last->service))
		return last;
	free_discovery(last);

	strbuf_addf(&refs_url, "%sinfo/refs", url.buf);
	if ((starts_with(url.buf, "http://") || starts_with(url.buf, "https://")) &&
	     git_env_bool("GIT_SMART_HTTP", 1)) {
		maybe_smart = 1;
		if (!strchr(url.buf, '?'))
			strbuf_addch(&refs_url, '?');
		else
			strbuf_addch(&refs_url, '&');
		strbuf_addf(&refs_url, "service=%s", service);
	}

	memset(&options, 0, sizeof(options));
	options.content_type = &type;
	options.charset = &charset;
	options.effective_url = &effective_url;
	options.base_url = &url;
	options.no_cache = 1;
	options.keep_error = 1;

	http_ret = http_get_strbuf(refs_url.buf, &buffer, &options);
	switch (http_ret) {
	case HTTP_OK:
		break;
	case HTTP_MISSING_TARGET:
		show_http_message(&type, &charset, &buffer);
		die("repository '%s' not found", url.buf);
	case HTTP_NOAUTH:
		show_http_message(&type, &charset, &buffer);
		die("Authentication failed for '%s'", url.buf);
	default:
		show_http_message(&type, &charset, &buffer);
		die("unable to access '%s': %s", url.buf, curl_errorstr);
	}

	last= xcalloc(1, sizeof(*last_discovery));
	last->service = service;
	last->buf_alloc = strbuf_detach(&buffer, &last->len);
	last->buf = last->buf_alloc;

	strbuf_addf(&exp, "application/x-%s-advertisement", service);
	if (maybe_smart &&
	    (5 <= last->len && last->buf[4] == '#') &&
	    !strbuf_cmp(&exp, &type)) {
		char *line;

		/*
		 * smart HTTP response; validate that the service
		 * pkt-line matches our request.
		 */
		line = packet_read_line_buf(&last->buf, &last->len, NULL);

		strbuf_reset(&exp);
		strbuf_addf(&exp, "# service=%s", service);
		if (strcmp(line, exp.buf))
			die("invalid server response; got '%s'", line);
		strbuf_release(&exp);

		/* The header can include additional metadata lines, up
		 * until a packet flush marker.  Ignore these now, but
		 * in the future we might start to scan them.
		 */
		while (packet_read_line_buf(&last->buf, &last->len, NULL))
			;

		last->proto_git = 1;
	}

	if (last->proto_git)
		last->refs = parse_git_refs(last, for_push);
	else
		last->refs = parse_info_refs(last);

	strbuf_release(&refs_url);
	strbuf_release(&exp);
	strbuf_release(&type);
	strbuf_release(&charset);
	strbuf_release(&effective_url);
	strbuf_release(&buffer);
	last_discovery = last;
	return last;
}

static struct ref *get_refs(int for_push)
{
	struct discovery *heads;

	if (for_push)
		heads = discover_refs("git-receive-pack", for_push);
	else
		heads = discover_refs("git-upload-pack", for_push);

	return heads->refs;
}

static void output_refs(struct ref *refs)
{
	struct ref *posn;
	for (posn = refs; posn; posn = posn->next) {
		if (posn->symref)
			printf("@%s %s\n", posn->symref, posn->name);
		else
			printf("%s %s\n", oid_to_hex(&posn->old_oid), posn->name);
	}
	printf("\n");
	fflush(stdout);
}

struct rpc_state {
	const char *service_name;
	const char **argv;
	struct strbuf *stdin_preamble;
	char *service_url;
	char *hdr_content_type;
	char *hdr_accept;
	char *buf;
	size_t alloc;
	size_t len;
	size_t pos;
	int in;
	int out;
	struct strbuf result;
	unsigned gzip_request : 1;
	unsigned initial_buffer : 1;
};

static size_t rpc_out(void *ptr, size_t eltsize,
		size_t nmemb, void *buffer_)
{
	size_t max = eltsize * nmemb;
	struct rpc_state *rpc = buffer_;
	size_t avail = rpc->len - rpc->pos;

	if (!avail) {
		rpc->initial_buffer = 0;
		avail = packet_read(rpc->out, NULL, NULL, rpc->buf, rpc->alloc, 0);
		if (!avail)
			return 0;
		rpc->pos = 0;
		rpc->len = avail;
	}

	if (max < avail)
		avail = max;
	memcpy(ptr, rpc->buf + rpc->pos, avail);
	rpc->pos += avail;
	return avail;
}

#ifndef NO_CURL_IOCTL
static curlioerr rpc_ioctl(CURL *handle, int cmd, void *clientp)
{
	struct rpc_state *rpc = clientp;

	switch (cmd) {
	case CURLIOCMD_NOP:
		return CURLIOE_OK;

	case CURLIOCMD_RESTARTREAD:
		if (rpc->initial_buffer) {
			rpc->pos = 0;
			return CURLIOE_OK;
		}
		error("unable to rewind rpc post data - try increasing http.postBuffer");
		return CURLIOE_FAILRESTART;

	default:
		return CURLIOE_UNKNOWNCMD;
	}
}
#endif

static size_t rpc_in(char *ptr, size_t eltsize,
		size_t nmemb, void *buffer_)
{
	size_t size = eltsize * nmemb;
	struct rpc_state *rpc = buffer_;
	write_or_die(rpc->in, ptr, size);
	return size;
}

static int run_slot(struct active_request_slot *slot,
		    struct slot_results *results)
{
	int err;
	struct slot_results results_buf;

	if (!results)
		results = &results_buf;

	err = run_one_slot(slot, results);

	if (err != HTTP_OK && err != HTTP_REAUTH) {
		struct strbuf msg = STRBUF_INIT;
		if (results->http_code && results->http_code != 200)
			strbuf_addf(&msg, "HTTP %ld", results->http_code);
		if (results->curl_result != CURLE_OK) {
			if (msg.len)
				strbuf_addch(&msg, ' ');
			strbuf_addf(&msg, "curl %d", results->curl_result);
			if (curl_errorstr[0]) {
				strbuf_addch(&msg, ' ');
				strbuf_addstr(&msg, curl_errorstr);
			}
		}
		error("RPC failed; %s", msg.buf);
		strbuf_release(&msg);
	}

	return err;
}

static int probe_rpc(struct rpc_state *rpc, struct slot_results *results)
{
	struct active_request_slot *slot;
	struct curl_slist *headers = NULL;
	struct strbuf buf = STRBUF_INIT;
	int err;

	slot = get_active_slot();

	headers = curl_slist_append(headers, rpc->hdr_content_type);
	headers = curl_slist_append(headers, rpc->hdr_accept);

	curl_easy_setopt(slot->curl, CURLOPT_NOBODY, 0);
	curl_easy_setopt(slot->curl, CURLOPT_POST, 1);
	curl_easy_setopt(slot->curl, CURLOPT_URL, rpc->service_url);
	curl_easy_setopt(slot->curl, CURLOPT_ENCODING, NULL);
	curl_easy_setopt(slot->curl, CURLOPT_POSTFIELDS, "0000");
	curl_easy_setopt(slot->curl, CURLOPT_POSTFIELDSIZE, 4);
	curl_easy_setopt(slot->curl, CURLOPT_HTTPHEADER, headers);
	curl_easy_setopt(slot->curl, CURLOPT_WRITEFUNCTION, fwrite_buffer);
	curl_easy_setopt(slot->curl, CURLOPT_FILE, &buf);

	err = run_slot(slot, results);

	curl_slist_free_all(headers);
	strbuf_release(&buf);
	return err;
}

static int post_rpc(struct rpc_state *rpc)
{
	struct active_request_slot *slot;
	struct curl_slist *headers = NULL;
	int use_gzip = rpc->gzip_request;
	char *gzip_body = NULL;
	size_t gzip_size = 0;
	int err, large_request = 0;
	int needs_100_continue = 0;

	/* Try to load the entire request, if we can fit it into the
	 * allocated buffer space we can use HTTP/1.0 and avoid the
	 * chunked encoding mess.
	 */
	while (1) {
		size_t left = rpc->alloc - rpc->len;
		char *buf = rpc->buf + rpc->len;
		int n;

		if (left < LARGE_PACKET_MAX) {
			large_request = 1;
			use_gzip = 0;
			break;
		}

		n = packet_read(rpc->out, NULL, NULL, buf, left, 0);
		if (!n)
			break;
		rpc->len += n;
	}

	if (large_request) {
		struct slot_results results;

		do {
			err = probe_rpc(rpc, &results);
			if (err == HTTP_REAUTH)
				credential_fill(&http_auth);
		} while (err == HTTP_REAUTH);
		if (err != HTTP_OK)
			return -1;

		if (results.auth_avail & CURLAUTH_GSSNEGOTIATE)
			needs_100_continue = 1;
	}

	headers = curl_slist_append(headers, rpc->hdr_content_type);
	headers = curl_slist_append(headers, rpc->hdr_accept);
	headers = curl_slist_append(headers, needs_100_continue ?
		"Expect: 100-continue" : "Expect:");

retry:
	slot = get_active_slot();

	curl_easy_setopt(slot->curl, CURLOPT_NOBODY, 0);
	curl_easy_setopt(slot->curl, CURLOPT_POST, 1);
	curl_easy_setopt(slot->curl, CURLOPT_URL, rpc->service_url);
	curl_easy_setopt(slot->curl, CURLOPT_ENCODING, "gzip");

	if (large_request) {
		/* The request body is large and the size cannot be predicted.
		 * We must use chunked encoding to send it.
		 */
		headers = curl_slist_append(headers, "Transfer-Encoding: chunked");
		rpc->initial_buffer = 1;
		curl_easy_setopt(slot->curl, CURLOPT_READFUNCTION, rpc_out);
		curl_easy_setopt(slot->curl, CURLOPT_INFILE, rpc);
#ifndef NO_CURL_IOCTL
		curl_easy_setopt(slot->curl, CURLOPT_IOCTLFUNCTION, rpc_ioctl);
		curl_easy_setopt(slot->curl, CURLOPT_IOCTLDATA, rpc);
#endif
		if (options.verbosity > 1) {
			fprintf(stderr, "POST %s (chunked)\n", rpc->service_name);
			fflush(stderr);
		}

	} else if (gzip_body) {
		/*
		 * If we are looping to retry authentication, then the previous
		 * run will have set up the headers and gzip buffer already,
		 * and we just need to send it.
		 */
		curl_easy_setopt(slot->curl, CURLOPT_POSTFIELDS, gzip_body);
		curl_easy_setopt(slot->curl, CURLOPT_POSTFIELDSIZE, gzip_size);

	} else if (use_gzip && 1024 < rpc->len) {
		/* The client backend isn't giving us compressed data so
		 * we can try to deflate it ourselves, this may save on.
		 * the transfer time.
		 */
		git_zstream stream;
		int ret;

		git_deflate_init_gzip(&stream, Z_BEST_COMPRESSION);
		gzip_size = git_deflate_bound(&stream, rpc->len);
		gzip_body = xmalloc(gzip_size);

		stream.next_in = (unsigned char *)rpc->buf;
		stream.avail_in = rpc->len;
		stream.next_out = (unsigned char *)gzip_body;
		stream.avail_out = gzip_size;

		ret = git_deflate(&stream, Z_FINISH);
		if (ret != Z_STREAM_END)
			die("cannot deflate request; zlib deflate error %d", ret);

		ret = git_deflate_end_gently(&stream);
		if (ret != Z_OK)
			die("cannot deflate request; zlib end error %d", ret);

		gzip_size = stream.total_out;

		headers = curl_slist_append(headers, "Content-Encoding: gzip");
		curl_easy_setopt(slot->curl, CURLOPT_POSTFIELDS, gzip_body);
		curl_easy_setopt(slot->curl, CURLOPT_POSTFIELDSIZE, gzip_size);

		if (options.verbosity > 1) {
			fprintf(stderr, "POST %s (gzip %lu to %lu bytes)\n",
				rpc->service_name,
				(unsigned long)rpc->len, (unsigned long)gzip_size);
			fflush(stderr);
		}
	} else {
		/* We know the complete request size in advance, use the
		 * more normal Content-Length approach.
		 */
		curl_easy_setopt(slot->curl, CURLOPT_POSTFIELDS, rpc->buf);
		curl_easy_setopt(slot->curl, CURLOPT_POSTFIELDSIZE, rpc->len);
		if (options.verbosity > 1) {
			fprintf(stderr, "POST %s (%lu bytes)\n",
				rpc->service_name, (unsigned long)rpc->len);
			fflush(stderr);
		}
	}

	curl_easy_setopt(slot->curl, CURLOPT_HTTPHEADER, headers);
	curl_easy_setopt(slot->curl, CURLOPT_WRITEFUNCTION, rpc_in);
	curl_easy_setopt(slot->curl, CURLOPT_FILE, rpc);

	err = run_slot(slot, NULL);
	if (err == HTTP_REAUTH && !large_request) {
		credential_fill(&http_auth);
		goto retry;
	}
	if (err != HTTP_OK)
		err = -1;

	curl_slist_free_all(headers);
	free(gzip_body);
	return err;
}

static int rpc_service(struct rpc_state *rpc, struct discovery *heads)
{
	const char *svc = rpc->service_name;
	struct strbuf buf = STRBUF_INIT;
	struct strbuf *preamble = rpc->stdin_preamble;
	struct child_process client = CHILD_PROCESS_INIT;
	int err = 0;

	client.in = -1;
	client.out = -1;
	client.git_cmd = 1;
	client.argv = rpc->argv;
	if (start_command(&client))
		exit(1);
	if (preamble)
		write_or_die(client.in, preamble->buf, preamble->len);
	if (heads)
		write_or_die(client.in, heads->buf, heads->len);

	rpc->alloc = http_post_buffer;
	rpc->buf = xmalloc(rpc->alloc);
	rpc->in = client.in;
	rpc->out = client.out;
	strbuf_init(&rpc->result, 0);

	strbuf_addf(&buf, "%s%s", url.buf, svc);
	rpc->service_url = strbuf_detach(&buf, NULL);

	strbuf_addf(&buf, "Content-Type: application/x-%s-request", svc);
	rpc->hdr_content_type = strbuf_detach(&buf, NULL);

	strbuf_addf(&buf, "Accept: application/x-%s-result", svc);
	rpc->hdr_accept = strbuf_detach(&buf, NULL);

	while (!err) {
		int n = packet_read(rpc->out, NULL, NULL, rpc->buf, rpc->alloc, 0);
		if (!n)
			break;
		rpc->pos = 0;
		rpc->len = n;
		err |= post_rpc(rpc);
	}

	close(client.in);
	client.in = -1;
	if (!err) {
		strbuf_read(&rpc->result, client.out, 0);
	} else {
		char buf[4096];
		for (;;)
			if (xread(client.out, buf, sizeof(buf)) <= 0)
				break;
	}

	close(client.out);
	client.out = -1;

	err |= finish_command(&client);
	free(rpc->service_url);
	free(rpc->hdr_content_type);
	free(rpc->hdr_accept);
	free(rpc->buf);
	strbuf_release(&buf);
	return err;
}

static int fetch_dumb(int nr_heads, struct ref **to_fetch)
{
	struct walker *walker;
	char **targets;
	int ret, i;

<<<<<<< HEAD
	ALLOC_ARRAY(targets, nr_heads);
	if (options.depth)
		die("dumb http transport does not support --depth");
=======
	if (options.depth || options.deepen_since)
		die("dumb http transport does not support shallow capabilities");
>>>>>>> 07fa79d8
	for (i = 0; i < nr_heads; i++)
		targets[i] = xstrdup(oid_to_hex(&to_fetch[i]->old_oid));

	walker = get_http_walker(url.buf);
	walker->get_all = 1;
	walker->get_tree = 1;
	walker->get_history = 1;
	walker->get_verbosely = options.verbosity >= 3;
	walker->get_recover = 0;
	ret = walker_fetch(walker, nr_heads, targets, NULL, NULL);
	walker_free(walker);

	for (i = 0; i < nr_heads; i++)
		free(targets[i]);
	free(targets);

	return ret ? error("fetch failed.") : 0;
}

static int fetch_git(struct discovery *heads,
	int nr_heads, struct ref **to_fetch)
{
	struct rpc_state rpc;
	struct strbuf preamble = STRBUF_INIT;
	char *depth_arg = NULL;
	int i, err;
	struct argv_array args = ARGV_ARRAY_INIT;

	argv_array_pushl(&args, "fetch-pack", "--stateless-rpc",
			 "--stdin", "--lock-pack", NULL);
	if (options.followtags)
		argv_array_push(&args, "--include-tag");
	if (options.thin)
		argv_array_push(&args, "--thin");
	if (options.verbosity >= 3) {
		argv_array_push(&args, "-v");
		argv_array_push(&args, "-v");
	}
	if (options.check_self_contained_and_connected)
		argv_array_push(&args, "--check-self-contained-and-connected");
	if (options.cloning)
		argv_array_push(&args, "--cloning");
	if (options.update_shallow)
		argv_array_push(&args, "--update-shallow");
	if (!options.progress)
		argv_array_push(&args, "--no-progress");
	if (options.depth)
		argv_array_pushf(&args, "--depth=%lu", options.depth);
	if (options.deepen_since)
		argv_array_pushf(&args, "--shallow-since=%s", options.deepen_since);
	for (i = 0; i < options.deepen_not.nr; i++)
		argv_array_pushf(&args, "--shallow-exclude=%s",
				 options.deepen_not.items[i].string);
	if (options.deepen_relative && options.depth)
		argv_array_push(&args, "--deepen-relative");
	argv_array_push(&args, url.buf);

	for (i = 0; i < nr_heads; i++) {
		struct ref *ref = to_fetch[i];
		if (!*ref->name)
			die("cannot fetch by sha1 over smart http");
		packet_buf_write(&preamble, "%s %s\n",
				 oid_to_hex(&ref->old_oid), ref->name);
	}
	packet_buf_flush(&preamble);

	memset(&rpc, 0, sizeof(rpc));
	rpc.service_name = "git-upload-pack",
	rpc.argv = args.argv;
	rpc.stdin_preamble = &preamble;
	rpc.gzip_request = 1;

	err = rpc_service(&rpc, heads);
	if (rpc.result.len)
		write_or_die(1, rpc.result.buf, rpc.result.len);
	strbuf_release(&rpc.result);
	strbuf_release(&preamble);
	free(depth_arg);
	argv_array_clear(&args);
	return err;
}

static int fetch(int nr_heads, struct ref **to_fetch)
{
	struct discovery *d = discover_refs("git-upload-pack", 0);
	if (d->proto_git)
		return fetch_git(d, nr_heads, to_fetch);
	else
		return fetch_dumb(nr_heads, to_fetch);
}

static void parse_fetch(struct strbuf *buf)
{
	struct ref **to_fetch = NULL;
	struct ref *list_head = NULL;
	struct ref **list = &list_head;
	int alloc_heads = 0, nr_heads = 0;

	do {
		const char *p;
		if (skip_prefix(buf->buf, "fetch ", &p)) {
			const char *name;
			struct ref *ref;
			struct object_id old_oid;

			if (get_oid_hex(p, &old_oid))
				die("protocol error: expected sha/ref, got %s'", p);
			if (p[GIT_SHA1_HEXSZ] == ' ')
				name = p + GIT_SHA1_HEXSZ + 1;
			else if (!p[GIT_SHA1_HEXSZ])
				name = "";
			else
				die("protocol error: expected sha/ref, got %s'", p);

			ref = alloc_ref(name);
			oidcpy(&ref->old_oid, &old_oid);

			*list = ref;
			list = &ref->next;

			ALLOC_GROW(to_fetch, nr_heads + 1, alloc_heads);
			to_fetch[nr_heads++] = ref;
		}
		else
			die("http transport does not support %s", buf->buf);

		strbuf_reset(buf);
		if (strbuf_getline_lf(buf, stdin) == EOF)
			return;
		if (!*buf->buf)
			break;
	} while (1);

	if (fetch(nr_heads, to_fetch))
		exit(128); /* error already reported */
	free_refs(list_head);
	free(to_fetch);

	printf("\n");
	fflush(stdout);
	strbuf_reset(buf);
}

static int push_dav(int nr_spec, char **specs)
{
	struct child_process child = CHILD_PROCESS_INIT;
	size_t i;

	child.git_cmd = 1;
	argv_array_push(&child.args, "http-push");
	argv_array_push(&child.args, "--helper-status");
	if (options.dry_run)
		argv_array_push(&child.args, "--dry-run");
	if (options.verbosity > 1)
		argv_array_push(&child.args, "--verbose");
	argv_array_push(&child.args, url.buf);
	for (i = 0; i < nr_spec; i++)
		argv_array_push(&child.args, specs[i]);

	if (run_command(&child))
		die("git-http-push failed");
	return 0;
}

static int push_git(struct discovery *heads, int nr_spec, char **specs)
{
	struct rpc_state rpc;
	int i, err;
	struct argv_array args;
	struct string_list_item *cas_option;
	struct strbuf preamble = STRBUF_INIT;

	argv_array_init(&args);
	argv_array_pushl(&args, "send-pack", "--stateless-rpc", "--helper-status",
			 NULL);

	if (options.thin)
		argv_array_push(&args, "--thin");
	if (options.dry_run)
		argv_array_push(&args, "--dry-run");
	if (options.push_cert == SEND_PACK_PUSH_CERT_ALWAYS)
		argv_array_push(&args, "--signed=yes");
	else if (options.push_cert == SEND_PACK_PUSH_CERT_IF_ASKED)
		argv_array_push(&args, "--signed=if-asked");
	if (options.verbosity == 0)
		argv_array_push(&args, "--quiet");
	else if (options.verbosity > 1)
		argv_array_push(&args, "--verbose");
	argv_array_push(&args, options.progress ? "--progress" : "--no-progress");
	for_each_string_list_item(cas_option, &cas_options)
		argv_array_push(&args, cas_option->string);
	argv_array_push(&args, url.buf);

	argv_array_push(&args, "--stdin");
	for (i = 0; i < nr_spec; i++)
		packet_buf_write(&preamble, "%s\n", specs[i]);
	packet_buf_flush(&preamble);

	memset(&rpc, 0, sizeof(rpc));
	rpc.service_name = "git-receive-pack",
	rpc.argv = args.argv;
	rpc.stdin_preamble = &preamble;

	err = rpc_service(&rpc, heads);
	if (rpc.result.len)
		write_or_die(1, rpc.result.buf, rpc.result.len);
	strbuf_release(&rpc.result);
	strbuf_release(&preamble);
	argv_array_clear(&args);
	return err;
}

static int push(int nr_spec, char **specs)
{
	struct discovery *heads = discover_refs("git-receive-pack", 1);
	int ret;

	if (heads->proto_git)
		ret = push_git(heads, nr_spec, specs);
	else
		ret = push_dav(nr_spec, specs);
	free_discovery(heads);
	return ret;
}

static void parse_push(struct strbuf *buf)
{
	char **specs = NULL;
	int alloc_spec = 0, nr_spec = 0, i, ret;

	do {
		if (starts_with(buf->buf, "push ")) {
			ALLOC_GROW(specs, nr_spec + 1, alloc_spec);
			specs[nr_spec++] = xstrdup(buf->buf + 5);
		}
		else
			die("http transport does not support %s", buf->buf);

		strbuf_reset(buf);
		if (strbuf_getline_lf(buf, stdin) == EOF)
			goto free_specs;
		if (!*buf->buf)
			break;
	} while (1);

	ret = push(nr_spec, specs);
	printf("\n");
	fflush(stdout);

	if (ret)
		exit(128); /* error already reported */

 free_specs:
	for (i = 0; i < nr_spec; i++)
		free(specs[i]);
	free(specs);
}

int main(int argc, const char **argv)
{
	struct strbuf buf = STRBUF_INIT;
	int nongit;

	git_setup_gettext();

	git_extract_argv0_path(argv[0]);
	setup_git_directory_gently(&nongit);
	if (argc < 2) {
		error("remote-curl: usage: git remote-curl <remote> [<url>]");
		return 1;
	}

	options.verbosity = 1;
	options.progress = !!isatty(2);
	options.thin = 1;
	string_list_init(&options.deepen_not, 1);

	remote = remote_get(argv[1]);

	if (argc > 2) {
		end_url_with_slash(&url, argv[2]);
	} else {
		end_url_with_slash(&url, remote->url[0]);
	}

	http_init(remote, url.buf, 0);

	do {
		const char *arg;

		if (strbuf_getline_lf(&buf, stdin) == EOF) {
			if (ferror(stdin))
				error("remote-curl: error reading command stream from git");
			return 1;
		}
		if (buf.len == 0)
			break;
		if (starts_with(buf.buf, "fetch ")) {
			if (nongit)
				die("remote-curl: fetch attempted without a local repo");
			parse_fetch(&buf);

		} else if (!strcmp(buf.buf, "list") || starts_with(buf.buf, "list ")) {
			int for_push = !!strstr(buf.buf + 4, "for-push");
			output_refs(get_refs(for_push));

		} else if (starts_with(buf.buf, "push ")) {
			parse_push(&buf);

		} else if (skip_prefix(buf.buf, "option ", &arg)) {
			char *value = strchr(arg, ' ');
			int result;

			if (value)
				*value++ = '\0';
			else
				value = "true";

			result = set_option(arg, value);
			if (!result)
				printf("ok\n");
			else if (result < 0)
				printf("error invalid value\n");
			else
				printf("unsupported\n");
			fflush(stdout);

		} else if (!strcmp(buf.buf, "capabilities")) {
			printf("fetch\n");
			printf("option\n");
			printf("push\n");
			printf("check-connectivity\n");
			printf("\n");
			fflush(stdout);
		} else {
			error("remote-curl: unknown command '%s' from git", buf.buf);
			return 1;
		}
		strbuf_reset(&buf);
	} while (1);

	http_cleanup();

	return 0;
}<|MERGE_RESOLUTION|>--- conflicted
+++ resolved
@@ -744,14 +744,9 @@
 	char **targets;
 	int ret, i;
 
-<<<<<<< HEAD
 	ALLOC_ARRAY(targets, nr_heads);
-	if (options.depth)
-		die("dumb http transport does not support --depth");
-=======
 	if (options.depth || options.deepen_since)
 		die("dumb http transport does not support shallow capabilities");
->>>>>>> 07fa79d8
 	for (i = 0; i < nr_heads; i++)
 		targets[i] = xstrdup(oid_to_hex(&to_fetch[i]->old_oid));
 
