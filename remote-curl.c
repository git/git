--- conflicted
+++ resolved
@@ -332,7 +332,19 @@
 	return 0;
 }
 
-<<<<<<< HEAD
+static int get_client_protocol_http_header(const struct strbuf *version_advert,
+					   struct strbuf *header)
+{
+	if (version_advert->len > 0) {
+		strbuf_addf(header, GIT_PROTOCOL_HEADER ": %s",
+			    version_advert->buf);
+
+		return 1;
+	}
+
+	return 0;
+}
+
 static void check_smart_http(struct discovery *d, const char *service,
 			     struct strbuf *type)
 {
@@ -386,19 +398,6 @@
 	} else {
 		die(_("invalid server response; got '%s'"), reader.line);
 	}
-=======
-static int get_client_protocol_http_header(const struct strbuf *version_advert,
-					   struct strbuf *header)
-{
-	if (version_advert->len > 0) {
-		strbuf_addf(header, GIT_PROTOCOL_HEADER ": %s",
-			    version_advert->buf);
-
-		return 1;
-	}
-
-	return 0;
->>>>>>> 6da1f1a9
 }
 
 static struct discovery *discover_refs(const char *service, int for_push)
