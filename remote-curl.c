#include "cache.h"
#include "config.h"
#include "remote.h"
#include "strbuf.h"
#include "walker.h"
#include "http.h"
#include "exec_cmd.h"
#include "run-command.h"
#include "pkt-line.h"
#include "string-list.h"
#include "sideband.h"
#include "argv-array.h"
#include "credential.h"
#include "sha1-array.h"
#include "send-pack.h"

static struct remote *remote;
/* always ends with a trailing slash */
static struct strbuf url = STRBUF_INIT;

struct options {
	int verbosity;
	unsigned long depth;
	char *deepen_since;
	struct string_list deepen_not;
	struct string_list push_options;
	unsigned progress : 1,
		check_self_contained_and_connected : 1,
		cloning : 1,
		update_shallow : 1,
		followtags : 1,
		dry_run : 1,
		thin : 1,
		/* One of the SEND_PACK_PUSH_CERT_* constants. */
		push_cert : 2,
		deepen_relative : 1,
		from_promisor : 1,
		no_dependents : 1;
};
static struct options options;
static struct string_list cas_options = STRING_LIST_INIT_DUP;

static int set_option(const char *name, const char *value)
{
	if (!strcmp(name, "verbosity")) {
		char *end;
		int v = strtol(value, &end, 10);
		if (value == end || *end)
			return -1;
		options.verbosity = v;
		return 0;
	}
	else if (!strcmp(name, "progress")) {
		if (!strcmp(value, "true"))
			options.progress = 1;
		else if (!strcmp(value, "false"))
			options.progress = 0;
		else
			return -1;
		return 0;
	}
	else if (!strcmp(name, "depth")) {
		char *end;
		unsigned long v = strtoul(value, &end, 10);
		if (value == end || *end)
			return -1;
		options.depth = v;
		return 0;
	}
	else if (!strcmp(name, "deepen-since")) {
		options.deepen_since = xstrdup(value);
		return 0;
	}
	else if (!strcmp(name, "deepen-not")) {
		string_list_append(&options.deepen_not, value);
		return 0;
	}
	else if (!strcmp(name, "deepen-relative")) {
		if (!strcmp(value, "true"))
			options.deepen_relative = 1;
		else if (!strcmp(value, "false"))
			options.deepen_relative = 0;
		else
			return -1;
		return 0;
	}
	else if (!strcmp(name, "followtags")) {
		if (!strcmp(value, "true"))
			options.followtags = 1;
		else if (!strcmp(value, "false"))
			options.followtags = 0;
		else
			return -1;
		return 0;
	}
	else if (!strcmp(name, "dry-run")) {
		if (!strcmp(value, "true"))
			options.dry_run = 1;
		else if (!strcmp(value, "false"))
			options.dry_run = 0;
		else
			return -1;
		return 0;
	}
	else if (!strcmp(name, "check-connectivity")) {
		if (!strcmp(value, "true"))
			options.check_self_contained_and_connected = 1;
		else if (!strcmp(value, "false"))
			options.check_self_contained_and_connected = 0;
		else
			return -1;
		return 0;
	}
	else if (!strcmp(name, "cas")) {
		struct strbuf val = STRBUF_INIT;
		strbuf_addf(&val, "--" CAS_OPT_NAME "=%s", value);
		string_list_append(&cas_options, val.buf);
		strbuf_release(&val);
		return 0;
	} else if (!strcmp(name, "cloning")) {
		if (!strcmp(value, "true"))
			options.cloning = 1;
		else if (!strcmp(value, "false"))
			options.cloning = 0;
		else
			return -1;
		return 0;
	} else if (!strcmp(name, "update-shallow")) {
		if (!strcmp(value, "true"))
			options.update_shallow = 1;
		else if (!strcmp(value, "false"))
			options.update_shallow = 0;
		else
			return -1;
		return 0;
	} else if (!strcmp(name, "pushcert")) {
		if (!strcmp(value, "true"))
			options.push_cert = SEND_PACK_PUSH_CERT_ALWAYS;
		else if (!strcmp(value, "false"))
			options.push_cert = SEND_PACK_PUSH_CERT_NEVER;
		else if (!strcmp(value, "if-asked"))
			options.push_cert = SEND_PACK_PUSH_CERT_IF_ASKED;
		else
			return -1;
		return 0;
	} else if (!strcmp(name, "push-option")) {
		string_list_append(&options.push_options, value);
		return 0;
	} else if (!strcmp(name, "family")) {
		if (!strcmp(value, "ipv4"))
			git_curl_ipresolve = CURL_IPRESOLVE_V4;
		else if (!strcmp(value, "ipv6"))
			git_curl_ipresolve = CURL_IPRESOLVE_V6;
		else if (!strcmp(value, "all"))
			git_curl_ipresolve = CURL_IPRESOLVE_WHATEVER;
		else
			return -1;
		return 0;
<<<<<<< HEAD
=======
#endif /* LIBCURL_VERSION_NUM >= 0x070a08 */
	} else if (!strcmp(name, "from-promisor")) {
		options.from_promisor = 1;
		return 0;
	} else if (!strcmp(name, "no-dependents")) {
		options.no_dependents = 1;
		return 0;
>>>>>>> 0c16cd49
	} else {
		return 1 /* unsupported */;
	}
}

struct discovery {
	const char *service;
	char *buf_alloc;
	char *buf;
	size_t len;
	struct ref *refs;
	struct oid_array shallow;
	unsigned proto_git : 1;
};
static struct discovery *last_discovery;

static struct ref *parse_git_refs(struct discovery *heads, int for_push)
{
	struct ref *list = NULL;
	get_remote_heads(-1, heads->buf, heads->len, &list,
			 for_push ? REF_NORMAL : 0, NULL, &heads->shallow);
	return list;
}

static struct ref *parse_info_refs(struct discovery *heads)
{
	char *data, *start, *mid;
	char *ref_name;
	int i = 0;

	struct ref *refs = NULL;
	struct ref *ref = NULL;
	struct ref *last_ref = NULL;

	data = heads->buf;
	start = NULL;
	mid = data;
	while (i < heads->len) {
		if (!start) {
			start = &data[i];
		}
		if (data[i] == '\t')
			mid = &data[i];
		if (data[i] == '\n') {
			if (mid - start != 40)
				die("%sinfo/refs not valid: is this a git repository?",
				    url.buf);
			data[i] = 0;
			ref_name = mid + 1;
			ref = alloc_ref(ref_name);
			get_oid_hex(start, &ref->old_oid);
			if (!refs)
				refs = ref;
			if (last_ref)
				last_ref->next = ref;
			last_ref = ref;
			start = NULL;
		}
		i++;
	}

	ref = alloc_ref("HEAD");
	if (!http_fetch_ref(url.buf, ref) &&
	    !resolve_remote_symref(ref, refs)) {
		ref->next = refs;
		refs = ref;
	} else {
		free(ref);
	}

	return refs;
}

static void free_discovery(struct discovery *d)
{
	if (d) {
		if (d == last_discovery)
			last_discovery = NULL;
		free(d->shallow.oid);
		free(d->buf_alloc);
		free_refs(d->refs);
		free(d);
	}
}

static int show_http_message(struct strbuf *type, struct strbuf *charset,
			     struct strbuf *msg)
{
	const char *p, *eol;

	/*
	 * We only show text/plain parts, as other types are likely
	 * to be ugly to look at on the user's terminal.
	 */
	if (strcmp(type->buf, "text/plain"))
		return -1;
	if (charset->len)
		strbuf_reencode(msg, charset->buf, get_log_output_encoding());

	strbuf_trim(msg);
	if (!msg->len)
		return -1;

	p = msg->buf;
	do {
		eol = strchrnul(p, '\n');
		fprintf(stderr, "remote: %.*s\n", (int)(eol - p), p);
		p = eol + 1;
	} while(*eol);
	return 0;
}

static struct discovery *discover_refs(const char *service, int for_push)
{
	struct strbuf exp = STRBUF_INIT;
	struct strbuf type = STRBUF_INIT;
	struct strbuf charset = STRBUF_INIT;
	struct strbuf buffer = STRBUF_INIT;
	struct strbuf refs_url = STRBUF_INIT;
	struct strbuf effective_url = STRBUF_INIT;
	struct discovery *last = last_discovery;
	int http_ret, maybe_smart = 0;
	struct http_get_options http_options;

	if (last && !strcmp(service, last->service))
		return last;
	free_discovery(last);

	strbuf_addf(&refs_url, "%sinfo/refs", url.buf);
	if ((starts_with(url.buf, "http://") || starts_with(url.buf, "https://")) &&
	     git_env_bool("GIT_SMART_HTTP", 1)) {
		maybe_smart = 1;
		if (!strchr(url.buf, '?'))
			strbuf_addch(&refs_url, '?');
		else
			strbuf_addch(&refs_url, '&');
		strbuf_addf(&refs_url, "service=%s", service);
	}

	memset(&http_options, 0, sizeof(http_options));
	http_options.content_type = &type;
	http_options.charset = &charset;
	http_options.effective_url = &effective_url;
	http_options.base_url = &url;
	http_options.initial_request = 1;
	http_options.no_cache = 1;
	http_options.keep_error = 1;

	http_ret = http_get_strbuf(refs_url.buf, &buffer, &http_options);
	switch (http_ret) {
	case HTTP_OK:
		break;
	case HTTP_MISSING_TARGET:
		show_http_message(&type, &charset, &buffer);
		die("repository '%s' not found", url.buf);
	case HTTP_NOAUTH:
		show_http_message(&type, &charset, &buffer);
		die("Authentication failed for '%s'", url.buf);
	default:
		show_http_message(&type, &charset, &buffer);
		die("unable to access '%s': %s", url.buf, curl_errorstr);
	}

	if (options.verbosity && !starts_with(refs_url.buf, url.buf))
		warning(_("redirecting to %s"), url.buf);

	last= xcalloc(1, sizeof(*last_discovery));
	last->service = service;
	last->buf_alloc = strbuf_detach(&buffer, &last->len);
	last->buf = last->buf_alloc;

	strbuf_addf(&exp, "application/x-%s-advertisement", service);
	if (maybe_smart &&
	    (5 <= last->len && last->buf[4] == '#') &&
	    !strbuf_cmp(&exp, &type)) {
		char *line;

		/*
		 * smart HTTP response; validate that the service
		 * pkt-line matches our request.
		 */
		line = packet_read_line_buf(&last->buf, &last->len, NULL);

		strbuf_reset(&exp);
		strbuf_addf(&exp, "# service=%s", service);
		if (strcmp(line, exp.buf))
			die("invalid server response; got '%s'", line);
		strbuf_release(&exp);

		/* The header can include additional metadata lines, up
		 * until a packet flush marker.  Ignore these now, but
		 * in the future we might start to scan them.
		 */
		while (packet_read_line_buf(&last->buf, &last->len, NULL))
			;

		last->proto_git = 1;
	}

	if (last->proto_git)
		last->refs = parse_git_refs(last, for_push);
	else
		last->refs = parse_info_refs(last);

	strbuf_release(&refs_url);
	strbuf_release(&exp);
	strbuf_release(&type);
	strbuf_release(&charset);
	strbuf_release(&effective_url);
	strbuf_release(&buffer);
	last_discovery = last;
	return last;
}

static struct ref *get_refs(int for_push)
{
	struct discovery *heads;

	if (for_push)
		heads = discover_refs("git-receive-pack", for_push);
	else
		heads = discover_refs("git-upload-pack", for_push);

	return heads->refs;
}

static void output_refs(struct ref *refs)
{
	struct ref *posn;
	for (posn = refs; posn; posn = posn->next) {
		if (posn->symref)
			printf("@%s %s\n", posn->symref, posn->name);
		else
			printf("%s %s\n", oid_to_hex(&posn->old_oid), posn->name);
	}
	printf("\n");
	fflush(stdout);
}

struct rpc_state {
	const char *service_name;
	const char **argv;
	struct strbuf *stdin_preamble;
	char *service_url;
	char *hdr_content_type;
	char *hdr_accept;
	char *buf;
	size_t alloc;
	size_t len;
	size_t pos;
	int in;
	int out;
	int any_written;
	struct strbuf result;
	unsigned gzip_request : 1;
	unsigned initial_buffer : 1;
};

static size_t rpc_out(void *ptr, size_t eltsize,
		size_t nmemb, void *buffer_)
{
	size_t max = eltsize * nmemb;
	struct rpc_state *rpc = buffer_;
	size_t avail = rpc->len - rpc->pos;

	if (!avail) {
		rpc->initial_buffer = 0;
		avail = packet_read(rpc->out, NULL, NULL, rpc->buf, rpc->alloc, 0);
		if (!avail)
			return 0;
		rpc->pos = 0;
		rpc->len = avail;
	}

	if (max < avail)
		avail = max;
	memcpy(ptr, rpc->buf + rpc->pos, avail);
	rpc->pos += avail;
	return avail;
}

static curlioerr rpc_ioctl(CURL *handle, int cmd, void *clientp)
{
	struct rpc_state *rpc = clientp;

	switch (cmd) {
	case CURLIOCMD_NOP:
		return CURLIOE_OK;

	case CURLIOCMD_RESTARTREAD:
		if (rpc->initial_buffer) {
			rpc->pos = 0;
			return CURLIOE_OK;
		}
		error("unable to rewind rpc post data - try increasing http.postBuffer");
		return CURLIOE_FAILRESTART;

	default:
		return CURLIOE_UNKNOWNCMD;
	}
}

static size_t rpc_in(char *ptr, size_t eltsize,
		size_t nmemb, void *buffer_)
{
	size_t size = eltsize * nmemb;
	struct rpc_state *rpc = buffer_;
	if (size)
		rpc->any_written = 1;
	write_or_die(rpc->in, ptr, size);
	return size;
}

static int run_slot(struct active_request_slot *slot,
		    struct slot_results *results)
{
	int err;
	struct slot_results results_buf;

	if (!results)
		results = &results_buf;

	err = run_one_slot(slot, results);

	if (err != HTTP_OK && err != HTTP_REAUTH) {
		struct strbuf msg = STRBUF_INIT;
		if (results->http_code && results->http_code != 200)
			strbuf_addf(&msg, "HTTP %ld", results->http_code);
		if (results->curl_result != CURLE_OK) {
			if (msg.len)
				strbuf_addch(&msg, ' ');
			strbuf_addf(&msg, "curl %d", results->curl_result);
			if (curl_errorstr[0]) {
				strbuf_addch(&msg, ' ');
				strbuf_addstr(&msg, curl_errorstr);
			}
		}
		error("RPC failed; %s", msg.buf);
		strbuf_release(&msg);
	}

	return err;
}

static int probe_rpc(struct rpc_state *rpc, struct slot_results *results)
{
	struct active_request_slot *slot;
	struct curl_slist *headers = http_copy_default_headers();
	struct strbuf buf = STRBUF_INIT;
	int err;

	slot = get_active_slot();

	headers = curl_slist_append(headers, rpc->hdr_content_type);
	headers = curl_slist_append(headers, rpc->hdr_accept);

	curl_easy_setopt(slot->curl, CURLOPT_NOBODY, 0);
	curl_easy_setopt(slot->curl, CURLOPT_POST, 1);
	curl_easy_setopt(slot->curl, CURLOPT_URL, rpc->service_url);
	curl_easy_setopt(slot->curl, CURLOPT_ENCODING, NULL);
	curl_easy_setopt(slot->curl, CURLOPT_POSTFIELDS, "0000");
	curl_easy_setopt(slot->curl, CURLOPT_POSTFIELDSIZE, 4);
	curl_easy_setopt(slot->curl, CURLOPT_HTTPHEADER, headers);
	curl_easy_setopt(slot->curl, CURLOPT_WRITEFUNCTION, fwrite_buffer);
	curl_easy_setopt(slot->curl, CURLOPT_FILE, &buf);

	err = run_slot(slot, results);

	curl_slist_free_all(headers);
	strbuf_release(&buf);
	return err;
}

static curl_off_t xcurl_off_t(ssize_t len) {
	if (len > maximum_signed_value_of_type(curl_off_t))
		die("cannot handle pushes this big");
	return (curl_off_t) len;
}

static int post_rpc(struct rpc_state *rpc)
{
	struct active_request_slot *slot;
	struct curl_slist *headers = http_copy_default_headers();
	int use_gzip = rpc->gzip_request;
	char *gzip_body = NULL;
	size_t gzip_size = 0;
	int err, large_request = 0;
	int needs_100_continue = 0;

	/* Try to load the entire request, if we can fit it into the
	 * allocated buffer space we can use HTTP/1.0 and avoid the
	 * chunked encoding mess.
	 */
	while (1) {
		size_t left = rpc->alloc - rpc->len;
		char *buf = rpc->buf + rpc->len;
		int n;

		if (left < LARGE_PACKET_MAX) {
			large_request = 1;
			use_gzip = 0;
			break;
		}

		n = packet_read(rpc->out, NULL, NULL, buf, left, 0);
		if (!n)
			break;
		rpc->len += n;
	}

	if (large_request) {
		struct slot_results results;

		do {
			err = probe_rpc(rpc, &results);
			if (err == HTTP_REAUTH)
				credential_fill(&http_auth);
		} while (err == HTTP_REAUTH);
		if (err != HTTP_OK)
			return -1;

		if (results.auth_avail & CURLAUTH_GSSNEGOTIATE)
			needs_100_continue = 1;
	}

	headers = curl_slist_append(headers, rpc->hdr_content_type);
	headers = curl_slist_append(headers, rpc->hdr_accept);
	headers = curl_slist_append(headers, needs_100_continue ?
		"Expect: 100-continue" : "Expect:");

retry:
	slot = get_active_slot();

	curl_easy_setopt(slot->curl, CURLOPT_NOBODY, 0);
	curl_easy_setopt(slot->curl, CURLOPT_POST, 1);
	curl_easy_setopt(slot->curl, CURLOPT_URL, rpc->service_url);
	curl_easy_setopt(slot->curl, CURLOPT_ENCODING, "gzip");

	if (large_request) {
		/* The request body is large and the size cannot be predicted.
		 * We must use chunked encoding to send it.
		 */
		headers = curl_slist_append(headers, "Transfer-Encoding: chunked");
		rpc->initial_buffer = 1;
		curl_easy_setopt(slot->curl, CURLOPT_READFUNCTION, rpc_out);
		curl_easy_setopt(slot->curl, CURLOPT_INFILE, rpc);
		curl_easy_setopt(slot->curl, CURLOPT_IOCTLFUNCTION, rpc_ioctl);
		curl_easy_setopt(slot->curl, CURLOPT_IOCTLDATA, rpc);
		if (options.verbosity > 1) {
			fprintf(stderr, "POST %s (chunked)\n", rpc->service_name);
			fflush(stderr);
		}

	} else if (gzip_body) {
		/*
		 * If we are looping to retry authentication, then the previous
		 * run will have set up the headers and gzip buffer already,
		 * and we just need to send it.
		 */
		curl_easy_setopt(slot->curl, CURLOPT_POSTFIELDS, gzip_body);
		curl_easy_setopt(slot->curl, CURLOPT_POSTFIELDSIZE_LARGE, xcurl_off_t(gzip_size));

	} else if (use_gzip && 1024 < rpc->len) {
		/* The client backend isn't giving us compressed data so
		 * we can try to deflate it ourselves, this may save on.
		 * the transfer time.
		 */
		git_zstream stream;
		int ret;

		git_deflate_init_gzip(&stream, Z_BEST_COMPRESSION);
		gzip_size = git_deflate_bound(&stream, rpc->len);
		gzip_body = xmalloc(gzip_size);

		stream.next_in = (unsigned char *)rpc->buf;
		stream.avail_in = rpc->len;
		stream.next_out = (unsigned char *)gzip_body;
		stream.avail_out = gzip_size;

		ret = git_deflate(&stream, Z_FINISH);
		if (ret != Z_STREAM_END)
			die("cannot deflate request; zlib deflate error %d", ret);

		ret = git_deflate_end_gently(&stream);
		if (ret != Z_OK)
			die("cannot deflate request; zlib end error %d", ret);

		gzip_size = stream.total_out;

		headers = curl_slist_append(headers, "Content-Encoding: gzip");
		curl_easy_setopt(slot->curl, CURLOPT_POSTFIELDS, gzip_body);
		curl_easy_setopt(slot->curl, CURLOPT_POSTFIELDSIZE_LARGE, xcurl_off_t(gzip_size));

		if (options.verbosity > 1) {
			fprintf(stderr, "POST %s (gzip %lu to %lu bytes)\n",
				rpc->service_name,
				(unsigned long)rpc->len, (unsigned long)gzip_size);
			fflush(stderr);
		}
	} else {
		/* We know the complete request size in advance, use the
		 * more normal Content-Length approach.
		 */
		curl_easy_setopt(slot->curl, CURLOPT_POSTFIELDS, rpc->buf);
		curl_easy_setopt(slot->curl, CURLOPT_POSTFIELDSIZE_LARGE, xcurl_off_t(rpc->len));
		if (options.verbosity > 1) {
			fprintf(stderr, "POST %s (%lu bytes)\n",
				rpc->service_name, (unsigned long)rpc->len);
			fflush(stderr);
		}
	}

	curl_easy_setopt(slot->curl, CURLOPT_HTTPHEADER, headers);
	curl_easy_setopt(slot->curl, CURLOPT_WRITEFUNCTION, rpc_in);
	curl_easy_setopt(slot->curl, CURLOPT_FILE, rpc);


	rpc->any_written = 0;
	err = run_slot(slot, NULL);
	if (err == HTTP_REAUTH && !large_request) {
		credential_fill(&http_auth);
		goto retry;
	}
	if (err != HTTP_OK)
		err = -1;

	if (!rpc->any_written)
		err = -1;

	curl_slist_free_all(headers);
	free(gzip_body);
	return err;
}

static int rpc_service(struct rpc_state *rpc, struct discovery *heads)
{
	const char *svc = rpc->service_name;
	struct strbuf buf = STRBUF_INIT;
	struct strbuf *preamble = rpc->stdin_preamble;
	struct child_process client = CHILD_PROCESS_INIT;
	int err = 0;

	client.in = -1;
	client.out = -1;
	client.git_cmd = 1;
	client.argv = rpc->argv;
	if (start_command(&client))
		exit(1);
	if (preamble)
		write_or_die(client.in, preamble->buf, preamble->len);
	if (heads)
		write_or_die(client.in, heads->buf, heads->len);

	rpc->alloc = http_post_buffer;
	rpc->buf = xmalloc(rpc->alloc);
	rpc->in = client.in;
	rpc->out = client.out;
	strbuf_init(&rpc->result, 0);

	strbuf_addf(&buf, "%s%s", url.buf, svc);
	rpc->service_url = strbuf_detach(&buf, NULL);

	strbuf_addf(&buf, "Content-Type: application/x-%s-request", svc);
	rpc->hdr_content_type = strbuf_detach(&buf, NULL);

	strbuf_addf(&buf, "Accept: application/x-%s-result", svc);
	rpc->hdr_accept = strbuf_detach(&buf, NULL);

	while (!err) {
		int n = packet_read(rpc->out, NULL, NULL, rpc->buf, rpc->alloc, 0);
		if (!n)
			break;
		rpc->pos = 0;
		rpc->len = n;
		err |= post_rpc(rpc);
	}

	close(client.in);
	client.in = -1;
	if (!err) {
		strbuf_read(&rpc->result, client.out, 0);
	} else {
		char buf[4096];
		for (;;)
			if (xread(client.out, buf, sizeof(buf)) <= 0)
				break;
	}

	close(client.out);
	client.out = -1;

	err |= finish_command(&client);
	free(rpc->service_url);
	free(rpc->hdr_content_type);
	free(rpc->hdr_accept);
	free(rpc->buf);
	strbuf_release(&buf);
	return err;
}

static int fetch_dumb(int nr_heads, struct ref **to_fetch)
{
	struct walker *walker;
	char **targets;
	int ret, i;

	ALLOC_ARRAY(targets, nr_heads);
	if (options.depth || options.deepen_since)
		die("dumb http transport does not support shallow capabilities");
	for (i = 0; i < nr_heads; i++)
		targets[i] = xstrdup(oid_to_hex(&to_fetch[i]->old_oid));

	walker = get_http_walker(url.buf);
	walker->get_all = 1;
	walker->get_tree = 1;
	walker->get_history = 1;
	walker->get_verbosely = options.verbosity >= 3;
	walker->get_recover = 0;
	ret = walker_fetch(walker, nr_heads, targets, NULL, NULL);
	walker_free(walker);

	for (i = 0; i < nr_heads; i++)
		free(targets[i]);
	free(targets);

	return ret ? error("fetch failed.") : 0;
}

static int fetch_git(struct discovery *heads,
	int nr_heads, struct ref **to_fetch)
{
	struct rpc_state rpc;
	struct strbuf preamble = STRBUF_INIT;
	int i, err;
	struct argv_array args = ARGV_ARRAY_INIT;

	argv_array_pushl(&args, "fetch-pack", "--stateless-rpc",
			 "--stdin", "--lock-pack", NULL);
	if (options.followtags)
		argv_array_push(&args, "--include-tag");
	if (options.thin)
		argv_array_push(&args, "--thin");
	if (options.verbosity >= 3)
		argv_array_pushl(&args, "-v", "-v", NULL);
	if (options.check_self_contained_and_connected)
		argv_array_push(&args, "--check-self-contained-and-connected");
	if (options.cloning)
		argv_array_push(&args, "--cloning");
	if (options.update_shallow)
		argv_array_push(&args, "--update-shallow");
	if (!options.progress)
		argv_array_push(&args, "--no-progress");
	if (options.depth)
		argv_array_pushf(&args, "--depth=%lu", options.depth);
	if (options.deepen_since)
		argv_array_pushf(&args, "--shallow-since=%s", options.deepen_since);
	for (i = 0; i < options.deepen_not.nr; i++)
		argv_array_pushf(&args, "--shallow-exclude=%s",
				 options.deepen_not.items[i].string);
	if (options.deepen_relative && options.depth)
		argv_array_push(&args, "--deepen-relative");
	if (options.from_promisor)
		argv_array_push(&args, "--from-promisor");
	if (options.no_dependents)
		argv_array_push(&args, "--no-dependents");
	argv_array_push(&args, url.buf);

	for (i = 0; i < nr_heads; i++) {
		struct ref *ref = to_fetch[i];
		if (!*ref->name)
			die("cannot fetch by sha1 over smart http");
		packet_buf_write(&preamble, "%s %s\n",
				 oid_to_hex(&ref->old_oid), ref->name);
	}
	packet_buf_flush(&preamble);

	memset(&rpc, 0, sizeof(rpc));
	rpc.service_name = "git-upload-pack",
	rpc.argv = args.argv;
	rpc.stdin_preamble = &preamble;
	rpc.gzip_request = 1;

	err = rpc_service(&rpc, heads);
	if (rpc.result.len)
		write_or_die(1, rpc.result.buf, rpc.result.len);
	strbuf_release(&rpc.result);
	strbuf_release(&preamble);
	argv_array_clear(&args);
	return err;
}

static int fetch(int nr_heads, struct ref **to_fetch)
{
	struct discovery *d = discover_refs("git-upload-pack", 0);
	if (d->proto_git)
		return fetch_git(d, nr_heads, to_fetch);
	else
		return fetch_dumb(nr_heads, to_fetch);
}

static void parse_fetch(struct strbuf *buf)
{
	struct ref **to_fetch = NULL;
	struct ref *list_head = NULL;
	struct ref **list = &list_head;
	int alloc_heads = 0, nr_heads = 0;

	do {
		const char *p;
		if (skip_prefix(buf->buf, "fetch ", &p)) {
			const char *name;
			struct ref *ref;
			struct object_id old_oid;

			if (get_oid_hex(p, &old_oid))
				die("protocol error: expected sha/ref, got %s'", p);
			if (p[GIT_SHA1_HEXSZ] == ' ')
				name = p + GIT_SHA1_HEXSZ + 1;
			else if (!p[GIT_SHA1_HEXSZ])
				name = "";
			else
				die("protocol error: expected sha/ref, got %s'", p);

			ref = alloc_ref(name);
			oidcpy(&ref->old_oid, &old_oid);

			*list = ref;
			list = &ref->next;

			ALLOC_GROW(to_fetch, nr_heads + 1, alloc_heads);
			to_fetch[nr_heads++] = ref;
		}
		else
			die("http transport does not support %s", buf->buf);

		strbuf_reset(buf);
		if (strbuf_getline_lf(buf, stdin) == EOF)
			return;
		if (!*buf->buf)
			break;
	} while (1);

	if (fetch(nr_heads, to_fetch))
		exit(128); /* error already reported */
	free_refs(list_head);
	free(to_fetch);

	printf("\n");
	fflush(stdout);
	strbuf_reset(buf);
}

static int push_dav(int nr_spec, char **specs)
{
	struct child_process child = CHILD_PROCESS_INIT;
	size_t i;

	child.git_cmd = 1;
	argv_array_push(&child.args, "http-push");
	argv_array_push(&child.args, "--helper-status");
	if (options.dry_run)
		argv_array_push(&child.args, "--dry-run");
	if (options.verbosity > 1)
		argv_array_push(&child.args, "--verbose");
	argv_array_push(&child.args, url.buf);
	for (i = 0; i < nr_spec; i++)
		argv_array_push(&child.args, specs[i]);

	if (run_command(&child))
		die("git-http-push failed");
	return 0;
}

static int push_git(struct discovery *heads, int nr_spec, char **specs)
{
	struct rpc_state rpc;
	int i, err;
	struct argv_array args;
	struct string_list_item *cas_option;
	struct strbuf preamble = STRBUF_INIT;

	argv_array_init(&args);
	argv_array_pushl(&args, "send-pack", "--stateless-rpc", "--helper-status",
			 NULL);

	if (options.thin)
		argv_array_push(&args, "--thin");
	if (options.dry_run)
		argv_array_push(&args, "--dry-run");
	if (options.push_cert == SEND_PACK_PUSH_CERT_ALWAYS)
		argv_array_push(&args, "--signed=yes");
	else if (options.push_cert == SEND_PACK_PUSH_CERT_IF_ASKED)
		argv_array_push(&args, "--signed=if-asked");
	if (options.verbosity == 0)
		argv_array_push(&args, "--quiet");
	else if (options.verbosity > 1)
		argv_array_push(&args, "--verbose");
	for (i = 0; i < options.push_options.nr; i++)
		argv_array_pushf(&args, "--push-option=%s",
				 options.push_options.items[i].string);
	argv_array_push(&args, options.progress ? "--progress" : "--no-progress");
	for_each_string_list_item(cas_option, &cas_options)
		argv_array_push(&args, cas_option->string);
	argv_array_push(&args, url.buf);

	argv_array_push(&args, "--stdin");
	for (i = 0; i < nr_spec; i++)
		packet_buf_write(&preamble, "%s\n", specs[i]);
	packet_buf_flush(&preamble);

	memset(&rpc, 0, sizeof(rpc));
	rpc.service_name = "git-receive-pack",
	rpc.argv = args.argv;
	rpc.stdin_preamble = &preamble;

	err = rpc_service(&rpc, heads);
	if (rpc.result.len)
		write_or_die(1, rpc.result.buf, rpc.result.len);
	strbuf_release(&rpc.result);
	strbuf_release(&preamble);
	argv_array_clear(&args);
	return err;
}

static int push(int nr_spec, char **specs)
{
	struct discovery *heads = discover_refs("git-receive-pack", 1);
	int ret;

	if (heads->proto_git)
		ret = push_git(heads, nr_spec, specs);
	else
		ret = push_dav(nr_spec, specs);
	free_discovery(heads);
	return ret;
}

static void parse_push(struct strbuf *buf)
{
	char **specs = NULL;
	int alloc_spec = 0, nr_spec = 0, i, ret;

	do {
		if (starts_with(buf->buf, "push ")) {
			ALLOC_GROW(specs, nr_spec + 1, alloc_spec);
			specs[nr_spec++] = xstrdup(buf->buf + 5);
		}
		else
			die("http transport does not support %s", buf->buf);

		strbuf_reset(buf);
		if (strbuf_getline_lf(buf, stdin) == EOF)
			goto free_specs;
		if (!*buf->buf)
			break;
	} while (1);

	ret = push(nr_spec, specs);
	printf("\n");
	fflush(stdout);

	if (ret)
		exit(128); /* error already reported */

 free_specs:
	for (i = 0; i < nr_spec; i++)
		free(specs[i]);
	free(specs);
}

int cmd_main(int argc, const char **argv)
{
	struct strbuf buf = STRBUF_INIT;
	int nongit;

	setup_git_directory_gently(&nongit);
	if (argc < 2) {
		error("remote-curl: usage: git remote-curl <remote> [<url>]");
		return 1;
	}

	options.verbosity = 1;
	options.progress = !!isatty(2);
	options.thin = 1;
	string_list_init(&options.deepen_not, 1);
	string_list_init(&options.push_options, 1);

	remote = remote_get(argv[1]);

	if (argc > 2) {
		end_url_with_slash(&url, argv[2]);
	} else {
		end_url_with_slash(&url, remote->url[0]);
	}

	http_init(remote, url.buf, 0);

	do {
		const char *arg;

		if (strbuf_getline_lf(&buf, stdin) == EOF) {
			if (ferror(stdin))
				error("remote-curl: error reading command stream from git");
			return 1;
		}
		if (buf.len == 0)
			break;
		if (starts_with(buf.buf, "fetch ")) {
			if (nongit)
				die("remote-curl: fetch attempted without a local repo");
			parse_fetch(&buf);

		} else if (!strcmp(buf.buf, "list") || starts_with(buf.buf, "list ")) {
			int for_push = !!strstr(buf.buf + 4, "for-push");
			output_refs(get_refs(for_push));

		} else if (starts_with(buf.buf, "push ")) {
			parse_push(&buf);

		} else if (skip_prefix(buf.buf, "option ", &arg)) {
			char *value = strchr(arg, ' ');
			int result;

			if (value)
				*value++ = '\0';
			else
				value = "true";

			result = set_option(arg, value);
			if (!result)
				printf("ok\n");
			else if (result < 0)
				printf("error invalid value\n");
			else
				printf("unsupported\n");
			fflush(stdout);

		} else if (!strcmp(buf.buf, "capabilities")) {
			printf("fetch\n");
			printf("option\n");
			printf("push\n");
			printf("check-connectivity\n");
			printf("\n");
			fflush(stdout);
		} else {
			error("remote-curl: unknown command '%s' from git", buf.buf);
			return 1;
		}
		strbuf_reset(&buf);
	} while (1);

	http_cleanup();

	return 0;
}<|MERGE_RESOLUTION|>--- conflicted
+++ resolved
@@ -156,16 +156,12 @@
 		else
 			return -1;
 		return 0;
-<<<<<<< HEAD
-=======
-#endif /* LIBCURL_VERSION_NUM >= 0x070a08 */
 	} else if (!strcmp(name, "from-promisor")) {
 		options.from_promisor = 1;
 		return 0;
 	} else if (!strcmp(name, "no-dependents")) {
 		options.no_dependents = 1;
 		return 0;
->>>>>>> 0c16cd49
 	} else {
 		return 1 /* unsupported */;
 	}
