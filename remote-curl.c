--- conflicted
+++ resolved
@@ -459,7 +459,7 @@
 	last->buf_alloc = strbuf_detach(&buffer, &last->len);
 	last->buf = last->buf_alloc;
 
-<<<<<<< HEAD
+next
 	strbuf_addf(&exp, "application/x-%s-advertisement", service);
 	if (maybe_smart &&
 	    (5 <= last->len && last->buf[4] == '#') &&
@@ -501,10 +501,9 @@
 		   last->len > 5 && starts_with(last->buf + 4, "version 2")) {
 		last->proto_git = 1;
 	}
-=======
 	if (maybe_smart)
 		check_smart_http(last, service, &type);
->>>>>>> 243a4c7e
+master
 
 	if (last->proto_git)
 		last->refs = parse_git_refs(last, for_push);
