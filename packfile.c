#define DISABLE_SIGN_COMPARE_WARNINGS

#include "git-compat-util.h"
#include "environment.h"
#include "gettext.h"
#include "hex.h"
#include "list.h"
#include "pack.h"
#include "repository.h"
#include "dir.h"
#include "mergesort.h"
#include "packfile.h"
#include "delta.h"
#include "hash-lookup.h"
#include "commit.h"
#include "object.h"
#include "tag.h"
#include "trace.h"
#include "tree-walk.h"
#include "tree.h"
#include "object-file.h"
#include "odb.h"
#include "midx.h"
#include "commit-graph.h"
#include "pack-revindex.h"
#include "promisor-remote.h"
#include "pack-mtimes.h"

char *odb_pack_name(struct repository *r, struct strbuf *buf,
		    const unsigned char *hash, const char *ext)
{
	strbuf_reset(buf);
	strbuf_addf(buf, "%s/pack/pack-%s.%s", repo_get_object_directory(r),
		    hash_to_hex_algop(hash, r->hash_algo), ext);
	return buf->buf;
}

static unsigned int pack_used_ctr;
static unsigned int pack_mmap_calls;
static unsigned int peak_pack_open_windows;
static unsigned int pack_open_windows;
static unsigned int pack_open_fds;
static unsigned int pack_max_fds;
static size_t peak_pack_mapped;
static size_t pack_mapped;

#define SZ_FMT PRIuMAX
static inline uintmax_t sz_fmt(size_t s) { return s; }

void pack_report(struct repository *repo)
{
	fprintf(stderr,
		"pack_report: getpagesize()            = %10" SZ_FMT "\n"
		"pack_report: core.packedGitWindowSize = %10" SZ_FMT "\n"
		"pack_report: core.packedGitLimit      = %10" SZ_FMT "\n",
		sz_fmt(getpagesize()),
		sz_fmt(repo->settings.packed_git_window_size),
		sz_fmt(repo->settings.packed_git_limit));
	fprintf(stderr,
		"pack_report: pack_used_ctr            = %10u\n"
		"pack_report: pack_mmap_calls          = %10u\n"
		"pack_report: pack_open_windows        = %10u / %10u\n"
		"pack_report: pack_mapped              = "
			"%10" SZ_FMT " / %10" SZ_FMT "\n",
		pack_used_ctr,
		pack_mmap_calls,
		pack_open_windows, peak_pack_open_windows,
		sz_fmt(pack_mapped), sz_fmt(peak_pack_mapped));
}

/*
 * Open and mmap the index file at path, perform a couple of
 * consistency checks, then record its information to p.  Return 0 on
 * success.
 */
static int check_packed_git_idx(const char *path, struct packed_git *p)
{
	void *idx_map;
	size_t idx_size;
	int fd = git_open(path), ret;
	struct stat st;
	const unsigned int hashsz = p->repo->hash_algo->rawsz;

	if (fd < 0)
		return -1;
	if (fstat(fd, &st)) {
		close(fd);
		return -1;
	}
	idx_size = xsize_t(st.st_size);
	if (idx_size < 4 * 256 + hashsz + hashsz) {
		close(fd);
		return error("index file %s is too small", path);
	}
	idx_map = xmmap(NULL, idx_size, PROT_READ, MAP_PRIVATE, fd, 0);
	close(fd);

	ret = load_idx(path, hashsz, idx_map, idx_size, p);

	if (ret)
		munmap(idx_map, idx_size);

	return ret;
}

int load_idx(const char *path, const unsigned int hashsz, void *idx_map,
	     size_t idx_size, struct packed_git *p)
{
	struct pack_idx_header *hdr = idx_map;
	uint32_t version, nr, i, *index;

	if (idx_size < 4 * 256 + hashsz + hashsz)
		return error("index file %s is too small", path);
	if (!idx_map)
		return error("empty data");

	if (hdr->idx_signature == htonl(PACK_IDX_SIGNATURE)) {
		version = ntohl(hdr->idx_version);
		if (version < 2 || version > 2)
			return error("index file %s is version %"PRIu32
				     " and is not supported by this binary"
				     " (try upgrading GIT to a newer version)",
				     path, version);
	} else
		version = 1;

	nr = 0;
	index = idx_map;
	if (version > 1)
		index += 2;  /* skip index header */
	for (i = 0; i < 256; i++) {
		uint32_t n = ntohl(index[i]);
		if (n < nr)
			return error("non-monotonic index %s", path);
		nr = n;
	}

	if (version == 1) {
		/*
		 * Total size:
		 *  - 256 index entries 4 bytes each
		 *  - 24-byte entries * nr (object ID + 4-byte offset)
		 *  - hash of the packfile
		 *  - file checksum
		 */
		if (idx_size != st_add(4 * 256 + hashsz + hashsz, st_mult(nr, hashsz + 4)))
			return error("wrong index v1 file size in %s", path);
	} else if (version == 2) {
		/*
		 * Minimum size:
		 *  - 8 bytes of header
		 *  - 256 index entries 4 bytes each
		 *  - object ID entry * nr
		 *  - 4-byte crc entry * nr
		 *  - 4-byte offset entry * nr
		 *  - hash of the packfile
		 *  - file checksum
		 * And after the 4-byte offset table might be a
		 * variable sized table containing 8-byte entries
		 * for offsets larger than 2^31.
		 */
		size_t min_size = st_add(8 + 4*256 + hashsz + hashsz, st_mult(nr, hashsz + 4 + 4));
		size_t max_size = min_size;
		if (nr)
			max_size = st_add(max_size, st_mult(nr - 1, 8));
		if (idx_size < min_size || idx_size > max_size)
			return error("wrong index v2 file size in %s", path);
		if (idx_size != min_size &&
		    /*
		     * make sure we can deal with large pack offsets.
		     * 31-bit signed offset won't be enough, neither
		     * 32-bit unsigned one will be.
		     */
		    (sizeof(off_t) <= 4))
			return error("pack too large for current definition of off_t in %s", path);
		p->crc_offset = st_add(8 + 4 * 256, st_mult(nr, hashsz));
	}

	p->index_version = version;
	p->index_data = idx_map;
	p->index_size = idx_size;
	p->num_objects = nr;
	return 0;
}

int open_pack_index(struct packed_git *p)
{
	char *idx_name;
	size_t len;
	int ret;

	if (p->index_data)
		return 0;

	if (!strip_suffix(p->pack_name, ".pack", &len))
		BUG("pack_name does not end in .pack");
	idx_name = xstrfmt("%.*s.idx", (int)len, p->pack_name);
	ret = check_packed_git_idx(idx_name, p);
	free(idx_name);
	return ret;
}

uint32_t get_pack_fanout(struct packed_git *p, uint32_t value)
{
	const uint32_t *level1_ofs = p->index_data;

	if (!level1_ofs) {
		if (open_pack_index(p))
			return 0;
		level1_ofs = p->index_data;
	}

	if (p->index_version > 1) {
		level1_ofs += 2;
	}

	return ntohl(level1_ofs[value]);
}

static struct packed_git *alloc_packed_git(struct repository *r, int extra)
{
	struct packed_git *p = xmalloc(st_add(sizeof(*p), extra));
	memset(p, 0, sizeof(*p));
	p->pack_fd = -1;
	p->repo = r;
	return p;
}

static char *pack_path_from_idx(const char *idx_path)
{
	size_t len;
	if (!strip_suffix(idx_path, ".idx", &len))
		BUG("idx path does not end in .idx: %s", idx_path);
	return xstrfmt("%.*s.pack", (int)len, idx_path);
}

struct packed_git *parse_pack_index(struct repository *r, unsigned char *sha1,
				    const char *idx_path)
{
	char *path = pack_path_from_idx(idx_path);
	size_t alloc = st_add(strlen(path), 1);
	struct packed_git *p = alloc_packed_git(r, alloc);

	memcpy(p->pack_name, path, alloc); /* includes NUL */
	free(path);
	hashcpy(p->hash, sha1, p->repo->hash_algo);
	if (check_packed_git_idx(idx_path, p)) {
		free(p);
		return NULL;
	}

	return p;
}

static void scan_windows(struct packed_git *p,
	struct packed_git **lru_p,
	struct pack_window **lru_w,
	struct pack_window **lru_l)
{
	struct pack_window *w, *w_l;

	for (w_l = NULL, w = p->windows; w; w = w->next) {
		if (!w->inuse_cnt) {
			if (!*lru_w || w->last_used < (*lru_w)->last_used) {
				*lru_p = p;
				*lru_w = w;
				*lru_l = w_l;
			}
		}
		w_l = w;
	}
}

static int unuse_one_window(struct packed_git *current)
{
	struct packed_git *p, *lru_p = NULL;
	struct pack_window *lru_w = NULL, *lru_l = NULL;

	if (current)
		scan_windows(current, &lru_p, &lru_w, &lru_l);
	for (p = current->repo->objects->packfiles->packs; p; p = p->next)
		scan_windows(p, &lru_p, &lru_w, &lru_l);
	if (lru_p) {
		munmap(lru_w->base, lru_w->len);
		pack_mapped -= lru_w->len;
		if (lru_l)
			lru_l->next = lru_w->next;
		else
			lru_p->windows = lru_w->next;
		free(lru_w);
		pack_open_windows--;
		return 1;
	}
	return 0;
}

void close_pack_windows(struct packed_git *p)
{
	while (p->windows) {
		struct pack_window *w = p->windows;

		if (w->inuse_cnt)
			die("pack '%s' still has open windows to it",
			    p->pack_name);
		munmap(w->base, w->len);
		pack_mapped -= w->len;
		pack_open_windows--;
		p->windows = w->next;
		free(w);
	}
}

int close_pack_fd(struct packed_git *p)
{
	if (p->pack_fd < 0)
		return 0;

	close(p->pack_fd);
	pack_open_fds--;
	p->pack_fd = -1;

	return 1;
}

void close_pack_index(struct packed_git *p)
{
	if (p->index_data) {
		munmap((void *)p->index_data, p->index_size);
		p->index_data = NULL;
	}
}

static void close_pack_revindex(struct packed_git *p)
{
	if (!p->revindex_map)
		return;

	munmap((void *)p->revindex_map, p->revindex_size);
	p->revindex_map = NULL;
	p->revindex_data = NULL;
}

static void close_pack_mtimes(struct packed_git *p)
{
	if (!p->mtimes_map)
		return;

	munmap((void *)p->mtimes_map, p->mtimes_size);
	p->mtimes_map = NULL;
}

void close_pack(struct packed_git *p)
{
	close_pack_windows(p);
	close_pack_fd(p);
	close_pack_index(p);
	close_pack_revindex(p);
	close_pack_mtimes(p);
	oidset_clear(&p->bad_objects);
}

void close_object_store(struct object_database *o)
{
	struct odb_source *source;

	packfile_store_close(o->packfiles);

	for (source = o->sources; source; source = source->next) {
		if (source->midx)
			close_midx(source->midx);
		source->midx = NULL;
	}

	close_commit_graph(o);
}

void unlink_pack_path(const char *pack_name, int force_delete)
{
	static const char *exts[] = {".idx", ".pack", ".rev", ".keep", ".bitmap", ".promisor", ".mtimes"};
	int i;
	struct strbuf buf = STRBUF_INIT;
	size_t plen;

	strbuf_addstr(&buf, pack_name);
	strip_suffix_mem(buf.buf, &buf.len, ".pack");
	plen = buf.len;

	if (!force_delete) {
		strbuf_addstr(&buf, ".keep");
		if (!access(buf.buf, F_OK)) {
			strbuf_release(&buf);
			return;
		}
	}

	for (i = 0; i < ARRAY_SIZE(exts); i++) {
		strbuf_setlen(&buf, plen);
		strbuf_addstr(&buf, exts[i]);
		unlink(buf.buf);
	}

	strbuf_release(&buf);
}

/*
 * The LRU pack is the one with the oldest MRU window, preferring packs
 * with no used windows, or the oldest mtime if it has no windows allocated.
 */
static void find_lru_pack(struct packed_git *p, struct packed_git **lru_p, struct pack_window **mru_w, int *accept_windows_inuse)
{
	struct pack_window *w, *this_mru_w;
	int has_windows_inuse = 0;

	/*
	 * Reject this pack if it has windows and the previously selected
	 * one does not.  If this pack does not have windows, reject
	 * it if the pack file is newer than the previously selected one.
	 */
	if (*lru_p && !*mru_w && (p->windows || p->mtime > (*lru_p)->mtime))
		return;

	for (w = this_mru_w = p->windows; w; w = w->next) {
		/*
		 * Reject this pack if any of its windows are in use,
		 * but the previously selected pack did not have any
		 * inuse windows.  Otherwise, record that this pack
		 * has windows in use.
		 */
		if (w->inuse_cnt) {
			if (*accept_windows_inuse)
				has_windows_inuse = 1;
			else
				return;
		}

		if (w->last_used > this_mru_w->last_used)
			this_mru_w = w;

		/*
		 * Reject this pack if it has windows that have been
		 * used more recently than the previously selected pack.
		 * If the previously selected pack had windows inuse and
		 * we have not encountered a window in this pack that is
		 * inuse, skip this check since we prefer a pack with no
		 * inuse windows to one that has inuse windows.
		 */
		if (*mru_w && *accept_windows_inuse == has_windows_inuse &&
		    this_mru_w->last_used > (*mru_w)->last_used)
			return;
	}

	/*
	 * Select this pack.
	 */
	*mru_w = this_mru_w;
	*lru_p = p;
	*accept_windows_inuse = has_windows_inuse;
}

static int close_one_pack(struct repository *r)
{
	struct packed_git *p, *lru_p = NULL;
	struct pack_window *mru_w = NULL;
	int accept_windows_inuse = 1;

	for (p = r->objects->packfiles->packs; p; p = p->next) {
		if (p->pack_fd == -1)
			continue;
		find_lru_pack(p, &lru_p, &mru_w, &accept_windows_inuse);
	}

	if (lru_p)
		return close_pack_fd(lru_p);

	return 0;
}

static unsigned int get_max_fd_limit(void)
{
#ifdef RLIMIT_NOFILE
	{
		struct rlimit lim;

		if (!getrlimit(RLIMIT_NOFILE, &lim))
			return lim.rlim_cur;
	}
#endif

#ifdef _SC_OPEN_MAX
	{
		long open_max = sysconf(_SC_OPEN_MAX);
		if (0 < open_max)
			return open_max;
		/*
		 * Otherwise, we got -1 for one of the two
		 * reasons:
		 *
		 * (1) sysconf() did not understand _SC_OPEN_MAX
		 *     and signaled an error with -1; or
		 * (2) sysconf() said there is no limit.
		 *
		 * We _could_ clear errno before calling sysconf() to
		 * tell these two cases apart and return a huge number
		 * in the latter case to let the caller cap it to a
		 * value that is not so selfish, but letting the
		 * fallback OPEN_MAX codepath take care of these cases
		 * is a lot simpler.
		 */
	}
#endif

#ifdef OPEN_MAX
	return OPEN_MAX;
#else
	return 1; /* see the caller ;-) */
#endif
}

const char *pack_basename(struct packed_git *p)
{
	const char *ret = strrchr(p->pack_name, '/');
	if (ret)
		ret = ret + 1; /* skip past slash */
	else
		ret = p->pack_name; /* we only have a base */
	return ret;
}

/*
 * Do not call this directly as this leaks p->pack_fd on error return;
 * call open_packed_git() instead.
 */
static int open_packed_git_1(struct packed_git *p)
{
	struct stat st;
	struct pack_header hdr;
	unsigned char hash[GIT_MAX_RAWSZ];
	unsigned char *idx_hash;
	ssize_t read_result;
	const unsigned hashsz = p->repo->hash_algo->rawsz;

	if (open_pack_index(p))
		return error("packfile %s index unavailable", p->pack_name);

	if (!pack_max_fds) {
		unsigned int max_fds = get_max_fd_limit();

		/* Save 3 for stdin/stdout/stderr, 22 for work */
		if (25 < max_fds)
			pack_max_fds = max_fds - 25;
		else
			pack_max_fds = 1;
	}

	while (pack_max_fds <= pack_open_fds && close_one_pack(p->repo))
		; /* nothing */

	p->pack_fd = git_open(p->pack_name);
	if (p->pack_fd < 0 || fstat(p->pack_fd, &st))
		return -1;
	pack_open_fds++;

	/* If we created the struct before we had the pack we lack size. */
	if (!p->pack_size) {
		if (!S_ISREG(st.st_mode))
			return error("packfile %s not a regular file", p->pack_name);
		p->pack_size = st.st_size;
	} else if (p->pack_size != st.st_size)
		return error("packfile %s size changed", p->pack_name);

	/* Verify we recognize this pack file format. */
	read_result = read_in_full(p->pack_fd, &hdr, sizeof(hdr));
	if (read_result < 0)
		return error_errno("error reading from %s", p->pack_name);
	if (read_result != sizeof(hdr))
		return error("file %s is far too short to be a packfile", p->pack_name);
	if (hdr.hdr_signature != htonl(PACK_SIGNATURE))
		return error("file %s is not a GIT packfile", p->pack_name);
	if (!pack_version_ok(hdr.hdr_version))
		return error("packfile %s is version %"PRIu32" and not"
			" supported (try upgrading GIT to a newer version)",
			p->pack_name, ntohl(hdr.hdr_version));

	/* Verify the pack matches its index. */
	if (p->num_objects != ntohl(hdr.hdr_entries))
		return error("packfile %s claims to have %"PRIu32" objects"
			     " while index indicates %"PRIu32" objects",
			     p->pack_name, ntohl(hdr.hdr_entries),
			     p->num_objects);
	read_result = pread_in_full(p->pack_fd, hash, hashsz,
					p->pack_size - hashsz);
	if (read_result < 0)
		return error_errno("error reading from %s", p->pack_name);
	if (read_result != hashsz)
		return error("packfile %s signature is unavailable", p->pack_name);
	idx_hash = ((unsigned char *)p->index_data) + p->index_size - hashsz * 2;
	if (!hasheq(hash, idx_hash, p->repo->hash_algo))
		return error("packfile %s does not match index", p->pack_name);
	return 0;
}

static int open_packed_git(struct packed_git *p)
{
	if (!open_packed_git_1(p))
		return 0;
	close_pack_fd(p);
	return -1;
}

static int in_window(struct repository *r, struct pack_window *win,
		     off_t offset)
{
	/* We must promise at least one full hash after the
	 * offset is available from this window, otherwise the offset
	 * is not actually in this window and a different window (which
	 * has that one hash excess) must be used.  This is to support
	 * the object header and delta base parsing routines below.
	 */
	off_t win_off = win->offset;
	return win_off <= offset
		&& (offset + r->hash_algo->rawsz) <= (win_off + win->len);
}

unsigned char *use_pack(struct packed_git *p,
		struct pack_window **w_cursor,
		off_t offset,
		unsigned long *left)
{
	struct pack_window *win = *w_cursor;

	/* Since packfiles end in a hash of their content and it's
	 * pointless to ask for an offset into the middle of that
	 * hash, and the in_window function above wouldn't match
	 * don't allow an offset too close to the end of the file.
	 */
	if (!p->pack_size && p->pack_fd == -1 && open_packed_git(p))
		die("packfile %s cannot be accessed", p->pack_name);
	if (offset > (p->pack_size - p->repo->hash_algo->rawsz))
		die("offset beyond end of packfile (truncated pack?)");
	if (offset < 0)
		die(_("offset before end of packfile (broken .idx?)"));

	if (!win || !in_window(p->repo, win, offset)) {
		if (win)
			win->inuse_cnt--;
		for (win = p->windows; win; win = win->next) {
			if (in_window(p->repo, win, offset))
				break;
		}
		if (!win) {
			size_t window_align;
			off_t len;
			struct repo_settings *settings;

			/* lazy load the settings in case it hasn't been setup */
			prepare_repo_settings(p->repo);
			settings = &p->repo->settings;

			window_align = settings->packed_git_window_size / 2;

			if (p->pack_fd == -1 && open_packed_git(p))
				die("packfile %s cannot be accessed", p->pack_name);

			CALLOC_ARRAY(win, 1);
			win->offset = (offset / window_align) * window_align;
			len = p->pack_size - win->offset;
			if (len > settings->packed_git_window_size)
				len = settings->packed_git_window_size;
			win->len = (size_t)len;
			pack_mapped += win->len;

			while (settings->packed_git_limit < pack_mapped
				&& unuse_one_window(p))
				; /* nothing */
			win->base = xmmap_gently(NULL, win->len,
				PROT_READ, MAP_PRIVATE,
				p->pack_fd, win->offset);
			if (win->base == MAP_FAILED)
				die_errno(_("packfile %s cannot be mapped%s"),
					  p->pack_name, mmap_os_err());
			if (!win->offset && win->len == p->pack_size
				&& !p->do_not_close)
				close_pack_fd(p);
			pack_mmap_calls++;
			pack_open_windows++;
			if (pack_mapped > peak_pack_mapped)
				peak_pack_mapped = pack_mapped;
			if (pack_open_windows > peak_pack_open_windows)
				peak_pack_open_windows = pack_open_windows;
			win->next = p->windows;
			p->windows = win;
		}
	}
	if (win != *w_cursor) {
		win->last_used = pack_used_ctr++;
		win->inuse_cnt++;
		*w_cursor = win;
	}
	offset -= win->offset;
	if (left)
		*left = win->len - xsize_t(offset);
	return win->base + offset;
}

void unuse_pack(struct pack_window **w_cursor)
{
	struct pack_window *w = *w_cursor;
	if (w) {
		w->inuse_cnt--;
		*w_cursor = NULL;
	}
}

struct packed_git *add_packed_git(struct repository *r, const char *path,
				  size_t path_len, int local)
{
	struct stat st;
	size_t alloc;
	struct packed_git *p;
	struct object_id oid;

	/*
	 * Make sure a corresponding .pack file exists and that
	 * the index looks sane.
	 */
	if (!strip_suffix_mem(path, &path_len, ".idx"))
		return NULL;

	/*
	 * ".promisor" is long enough to hold any suffix we're adding (and
	 * the use xsnprintf double-checks that)
	 */
	alloc = st_add3(path_len, strlen(".promisor"), 1);
	p = alloc_packed_git(r, alloc);
	memcpy(p->pack_name, path, path_len);

	/*
	 * Note that we have to check auxiliary data structures before we check
	 * for the ".pack" file to exist to avoid races with a packfile that is
	 * in the process of being deleted. The ".pack" file is unlinked before
	 * its auxiliary data structures, so we know that we either get a
	 * consistent snapshot of all data structures or that we'll fail to
	 * stat(3p) the packfile itself and thus return `NULL`.
	 *
	 * As such, we cannot bail out before the access(3p) calls in case the
	 * packfile doesn't exist without doing two stat(3p) calls for it.
	 */
	xsnprintf(p->pack_name + path_len, alloc - path_len, ".keep");
	if (!access(p->pack_name, F_OK))
		p->pack_keep = 1;

	xsnprintf(p->pack_name + path_len, alloc - path_len, ".promisor");
	if (!access(p->pack_name, F_OK))
		p->pack_promisor = 1;

	xsnprintf(p->pack_name + path_len, alloc - path_len, ".mtimes");
	if (!access(p->pack_name, F_OK))
		p->is_cruft = 1;

	xsnprintf(p->pack_name + path_len, alloc - path_len, ".pack");
	if (stat(p->pack_name, &st) || !S_ISREG(st.st_mode)) {
		free(p);
		return NULL;
	}

	/* ok, it looks sane as far as we can check without
	 * actually mapping the pack file.
	 */
	p->pack_size = st.st_size;
	p->pack_local = local;
	p->mtime = st.st_mtime;
	if (path_len < r->hash_algo->hexsz ||
	    get_oid_hex_algop(path + path_len - r->hash_algo->hexsz, &oid,
			      r->hash_algo))
		hashclr(p->hash, r->hash_algo);
	else
		hashcpy(p->hash, oid.hash, r->hash_algo);

	return p;
}

void packfile_store_add_pack(struct packfile_store *store,
			     struct packed_git *pack)
{
	if (pack->pack_fd != -1)
		pack_open_fds++;

	pack->next = store->packs;
	store->packs = pack;

	hashmap_entry_init(&pack->packmap_ent, strhash(pack->pack_name));
	hashmap_add(&store->map, &pack->packmap_ent);
}

struct packed_git *packfile_store_load_pack(struct packfile_store *store,
					    const char *idx_path, int local)
{
	struct strbuf key = STRBUF_INIT;
	struct packed_git *p;

	/*
	 * We're being called with the path to the index file, but `pack_map`
	 * holds the path to the packfile itself.
	 */
	strbuf_addstr(&key, idx_path);
	strbuf_strip_suffix(&key, ".idx");
	strbuf_addstr(&key, ".pack");

	p = hashmap_get_entry_from_hash(&store->map, strhash(key.buf), key.buf,
					struct packed_git, packmap_ent);
	if (!p) {
		p = add_packed_git(store->odb->repo, idx_path,
				   strlen(idx_path), local);
		if (p)
			packfile_store_add_pack(store, p);
	}

	strbuf_release(&key);
	return p;
}

void (*report_garbage)(unsigned seen_bits, const char *path);

static void report_helper(const struct string_list *list,
			  int seen_bits, int first, int last)
{
	if (seen_bits == (PACKDIR_FILE_PACK|PACKDIR_FILE_IDX))
		return;

	for (; first < last; first++)
		report_garbage(seen_bits, list->items[first].string);
}

static void report_pack_garbage(struct string_list *list)
{
	int i, baselen = -1, first = 0, seen_bits = 0;

	if (!report_garbage)
		return;

	string_list_sort(list);

	for (i = 0; i < list->nr; i++) {
		const char *path = list->items[i].string;
		if (baselen != -1 &&
		    strncmp(path, list->items[first].string, baselen)) {
			report_helper(list, seen_bits, first, i);
			baselen = -1;
			seen_bits = 0;
		}
		if (baselen == -1) {
			const char *dot = strrchr(path, '.');
			if (!dot) {
				report_garbage(PACKDIR_FILE_GARBAGE, path);
				continue;
			}
			baselen = dot - path + 1;
			first = i;
		}
		if (!strcmp(path + baselen, "pack"))
			seen_bits |= 1;
		else if (!strcmp(path + baselen, "idx"))
			seen_bits |= 2;
	}
	report_helper(list, seen_bits, first, list->nr);
}

void for_each_file_in_pack_subdir(const char *objdir,
				  const char *subdir,
				  each_file_in_pack_dir_fn fn,
				  void *data)
{
	struct strbuf path = STRBUF_INIT;
	size_t dirnamelen;
	DIR *dir;
	struct dirent *de;

	strbuf_addstr(&path, objdir);
	strbuf_addstr(&path, "/pack");
	if (subdir)
		strbuf_addf(&path, "/%s", subdir);
	dir = opendir(path.buf);
	if (!dir) {
		if (errno != ENOENT)
			error_errno("unable to open object pack directory: %s",
				    path.buf);
		strbuf_release(&path);
		return;
	}
	strbuf_addch(&path, '/');
	dirnamelen = path.len;
	while ((de = readdir_skip_dot_and_dotdot(dir)) != NULL) {
		strbuf_setlen(&path, dirnamelen);
		strbuf_addstr(&path, de->d_name);

		fn(path.buf, path.len, de->d_name, data);
	}

	closedir(dir);
	strbuf_release(&path);
}

void for_each_file_in_pack_dir(const char *objdir,
			       each_file_in_pack_dir_fn fn,
			       void *data)
{
	for_each_file_in_pack_subdir(objdir, NULL, fn, data);
}

struct prepare_pack_data {
	struct repository *r;
	struct string_list *garbage;
	int local;
	struct multi_pack_index *m;
};

static void prepare_pack(const char *full_name, size_t full_name_len,
			 const char *file_name, void *_data)
{
	struct prepare_pack_data *data = (struct prepare_pack_data *)_data;
	size_t base_len = full_name_len;

	if (strip_suffix_mem(full_name, &base_len, ".idx") &&
	    !(data->m && midx_contains_pack(data->m, file_name))) {
		char *trimmed_path = xstrndup(full_name, full_name_len);
		packfile_store_load_pack(data->r->objects->packfiles,
					 trimmed_path, data->local);
		free(trimmed_path);
	}

	if (!report_garbage)
		return;

	if (!strcmp(file_name, "multi-pack-index") ||
	    !strcmp(file_name, "multi-pack-index.d"))
		return;
	if (starts_with(file_name, "multi-pack-index") &&
	    (ends_with(file_name, ".bitmap") || ends_with(file_name, ".rev")))
		return;
	if (ends_with(file_name, ".idx") ||
	    ends_with(file_name, ".rev") ||
	    ends_with(file_name, ".pack") ||
	    ends_with(file_name, ".bitmap") ||
	    ends_with(file_name, ".keep") ||
	    ends_with(file_name, ".promisor") ||
	    ends_with(file_name, ".mtimes"))
		string_list_append(data->garbage, full_name);
	else
		report_garbage(PACKDIR_FILE_GARBAGE, full_name);
}

static void prepare_packed_git_one(struct odb_source *source)
{
	struct string_list garbage = STRING_LIST_INIT_DUP;
	struct prepare_pack_data data = {
		.m = source->midx,
		.r = source->odb->repo,
		.garbage = &garbage,
		.local = source->local,
	};

	for_each_file_in_pack_dir(source->path, prepare_pack, &data);

	report_pack_garbage(data.garbage);
	string_list_clear(data.garbage, 0);
}

DEFINE_LIST_SORT(static, sort_packs, struct packed_git, next);

static int sort_pack(const struct packed_git *a, const struct packed_git *b)
{
	int st;

	/*
	 * Local packs tend to contain objects specific to our
	 * variant of the project than remote ones.  In addition,
	 * remote ones could be on a network mounted filesystem.
	 * Favor local ones for these reasons.
	 */
	st = a->pack_local - b->pack_local;
	if (st)
		return -st;

	/*
	 * Younger packs tend to contain more recent objects,
	 * and more recent objects tend to get accessed more
	 * often.
	 */
	if (a->mtime < b->mtime)
		return 1;
	else if (a->mtime == b->mtime)
		return 0;
	return -1;
}

static void packfile_store_prepare_mru(struct packfile_store *store)
{
	struct packed_git *p;

	INIT_LIST_HEAD(&store->mru);

	for (p = store->packs; p; p = p->next)
		list_add_tail(&p->mru, &store->mru);
}

void packfile_store_prepare(struct packfile_store *store)
{
	struct odb_source *source;

	if (store->initialized)
		return;

<<<<<<< HEAD
	odb_prepare_alternates(r->objects);
	for (source = r->objects->sources; source; source = source->next) {
=======
	odb_prepare_alternates(store->odb);
	for (source = store->odb->sources; source; source = source->next) {
>>>>>>> dd52a29b
		prepare_multi_pack_index_one(source);
		prepare_packed_git_one(source);
	}
	sort_packs(&store->packs, sort_pack);

	packfile_store_prepare_mru(store);
	store->initialized = true;
}

void packfile_store_reprepare(struct packfile_store *store)
{
	store->initialized = false;
	packfile_store_prepare(store);
}

struct packed_git *packfile_store_get_packs(struct packfile_store *store)
{
	packfile_store_prepare(store);
	return store->packs;
}

struct packed_git *packfile_store_get_all_packs(struct packfile_store *store)
{
	packfile_store_prepare(store);

	for (struct odb_source *source = store->odb->sources; source; source = source->next) {
		struct multi_pack_index *m = source->midx;
		if (!m)
			continue;
		for (uint32_t i = 0; i < m->num_packs + m->num_packs_in_base; i++)
			prepare_midx_pack(m, i);
	}

	return store->packs;
}

struct list_head *packfile_store_get_packs_mru(struct packfile_store *store)
{
	packfile_store_prepare(store);
	return &store->mru;
}

/*
 * Give a fast, rough count of the number of objects in the repository. This
 * ignores loose objects completely. If you have a lot of them, then either
 * you should repack because your performance will be awful, or they are
 * all unreachable objects about to be pruned, in which case they're not really
 * interesting as a measure of repo size in the first place.
 */
unsigned long repo_approximate_object_count(struct repository *r)
{
	if (!r->objects->approximate_object_count_valid) {
		struct odb_source *source;
		unsigned long count = 0;
		struct packed_git *p;

		packfile_store_prepare(r->objects->packfiles);

		for (source = r->objects->sources; source; source = source->next) {
			struct multi_pack_index *m = get_multi_pack_index(source);
			if (m)
				count += m->num_objects;
		}

		for (p = r->objects->packfiles->packs; p; p = p->next) {
			if (open_pack_index(p))
				continue;
			count += p->num_objects;
		}
		r->objects->approximate_object_count = count;
		r->objects->approximate_object_count_valid = 1;
	}
	return r->objects->approximate_object_count;
}

unsigned long unpack_object_header_buffer(const unsigned char *buf,
		unsigned long len, enum object_type *type, unsigned long *sizep)
{
	unsigned shift;
	size_t size, c;
	unsigned long used = 0;

	c = buf[used++];
	*type = (c >> 4) & 7;
	size = c & 15;
	shift = 4;
	while (c & 0x80) {
		if (len <= used || (bitsizeof(long) - 7) < shift) {
			error("bad object header");
			size = used = 0;
			break;
		}
		c = buf[used++];
		size = st_add(size, st_left_shift(c & 0x7f, shift));
		shift += 7;
	}
	*sizep = cast_size_t_to_ulong(size);
	return used;
}

unsigned long get_size_from_delta(struct packed_git *p,
				  struct pack_window **w_curs,
				  off_t curpos)
{
	const unsigned char *data;
	unsigned char delta_head[20], *in;
	git_zstream stream;
	int st;

	memset(&stream, 0, sizeof(stream));
	stream.next_out = delta_head;
	stream.avail_out = sizeof(delta_head);

	git_inflate_init(&stream);
	do {
		in = use_pack(p, w_curs, curpos, &stream.avail_in);
		stream.next_in = in;
		/*
		 * Note: the window section returned by use_pack() must be
		 * available throughout git_inflate()'s unlocked execution. To
		 * ensure no other thread will modify the window in the
		 * meantime, we rely on the packed_window.inuse_cnt. This
		 * counter is incremented before window reading and checked
		 * before window disposal.
		 *
		 * Other worrying sections could be the call to close_pack_fd(),
		 * which can close packs even with in-use windows, and to
		 * odb_reprepare(). Regarding the former, mmap doc says:
		 * "closing the file descriptor does not unmap the region". And
		 * for the latter, it won't re-open already available packs.
		 */
		obj_read_unlock();
		st = git_inflate(&stream, Z_FINISH);
		obj_read_lock();
		curpos += stream.next_in - in;
	} while ((st == Z_OK || st == Z_BUF_ERROR) &&
		 stream.total_out < sizeof(delta_head));
	git_inflate_end(&stream);
	if ((st != Z_STREAM_END) && stream.total_out != sizeof(delta_head)) {
		error("delta data unpack-initial failed");
		return 0;
	}

	/* Examine the initial part of the delta to figure out
	 * the result size.
	 */
	data = delta_head;

	/* ignore base size */
	get_delta_hdr_size(&data, delta_head+sizeof(delta_head));

	/* Read the result size */
	return get_delta_hdr_size(&data, delta_head+sizeof(delta_head));
}

int unpack_object_header(struct packed_git *p,
			 struct pack_window **w_curs,
			 off_t *curpos,
			 unsigned long *sizep)
{
	unsigned char *base;
	unsigned long left;
	unsigned long used;
	enum object_type type;

	/* use_pack() assures us we have [base, base + 20) available
	 * as a range that we can look at.  (Its actually the hash
	 * size that is assured.)  With our object header encoding
	 * the maximum deflated object size is 2^137, which is just
	 * insane, so we know won't exceed what we have been given.
	 */
	base = use_pack(p, w_curs, *curpos, &left);
	used = unpack_object_header_buffer(base, left, &type, sizep);
	if (!used) {
		type = OBJ_BAD;
	} else
		*curpos += used;

	return type;
}

void mark_bad_packed_object(struct packed_git *p, const struct object_id *oid)
{
	oidset_insert(&p->bad_objects, oid);
}

const struct packed_git *has_packed_and_bad(struct repository *r,
					    const struct object_id *oid)
{
	struct packed_git *p;

	for (p = r->objects->packfiles->packs; p; p = p->next)
		if (oidset_contains(&p->bad_objects, oid))
			return p;
	return NULL;
}

off_t get_delta_base(struct packed_git *p,
		     struct pack_window **w_curs,
		     off_t *curpos,
		     enum object_type type,
		     off_t delta_obj_offset)
{
	unsigned char *base_info = use_pack(p, w_curs, *curpos, NULL);
	off_t base_offset;

	/* use_pack() assured us we have [base_info, base_info + 20)
	 * as a range that we can look at without walking off the
	 * end of the mapped window.  Its actually the hash size
	 * that is assured.  An OFS_DELTA longer than the hash size
	 * is stupid, as then a REF_DELTA would be smaller to store.
	 */
	if (type == OBJ_OFS_DELTA) {
		unsigned used = 0;
		unsigned char c = base_info[used++];
		base_offset = c & 127;
		while (c & 128) {
			base_offset += 1;
			if (!base_offset || MSB(base_offset, 7))
				return 0;  /* overflow */
			c = base_info[used++];
			base_offset = (base_offset << 7) + (c & 127);
		}
		base_offset = delta_obj_offset - base_offset;
		if (base_offset <= 0 || base_offset >= delta_obj_offset)
			return 0;  /* out of bound */
		*curpos += used;
	} else if (type == OBJ_REF_DELTA) {
		/* The base entry _must_ be in the same pack */
		struct object_id oid;
		oidread(&oid, base_info, p->repo->hash_algo);
		base_offset = find_pack_entry_one(&oid, p);
		*curpos += p->repo->hash_algo->rawsz;
	} else
		die("I am totally screwed");
	return base_offset;
}

/*
 * Like get_delta_base above, but we return the sha1 instead of the pack
 * offset. This means it is cheaper for REF deltas (we do not have to do
 * the final object lookup), but more expensive for OFS deltas (we
 * have to load the revidx to convert the offset back into a sha1).
 */
static int get_delta_base_oid(struct packed_git *p,
			      struct pack_window **w_curs,
			      off_t curpos,
			      struct object_id *oid,
			      enum object_type type,
			      off_t delta_obj_offset)
{
	if (type == OBJ_REF_DELTA) {
		unsigned char *base = use_pack(p, w_curs, curpos, NULL);
		oidread(oid, base, p->repo->hash_algo);
		return 0;
	} else if (type == OBJ_OFS_DELTA) {
		uint32_t base_pos;
		off_t base_offset = get_delta_base(p, w_curs, &curpos,
						   type, delta_obj_offset);

		if (!base_offset)
			return -1;

		if (offset_to_pack_pos(p, base_offset, &base_pos) < 0)
			return -1;

		return nth_packed_object_id(oid, p,
					    pack_pos_to_index(p, base_pos));
	} else
		return -1;
}

static int retry_bad_packed_offset(struct repository *r,
				   struct packed_git *p,
				   off_t obj_offset)
{
	int type;
	uint32_t pos;
	struct object_id oid;
	if (offset_to_pack_pos(p, obj_offset, &pos) < 0)
		return OBJ_BAD;
	nth_packed_object_id(&oid, p, pack_pos_to_index(p, pos));
	mark_bad_packed_object(p, &oid);
	type = odb_read_object_info(r->objects, &oid, NULL);
	if (type <= OBJ_NONE)
		return OBJ_BAD;
	return type;
}

#define POI_STACK_PREALLOC 64

static enum object_type packed_to_object_type(struct repository *r,
					      struct packed_git *p,
					      off_t obj_offset,
					      enum object_type type,
					      struct pack_window **w_curs,
					      off_t curpos)
{
	off_t small_poi_stack[POI_STACK_PREALLOC];
	off_t *poi_stack = small_poi_stack;
	int poi_stack_nr = 0, poi_stack_alloc = POI_STACK_PREALLOC;

	while (type == OBJ_OFS_DELTA || type == OBJ_REF_DELTA) {
		off_t base_offset;
		unsigned long size;
		/* Push the object we're going to leave behind */
		if (poi_stack_nr >= poi_stack_alloc && poi_stack == small_poi_stack) {
			poi_stack_alloc = alloc_nr(poi_stack_nr);
			ALLOC_ARRAY(poi_stack, poi_stack_alloc);
			COPY_ARRAY(poi_stack, small_poi_stack, poi_stack_nr);
		} else {
			ALLOC_GROW(poi_stack, poi_stack_nr+1, poi_stack_alloc);
		}
		poi_stack[poi_stack_nr++] = obj_offset;
		/* If parsing the base offset fails, just unwind */
		base_offset = get_delta_base(p, w_curs, &curpos, type, obj_offset);
		if (!base_offset)
			goto unwind;
		curpos = obj_offset = base_offset;
		type = unpack_object_header(p, w_curs, &curpos, &size);
		if (type <= OBJ_NONE) {
			/* If getting the base itself fails, we first
			 * retry the base, otherwise unwind */
			type = retry_bad_packed_offset(r, p, base_offset);
			if (type > OBJ_NONE)
				goto out;
			goto unwind;
		}
	}

	switch (type) {
	case OBJ_BAD:
	case OBJ_COMMIT:
	case OBJ_TREE:
	case OBJ_BLOB:
	case OBJ_TAG:
		break;
	default:
		error("unknown object type %i at offset %"PRIuMAX" in %s",
		      type, (uintmax_t)obj_offset, p->pack_name);
		type = OBJ_BAD;
	}

out:
	if (poi_stack != small_poi_stack)
		free(poi_stack);
	return type;

unwind:
	while (poi_stack_nr) {
		obj_offset = poi_stack[--poi_stack_nr];
		type = retry_bad_packed_offset(r, p, obj_offset);
		if (type > OBJ_NONE)
			goto out;
	}
	type = OBJ_BAD;
	goto out;
}

static struct hashmap delta_base_cache;
static size_t delta_base_cached;

static LIST_HEAD(delta_base_cache_lru);

struct delta_base_cache_key {
	struct packed_git *p;
	off_t base_offset;
};

struct delta_base_cache_entry {
	struct hashmap_entry ent;
	struct delta_base_cache_key key;
	struct list_head lru;
	void *data;
	unsigned long size;
	enum object_type type;
};

static unsigned int pack_entry_hash(struct packed_git *p, off_t base_offset)
{
	unsigned int hash;

	hash = (unsigned int)(intptr_t)p + (unsigned int)base_offset;
	hash += (hash >> 8) + (hash >> 16);
	return hash;
}

static struct delta_base_cache_entry *
get_delta_base_cache_entry(struct packed_git *p, off_t base_offset)
{
	struct hashmap_entry entry, *e;
	struct delta_base_cache_key key;

	if (!delta_base_cache.cmpfn)
		return NULL;

	hashmap_entry_init(&entry, pack_entry_hash(p, base_offset));
	key.p = p;
	key.base_offset = base_offset;
	e = hashmap_get(&delta_base_cache, &entry, &key);
	return e ? container_of(e, struct delta_base_cache_entry, ent) : NULL;
}

static int delta_base_cache_key_eq(const struct delta_base_cache_key *a,
				   const struct delta_base_cache_key *b)
{
	return a->p == b->p && a->base_offset == b->base_offset;
}

static int delta_base_cache_hash_cmp(const void *cmp_data UNUSED,
				     const struct hashmap_entry *va,
				     const struct hashmap_entry *vb,
				     const void *vkey)
{
	const struct delta_base_cache_entry *a, *b;
	const struct delta_base_cache_key *key = vkey;

	a = container_of(va, const struct delta_base_cache_entry, ent);
	b = container_of(vb, const struct delta_base_cache_entry, ent);

	if (key)
		return !delta_base_cache_key_eq(&a->key, key);
	else
		return !delta_base_cache_key_eq(&a->key, &b->key);
}

static int in_delta_base_cache(struct packed_git *p, off_t base_offset)
{
	return !!get_delta_base_cache_entry(p, base_offset);
}

/*
 * Remove the entry from the cache, but do _not_ free the associated
 * entry data. The caller takes ownership of the "data" buffer, and
 * should copy out any fields it wants before detaching.
 */
static void detach_delta_base_cache_entry(struct delta_base_cache_entry *ent)
{
	hashmap_remove(&delta_base_cache, &ent->ent, &ent->key);
	list_del(&ent->lru);
	delta_base_cached -= ent->size;
	free(ent);
}

static void *cache_or_unpack_entry(struct repository *r, struct packed_git *p,
				   off_t base_offset, unsigned long *base_size,
				   enum object_type *type)
{
	struct delta_base_cache_entry *ent;

	ent = get_delta_base_cache_entry(p, base_offset);
	if (!ent)
		return unpack_entry(r, p, base_offset, type, base_size);

	if (type)
		*type = ent->type;
	if (base_size)
		*base_size = ent->size;
	return xmemdupz(ent->data, ent->size);
}

static inline void release_delta_base_cache(struct delta_base_cache_entry *ent)
{
	free(ent->data);
	detach_delta_base_cache_entry(ent);
}

void clear_delta_base_cache(void)
{
	struct list_head *lru, *tmp;
	list_for_each_safe(lru, tmp, &delta_base_cache_lru) {
		struct delta_base_cache_entry *entry =
			list_entry(lru, struct delta_base_cache_entry, lru);
		release_delta_base_cache(entry);
	}
}

static void add_delta_base_cache(struct packed_git *p, off_t base_offset,
				 void *base, unsigned long base_size,
				 unsigned long delta_base_cache_limit,
				 enum object_type type)
{
	struct delta_base_cache_entry *ent;
	struct list_head *lru, *tmp;

	/*
	 * Check required to avoid redundant entries when more than one thread
	 * is unpacking the same object, in unpack_entry() (since its phases I
	 * and III might run concurrently across multiple threads).
	 */
	if (in_delta_base_cache(p, base_offset)) {
		free(base);
		return;
	}

	delta_base_cached += base_size;

	list_for_each_safe(lru, tmp, &delta_base_cache_lru) {
		struct delta_base_cache_entry *f =
			list_entry(lru, struct delta_base_cache_entry, lru);
		if (delta_base_cached <= delta_base_cache_limit)
			break;
		release_delta_base_cache(f);
	}

	ent = xmalloc(sizeof(*ent));
	ent->key.p = p;
	ent->key.base_offset = base_offset;
	ent->type = type;
	ent->data = base;
	ent->size = base_size;
	list_add_tail(&ent->lru, &delta_base_cache_lru);

	if (!delta_base_cache.cmpfn)
		hashmap_init(&delta_base_cache, delta_base_cache_hash_cmp, NULL, 0);
	hashmap_entry_init(&ent->ent, pack_entry_hash(p, base_offset));
	hashmap_add(&delta_base_cache, &ent->ent);
}

int packed_object_info(struct repository *r, struct packed_git *p,
		       off_t obj_offset, struct object_info *oi)
{
	struct pack_window *w_curs = NULL;
	unsigned long size;
	off_t curpos = obj_offset;
	enum object_type type;

	/*
	 * We always get the representation type, but only convert it to
	 * a "real" type later if the caller is interested.
	 */
	if (oi->contentp) {
		*oi->contentp = cache_or_unpack_entry(r, p, obj_offset, oi->sizep,
						      &type);
		if (!*oi->contentp)
			type = OBJ_BAD;
	} else {
		type = unpack_object_header(p, &w_curs, &curpos, &size);
	}

	if (!oi->contentp && oi->sizep) {
		if (type == OBJ_OFS_DELTA || type == OBJ_REF_DELTA) {
			off_t tmp_pos = curpos;
			off_t base_offset = get_delta_base(p, &w_curs, &tmp_pos,
							   type, obj_offset);
			if (!base_offset) {
				type = OBJ_BAD;
				goto out;
			}
			*oi->sizep = get_size_from_delta(p, &w_curs, tmp_pos);
			if (*oi->sizep == 0) {
				type = OBJ_BAD;
				goto out;
			}
		} else {
			*oi->sizep = size;
		}
	}

	if (oi->disk_sizep) {
		uint32_t pos;
		if (offset_to_pack_pos(p, obj_offset, &pos) < 0) {
			error("could not find object at offset %"PRIuMAX" "
			      "in pack %s", (uintmax_t)obj_offset, p->pack_name);
			type = OBJ_BAD;
			goto out;
		}

		*oi->disk_sizep = pack_pos_to_offset(p, pos + 1) - obj_offset;
	}

	if (oi->typep) {
		enum object_type ptot;
		ptot = packed_to_object_type(r, p, obj_offset,
					     type, &w_curs, curpos);
		if (oi->typep)
			*oi->typep = ptot;
		if (ptot < 0) {
			type = OBJ_BAD;
			goto out;
		}
	}

	if (oi->delta_base_oid) {
		if (type == OBJ_OFS_DELTA || type == OBJ_REF_DELTA) {
			if (get_delta_base_oid(p, &w_curs, curpos,
					       oi->delta_base_oid,
					       type, obj_offset) < 0) {
				type = OBJ_BAD;
				goto out;
			}
		} else
			oidclr(oi->delta_base_oid, p->repo->hash_algo);
	}

	oi->whence = in_delta_base_cache(p, obj_offset) ? OI_DBCACHED :
							  OI_PACKED;

out:
	unuse_pack(&w_curs);
	return type;
}

static void *unpack_compressed_entry(struct packed_git *p,
				    struct pack_window **w_curs,
				    off_t curpos,
				    unsigned long size)
{
	int st;
	git_zstream stream;
	unsigned char *buffer, *in;

	buffer = xmallocz_gently(size);
	if (!buffer)
		return NULL;
	memset(&stream, 0, sizeof(stream));
	stream.next_out = buffer;
	stream.avail_out = size + 1;

	git_inflate_init(&stream);
	do {
		in = use_pack(p, w_curs, curpos, &stream.avail_in);
		stream.next_in = in;
		/*
		 * Note: we must ensure the window section returned by
		 * use_pack() will be available throughout git_inflate()'s
		 * unlocked execution. Please refer to the comment at
		 * get_size_from_delta() to see how this is done.
		 */
		obj_read_unlock();
		st = git_inflate(&stream, Z_FINISH);
		obj_read_lock();
		if (!stream.avail_out)
			break; /* the payload is larger than it should be */
		curpos += stream.next_in - in;
	} while (st == Z_OK || st == Z_BUF_ERROR);
	git_inflate_end(&stream);
	if ((st != Z_STREAM_END) || stream.total_out != size) {
		free(buffer);
		return NULL;
	}

	/* versions of zlib can clobber unconsumed portion of outbuf */
	buffer[size] = '\0';

	return buffer;
}

static void write_pack_access_log(struct packed_git *p, off_t obj_offset)
{
	static struct trace_key pack_access = TRACE_KEY_INIT(PACK_ACCESS);
	trace_printf_key(&pack_access, "%s %"PRIuMAX"\n",
			 p->pack_name, (uintmax_t)obj_offset);
}

int do_check_packed_object_crc;

#define UNPACK_ENTRY_STACK_PREALLOC 64
struct unpack_entry_stack_ent {
	off_t obj_offset;
	off_t curpos;
	unsigned long size;
};

void *unpack_entry(struct repository *r, struct packed_git *p, off_t obj_offset,
		   enum object_type *final_type, unsigned long *final_size)
{
	struct pack_window *w_curs = NULL;
	off_t curpos = obj_offset;
	void *data = NULL;
	unsigned long size;
	enum object_type type;
	struct unpack_entry_stack_ent small_delta_stack[UNPACK_ENTRY_STACK_PREALLOC];
	struct unpack_entry_stack_ent *delta_stack = small_delta_stack;
	int delta_stack_nr = 0, delta_stack_alloc = UNPACK_ENTRY_STACK_PREALLOC;
	int base_from_cache = 0;

	prepare_repo_settings(p->repo);

	write_pack_access_log(p, obj_offset);

	/* PHASE 1: drill down to the innermost base object */
	for (;;) {
		off_t base_offset;
		int i;
		struct delta_base_cache_entry *ent;

		ent = get_delta_base_cache_entry(p, curpos);
		if (ent) {
			type = ent->type;
			data = ent->data;
			size = ent->size;
			detach_delta_base_cache_entry(ent);
			base_from_cache = 1;
			break;
		}

		if (do_check_packed_object_crc && p->index_version > 1) {
			uint32_t pack_pos, index_pos;
			off_t len;

			if (offset_to_pack_pos(p, obj_offset, &pack_pos) < 0) {
				error("could not find object at offset %"PRIuMAX" in pack %s",
				      (uintmax_t)obj_offset, p->pack_name);
				data = NULL;
				goto out;
			}

			len = pack_pos_to_offset(p, pack_pos + 1) - obj_offset;
			index_pos = pack_pos_to_index(p, pack_pos);
			if (check_pack_crc(p, &w_curs, obj_offset, len, index_pos)) {
				struct object_id oid;
				nth_packed_object_id(&oid, p, index_pos);
				error("bad packed object CRC for %s",
				      oid_to_hex(&oid));
				mark_bad_packed_object(p, &oid);
				data = NULL;
				goto out;
			}
		}

		type = unpack_object_header(p, &w_curs, &curpos, &size);
		if (type != OBJ_OFS_DELTA && type != OBJ_REF_DELTA)
			break;

		base_offset = get_delta_base(p, &w_curs, &curpos, type, obj_offset);
		if (!base_offset) {
			error("failed to validate delta base reference "
			      "at offset %"PRIuMAX" from %s",
			      (uintmax_t)curpos, p->pack_name);
			/* bail to phase 2, in hopes of recovery */
			data = NULL;
			break;
		}

		/* push object, proceed to base */
		if (delta_stack_nr >= delta_stack_alloc
		    && delta_stack == small_delta_stack) {
			delta_stack_alloc = alloc_nr(delta_stack_nr);
			ALLOC_ARRAY(delta_stack, delta_stack_alloc);
			COPY_ARRAY(delta_stack, small_delta_stack,
				   delta_stack_nr);
		} else {
			ALLOC_GROW(delta_stack, delta_stack_nr+1, delta_stack_alloc);
		}
		i = delta_stack_nr++;
		delta_stack[i].obj_offset = obj_offset;
		delta_stack[i].curpos = curpos;
		delta_stack[i].size = size;

		curpos = obj_offset = base_offset;
	}

	/* PHASE 2: handle the base */
	switch (type) {
	case OBJ_OFS_DELTA:
	case OBJ_REF_DELTA:
		if (data)
			BUG("unpack_entry: left loop at a valid delta");
		break;
	case OBJ_COMMIT:
	case OBJ_TREE:
	case OBJ_BLOB:
	case OBJ_TAG:
		if (!base_from_cache)
			data = unpack_compressed_entry(p, &w_curs, curpos, size);
		break;
	default:
		data = NULL;
		error("unknown object type %i at offset %"PRIuMAX" in %s",
		      type, (uintmax_t)obj_offset, p->pack_name);
	}

	/* PHASE 3: apply deltas in order */

	/* invariants:
	 *   'data' holds the base data, or NULL if there was corruption
	 */
	while (delta_stack_nr) {
		void *delta_data;
		void *base = data;
		void *external_base = NULL;
		unsigned long delta_size, base_size = size;
		int i;
		off_t base_obj_offset = obj_offset;

		data = NULL;

		if (!base) {
			/*
			 * We're probably in deep shit, but let's try to fetch
			 * the required base anyway from another pack or loose.
			 * This is costly but should happen only in the presence
			 * of a corrupted pack, and is better than failing outright.
			 */
			uint32_t pos;
			struct object_id base_oid;
			if (!(offset_to_pack_pos(p, obj_offset, &pos))) {
				struct object_info oi = OBJECT_INFO_INIT;

				nth_packed_object_id(&base_oid, p,
						     pack_pos_to_index(p, pos));
				error("failed to read delta base object %s"
				      " at offset %"PRIuMAX" from %s",
				      oid_to_hex(&base_oid), (uintmax_t)obj_offset,
				      p->pack_name);
				mark_bad_packed_object(p, &base_oid);

				oi.typep = &type;
				oi.sizep = &base_size;
				oi.contentp = &base;
				if (odb_read_object_info_extended(r->objects, &base_oid,
								  &oi, 0) < 0)
					base = NULL;

				external_base = base;
			}
		}

		i = --delta_stack_nr;
		obj_offset = delta_stack[i].obj_offset;
		curpos = delta_stack[i].curpos;
		delta_size = delta_stack[i].size;

		if (!base)
			continue;

		delta_data = unpack_compressed_entry(p, &w_curs, curpos, delta_size);

		if (!delta_data) {
			error("failed to unpack compressed delta "
			      "at offset %"PRIuMAX" from %s",
			      (uintmax_t)curpos, p->pack_name);
			data = NULL;
		} else {
			data = patch_delta(base, base_size, delta_data,
					   delta_size, &size);

			/*
			 * We could not apply the delta; warn the user, but
			 * keep going. Our failure will be noticed either in
			 * the next iteration of the loop, or if this is the
			 * final delta, in the caller when we return NULL.
			 * Those code paths will take care of making a more
			 * explicit warning and retrying with another copy of
			 * the object.
			 */
			if (!data)
				error("failed to apply delta");
		}

		/*
		 * We delay adding `base` to the cache until the end of the loop
		 * because unpack_compressed_entry() momentarily releases the
		 * obj_read_mutex, giving another thread the chance to access
		 * the cache. Therefore, if `base` was already there, this other
		 * thread could free() it (e.g. to make space for another entry)
		 * before we are done using it.
		 */
		if (!external_base)
			add_delta_base_cache(p, base_obj_offset, base, base_size,
					     p->repo->settings.delta_base_cache_limit,
					     type);

		free(delta_data);
		free(external_base);
	}

	if (final_type)
		*final_type = type;
	if (final_size)
		*final_size = size;

out:
	unuse_pack(&w_curs);

	if (delta_stack != small_delta_stack)
		free(delta_stack);

	return data;
}

int bsearch_pack(const struct object_id *oid, const struct packed_git *p, uint32_t *result)
{
	const unsigned char *index_fanout = p->index_data;
	const unsigned char *index_lookup;
	const unsigned int hashsz = p->repo->hash_algo->rawsz;
	int index_lookup_width;

	if (!index_fanout)
		BUG("bsearch_pack called without a valid pack-index");

	index_lookup = index_fanout + 4 * 256;
	if (p->index_version == 1) {
		index_lookup_width = hashsz + 4;
		index_lookup += 4;
	} else {
		index_lookup_width = hashsz;
		index_fanout += 8;
		index_lookup += 8;
	}

	return bsearch_hash(oid->hash, (const uint32_t*)index_fanout,
			    index_lookup, index_lookup_width, result);
}

int nth_packed_object_id(struct object_id *oid,
			 struct packed_git *p,
			 uint32_t n)
{
	const unsigned char *index = p->index_data;
	const unsigned int hashsz = p->repo->hash_algo->rawsz;
	if (!index) {
		if (open_pack_index(p))
			return -1;
		index = p->index_data;
	}
	if (n >= p->num_objects)
		return -1;
	index += 4 * 256;
	if (p->index_version == 1) {
		oidread(oid, index + st_add(st_mult(hashsz + 4, n), 4),
			p->repo->hash_algo);
	} else {
		index += 8;
		oidread(oid, index + st_mult(hashsz, n), p->repo->hash_algo);
	}
	return 0;
}

void check_pack_index_ptr(const struct packed_git *p, const void *vptr)
{
	const unsigned char *ptr = vptr;
	const unsigned char *start = p->index_data;
	const unsigned char *end = start + p->index_size;
	if (ptr < start)
		die(_("offset before start of pack index for %s (corrupt index?)"),
		    p->pack_name);
	/* No need to check for underflow; .idx files must be at least 8 bytes */
	if (ptr >= end - 8)
		die(_("offset beyond end of pack index for %s (truncated index?)"),
		    p->pack_name);
}

off_t nth_packed_object_offset(const struct packed_git *p, uint32_t n)
{
	const unsigned char *index = p->index_data;
	const unsigned int hashsz = p->repo->hash_algo->rawsz;
	index += 4 * 256;
	if (p->index_version == 1) {
		return ntohl(*((uint32_t *)(index + st_mult(hashsz + 4, n))));
	} else {
		uint32_t off;
		index += st_add(8, st_mult(p->num_objects, hashsz + 4));
		off = ntohl(*((uint32_t *)(index + st_mult(4, n))));
		if (!(off & 0x80000000))
			return off;
		index += st_add(st_mult(p->num_objects, 4),
				st_mult(off & 0x7fffffff, 8));
		check_pack_index_ptr(p, index);
		return get_be64(index);
	}
}

off_t find_pack_entry_one(const struct object_id *oid,
			  struct packed_git *p)
{
	const unsigned char *index = p->index_data;
	uint32_t result;

	if (!index) {
		if (open_pack_index(p))
			return 0;
	}

	if (bsearch_pack(oid, p, &result))
		return nth_packed_object_offset(p, result);
	return 0;
}

int is_pack_valid(struct packed_git *p)
{
	/* An already open pack is known to be valid. */
	if (p->pack_fd != -1)
		return 1;

	/* If the pack has one window completely covering the
	 * file size, the pack is known to be valid even if
	 * the descriptor is not currently open.
	 */
	if (p->windows) {
		struct pack_window *w = p->windows;

		if (!w->offset && w->len == p->pack_size)
			return 1;
	}

	/* Force the pack to open to prove its valid. */
	return !open_packed_git(p);
}

struct packed_git *find_oid_pack(const struct object_id *oid,
				 struct packed_git *packs)
{
	struct packed_git *p;

	for (p = packs; p; p = p->next) {
		if (find_pack_entry_one(oid, p))
			return p;
	}
	return NULL;

}

static int fill_pack_entry(const struct object_id *oid,
			   struct pack_entry *e,
			   struct packed_git *p)
{
	off_t offset;

	if (oidset_size(&p->bad_objects) &&
	    oidset_contains(&p->bad_objects, oid))
		return 0;

	offset = find_pack_entry_one(oid, p);
	if (!offset)
		return 0;

	/*
	 * We are about to tell the caller where they can locate the
	 * requested object.  We better make sure the packfile is
	 * still here and can be accessed before supplying that
	 * answer, as it may have been deleted since the index was
	 * loaded!
	 */
	if (!is_pack_valid(p))
		return 0;
	e->offset = offset;
	e->p = p;
	return 1;
}

int find_pack_entry(struct repository *r, const struct object_id *oid, struct pack_entry *e)
{
	struct list_head *pos;

	packfile_store_prepare(r->objects->packfiles);

	for (struct odb_source *source = r->objects->sources; source; source = source->next)
		if (source->midx && fill_midx_entry(source->midx, oid, e))
			return 1;

	if (!r->objects->packfiles->packs)
		return 0;

	list_for_each(pos, &r->objects->packfiles->mru) {
		struct packed_git *p = list_entry(pos, struct packed_git, mru);
		if (!p->multi_pack_index && fill_pack_entry(oid, e, p)) {
			list_move(&p->mru, &r->objects->packfiles->mru);
			return 1;
		}
	}
	return 0;
}

static void maybe_invalidate_kept_pack_cache(struct repository *r,
					     unsigned flags)
{
	if (!r->objects->packfiles->kept_cache.packs)
		return;
	if (r->objects->packfiles->kept_cache.flags == flags)
		return;
	FREE_AND_NULL(r->objects->packfiles->kept_cache.packs);
	r->objects->packfiles->kept_cache.flags = 0;
}

struct packed_git **kept_pack_cache(struct repository *r, unsigned flags)
{
	maybe_invalidate_kept_pack_cache(r, flags);

	if (!r->objects->packfiles->kept_cache.packs) {
		struct packed_git **packs = NULL;
		size_t nr = 0, alloc = 0;
		struct packed_git *p;

		/*
		 * We want "all" packs here, because we need to cover ones that
		 * are used by a midx, as well. We need to look in every one of
		 * them (instead of the midx itself) to cover duplicates. It's
		 * possible that an object is found in two packs that the midx
		 * covers, one kept and one not kept, but the midx returns only
		 * the non-kept version.
		 */
		for (p = packfile_store_get_all_packs(r->objects->packfiles); p; p = p->next) {
			if ((p->pack_keep && (flags & ON_DISK_KEEP_PACKS)) ||
			    (p->pack_keep_in_core && (flags & IN_CORE_KEEP_PACKS))) {
				ALLOC_GROW(packs, nr + 1, alloc);
				packs[nr++] = p;
			}
		}
		ALLOC_GROW(packs, nr + 1, alloc);
		packs[nr] = NULL;

		r->objects->packfiles->kept_cache.packs = packs;
		r->objects->packfiles->kept_cache.flags = flags;
	}

	return r->objects->packfiles->kept_cache.packs;
}

int find_kept_pack_entry(struct repository *r,
			 const struct object_id *oid,
			 unsigned flags,
			 struct pack_entry *e)
{
	struct packed_git **cache;

	for (cache = kept_pack_cache(r, flags); *cache; cache++) {
		struct packed_git *p = *cache;
		if (fill_pack_entry(oid, e, p))
			return 1;
	}

	return 0;
}

int has_object_pack(struct repository *r, const struct object_id *oid)
{
	struct pack_entry e;
	return find_pack_entry(r, oid, &e);
}

int has_object_kept_pack(struct repository *r, const struct object_id *oid,
			 unsigned flags)
{
	struct pack_entry e;
	return find_kept_pack_entry(r, oid, flags, &e);
}

int for_each_object_in_pack(struct packed_git *p,
			    each_packed_object_fn cb, void *data,
			    enum for_each_object_flags flags)
{
	uint32_t i;
	int r = 0;

	if (flags & FOR_EACH_OBJECT_PACK_ORDER) {
		if (load_pack_revindex(p->repo, p))
			return -1;
	}

	for (i = 0; i < p->num_objects; i++) {
		uint32_t index_pos;
		struct object_id oid;

		/*
		 * We are iterating "i" from 0 up to num_objects, but its
		 * meaning may be different, depending on the requested output
		 * order:
		 *
		 *   - in object-name order, it is the same as the index order
		 *     used by nth_packed_object_id(), so we can pass it
		 *     directly
		 *
		 *   - in pack-order, it is pack position, which we must
		 *     convert to an index position in order to get the oid.
		 */
		if (flags & FOR_EACH_OBJECT_PACK_ORDER)
			index_pos = pack_pos_to_index(p, i);
		else
			index_pos = i;

		if (nth_packed_object_id(&oid, p, index_pos) < 0)
			return error("unable to get sha1 of object %u in %s",
				     index_pos, p->pack_name);

		r = cb(&oid, p, index_pos, data);
		if (r)
			break;
	}
	return r;
}

int for_each_packed_object(struct repository *repo, each_packed_object_fn cb,
			   void *data, enum for_each_object_flags flags)
{
	struct packed_git *p;
	int r = 0;
	int pack_errors = 0;

	for (p = packfile_store_get_all_packs(repo->objects->packfiles); p; p = p->next) {
		if ((flags & FOR_EACH_OBJECT_LOCAL_ONLY) && !p->pack_local)
			continue;
		if ((flags & FOR_EACH_OBJECT_PROMISOR_ONLY) &&
		    !p->pack_promisor)
			continue;
		if ((flags & FOR_EACH_OBJECT_SKIP_IN_CORE_KEPT_PACKS) &&
		    p->pack_keep_in_core)
			continue;
		if ((flags & FOR_EACH_OBJECT_SKIP_ON_DISK_KEPT_PACKS) &&
		    p->pack_keep)
			continue;
		if (open_pack_index(p)) {
			pack_errors = 1;
			continue;
		}
		r = for_each_object_in_pack(p, cb, data, flags);
		if (r)
			break;
	}
	return r ? r : pack_errors;
}

static int add_promisor_object(const struct object_id *oid,
			       struct packed_git *pack,
			       uint32_t pos UNUSED,
			       void *set_)
{
	struct oidset *set = set_;
	struct object *obj;
	int we_parsed_object;

	obj = lookup_object(pack->repo, oid);
	if (obj && obj->parsed) {
		we_parsed_object = 0;
	} else {
		we_parsed_object = 1;
		obj = parse_object(pack->repo, oid);
	}

	if (!obj)
		return 1;

	oidset_insert(set, oid);

	/*
	 * If this is a tree, commit, or tag, the objects it refers
	 * to are also promisor objects. (Blobs refer to no objects->)
	 */
	if (obj->type == OBJ_TREE) {
		struct tree *tree = (struct tree *)obj;
		struct tree_desc desc;
		struct name_entry entry;
		if (init_tree_desc_gently(&desc, &tree->object.oid,
					  tree->buffer, tree->size, 0))
			/*
			 * Error messages are given when packs are
			 * verified, so do not print any here.
			 */
			return 0;
		while (tree_entry_gently(&desc, &entry))
			oidset_insert(set, &entry.oid);
		if (we_parsed_object)
			free_tree_buffer(tree);
	} else if (obj->type == OBJ_COMMIT) {
		struct commit *commit = (struct commit *) obj;
		struct commit_list *parents = commit->parents;

		oidset_insert(set, get_commit_tree_oid(commit));
		for (; parents; parents = parents->next)
			oidset_insert(set, &parents->item->object.oid);
	} else if (obj->type == OBJ_TAG) {
		struct tag *tag = (struct tag *) obj;
		oidset_insert(set, get_tagged_oid(tag));
	}
	return 0;
}

int is_promisor_object(struct repository *r, const struct object_id *oid)
{
	static struct oidset promisor_objects;
	static int promisor_objects_prepared;

	if (!promisor_objects_prepared) {
		if (repo_has_promisor_remote(r)) {
			for_each_packed_object(r, add_promisor_object,
					       &promisor_objects,
					       FOR_EACH_OBJECT_PROMISOR_ONLY |
					       FOR_EACH_OBJECT_PACK_ORDER);
		}
		promisor_objects_prepared = 1;
	}
	return oidset_contains(&promisor_objects, oid);
}

int parse_pack_header_option(const char *in, unsigned char *out, unsigned int *len)
{
	unsigned char *hdr;
	char *c;

	hdr = out;
	put_be32(hdr, PACK_SIGNATURE);
	hdr += 4;
	put_be32(hdr, strtoul(in, &c, 10));
	hdr += 4;
	if (*c != ',')
		return -1;
	put_be32(hdr, strtoul(c + 1, &c, 10));
	hdr += 4;
	if (*c)
		return -1;
	*len = hdr - out;
	return 0;
}

static int pack_map_entry_cmp(const void *cmp_data UNUSED,
			      const struct hashmap_entry *entry,
			      const struct hashmap_entry *entry2,
			      const void *keydata)
{
	const char *key = keydata;
	const struct packed_git *pg1, *pg2;

	pg1 = container_of(entry, const struct packed_git, packmap_ent);
	pg2 = container_of(entry2, const struct packed_git, packmap_ent);

	return strcmp(pg1->pack_name, key ? key : pg2->pack_name);
}

struct packfile_store *packfile_store_new(struct object_database *odb)
{
	struct packfile_store *store;
	CALLOC_ARRAY(store, 1);
	store->odb = odb;
	INIT_LIST_HEAD(&store->mru);
	hashmap_init(&store->map, pack_map_entry_cmp, NULL, 0);
	return store;
}

void packfile_store_free(struct packfile_store *store)
{
	for (struct packed_git *p = store->packs, *next; p; p = next) {
		next = p->next;
		free(p);
	}
	hashmap_clear(&store->map);
	free(store);
}

void packfile_store_close(struct packfile_store *store)
{
	for (struct packed_git *p = store->packs; p; p = p->next) {
		if (p->do_not_close)
			BUG("want to close pack marked 'do-not-close'");
		close_pack(p);
	}
}<|MERGE_RESOLUTION|>--- conflicted
+++ resolved
@@ -1010,13 +1010,8 @@
 	if (store->initialized)
 		return;
 
-<<<<<<< HEAD
-	odb_prepare_alternates(r->objects);
-	for (source = r->objects->sources; source; source = source->next) {
-=======
 	odb_prepare_alternates(store->odb);
 	for (source = store->odb->sources; source; source = source->next) {
->>>>>>> dd52a29b
 		prepare_multi_pack_index_one(source);
 		prepare_packed_git_one(source);
 	}
