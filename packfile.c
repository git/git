#define DISABLE_SIGN_COMPARE_WARNINGS

#include "git-compat-util.h"
#include "environment.h"
#include "gettext.h"
#include "hex.h"
#include "list.h"
#include "pack.h"
#include "repository.h"
#include "dir.h"
#include "mergesort.h"
#include "packfile.h"
#include "delta.h"
#include "hash-lookup.h"
#include "commit.h"
#include "object.h"
#include "tag.h"
#include "trace.h"
#include "tree-walk.h"
#include "tree.h"
#include "object-file.h"
#include "odb.h"
#include "midx.h"
#include "commit-graph.h"
#include "pack-revindex.h"
#include "promisor-remote.h"
#include "pack-mtimes.h"

char *odb_pack_name(struct repository *r, struct strbuf *buf,
		    const unsigned char *hash, const char *ext)
{
	strbuf_reset(buf);
	strbuf_addf(buf, "%s/pack/pack-%s.%s", repo_get_object_directory(r),
		    hash_to_hex_algop(hash, r->hash_algo), ext);
	return buf->buf;
}

static unsigned int pack_used_ctr;
static unsigned int pack_mmap_calls;
static unsigned int peak_pack_open_windows;
static unsigned int pack_open_windows;
static unsigned int pack_open_fds;
static unsigned int pack_max_fds;
static size_t peak_pack_mapped;
static size_t pack_mapped;

#define SZ_FMT PRIuMAX
static inline uintmax_t sz_fmt(size_t s) { return s; }

void pack_report(struct repository *repo)
{
	fprintf(stderr,
		"pack_report: getpagesize()            = %10" SZ_FMT "\n"
		"pack_report: core.packedGitWindowSize = %10" SZ_FMT "\n"
		"pack_report: core.packedGitLimit      = %10" SZ_FMT "\n",
		sz_fmt(getpagesize()),
		sz_fmt(repo->settings.packed_git_window_size),
		sz_fmt(repo->settings.packed_git_limit));
	fprintf(stderr,
		"pack_report: pack_used_ctr            = %10u\n"
		"pack_report: pack_mmap_calls          = %10u\n"
		"pack_report: pack_open_windows        = %10u / %10u\n"
		"pack_report: pack_mapped              = "
			"%10" SZ_FMT " / %10" SZ_FMT "\n",
		pack_used_ctr,
		pack_mmap_calls,
		pack_open_windows, peak_pack_open_windows,
		sz_fmt(pack_mapped), sz_fmt(peak_pack_mapped));
}

/*
 * Open and mmap the index file at path, perform a couple of
 * consistency checks, then record its information to p.  Return 0 on
 * success.
 */
static int check_packed_git_idx(const char *path, struct packed_git *p)
{
	void *idx_map;
	size_t idx_size;
	int fd = git_open(path), ret;
	struct stat st;
	const unsigned int hashsz = p->repo->hash_algo->rawsz;

	if (fd < 0)
		return -1;
	if (fstat(fd, &st)) {
		close(fd);
		return -1;
	}
	idx_size = xsize_t(st.st_size);
	if (idx_size < 4 * 256 + hashsz + hashsz) {
		close(fd);
		return error("index file %s is too small", path);
	}
	idx_map = xmmap(NULL, idx_size, PROT_READ, MAP_PRIVATE, fd, 0);
	close(fd);

	ret = load_idx(path, hashsz, idx_map, idx_size, p);

	if (ret)
		munmap(idx_map, idx_size);

	return ret;
}

int load_idx(const char *path, const unsigned int hashsz, void *idx_map,
	     size_t idx_size, struct packed_git *p)
{
	struct pack_idx_header *hdr = idx_map;
	uint32_t version, nr, i, *index;

	if (idx_size < 4 * 256 + hashsz + hashsz)
		return error("index file %s is too small", path);
	if (!idx_map)
		return error("empty data");

	if (hdr->idx_signature == htonl(PACK_IDX_SIGNATURE)) {
		version = ntohl(hdr->idx_version);
		if (version < 2 || version > 2)
			return error("index file %s is version %"PRIu32
				     " and is not supported by this binary"
				     " (try upgrading GIT to a newer version)",
				     path, version);
	} else
		version = 1;

	nr = 0;
	index = idx_map;
	if (version > 1)
		index += 2;  /* skip index header */
	for (i = 0; i < 256; i++) {
		uint32_t n = ntohl(index[i]);
		if (n < nr)
			return error("non-monotonic index %s", path);
		nr = n;
	}

	if (version == 1) {
		/*
		 * Total size:
		 *  - 256 index entries 4 bytes each
		 *  - 24-byte entries * nr (object ID + 4-byte offset)
		 *  - hash of the packfile
		 *  - file checksum
		 */
		if (idx_size != st_add(4 * 256 + hashsz + hashsz, st_mult(nr, hashsz + 4)))
			return error("wrong index v1 file size in %s", path);
	} else if (version == 2) {
		/*
		 * Minimum size:
		 *  - 8 bytes of header
		 *  - 256 index entries 4 bytes each
		 *  - object ID entry * nr
		 *  - 4-byte crc entry * nr
		 *  - 4-byte offset entry * nr
		 *  - hash of the packfile
		 *  - file checksum
		 * And after the 4-byte offset table might be a
		 * variable sized table containing 8-byte entries
		 * for offsets larger than 2^31.
		 */
		size_t min_size = st_add(8 + 4*256 + hashsz + hashsz, st_mult(nr, hashsz + 4 + 4));
		size_t max_size = min_size;
		if (nr)
			max_size = st_add(max_size, st_mult(nr - 1, 8));
		if (idx_size < min_size || idx_size > max_size)
			return error("wrong index v2 file size in %s", path);
		if (idx_size != min_size &&
		    /*
		     * make sure we can deal with large pack offsets.
		     * 31-bit signed offset won't be enough, neither
		     * 32-bit unsigned one will be.
		     */
		    (sizeof(off_t) <= 4))
			return error("pack too large for current definition of off_t in %s", path);
		p->crc_offset = st_add(8 + 4 * 256, st_mult(nr, hashsz));
	}

	p->index_version = version;
	p->index_data = idx_map;
	p->index_size = idx_size;
	p->num_objects = nr;
	return 0;
}

int open_pack_index(struct packed_git *p)
{
	char *idx_name;
	size_t len;
	int ret;

	if (p->index_data)
		return 0;

	if (!strip_suffix(p->pack_name, ".pack", &len))
		BUG("pack_name does not end in .pack");
	idx_name = xstrfmt("%.*s.idx", (int)len, p->pack_name);
	ret = check_packed_git_idx(idx_name, p);
	free(idx_name);
	return ret;
}

uint32_t get_pack_fanout(struct packed_git *p, uint32_t value)
{
	const uint32_t *level1_ofs = p->index_data;

	if (!level1_ofs) {
		if (open_pack_index(p))
			return 0;
		level1_ofs = p->index_data;
	}

	if (p->index_version > 1) {
		level1_ofs += 2;
	}

	return ntohl(level1_ofs[value]);
}

static struct packed_git *alloc_packed_git(struct repository *r, int extra)
{
	struct packed_git *p = xmalloc(st_add(sizeof(*p), extra));
	memset(p, 0, sizeof(*p));
	p->pack_fd = -1;
	p->repo = r;
	return p;
}

static char *pack_path_from_idx(const char *idx_path)
{
	size_t len;
	if (!strip_suffix(idx_path, ".idx", &len))
		BUG("idx path does not end in .idx: %s", idx_path);
	return xstrfmt("%.*s.pack", (int)len, idx_path);
}

struct packed_git *parse_pack_index(struct repository *r, unsigned char *sha1,
				    const char *idx_path)
{
	char *path = pack_path_from_idx(idx_path);
	size_t alloc = st_add(strlen(path), 1);
	struct packed_git *p = alloc_packed_git(r, alloc);

	memcpy(p->pack_name, path, alloc); /* includes NUL */
	free(path);
	hashcpy(p->hash, sha1, p->repo->hash_algo);
	if (check_packed_git_idx(idx_path, p)) {
		free(p);
		return NULL;
	}

	return p;
}

static void scan_windows(struct packed_git *p,
	struct packed_git **lru_p,
	struct pack_window **lru_w,
	struct pack_window **lru_l)
{
	struct pack_window *w, *w_l;

	for (w_l = NULL, w = p->windows; w; w = w->next) {
		if (!w->inuse_cnt) {
			if (!*lru_w || w->last_used < (*lru_w)->last_used) {
				*lru_p = p;
				*lru_w = w;
				*lru_l = w_l;
			}
		}
		w_l = w;
	}
}

static int unuse_one_window(struct packed_git *current)
{
	struct packed_git *p, *lru_p = NULL;
	struct pack_window *lru_w = NULL, *lru_l = NULL;

	if (current)
		scan_windows(current, &lru_p, &lru_w, &lru_l);
	for (p = current->repo->objects->packed_git; p; p = p->next)
		scan_windows(p, &lru_p, &lru_w, &lru_l);
	if (lru_p) {
		munmap(lru_w->base, lru_w->len);
		pack_mapped -= lru_w->len;
		if (lru_l)
			lru_l->next = lru_w->next;
		else
			lru_p->windows = lru_w->next;
		free(lru_w);
		pack_open_windows--;
		return 1;
	}
	return 0;
}

void close_pack_windows(struct packed_git *p)
{
	while (p->windows) {
		struct pack_window *w = p->windows;

		if (w->inuse_cnt)
			die("pack '%s' still has open windows to it",
			    p->pack_name);
		munmap(w->base, w->len);
		pack_mapped -= w->len;
		pack_open_windows--;
		p->windows = w->next;
		free(w);
	}
}

int close_pack_fd(struct packed_git *p)
{
	if (p->pack_fd < 0)
		return 0;

	close(p->pack_fd);
	pack_open_fds--;
	p->pack_fd = -1;

	return 1;
}

void close_pack_index(struct packed_git *p)
{
	if (p->index_data) {
		munmap((void *)p->index_data, p->index_size);
		p->index_data = NULL;
	}
}

static void close_pack_revindex(struct packed_git *p)
{
	if (!p->revindex_map)
		return;

	munmap((void *)p->revindex_map, p->revindex_size);
	p->revindex_map = NULL;
	p->revindex_data = NULL;
}

static void close_pack_mtimes(struct packed_git *p)
{
	if (!p->mtimes_map)
		return;

	munmap((void *)p->mtimes_map, p->mtimes_size);
	p->mtimes_map = NULL;
}

void close_pack(struct packed_git *p)
{
	close_pack_windows(p);
	close_pack_fd(p);
	close_pack_index(p);
	close_pack_revindex(p);
	close_pack_mtimes(p);
	oidset_clear(&p->bad_objects);
}

void close_object_store(struct object_database *o)
{
	struct odb_source *source;
	struct packed_git *p;

	for (p = o->packed_git; p; p = p->next)
		if (p->do_not_close)
			BUG("want to close pack marked 'do-not-close'");
		else
			close_pack(p);

	for (source = o->sources; source; source = source->next) {
		if (source->midx)
			close_midx(source->midx);
		source->midx = NULL;
	}

	close_commit_graph(o);
}

void unlink_pack_path(const char *pack_name, int force_delete)
{
	static const char *exts[] = {".idx", ".pack", ".rev", ".keep", ".bitmap", ".promisor", ".mtimes"};
	int i;
	struct strbuf buf = STRBUF_INIT;
	size_t plen;

	strbuf_addstr(&buf, pack_name);
	strip_suffix_mem(buf.buf, &buf.len, ".pack");
	plen = buf.len;

	if (!force_delete) {
		strbuf_addstr(&buf, ".keep");
		if (!access(buf.buf, F_OK)) {
			strbuf_release(&buf);
			return;
		}
	}

	for (i = 0; i < ARRAY_SIZE(exts); i++) {
		strbuf_setlen(&buf, plen);
		strbuf_addstr(&buf, exts[i]);
		unlink(buf.buf);
	}

	strbuf_release(&buf);
}

/*
 * The LRU pack is the one with the oldest MRU window, preferring packs
 * with no used windows, or the oldest mtime if it has no windows allocated.
 */
static void find_lru_pack(struct packed_git *p, struct packed_git **lru_p, struct pack_window **mru_w, int *accept_windows_inuse)
{
	struct pack_window *w, *this_mru_w;
	int has_windows_inuse = 0;

	/*
	 * Reject this pack if it has windows and the previously selected
	 * one does not.  If this pack does not have windows, reject
	 * it if the pack file is newer than the previously selected one.
	 */
	if (*lru_p && !*mru_w && (p->windows || p->mtime > (*lru_p)->mtime))
		return;

	for (w = this_mru_w = p->windows; w; w = w->next) {
		/*
		 * Reject this pack if any of its windows are in use,
		 * but the previously selected pack did not have any
		 * inuse windows.  Otherwise, record that this pack
		 * has windows in use.
		 */
		if (w->inuse_cnt) {
			if (*accept_windows_inuse)
				has_windows_inuse = 1;
			else
				return;
		}

		if (w->last_used > this_mru_w->last_used)
			this_mru_w = w;

		/*
		 * Reject this pack if it has windows that have been
		 * used more recently than the previously selected pack.
		 * If the previously selected pack had windows inuse and
		 * we have not encountered a window in this pack that is
		 * inuse, skip this check since we prefer a pack with no
		 * inuse windows to one that has inuse windows.
		 */
		if (*mru_w && *accept_windows_inuse == has_windows_inuse &&
		    this_mru_w->last_used > (*mru_w)->last_used)
			return;
	}

	/*
	 * Select this pack.
	 */
	*mru_w = this_mru_w;
	*lru_p = p;
	*accept_windows_inuse = has_windows_inuse;
}

static int close_one_pack(struct repository *r)
{
	struct packed_git *p, *lru_p = NULL;
	struct pack_window *mru_w = NULL;
	int accept_windows_inuse = 1;

	for (p = r->objects->packed_git; p; p = p->next) {
		if (p->pack_fd == -1)
			continue;
		find_lru_pack(p, &lru_p, &mru_w, &accept_windows_inuse);
	}

	if (lru_p)
		return close_pack_fd(lru_p);

	return 0;
}

static unsigned int get_max_fd_limit(void)
{
#ifdef RLIMIT_NOFILE
	{
		struct rlimit lim;

		if (!getrlimit(RLIMIT_NOFILE, &lim))
			return lim.rlim_cur;
	}
#endif

#ifdef _SC_OPEN_MAX
	{
		long open_max = sysconf(_SC_OPEN_MAX);
		if (0 < open_max)
			return open_max;
		/*
		 * Otherwise, we got -1 for one of the two
		 * reasons:
		 *
		 * (1) sysconf() did not understand _SC_OPEN_MAX
		 *     and signaled an error with -1; or
		 * (2) sysconf() said there is no limit.
		 *
		 * We _could_ clear errno before calling sysconf() to
		 * tell these two cases apart and return a huge number
		 * in the latter case to let the caller cap it to a
		 * value that is not so selfish, but letting the
		 * fallback OPEN_MAX codepath take care of these cases
		 * is a lot simpler.
		 */
	}
#endif

#ifdef OPEN_MAX
	return OPEN_MAX;
#else
	return 1; /* see the caller ;-) */
#endif
}

const char *pack_basename(struct packed_git *p)
{
	const char *ret = strrchr(p->pack_name, '/');
	if (ret)
		ret = ret + 1; /* skip past slash */
	else
		ret = p->pack_name; /* we only have a base */
	return ret;
}

/*
 * Do not call this directly as this leaks p->pack_fd on error return;
 * call open_packed_git() instead.
 */
static int open_packed_git_1(struct packed_git *p)
{
	struct stat st;
	struct pack_header hdr;
	unsigned char hash[GIT_MAX_RAWSZ];
	unsigned char *idx_hash;
	ssize_t read_result;
	const unsigned hashsz = p->repo->hash_algo->rawsz;

	if (open_pack_index(p))
		return error("packfile %s index unavailable", p->pack_name);

	if (!pack_max_fds) {
		unsigned int max_fds = get_max_fd_limit();

		/* Save 3 for stdin/stdout/stderr, 22 for work */
		if (25 < max_fds)
			pack_max_fds = max_fds - 25;
		else
			pack_max_fds = 1;
	}

	while (pack_max_fds <= pack_open_fds && close_one_pack(p->repo))
		; /* nothing */

	p->pack_fd = git_open(p->pack_name);
	if (p->pack_fd < 0 || fstat(p->pack_fd, &st))
		return -1;
	pack_open_fds++;

	/* If we created the struct before we had the pack we lack size. */
	if (!p->pack_size) {
		if (!S_ISREG(st.st_mode))
			return error("packfile %s not a regular file", p->pack_name);
		p->pack_size = st.st_size;
	} else if (p->pack_size != st.st_size)
		return error("packfile %s size changed", p->pack_name);

	/* Verify we recognize this pack file format. */
	read_result = read_in_full(p->pack_fd, &hdr, sizeof(hdr));
	if (read_result < 0)
		return error_errno("error reading from %s", p->pack_name);
	if (read_result != sizeof(hdr))
		return error("file %s is far too short to be a packfile", p->pack_name);
	if (hdr.hdr_signature != htonl(PACK_SIGNATURE))
		return error("file %s is not a GIT packfile", p->pack_name);
	if (!pack_version_ok(hdr.hdr_version))
		return error("packfile %s is version %"PRIu32" and not"
			" supported (try upgrading GIT to a newer version)",
			p->pack_name, ntohl(hdr.hdr_version));

	/* Verify the pack matches its index. */
	if (p->num_objects != ntohl(hdr.hdr_entries))
		return error("packfile %s claims to have %"PRIu32" objects"
			     " while index indicates %"PRIu32" objects",
			     p->pack_name, ntohl(hdr.hdr_entries),
			     p->num_objects);
	read_result = pread_in_full(p->pack_fd, hash, hashsz,
					p->pack_size - hashsz);
	if (read_result < 0)
		return error_errno("error reading from %s", p->pack_name);
	if (read_result != hashsz)
		return error("packfile %s signature is unavailable", p->pack_name);
	idx_hash = ((unsigned char *)p->index_data) + p->index_size - hashsz * 2;
	if (!hasheq(hash, idx_hash, p->repo->hash_algo))
		return error("packfile %s does not match index", p->pack_name);
	return 0;
}

static int open_packed_git(struct packed_git *p)
{
	if (!open_packed_git_1(p))
		return 0;
	close_pack_fd(p);
	return -1;
}

static int in_window(struct repository *r, struct pack_window *win,
		     off_t offset)
{
	/* We must promise at least one full hash after the
	 * offset is available from this window, otherwise the offset
	 * is not actually in this window and a different window (which
	 * has that one hash excess) must be used.  This is to support
	 * the object header and delta base parsing routines below.
	 */
	off_t win_off = win->offset;
	return win_off <= offset
		&& (offset + r->hash_algo->rawsz) <= (win_off + win->len);
}

unsigned char *use_pack(struct packed_git *p,
		struct pack_window **w_cursor,
		off_t offset,
		unsigned long *left)
{
	struct pack_window *win = *w_cursor;

	/* Since packfiles end in a hash of their content and it's
	 * pointless to ask for an offset into the middle of that
	 * hash, and the in_window function above wouldn't match
	 * don't allow an offset too close to the end of the file.
	 */
	if (!p->pack_size && p->pack_fd == -1 && open_packed_git(p))
		die("packfile %s cannot be accessed", p->pack_name);
	if (offset > (p->pack_size - p->repo->hash_algo->rawsz))
		die("offset beyond end of packfile (truncated pack?)");
	if (offset < 0)
		die(_("offset before end of packfile (broken .idx?)"));

	if (!win || !in_window(p->repo, win, offset)) {
		if (win)
			win->inuse_cnt--;
		for (win = p->windows; win; win = win->next) {
			if (in_window(p->repo, win, offset))
				break;
		}
		if (!win) {
			size_t window_align;
			off_t len;
			struct repo_settings *settings;

			/* lazy load the settings in case it hasn't been setup */
			prepare_repo_settings(p->repo);
			settings = &p->repo->settings;

			window_align = settings->packed_git_window_size / 2;

			if (p->pack_fd == -1 && open_packed_git(p))
				die("packfile %s cannot be accessed", p->pack_name);

			CALLOC_ARRAY(win, 1);
			win->offset = (offset / window_align) * window_align;
			len = p->pack_size - win->offset;
			if (len > settings->packed_git_window_size)
				len = settings->packed_git_window_size;
			win->len = (size_t)len;
			pack_mapped += win->len;

			while (settings->packed_git_limit < pack_mapped
				&& unuse_one_window(p))
				; /* nothing */
			win->base = xmmap_gently(NULL, win->len,
				PROT_READ, MAP_PRIVATE,
				p->pack_fd, win->offset);
			if (win->base == MAP_FAILED)
				die_errno(_("packfile %s cannot be mapped%s"),
					  p->pack_name, mmap_os_err());
			if (!win->offset && win->len == p->pack_size
				&& !p->do_not_close)
				close_pack_fd(p);
			pack_mmap_calls++;
			pack_open_windows++;
			if (pack_mapped > peak_pack_mapped)
				peak_pack_mapped = pack_mapped;
			if (pack_open_windows > peak_pack_open_windows)
				peak_pack_open_windows = pack_open_windows;
			win->next = p->windows;
			p->windows = win;
		}
	}
	if (win != *w_cursor) {
		win->last_used = pack_used_ctr++;
		win->inuse_cnt++;
		*w_cursor = win;
	}
	offset -= win->offset;
	if (left)
		*left = win->len - xsize_t(offset);
	return win->base + offset;
}

void unuse_pack(struct pack_window **w_cursor)
{
	struct pack_window *w = *w_cursor;
	if (w) {
		w->inuse_cnt--;
		*w_cursor = NULL;
	}
}

struct packed_git *add_packed_git(struct repository *r, const char *path,
				  size_t path_len, int local)
{
	struct stat st;
	size_t alloc;
	struct packed_git *p;
	struct object_id oid;

	/*
	 * Make sure a corresponding .pack file exists and that
	 * the index looks sane.
	 */
	if (!strip_suffix_mem(path, &path_len, ".idx"))
		return NULL;

	/*
	 * ".promisor" is long enough to hold any suffix we're adding (and
	 * the use xsnprintf double-checks that)
	 */
	alloc = st_add3(path_len, strlen(".promisor"), 1);
	p = alloc_packed_git(r, alloc);
	memcpy(p->pack_name, path, path_len);

	/*
	 * Note that we have to check auxiliary data structures before we check
	 * for the ".pack" file to exist to avoid races with a packfile that is
	 * in the process of being deleted. The ".pack" file is unlinked before
	 * its auxiliary data structures, so we know that we either get a
	 * consistent snapshot of all data structures or that we'll fail to
	 * stat(3p) the packfile itself and thus return `NULL`.
	 *
	 * As such, we cannot bail out before the access(3p) calls in case the
	 * packfile doesn't exist without doing two stat(3p) calls for it.
	 */
	xsnprintf(p->pack_name + path_len, alloc - path_len, ".keep");
	if (!access(p->pack_name, F_OK))
		p->pack_keep = 1;

	xsnprintf(p->pack_name + path_len, alloc - path_len, ".promisor");
	if (!access(p->pack_name, F_OK))
		p->pack_promisor = 1;

	xsnprintf(p->pack_name + path_len, alloc - path_len, ".mtimes");
	if (!access(p->pack_name, F_OK))
		p->is_cruft = 1;

	xsnprintf(p->pack_name + path_len, alloc - path_len, ".pack");
	if (stat(p->pack_name, &st) || !S_ISREG(st.st_mode)) {
		free(p);
		return NULL;
	}

	/* ok, it looks sane as far as we can check without
	 * actually mapping the pack file.
	 */
	p->pack_size = st.st_size;
	p->pack_local = local;
	p->mtime = st.st_mtime;
	if (path_len < r->hash_algo->hexsz ||
	    get_oid_hex_algop(path + path_len - r->hash_algo->hexsz, &oid,
			      r->hash_algo))
		hashclr(p->hash, r->hash_algo);
	else
		hashcpy(p->hash, oid.hash, r->hash_algo);

	return p;
}

void install_packed_git(struct repository *r, struct packed_git *pack)
{
	if (pack->pack_fd != -1)
		pack_open_fds++;

	pack->next = r->objects->packed_git;
	r->objects->packed_git = pack;

	hashmap_entry_init(&pack->packmap_ent, strhash(pack->pack_name));
	hashmap_add(&r->objects->pack_map, &pack->packmap_ent);
}

void (*report_garbage)(unsigned seen_bits, const char *path);

static void report_helper(const struct string_list *list,
			  int seen_bits, int first, int last)
{
	if (seen_bits == (PACKDIR_FILE_PACK|PACKDIR_FILE_IDX))
		return;

	for (; first < last; first++)
		report_garbage(seen_bits, list->items[first].string);
}

static void report_pack_garbage(struct string_list *list)
{
	int i, baselen = -1, first = 0, seen_bits = 0;

	if (!report_garbage)
		return;

	string_list_sort(list);

	for (i = 0; i < list->nr; i++) {
		const char *path = list->items[i].string;
		if (baselen != -1 &&
		    strncmp(path, list->items[first].string, baselen)) {
			report_helper(list, seen_bits, first, i);
			baselen = -1;
			seen_bits = 0;
		}
		if (baselen == -1) {
			const char *dot = strrchr(path, '.');
			if (!dot) {
				report_garbage(PACKDIR_FILE_GARBAGE, path);
				continue;
			}
			baselen = dot - path + 1;
			first = i;
		}
		if (!strcmp(path + baselen, "pack"))
			seen_bits |= 1;
		else if (!strcmp(path + baselen, "idx"))
			seen_bits |= 2;
	}
	report_helper(list, seen_bits, first, list->nr);
}

void for_each_file_in_pack_subdir(const char *objdir,
				  const char *subdir,
				  each_file_in_pack_dir_fn fn,
				  void *data)
{
	struct strbuf path = STRBUF_INIT;
	size_t dirnamelen;
	DIR *dir;
	struct dirent *de;

	strbuf_addstr(&path, objdir);
	strbuf_addstr(&path, "/pack");
	if (subdir)
		strbuf_addf(&path, "/%s", subdir);
	dir = opendir(path.buf);
	if (!dir) {
		if (errno != ENOENT)
			error_errno("unable to open object pack directory: %s",
				    path.buf);
		strbuf_release(&path);
		return;
	}
	strbuf_addch(&path, '/');
	dirnamelen = path.len;
	while ((de = readdir_skip_dot_and_dotdot(dir)) != NULL) {
		strbuf_setlen(&path, dirnamelen);
		strbuf_addstr(&path, de->d_name);

		fn(path.buf, path.len, de->d_name, data);
	}

	closedir(dir);
	strbuf_release(&path);
}

void for_each_file_in_pack_dir(const char *objdir,
			       each_file_in_pack_dir_fn fn,
			       void *data)
{
	for_each_file_in_pack_subdir(objdir, NULL, fn, data);
}

struct prepare_pack_data {
	struct repository *r;
	struct string_list *garbage;
	int local;
	struct multi_pack_index *m;
};

static void prepare_pack(const char *full_name, size_t full_name_len,
			 const char *file_name, void *_data)
{
	struct prepare_pack_data *data = (struct prepare_pack_data *)_data;
	struct packed_git *p;
	size_t base_len = full_name_len;

	if (strip_suffix_mem(full_name, &base_len, ".idx") &&
	    !(data->m && midx_contains_pack(data->m, file_name))) {
		struct hashmap_entry hent;
		char *pack_name = xstrfmt("%.*s.pack", (int)base_len, full_name);
		unsigned int hash = strhash(pack_name);
		hashmap_entry_init(&hent, hash);

		/* Don't reopen a pack we already have. */
		if (!hashmap_get(&data->r->objects->pack_map, &hent, pack_name)) {
			p = add_packed_git(data->r, full_name, full_name_len, data->local);
			if (p)
				install_packed_git(data->r, p);
		}
		free(pack_name);
	}

	if (!report_garbage)
		return;

	if (!strcmp(file_name, "multi-pack-index") ||
	    !strcmp(file_name, "multi-pack-index.d"))
		return;
	if (starts_with(file_name, "multi-pack-index") &&
	    (ends_with(file_name, ".bitmap") || ends_with(file_name, ".rev")))
		return;
	if (ends_with(file_name, ".idx") ||
	    ends_with(file_name, ".rev") ||
	    ends_with(file_name, ".pack") ||
	    ends_with(file_name, ".bitmap") ||
	    ends_with(file_name, ".keep") ||
	    ends_with(file_name, ".promisor") ||
	    ends_with(file_name, ".mtimes"))
		string_list_append(data->garbage, full_name);
	else
		report_garbage(PACKDIR_FILE_GARBAGE, full_name);
}

static void prepare_packed_git_one(struct odb_source *source, int local)
{
	struct string_list garbage = STRING_LIST_INIT_DUP;
	struct prepare_pack_data data = {
		.m = source->midx,
		.r = source->odb->repo,
		.garbage = &garbage,
		.local = local,
	};

	for_each_file_in_pack_dir(source->path, prepare_pack, &data);

	report_pack_garbage(data.garbage);
	string_list_clear(data.garbage, 0);
}

static void prepare_packed_git(struct repository *r);
/*
 * Give a fast, rough count of the number of objects in the repository. This
 * ignores loose objects completely. If you have a lot of them, then either
 * you should repack because your performance will be awful, or they are
 * all unreachable objects about to be pruned, in which case they're not really
 * interesting as a measure of repo size in the first place.
 */
unsigned long repo_approximate_object_count(struct repository *r)
{
	if (!r->objects->approximate_object_count_valid) {
		struct odb_source *source;
		unsigned long count = 0;
		struct packed_git *p;

		prepare_packed_git(r);

		for (source = r->objects->sources; source; source = source->next) {
			struct multi_pack_index *m = get_multi_pack_index(source);
			if (m)
				count += m->num_objects;
		}

		for (p = r->objects->packed_git; p; p = p->next) {
			if (open_pack_index(p))
				continue;
			count += p->num_objects;
		}
		r->objects->approximate_object_count = count;
		r->objects->approximate_object_count_valid = 1;
	}
	return r->objects->approximate_object_count;
}

DEFINE_LIST_SORT(static, sort_packs, struct packed_git, next);

static int sort_pack(const struct packed_git *a, const struct packed_git *b)
{
	int st;

	/*
	 * Local packs tend to contain objects specific to our
	 * variant of the project than remote ones.  In addition,
	 * remote ones could be on a network mounted filesystem.
	 * Favor local ones for these reasons.
	 */
	st = a->pack_local - b->pack_local;
	if (st)
		return -st;

	/*
	 * Younger packs tend to contain more recent objects,
	 * and more recent objects tend to get accessed more
	 * often.
	 */
	if (a->mtime < b->mtime)
		return 1;
	else if (a->mtime == b->mtime)
		return 0;
	return -1;
}

static void rearrange_packed_git(struct repository *r)
{
	sort_packs(&r->objects->packed_git, sort_pack);
}

static void prepare_packed_git_mru(struct repository *r)
{
	struct packed_git *p;

	INIT_LIST_HEAD(&r->objects->packed_git_mru);

	for (p = r->objects->packed_git; p; p = p->next)
		list_add_tail(&p->mru, &r->objects->packed_git_mru);
}

static void prepare_packed_git(struct repository *r)
{
	struct odb_source *source;

	if (r->objects->packed_git_initialized)
		return;

	odb_prepare_alternates(r->objects);
	for (source = r->objects->sources; source; source = source->next) {
		int local = (source == r->objects->sources);
<<<<<<< HEAD
		prepare_multi_pack_index_one(r, source->path, local);
		prepare_packed_git_one(r, source->path, local);
=======
		prepare_multi_pack_index_one(source, local);
		prepare_packed_git_one(source, local);
>>>>>>> ec865d94
	}
	rearrange_packed_git(r);

	prepare_packed_git_mru(r);
	r->objects->packed_git_initialized = 1;
}

void reprepare_packed_git(struct repository *r)
{
	struct odb_source *source;

	obj_read_lock();

	/*
	 * Reprepare alt odbs, in case the alternates file was modified
	 * during the course of this process. This only _adds_ odbs to
	 * the linked list, so existing odbs will continue to exist for
	 * the lifetime of the process.
	 */
	r->objects->loaded_alternates = 0;
	odb_prepare_alternates(r->objects);

	for (source = r->objects->sources; source; source = source->next)
		odb_clear_loose_cache(source);

	r->objects->approximate_object_count_valid = 0;
	r->objects->packed_git_initialized = 0;
	prepare_packed_git(r);
	obj_read_unlock();
}

struct packed_git *get_packed_git(struct repository *r)
{
	prepare_packed_git(r);
	return r->objects->packed_git;
}

struct multi_pack_index *get_multi_pack_index(struct odb_source *source)
{
	prepare_packed_git(source->odb->repo);
	return source->midx;
}

struct packed_git *get_all_packs(struct repository *r)
{
	prepare_packed_git(r);

	for (struct odb_source *source = r->objects->sources; source; source = source->next) {
		struct multi_pack_index *m = source->midx;
		if (!m)
			continue;
		for (uint32_t i = 0; i < m->num_packs + m->num_packs_in_base; i++)
			prepare_midx_pack(r, m, i);
	}

	return r->objects->packed_git;
}

struct list_head *get_packed_git_mru(struct repository *r)
{
	prepare_packed_git(r);
	return &r->objects->packed_git_mru;
}

unsigned long unpack_object_header_buffer(const unsigned char *buf,
		unsigned long len, enum object_type *type, unsigned long *sizep)
{
	unsigned shift;
	size_t size, c;
	unsigned long used = 0;

	c = buf[used++];
	*type = (c >> 4) & 7;
	size = c & 15;
	shift = 4;
	while (c & 0x80) {
		if (len <= used || (bitsizeof(long) - 7) < shift) {
			error("bad object header");
			size = used = 0;
			break;
		}
		c = buf[used++];
		size = st_add(size, st_left_shift(c & 0x7f, shift));
		shift += 7;
	}
	*sizep = cast_size_t_to_ulong(size);
	return used;
}

unsigned long get_size_from_delta(struct packed_git *p,
				  struct pack_window **w_curs,
				  off_t curpos)
{
	const unsigned char *data;
	unsigned char delta_head[20], *in;
	git_zstream stream;
	int st;

	memset(&stream, 0, sizeof(stream));
	stream.next_out = delta_head;
	stream.avail_out = sizeof(delta_head);

	git_inflate_init(&stream);
	do {
		in = use_pack(p, w_curs, curpos, &stream.avail_in);
		stream.next_in = in;
		/*
		 * Note: the window section returned by use_pack() must be
		 * available throughout git_inflate()'s unlocked execution. To
		 * ensure no other thread will modify the window in the
		 * meantime, we rely on the packed_window.inuse_cnt. This
		 * counter is incremented before window reading and checked
		 * before window disposal.
		 *
		 * Other worrying sections could be the call to close_pack_fd(),
		 * which can close packs even with in-use windows, and to
		 * reprepare_packed_git(). Regarding the former, mmap doc says:
		 * "closing the file descriptor does not unmap the region". And
		 * for the latter, it won't re-open already available packs.
		 */
		obj_read_unlock();
		st = git_inflate(&stream, Z_FINISH);
		obj_read_lock();
		curpos += stream.next_in - in;
	} while ((st == Z_OK || st == Z_BUF_ERROR) &&
		 stream.total_out < sizeof(delta_head));
	git_inflate_end(&stream);
	if ((st != Z_STREAM_END) && stream.total_out != sizeof(delta_head)) {
		error("delta data unpack-initial failed");
		return 0;
	}

	/* Examine the initial part of the delta to figure out
	 * the result size.
	 */
	data = delta_head;

	/* ignore base size */
	get_delta_hdr_size(&data, delta_head+sizeof(delta_head));

	/* Read the result size */
	return get_delta_hdr_size(&data, delta_head+sizeof(delta_head));
}

int unpack_object_header(struct packed_git *p,
			 struct pack_window **w_curs,
			 off_t *curpos,
			 unsigned long *sizep)
{
	unsigned char *base;
	unsigned long left;
	unsigned long used;
	enum object_type type;

	/* use_pack() assures us we have [base, base + 20) available
	 * as a range that we can look at.  (Its actually the hash
	 * size that is assured.)  With our object header encoding
	 * the maximum deflated object size is 2^137, which is just
	 * insane, so we know won't exceed what we have been given.
	 */
	base = use_pack(p, w_curs, *curpos, &left);
	used = unpack_object_header_buffer(base, left, &type, sizep);
	if (!used) {
		type = OBJ_BAD;
	} else
		*curpos += used;

	return type;
}

void mark_bad_packed_object(struct packed_git *p, const struct object_id *oid)
{
	oidset_insert(&p->bad_objects, oid);
}

const struct packed_git *has_packed_and_bad(struct repository *r,
					    const struct object_id *oid)
{
	struct packed_git *p;

	for (p = r->objects->packed_git; p; p = p->next)
		if (oidset_contains(&p->bad_objects, oid))
			return p;
	return NULL;
}

off_t get_delta_base(struct packed_git *p,
		     struct pack_window **w_curs,
		     off_t *curpos,
		     enum object_type type,
		     off_t delta_obj_offset)
{
	unsigned char *base_info = use_pack(p, w_curs, *curpos, NULL);
	off_t base_offset;

	/* use_pack() assured us we have [base_info, base_info + 20)
	 * as a range that we can look at without walking off the
	 * end of the mapped window.  Its actually the hash size
	 * that is assured.  An OFS_DELTA longer than the hash size
	 * is stupid, as then a REF_DELTA would be smaller to store.
	 */
	if (type == OBJ_OFS_DELTA) {
		unsigned used = 0;
		unsigned char c = base_info[used++];
		base_offset = c & 127;
		while (c & 128) {
			base_offset += 1;
			if (!base_offset || MSB(base_offset, 7))
				return 0;  /* overflow */
			c = base_info[used++];
			base_offset = (base_offset << 7) + (c & 127);
		}
		base_offset = delta_obj_offset - base_offset;
		if (base_offset <= 0 || base_offset >= delta_obj_offset)
			return 0;  /* out of bound */
		*curpos += used;
	} else if (type == OBJ_REF_DELTA) {
		/* The base entry _must_ be in the same pack */
		struct object_id oid;
		oidread(&oid, base_info, p->repo->hash_algo);
		base_offset = find_pack_entry_one(&oid, p);
		*curpos += p->repo->hash_algo->rawsz;
	} else
		die("I am totally screwed");
	return base_offset;
}

/*
 * Like get_delta_base above, but we return the sha1 instead of the pack
 * offset. This means it is cheaper for REF deltas (we do not have to do
 * the final object lookup), but more expensive for OFS deltas (we
 * have to load the revidx to convert the offset back into a sha1).
 */
static int get_delta_base_oid(struct packed_git *p,
			      struct pack_window **w_curs,
			      off_t curpos,
			      struct object_id *oid,
			      enum object_type type,
			      off_t delta_obj_offset)
{
	if (type == OBJ_REF_DELTA) {
		unsigned char *base = use_pack(p, w_curs, curpos, NULL);
		oidread(oid, base, p->repo->hash_algo);
		return 0;
	} else if (type == OBJ_OFS_DELTA) {
		uint32_t base_pos;
		off_t base_offset = get_delta_base(p, w_curs, &curpos,
						   type, delta_obj_offset);

		if (!base_offset)
			return -1;

		if (offset_to_pack_pos(p, base_offset, &base_pos) < 0)
			return -1;

		return nth_packed_object_id(oid, p,
					    pack_pos_to_index(p, base_pos));
	} else
		return -1;
}

static int retry_bad_packed_offset(struct repository *r,
				   struct packed_git *p,
				   off_t obj_offset)
{
	int type;
	uint32_t pos;
	struct object_id oid;
	if (offset_to_pack_pos(p, obj_offset, &pos) < 0)
		return OBJ_BAD;
	nth_packed_object_id(&oid, p, pack_pos_to_index(p, pos));
	mark_bad_packed_object(p, &oid);
	type = odb_read_object_info(r->objects, &oid, NULL);
	if (type <= OBJ_NONE)
		return OBJ_BAD;
	return type;
}

#define POI_STACK_PREALLOC 64

static enum object_type packed_to_object_type(struct repository *r,
					      struct packed_git *p,
					      off_t obj_offset,
					      enum object_type type,
					      struct pack_window **w_curs,
					      off_t curpos)
{
	off_t small_poi_stack[POI_STACK_PREALLOC];
	off_t *poi_stack = small_poi_stack;
	int poi_stack_nr = 0, poi_stack_alloc = POI_STACK_PREALLOC;

	while (type == OBJ_OFS_DELTA || type == OBJ_REF_DELTA) {
		off_t base_offset;
		unsigned long size;
		/* Push the object we're going to leave behind */
		if (poi_stack_nr >= poi_stack_alloc && poi_stack == small_poi_stack) {
			poi_stack_alloc = alloc_nr(poi_stack_nr);
			ALLOC_ARRAY(poi_stack, poi_stack_alloc);
			COPY_ARRAY(poi_stack, small_poi_stack, poi_stack_nr);
		} else {
			ALLOC_GROW(poi_stack, poi_stack_nr+1, poi_stack_alloc);
		}
		poi_stack[poi_stack_nr++] = obj_offset;
		/* If parsing the base offset fails, just unwind */
		base_offset = get_delta_base(p, w_curs, &curpos, type, obj_offset);
		if (!base_offset)
			goto unwind;
		curpos = obj_offset = base_offset;
		type = unpack_object_header(p, w_curs, &curpos, &size);
		if (type <= OBJ_NONE) {
			/* If getting the base itself fails, we first
			 * retry the base, otherwise unwind */
			type = retry_bad_packed_offset(r, p, base_offset);
			if (type > OBJ_NONE)
				goto out;
			goto unwind;
		}
	}

	switch (type) {
	case OBJ_BAD:
	case OBJ_COMMIT:
	case OBJ_TREE:
	case OBJ_BLOB:
	case OBJ_TAG:
		break;
	default:
		error("unknown object type %i at offset %"PRIuMAX" in %s",
		      type, (uintmax_t)obj_offset, p->pack_name);
		type = OBJ_BAD;
	}

out:
	if (poi_stack != small_poi_stack)
		free(poi_stack);
	return type;

unwind:
	while (poi_stack_nr) {
		obj_offset = poi_stack[--poi_stack_nr];
		type = retry_bad_packed_offset(r, p, obj_offset);
		if (type > OBJ_NONE)
			goto out;
	}
	type = OBJ_BAD;
	goto out;
}

static struct hashmap delta_base_cache;
static size_t delta_base_cached;

static LIST_HEAD(delta_base_cache_lru);

struct delta_base_cache_key {
	struct packed_git *p;
	off_t base_offset;
};

struct delta_base_cache_entry {
	struct hashmap_entry ent;
	struct delta_base_cache_key key;
	struct list_head lru;
	void *data;
	unsigned long size;
	enum object_type type;
};

static unsigned int pack_entry_hash(struct packed_git *p, off_t base_offset)
{
	unsigned int hash;

	hash = (unsigned int)(intptr_t)p + (unsigned int)base_offset;
	hash += (hash >> 8) + (hash >> 16);
	return hash;
}

static struct delta_base_cache_entry *
get_delta_base_cache_entry(struct packed_git *p, off_t base_offset)
{
	struct hashmap_entry entry, *e;
	struct delta_base_cache_key key;

	if (!delta_base_cache.cmpfn)
		return NULL;

	hashmap_entry_init(&entry, pack_entry_hash(p, base_offset));
	key.p = p;
	key.base_offset = base_offset;
	e = hashmap_get(&delta_base_cache, &entry, &key);
	return e ? container_of(e, struct delta_base_cache_entry, ent) : NULL;
}

static int delta_base_cache_key_eq(const struct delta_base_cache_key *a,
				   const struct delta_base_cache_key *b)
{
	return a->p == b->p && a->base_offset == b->base_offset;
}

static int delta_base_cache_hash_cmp(const void *cmp_data UNUSED,
				     const struct hashmap_entry *va,
				     const struct hashmap_entry *vb,
				     const void *vkey)
{
	const struct delta_base_cache_entry *a, *b;
	const struct delta_base_cache_key *key = vkey;

	a = container_of(va, const struct delta_base_cache_entry, ent);
	b = container_of(vb, const struct delta_base_cache_entry, ent);

	if (key)
		return !delta_base_cache_key_eq(&a->key, key);
	else
		return !delta_base_cache_key_eq(&a->key, &b->key);
}

static int in_delta_base_cache(struct packed_git *p, off_t base_offset)
{
	return !!get_delta_base_cache_entry(p, base_offset);
}

/*
 * Remove the entry from the cache, but do _not_ free the associated
 * entry data. The caller takes ownership of the "data" buffer, and
 * should copy out any fields it wants before detaching.
 */
static void detach_delta_base_cache_entry(struct delta_base_cache_entry *ent)
{
	hashmap_remove(&delta_base_cache, &ent->ent, &ent->key);
	list_del(&ent->lru);
	delta_base_cached -= ent->size;
	free(ent);
}

static void *cache_or_unpack_entry(struct repository *r, struct packed_git *p,
				   off_t base_offset, unsigned long *base_size,
				   enum object_type *type)
{
	struct delta_base_cache_entry *ent;

	ent = get_delta_base_cache_entry(p, base_offset);
	if (!ent)
		return unpack_entry(r, p, base_offset, type, base_size);

	if (type)
		*type = ent->type;
	if (base_size)
		*base_size = ent->size;
	return xmemdupz(ent->data, ent->size);
}

static inline void release_delta_base_cache(struct delta_base_cache_entry *ent)
{
	free(ent->data);
	detach_delta_base_cache_entry(ent);
}

void clear_delta_base_cache(void)
{
	struct list_head *lru, *tmp;
	list_for_each_safe(lru, tmp, &delta_base_cache_lru) {
		struct delta_base_cache_entry *entry =
			list_entry(lru, struct delta_base_cache_entry, lru);
		release_delta_base_cache(entry);
	}
}

static void add_delta_base_cache(struct packed_git *p, off_t base_offset,
				 void *base, unsigned long base_size,
				 unsigned long delta_base_cache_limit,
				 enum object_type type)
{
	struct delta_base_cache_entry *ent;
	struct list_head *lru, *tmp;

	/*
	 * Check required to avoid redundant entries when more than one thread
	 * is unpacking the same object, in unpack_entry() (since its phases I
	 * and III might run concurrently across multiple threads).
	 */
	if (in_delta_base_cache(p, base_offset)) {
		free(base);
		return;
	}

	delta_base_cached += base_size;

	list_for_each_safe(lru, tmp, &delta_base_cache_lru) {
		struct delta_base_cache_entry *f =
			list_entry(lru, struct delta_base_cache_entry, lru);
		if (delta_base_cached <= delta_base_cache_limit)
			break;
		release_delta_base_cache(f);
	}

	ent = xmalloc(sizeof(*ent));
	ent->key.p = p;
	ent->key.base_offset = base_offset;
	ent->type = type;
	ent->data = base;
	ent->size = base_size;
	list_add_tail(&ent->lru, &delta_base_cache_lru);

	if (!delta_base_cache.cmpfn)
		hashmap_init(&delta_base_cache, delta_base_cache_hash_cmp, NULL, 0);
	hashmap_entry_init(&ent->ent, pack_entry_hash(p, base_offset));
	hashmap_add(&delta_base_cache, &ent->ent);
}

int packed_object_info(struct repository *r, struct packed_git *p,
		       off_t obj_offset, struct object_info *oi)
{
	struct pack_window *w_curs = NULL;
	unsigned long size;
	off_t curpos = obj_offset;
	enum object_type type;

	/*
	 * We always get the representation type, but only convert it to
	 * a "real" type later if the caller is interested.
	 */
	if (oi->contentp) {
		*oi->contentp = cache_or_unpack_entry(r, p, obj_offset, oi->sizep,
						      &type);
		if (!*oi->contentp)
			type = OBJ_BAD;
	} else {
		type = unpack_object_header(p, &w_curs, &curpos, &size);
	}

	if (!oi->contentp && oi->sizep) {
		if (type == OBJ_OFS_DELTA || type == OBJ_REF_DELTA) {
			off_t tmp_pos = curpos;
			off_t base_offset = get_delta_base(p, &w_curs, &tmp_pos,
							   type, obj_offset);
			if (!base_offset) {
				type = OBJ_BAD;
				goto out;
			}
			*oi->sizep = get_size_from_delta(p, &w_curs, tmp_pos);
			if (*oi->sizep == 0) {
				type = OBJ_BAD;
				goto out;
			}
		} else {
			*oi->sizep = size;
		}
	}

	if (oi->disk_sizep) {
		uint32_t pos;
		if (offset_to_pack_pos(p, obj_offset, &pos) < 0) {
			error("could not find object at offset %"PRIuMAX" "
			      "in pack %s", (uintmax_t)obj_offset, p->pack_name);
			type = OBJ_BAD;
			goto out;
		}

		*oi->disk_sizep = pack_pos_to_offset(p, pos + 1) - obj_offset;
	}

	if (oi->typep) {
		enum object_type ptot;
		ptot = packed_to_object_type(r, p, obj_offset,
					     type, &w_curs, curpos);
		if (oi->typep)
			*oi->typep = ptot;
		if (ptot < 0) {
			type = OBJ_BAD;
			goto out;
		}
	}

	if (oi->delta_base_oid) {
		if (type == OBJ_OFS_DELTA || type == OBJ_REF_DELTA) {
			if (get_delta_base_oid(p, &w_curs, curpos,
					       oi->delta_base_oid,
					       type, obj_offset) < 0) {
				type = OBJ_BAD;
				goto out;
			}
		} else
			oidclr(oi->delta_base_oid, p->repo->hash_algo);
	}

	oi->whence = in_delta_base_cache(p, obj_offset) ? OI_DBCACHED :
							  OI_PACKED;

out:
	unuse_pack(&w_curs);
	return type;
}

static void *unpack_compressed_entry(struct packed_git *p,
				    struct pack_window **w_curs,
				    off_t curpos,
				    unsigned long size)
{
	int st;
	git_zstream stream;
	unsigned char *buffer, *in;

	buffer = xmallocz_gently(size);
	if (!buffer)
		return NULL;
	memset(&stream, 0, sizeof(stream));
	stream.next_out = buffer;
	stream.avail_out = size + 1;

	git_inflate_init(&stream);
	do {
		in = use_pack(p, w_curs, curpos, &stream.avail_in);
		stream.next_in = in;
		/*
		 * Note: we must ensure the window section returned by
		 * use_pack() will be available throughout git_inflate()'s
		 * unlocked execution. Please refer to the comment at
		 * get_size_from_delta() to see how this is done.
		 */
		obj_read_unlock();
		st = git_inflate(&stream, Z_FINISH);
		obj_read_lock();
		if (!stream.avail_out)
			break; /* the payload is larger than it should be */
		curpos += stream.next_in - in;
	} while (st == Z_OK || st == Z_BUF_ERROR);
	git_inflate_end(&stream);
	if ((st != Z_STREAM_END) || stream.total_out != size) {
		free(buffer);
		return NULL;
	}

	/* versions of zlib can clobber unconsumed portion of outbuf */
	buffer[size] = '\0';

	return buffer;
}

static void write_pack_access_log(struct packed_git *p, off_t obj_offset)
{
	static struct trace_key pack_access = TRACE_KEY_INIT(PACK_ACCESS);
	trace_printf_key(&pack_access, "%s %"PRIuMAX"\n",
			 p->pack_name, (uintmax_t)obj_offset);
}

int do_check_packed_object_crc;

#define UNPACK_ENTRY_STACK_PREALLOC 64
struct unpack_entry_stack_ent {
	off_t obj_offset;
	off_t curpos;
	unsigned long size;
};

void *unpack_entry(struct repository *r, struct packed_git *p, off_t obj_offset,
		   enum object_type *final_type, unsigned long *final_size)
{
	struct pack_window *w_curs = NULL;
	off_t curpos = obj_offset;
	void *data = NULL;
	unsigned long size;
	enum object_type type;
	struct unpack_entry_stack_ent small_delta_stack[UNPACK_ENTRY_STACK_PREALLOC];
	struct unpack_entry_stack_ent *delta_stack = small_delta_stack;
	int delta_stack_nr = 0, delta_stack_alloc = UNPACK_ENTRY_STACK_PREALLOC;
	int base_from_cache = 0;

	prepare_repo_settings(p->repo);

	write_pack_access_log(p, obj_offset);

	/* PHASE 1: drill down to the innermost base object */
	for (;;) {
		off_t base_offset;
		int i;
		struct delta_base_cache_entry *ent;

		ent = get_delta_base_cache_entry(p, curpos);
		if (ent) {
			type = ent->type;
			data = ent->data;
			size = ent->size;
			detach_delta_base_cache_entry(ent);
			base_from_cache = 1;
			break;
		}

		if (do_check_packed_object_crc && p->index_version > 1) {
			uint32_t pack_pos, index_pos;
			off_t len;

			if (offset_to_pack_pos(p, obj_offset, &pack_pos) < 0) {
				error("could not find object at offset %"PRIuMAX" in pack %s",
				      (uintmax_t)obj_offset, p->pack_name);
				data = NULL;
				goto out;
			}

			len = pack_pos_to_offset(p, pack_pos + 1) - obj_offset;
			index_pos = pack_pos_to_index(p, pack_pos);
			if (check_pack_crc(p, &w_curs, obj_offset, len, index_pos)) {
				struct object_id oid;
				nth_packed_object_id(&oid, p, index_pos);
				error("bad packed object CRC for %s",
				      oid_to_hex(&oid));
				mark_bad_packed_object(p, &oid);
				data = NULL;
				goto out;
			}
		}

		type = unpack_object_header(p, &w_curs, &curpos, &size);
		if (type != OBJ_OFS_DELTA && type != OBJ_REF_DELTA)
			break;

		base_offset = get_delta_base(p, &w_curs, &curpos, type, obj_offset);
		if (!base_offset) {
			error("failed to validate delta base reference "
			      "at offset %"PRIuMAX" from %s",
			      (uintmax_t)curpos, p->pack_name);
			/* bail to phase 2, in hopes of recovery */
			data = NULL;
			break;
		}

		/* push object, proceed to base */
		if (delta_stack_nr >= delta_stack_alloc
		    && delta_stack == small_delta_stack) {
			delta_stack_alloc = alloc_nr(delta_stack_nr);
			ALLOC_ARRAY(delta_stack, delta_stack_alloc);
			COPY_ARRAY(delta_stack, small_delta_stack,
				   delta_stack_nr);
		} else {
			ALLOC_GROW(delta_stack, delta_stack_nr+1, delta_stack_alloc);
		}
		i = delta_stack_nr++;
		delta_stack[i].obj_offset = obj_offset;
		delta_stack[i].curpos = curpos;
		delta_stack[i].size = size;

		curpos = obj_offset = base_offset;
	}

	/* PHASE 2: handle the base */
	switch (type) {
	case OBJ_OFS_DELTA:
	case OBJ_REF_DELTA:
		if (data)
			BUG("unpack_entry: left loop at a valid delta");
		break;
	case OBJ_COMMIT:
	case OBJ_TREE:
	case OBJ_BLOB:
	case OBJ_TAG:
		if (!base_from_cache)
			data = unpack_compressed_entry(p, &w_curs, curpos, size);
		break;
	default:
		data = NULL;
		error("unknown object type %i at offset %"PRIuMAX" in %s",
		      type, (uintmax_t)obj_offset, p->pack_name);
	}

	/* PHASE 3: apply deltas in order */

	/* invariants:
	 *   'data' holds the base data, or NULL if there was corruption
	 */
	while (delta_stack_nr) {
		void *delta_data;
		void *base = data;
		void *external_base = NULL;
		unsigned long delta_size, base_size = size;
		int i;
		off_t base_obj_offset = obj_offset;

		data = NULL;

		if (!base) {
			/*
			 * We're probably in deep shit, but let's try to fetch
			 * the required base anyway from another pack or loose.
			 * This is costly but should happen only in the presence
			 * of a corrupted pack, and is better than failing outright.
			 */
			uint32_t pos;
			struct object_id base_oid;
			if (!(offset_to_pack_pos(p, obj_offset, &pos))) {
				struct object_info oi = OBJECT_INFO_INIT;

				nth_packed_object_id(&base_oid, p,
						     pack_pos_to_index(p, pos));
				error("failed to read delta base object %s"
				      " at offset %"PRIuMAX" from %s",
				      oid_to_hex(&base_oid), (uintmax_t)obj_offset,
				      p->pack_name);
				mark_bad_packed_object(p, &base_oid);

				oi.typep = &type;
				oi.sizep = &base_size;
				oi.contentp = &base;
				if (odb_read_object_info_extended(r->objects, &base_oid,
								  &oi, 0) < 0)
					base = NULL;

				external_base = base;
			}
		}

		i = --delta_stack_nr;
		obj_offset = delta_stack[i].obj_offset;
		curpos = delta_stack[i].curpos;
		delta_size = delta_stack[i].size;

		if (!base)
			continue;

		delta_data = unpack_compressed_entry(p, &w_curs, curpos, delta_size);

		if (!delta_data) {
			error("failed to unpack compressed delta "
			      "at offset %"PRIuMAX" from %s",
			      (uintmax_t)curpos, p->pack_name);
			data = NULL;
		} else {
			data = patch_delta(base, base_size, delta_data,
					   delta_size, &size);

			/*
			 * We could not apply the delta; warn the user, but
			 * keep going. Our failure will be noticed either in
			 * the next iteration of the loop, or if this is the
			 * final delta, in the caller when we return NULL.
			 * Those code paths will take care of making a more
			 * explicit warning and retrying with another copy of
			 * the object.
			 */
			if (!data)
				error("failed to apply delta");
		}

		/*
		 * We delay adding `base` to the cache until the end of the loop
		 * because unpack_compressed_entry() momentarily releases the
		 * obj_read_mutex, giving another thread the chance to access
		 * the cache. Therefore, if `base` was already there, this other
		 * thread could free() it (e.g. to make space for another entry)
		 * before we are done using it.
		 */
		if (!external_base)
			add_delta_base_cache(p, base_obj_offset, base, base_size,
					     p->repo->settings.delta_base_cache_limit,
					     type);

		free(delta_data);
		free(external_base);
	}

	if (final_type)
		*final_type = type;
	if (final_size)
		*final_size = size;

out:
	unuse_pack(&w_curs);

	if (delta_stack != small_delta_stack)
		free(delta_stack);

	return data;
}

int bsearch_pack(const struct object_id *oid, const struct packed_git *p, uint32_t *result)
{
	const unsigned char *index_fanout = p->index_data;
	const unsigned char *index_lookup;
	const unsigned int hashsz = p->repo->hash_algo->rawsz;
	int index_lookup_width;

	if (!index_fanout)
		BUG("bsearch_pack called without a valid pack-index");

	index_lookup = index_fanout + 4 * 256;
	if (p->index_version == 1) {
		index_lookup_width = hashsz + 4;
		index_lookup += 4;
	} else {
		index_lookup_width = hashsz;
		index_fanout += 8;
		index_lookup += 8;
	}

	return bsearch_hash(oid->hash, (const uint32_t*)index_fanout,
			    index_lookup, index_lookup_width, result);
}

int nth_packed_object_id(struct object_id *oid,
			 struct packed_git *p,
			 uint32_t n)
{
	const unsigned char *index = p->index_data;
	const unsigned int hashsz = p->repo->hash_algo->rawsz;
	if (!index) {
		if (open_pack_index(p))
			return -1;
		index = p->index_data;
	}
	if (n >= p->num_objects)
		return -1;
	index += 4 * 256;
	if (p->index_version == 1) {
		oidread(oid, index + st_add(st_mult(hashsz + 4, n), 4),
			p->repo->hash_algo);
	} else {
		index += 8;
		oidread(oid, index + st_mult(hashsz, n), p->repo->hash_algo);
	}
	return 0;
}

void check_pack_index_ptr(const struct packed_git *p, const void *vptr)
{
	const unsigned char *ptr = vptr;
	const unsigned char *start = p->index_data;
	const unsigned char *end = start + p->index_size;
	if (ptr < start)
		die(_("offset before start of pack index for %s (corrupt index?)"),
		    p->pack_name);
	/* No need to check for underflow; .idx files must be at least 8 bytes */
	if (ptr >= end - 8)
		die(_("offset beyond end of pack index for %s (truncated index?)"),
		    p->pack_name);
}

off_t nth_packed_object_offset(const struct packed_git *p, uint32_t n)
{
	const unsigned char *index = p->index_data;
	const unsigned int hashsz = p->repo->hash_algo->rawsz;
	index += 4 * 256;
	if (p->index_version == 1) {
		return ntohl(*((uint32_t *)(index + st_mult(hashsz + 4, n))));
	} else {
		uint32_t off;
		index += st_add(8, st_mult(p->num_objects, hashsz + 4));
		off = ntohl(*((uint32_t *)(index + st_mult(4, n))));
		if (!(off & 0x80000000))
			return off;
		index += st_add(st_mult(p->num_objects, 4),
				st_mult(off & 0x7fffffff, 8));
		check_pack_index_ptr(p, index);
		return get_be64(index);
	}
}

off_t find_pack_entry_one(const struct object_id *oid,
			  struct packed_git *p)
{
	const unsigned char *index = p->index_data;
	uint32_t result;

	if (!index) {
		if (open_pack_index(p))
			return 0;
	}

	if (bsearch_pack(oid, p, &result))
		return nth_packed_object_offset(p, result);
	return 0;
}

int is_pack_valid(struct packed_git *p)
{
	/* An already open pack is known to be valid. */
	if (p->pack_fd != -1)
		return 1;

	/* If the pack has one window completely covering the
	 * file size, the pack is known to be valid even if
	 * the descriptor is not currently open.
	 */
	if (p->windows) {
		struct pack_window *w = p->windows;

		if (!w->offset && w->len == p->pack_size)
			return 1;
	}

	/* Force the pack to open to prove its valid. */
	return !open_packed_git(p);
}

struct packed_git *find_oid_pack(const struct object_id *oid,
				 struct packed_git *packs)
{
	struct packed_git *p;

	for (p = packs; p; p = p->next) {
		if (find_pack_entry_one(oid, p))
			return p;
	}
	return NULL;

}

static int fill_pack_entry(const struct object_id *oid,
			   struct pack_entry *e,
			   struct packed_git *p)
{
	off_t offset;

	if (oidset_size(&p->bad_objects) &&
	    oidset_contains(&p->bad_objects, oid))
		return 0;

	offset = find_pack_entry_one(oid, p);
	if (!offset)
		return 0;

	/*
	 * We are about to tell the caller where they can locate the
	 * requested object.  We better make sure the packfile is
	 * still here and can be accessed before supplying that
	 * answer, as it may have been deleted since the index was
	 * loaded!
	 */
	if (!is_pack_valid(p))
		return 0;
	e->offset = offset;
	e->p = p;
	return 1;
}

int find_pack_entry(struct repository *r, const struct object_id *oid, struct pack_entry *e)
{
	struct list_head *pos;

	prepare_packed_git(r);

	for (struct odb_source *source = r->objects->sources; source; source = source->next)
		if (source->midx && fill_midx_entry(r, oid, e, source->midx))
			return 1;

	if (!r->objects->packed_git)
		return 0;

	list_for_each(pos, &r->objects->packed_git_mru) {
		struct packed_git *p = list_entry(pos, struct packed_git, mru);
		if (!p->multi_pack_index && fill_pack_entry(oid, e, p)) {
			list_move(&p->mru, &r->objects->packed_git_mru);
			return 1;
		}
	}
	return 0;
}

static void maybe_invalidate_kept_pack_cache(struct repository *r,
					     unsigned flags)
{
	if (!r->objects->kept_pack_cache.packs)
		return;
	if (r->objects->kept_pack_cache.flags == flags)
		return;
	FREE_AND_NULL(r->objects->kept_pack_cache.packs);
	r->objects->kept_pack_cache.flags = 0;
}

struct packed_git **kept_pack_cache(struct repository *r, unsigned flags)
{
	maybe_invalidate_kept_pack_cache(r, flags);

	if (!r->objects->kept_pack_cache.packs) {
		struct packed_git **packs = NULL;
		size_t nr = 0, alloc = 0;
		struct packed_git *p;

		/*
		 * We want "all" packs here, because we need to cover ones that
		 * are used by a midx, as well. We need to look in every one of
		 * them (instead of the midx itself) to cover duplicates. It's
		 * possible that an object is found in two packs that the midx
		 * covers, one kept and one not kept, but the midx returns only
		 * the non-kept version.
		 */
		for (p = get_all_packs(r); p; p = p->next) {
			if ((p->pack_keep && (flags & ON_DISK_KEEP_PACKS)) ||
			    (p->pack_keep_in_core && (flags & IN_CORE_KEEP_PACKS))) {
				ALLOC_GROW(packs, nr + 1, alloc);
				packs[nr++] = p;
			}
		}
		ALLOC_GROW(packs, nr + 1, alloc);
		packs[nr] = NULL;

		r->objects->kept_pack_cache.packs = packs;
		r->objects->kept_pack_cache.flags = flags;
	}

	return r->objects->kept_pack_cache.packs;
}

int find_kept_pack_entry(struct repository *r,
			 const struct object_id *oid,
			 unsigned flags,
			 struct pack_entry *e)
{
	struct packed_git **cache;

	for (cache = kept_pack_cache(r, flags); *cache; cache++) {
		struct packed_git *p = *cache;
		if (fill_pack_entry(oid, e, p))
			return 1;
	}

	return 0;
}

int has_object_pack(struct repository *r, const struct object_id *oid)
{
	struct pack_entry e;
	return find_pack_entry(r, oid, &e);
}

int has_object_kept_pack(struct repository *r, const struct object_id *oid,
			 unsigned flags)
{
	struct pack_entry e;
	return find_kept_pack_entry(r, oid, flags, &e);
}

int for_each_object_in_pack(struct packed_git *p,
			    each_packed_object_fn cb, void *data,
			    enum for_each_object_flags flags)
{
	uint32_t i;
	int r = 0;

	if (flags & FOR_EACH_OBJECT_PACK_ORDER) {
		if (load_pack_revindex(p->repo, p))
			return -1;
	}

	for (i = 0; i < p->num_objects; i++) {
		uint32_t index_pos;
		struct object_id oid;

		/*
		 * We are iterating "i" from 0 up to num_objects, but its
		 * meaning may be different, depending on the requested output
		 * order:
		 *
		 *   - in object-name order, it is the same as the index order
		 *     used by nth_packed_object_id(), so we can pass it
		 *     directly
		 *
		 *   - in pack-order, it is pack position, which we must
		 *     convert to an index position in order to get the oid.
		 */
		if (flags & FOR_EACH_OBJECT_PACK_ORDER)
			index_pos = pack_pos_to_index(p, i);
		else
			index_pos = i;

		if (nth_packed_object_id(&oid, p, index_pos) < 0)
			return error("unable to get sha1 of object %u in %s",
				     index_pos, p->pack_name);

		r = cb(&oid, p, index_pos, data);
		if (r)
			break;
	}
	return r;
}

int for_each_packed_object(struct repository *repo, each_packed_object_fn cb,
			   void *data, enum for_each_object_flags flags)
{
	struct packed_git *p;
	int r = 0;
	int pack_errors = 0;

	for (p = get_all_packs(repo); p; p = p->next) {
		if ((flags & FOR_EACH_OBJECT_LOCAL_ONLY) && !p->pack_local)
			continue;
		if ((flags & FOR_EACH_OBJECT_PROMISOR_ONLY) &&
		    !p->pack_promisor)
			continue;
		if ((flags & FOR_EACH_OBJECT_SKIP_IN_CORE_KEPT_PACKS) &&
		    p->pack_keep_in_core)
			continue;
		if ((flags & FOR_EACH_OBJECT_SKIP_ON_DISK_KEPT_PACKS) &&
		    p->pack_keep)
			continue;
		if (open_pack_index(p)) {
			pack_errors = 1;
			continue;
		}
		r = for_each_object_in_pack(p, cb, data, flags);
		if (r)
			break;
	}
	return r ? r : pack_errors;
}

static int add_promisor_object(const struct object_id *oid,
			       struct packed_git *pack,
			       uint32_t pos UNUSED,
			       void *set_)
{
	struct oidset *set = set_;
	struct object *obj;
	int we_parsed_object;

	obj = lookup_object(pack->repo, oid);
	if (obj && obj->parsed) {
		we_parsed_object = 0;
	} else {
		we_parsed_object = 1;
		obj = parse_object(pack->repo, oid);
	}

	if (!obj)
		return 1;

	oidset_insert(set, oid);

	/*
	 * If this is a tree, commit, or tag, the objects it refers
	 * to are also promisor objects. (Blobs refer to no objects->)
	 */
	if (obj->type == OBJ_TREE) {
		struct tree *tree = (struct tree *)obj;
		struct tree_desc desc;
		struct name_entry entry;
		if (init_tree_desc_gently(&desc, &tree->object.oid,
					  tree->buffer, tree->size, 0))
			/*
			 * Error messages are given when packs are
			 * verified, so do not print any here.
			 */
			return 0;
		while (tree_entry_gently(&desc, &entry))
			oidset_insert(set, &entry.oid);
		if (we_parsed_object)
			free_tree_buffer(tree);
	} else if (obj->type == OBJ_COMMIT) {
		struct commit *commit = (struct commit *) obj;
		struct commit_list *parents = commit->parents;

		oidset_insert(set, get_commit_tree_oid(commit));
		for (; parents; parents = parents->next)
			oidset_insert(set, &parents->item->object.oid);
	} else if (obj->type == OBJ_TAG) {
		struct tag *tag = (struct tag *) obj;
		oidset_insert(set, get_tagged_oid(tag));
	}
	return 0;
}

int is_promisor_object(struct repository *r, const struct object_id *oid)
{
	static struct oidset promisor_objects;
	static int promisor_objects_prepared;

	if (!promisor_objects_prepared) {
		if (repo_has_promisor_remote(r)) {
			for_each_packed_object(r, add_promisor_object,
					       &promisor_objects,
					       FOR_EACH_OBJECT_PROMISOR_ONLY |
					       FOR_EACH_OBJECT_PACK_ORDER);
		}
		promisor_objects_prepared = 1;
	}
	return oidset_contains(&promisor_objects, oid);
}

int parse_pack_header_option(const char *in, unsigned char *out, unsigned int *len)
{
	unsigned char *hdr;
	char *c;

	hdr = out;
	put_be32(hdr, PACK_SIGNATURE);
	hdr += 4;
	put_be32(hdr, strtoul(in, &c, 10));
	hdr += 4;
	if (*c != ',')
		return -1;
	put_be32(hdr, strtoul(c + 1, &c, 10));
	hdr += 4;
	if (*c)
		return -1;
	*len = hdr - out;
	return 0;
}<|MERGE_RESOLUTION|>--- conflicted
+++ resolved
@@ -1038,13 +1038,8 @@
 	odb_prepare_alternates(r->objects);
 	for (source = r->objects->sources; source; source = source->next) {
 		int local = (source == r->objects->sources);
-<<<<<<< HEAD
-		prepare_multi_pack_index_one(r, source->path, local);
-		prepare_packed_git_one(r, source->path, local);
-=======
 		prepare_multi_pack_index_one(source, local);
 		prepare_packed_git_one(source, local);
->>>>>>> ec865d94
 	}
 	rearrange_packed_git(r);
 
