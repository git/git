--- conflicted
+++ resolved
@@ -163,12 +163,8 @@
 	value. Use 'on-demand' to only recurse into a populated submodule
 	when the superproject retrieves a commit that updates the submodule's
 	reference to a commit that isn't already in the local submodule
-<<<<<<< HEAD
-	clone.
-=======
 	clone. By default, 'on-demand' is used, unless
 	`fetch.recurseSubmodules` is set (see linkgit:git-config[1]).
->>>>>>> b3d7a52f
 endif::git-pull[]
 
 -j::
