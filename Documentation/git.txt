git(1)
======

NAME
----
git - the stupid content tracker


SYNOPSIS
--------
[verse]
'git' [--version] [--help] [-C <path>] [-c <name>=<value>]
    [--exec-path[=<path>]] [--html-path] [--man-path] [--info-path]
    [-p|--paginate|-P|--no-pager] [--no-replace-objects] [--bare]
    [--git-dir=<path>] [--work-tree=<path>] [--namespace=<name>]
    [--super-prefix=<path>]
    <command> [<args>]

DESCRIPTION
-----------
Git is a fast, scalable, distributed revision control system with an
unusually rich command set that provides both high-level operations
and full access to internals.

See linkgit:gittutorial[7] to get started, then see
linkgit:giteveryday[7] for a useful minimum set of
commands.  The link:user-manual.html[Git User's Manual] has a more
in-depth introduction.

After you mastered the basic concepts, you can come back to this
page to learn what commands Git offers.  You can learn more about
individual Git commands with "git help command".  linkgit:gitcli[7]
manual page gives you an overview of the command-line command syntax.

A formatted and hyperlinked copy of the latest Git documentation
can be viewed at https://git.github.io/htmldocs/git.html
or https://git-scm.com/docs.


OPTIONS
-------
--version::
	Prints the Git suite version that the 'git' program came from.

--help::
	Prints the synopsis and a list of the most commonly used
	commands. If the option `--all` or `-a` is given then all
	available commands are printed. If a Git command is named this
	option will bring up the manual page for that command.
+
Other options are available to control how the manual page is
displayed. See linkgit:git-help[1] for more information,
because `git --help ...` is converted internally into `git
help ...`.

-C <path>::
	Run as if git was started in '<path>' instead of the current working
	directory.  When multiple `-C` options are given, each subsequent
	non-absolute `-C <path>` is interpreted relative to the preceding `-C
	<path>`.  If '<path>' is present but empty, e.g. `-C ""`, then the
	current working directory is left unchanged.
+
This option affects options that expect path name like `--git-dir` and
`--work-tree` in that their interpretations of the path names would be
made relative to the working directory caused by the `-C` option. For
example the following invocations are equivalent:

    git --git-dir=a.git --work-tree=b -C c status
    git --git-dir=c/a.git --work-tree=c/b status

-c <name>=<value>::
	Pass a configuration parameter to the command. The value
	given will override values from configuration files.
	The <name> is expected in the same format as listed by
	'git config' (subkeys separated by dots).
+
Note that omitting the `=` in `git -c foo.bar ...` is allowed and sets
`foo.bar` to the boolean true value (just like `[foo]bar` would in a
config file). Including the equals but with an empty value (like `git -c
foo.bar= ...`) sets `foo.bar` to the empty string which `git config
--type=bool` will convert to `false`.

--exec-path[=<path>]::
	Path to wherever your core Git programs are installed.
	This can also be controlled by setting the GIT_EXEC_PATH
	environment variable. If no path is given, 'git' will print
	the current setting and then exit.

--html-path::
	Print the path, without trailing slash, where Git's HTML
	documentation is installed and exit.

--man-path::
	Print the manpath (see `man(1)`) for the man pages for
	this version of Git and exit.

--info-path::
	Print the path where the Info files documenting this
	version of Git are installed and exit.

-p::
--paginate::
	Pipe all output into 'less' (or if set, $PAGER) if standard
	output is a terminal.  This overrides the `pager.<cmd>`
	configuration options (see the "Configuration Mechanism" section
	below).

-P::
--no-pager::
	Do not pipe Git output into a pager.

--git-dir=<path>::
	Set the path to the repository (".git" directory). This can also be
	controlled by setting the `GIT_DIR` environment variable. It can be
	an absolute path or relative path to current working directory.
+
Specifying the location of the ".git" directory using this
option (or `GIT_DIR` environment variable) turns off the
repository discovery that tries to find a directory with
".git" subdirectory (which is how the repository and the
top-level of the working tree are discovered), and tells Git
that you are at the top level of the working tree.  If you
are not at the top-level directory of the working tree, you
should tell Git where the top-level of the working tree is,
with the `--work-tree=<path>` option (or `GIT_WORK_TREE`
environment variable)
+
If you just want to run git as if it was started in `<path>` then use
`git -C <path>`.

--work-tree=<path>::
	Set the path to the working tree. It can be an absolute path
	or a path relative to the current working directory.
	This can also be controlled by setting the GIT_WORK_TREE
	environment variable and the core.worktree configuration
	variable (see core.worktree in linkgit:git-config[1] for a
	more detailed discussion).

--namespace=<path>::
	Set the Git namespace.  See linkgit:gitnamespaces[7] for more
	details.  Equivalent to setting the `GIT_NAMESPACE` environment
	variable.

--super-prefix=<path>::
	Currently for internal use only.  Set a prefix which gives a path from
	above a repository down to its root.  One use is to give submodules
	context about the superproject that invoked it.

--bare::
	Treat the repository as a bare repository.  If GIT_DIR
	environment is not set, it is set to the current working
	directory.

--no-replace-objects::
	Do not use replacement refs to replace Git objects. See
	linkgit:git-replace[1] for more information.

--literal-pathspecs::
	Treat pathspecs literally (i.e. no globbing, no pathspec magic).
	This is equivalent to setting the `GIT_LITERAL_PATHSPECS` environment
	variable to `1`.

--glob-pathspecs::
	Add "glob" magic to all pathspec. This is equivalent to setting
	the `GIT_GLOB_PATHSPECS` environment variable to `1`. Disabling
	globbing on individual pathspecs can be done using pathspec
	magic ":(literal)"

--noglob-pathspecs::
	Add "literal" magic to all pathspec. This is equivalent to setting
	the `GIT_NOGLOB_PATHSPECS` environment variable to `1`. Enabling
	globbing on individual pathspecs can be done using pathspec
	magic ":(glob)"

--icase-pathspecs::
	Add "icase" magic to all pathspec. This is equivalent to setting
	the `GIT_ICASE_PATHSPECS` environment variable to `1`.

--no-optional-locks::
	Do not perform optional operations that require locks. This is
	equivalent to setting the `GIT_OPTIONAL_LOCKS` to `0`.

--list-cmds=group[,group...]::
	List commands by group. This is an internal/experimental
	option and may change or be removed in the future. Supported
	groups are: builtins, parseopt (builtin commands that use
	parse-options), main (all commands in libexec directory),
	others (all other commands in `$PATH` that have git- prefix),
	list-<category> (see categories in command-list.txt),
	nohelpers (exclude helper commands), alias and config
	(retrieve command list from config variable completion.commands)

GIT COMMANDS
------------

We divide Git into high level ("porcelain") commands and low level
("plumbing") commands.

High-level commands (porcelain)
-------------------------------

We separate the porcelain commands into the main commands and some
ancillary user utilities.

Main porcelain commands
~~~~~~~~~~~~~~~~~~~~~~~

include::cmds-mainporcelain.txt[]

Ancillary Commands
~~~~~~~~~~~~~~~~~~
Manipulators:

include::cmds-ancillarymanipulators.txt[]

Interrogators:

include::cmds-ancillaryinterrogators.txt[]


Interacting with Others
~~~~~~~~~~~~~~~~~~~~~~~

These commands are to interact with foreign SCM and with other
people via patch over e-mail.

include::cmds-foreignscminterface.txt[]

Reset, restore and revert
~~~~~~~~~~~~~~~~~~~~~~~~~
There are three commands with similar names: `git reset`,
`git restore` and `git revert`.

* linkgit:git-revert[1] is about making a new commit that reverts the
  changes made by other commits.

* linkgit:git-restore[1] is about restoring files in the working tree
  from either the index or another commit. This command does not
  update your branch. The command can also be used to restore files in
  the index from another commit.

* linkgit:git-reset[1] is about updating your branch, moving the tip
  in order to add or remove commits from the branch. This operation
  changes the commit history.
+
`git reset` can also be used to restore the index, overlapping with
`git restore`.


Low-level commands (plumbing)
-----------------------------

Although Git includes its
own porcelain layer, its low-level commands are sufficient to support
development of alternative porcelains.  Developers of such porcelains
might start by reading about linkgit:git-update-index[1] and
linkgit:git-read-tree[1].

The interface (input, output, set of options and the semantics)
to these low-level commands are meant to be a lot more stable
than Porcelain level commands, because these commands are
primarily for scripted use.  The interface to Porcelain commands
on the other hand are subject to change in order to improve the
end user experience.

The following description divides
the low-level commands into commands that manipulate objects (in
the repository, index, and working tree), commands that interrogate and
compare objects, and commands that move objects and references between
repositories.


Manipulation commands
~~~~~~~~~~~~~~~~~~~~~

include::cmds-plumbingmanipulators.txt[]


Interrogation commands
~~~~~~~~~~~~~~~~~~~~~~

include::cmds-plumbinginterrogators.txt[]

In general, the interrogate commands do not touch the files in
the working tree.


Syncing repositories
~~~~~~~~~~~~~~~~~~~~

include::cmds-synchingrepositories.txt[]

The following are helper commands used by the above; end users
typically do not use them directly.

include::cmds-synchelpers.txt[]


Internal helper commands
~~~~~~~~~~~~~~~~~~~~~~~~

These are internal helper commands used by other commands; end
users typically do not use them directly.

include::cmds-purehelpers.txt[]


Configuration Mechanism
-----------------------

Git uses a simple text format to store customizations that are per
repository and are per user.  Such a configuration file may look
like this:

------------
#
# A '#' or ';' character indicates a comment.
#

; core variables
[core]
	; Don't trust file modes
	filemode = false

; user identity
[user]
	name = "Junio C Hamano"
	email = "gitster@pobox.com"

------------

Various commands read from the configuration file and adjust
their operation accordingly.  See linkgit:git-config[1] for a
list and more details about the configuration mechanism.


Identifier Terminology
----------------------
<object>::
	Indicates the object name for any type of object.

<blob>::
	Indicates a blob object name.

<tree>::
	Indicates a tree object name.

<commit>::
	Indicates a commit object name.

<tree-ish>::
	Indicates a tree, commit or tag object name.  A
	command that takes a <tree-ish> argument ultimately wants to
	operate on a <tree> object but automatically dereferences
	<commit> and <tag> objects that point at a <tree>.

<commit-ish>::
	Indicates a commit or tag object name.  A
	command that takes a <commit-ish> argument ultimately wants to
	operate on a <commit> object but automatically dereferences
	<tag> objects that point at a <commit>.

<type>::
	Indicates that an object type is required.
	Currently one of: `blob`, `tree`, `commit`, or `tag`.

<file>::
	Indicates a filename - almost always relative to the
	root of the tree structure `GIT_INDEX_FILE` describes.

Symbolic Identifiers
--------------------
Any Git command accepting any <object> can also use the following
symbolic notation:

HEAD::
	indicates the head of the current branch.

<tag>::
	a valid tag 'name'
	(i.e. a `refs/tags/<tag>` reference).

<head>::
	a valid head 'name'
	(i.e. a `refs/heads/<head>` reference).

For a more complete list of ways to spell object names, see
"SPECIFYING REVISIONS" section in linkgit:gitrevisions[7].


File/Directory Structure
------------------------

Please see the linkgit:gitrepository-layout[5] document.

Read linkgit:githooks[5] for more details about each hook.

Higher level SCMs may provide and manage additional information in the
`$GIT_DIR`.


Terminology
-----------
Please see linkgit:gitglossary[7].


Environment Variables
---------------------
Various Git commands use the following environment variables:

The Git Repository
~~~~~~~~~~~~~~~~~~
These environment variables apply to 'all' core Git commands. Nb: it
is worth noting that they may be used/overridden by SCMS sitting above
Git so take care if using a foreign front-end.

`GIT_INDEX_FILE`::
	This environment allows the specification of an alternate
	index file. If not specified, the default of `$GIT_DIR/index`
	is used.

`GIT_INDEX_VERSION`::
	This environment variable allows the specification of an index
	version for new repositories.  It won't affect existing index
	files.  By default index file version 2 or 3 is used. See
	linkgit:git-update-index[1] for more information.

`GIT_OBJECT_DIRECTORY`::
	If the object storage directory is specified via this
	environment variable then the sha1 directories are created
	underneath - otherwise the default `$GIT_DIR/objects`
	directory is used.

`GIT_ALTERNATE_OBJECT_DIRECTORIES`::
	Due to the immutable nature of Git objects, old objects can be
	archived into shared, read-only directories. This variable
	specifies a ":" separated (on Windows ";" separated) list
	of Git object directories which can be used to search for Git
	objects. New objects will not be written to these directories.
+
Entries that begin with `"` (double-quote) will be interpreted
as C-style quoted paths, removing leading and trailing
double-quotes and respecting backslash escapes. E.g., the value
`"path-with-\"-and-:-in-it":vanilla-path` has two paths:
`path-with-"-and-:-in-it` and `vanilla-path`.

`GIT_DIR`::
	If the `GIT_DIR` environment variable is set then it
	specifies a path to use instead of the default `.git`
	for the base of the repository.
	The `--git-dir` command-line option also sets this value.

`GIT_WORK_TREE`::
	Set the path to the root of the working tree.
	This can also be controlled by the `--work-tree` command-line
	option and the core.worktree configuration variable.

`GIT_NAMESPACE`::
	Set the Git namespace; see linkgit:gitnamespaces[7] for details.
	The `--namespace` command-line option also sets this value.

`GIT_CEILING_DIRECTORIES`::
	This should be a colon-separated list of absolute paths.  If
	set, it is a list of directories that Git should not chdir up
	into while looking for a repository directory (useful for
	excluding slow-loading network directories).  It will not
	exclude the current working directory or a GIT_DIR set on the
	command line or in the environment.  Normally, Git has to read
	the entries in this list and resolve any symlink that
	might be present in order to compare them with the current
	directory.  However, if even this access is slow, you
	can add an empty entry to the list to tell Git that the
	subsequent entries are not symlinks and needn't be resolved;
	e.g.,
	`GIT_CEILING_DIRECTORIES=/maybe/symlink::/very/slow/non/symlink`.

`GIT_DISCOVERY_ACROSS_FILESYSTEM`::
	When run in a directory that does not have ".git" repository
	directory, Git tries to find such a directory in the parent
	directories to find the top of the working tree, but by default it
	does not cross filesystem boundaries.  This environment variable
	can be set to true to tell Git not to stop at filesystem
	boundaries.  Like `GIT_CEILING_DIRECTORIES`, this will not affect
	an explicit repository directory set via `GIT_DIR` or on the
	command line.

`GIT_COMMON_DIR`::
	If this variable is set to a path, non-worktree files that are
	normally in $GIT_DIR will be taken from this path
	instead. Worktree-specific files such as HEAD or index are
	taken from $GIT_DIR. See linkgit:gitrepository-layout[5] and
	linkgit:git-worktree[1] for
	details. This variable has lower precedence than other path
	variables such as GIT_INDEX_FILE, GIT_OBJECT_DIRECTORY...

<<<<<<< HEAD
`GIT_DEFAULT_HASH_ALGORITHM`::
=======
`GIT_DEFAULT_HASH`::
>>>>>>> b3d7a52f
	If this variable is set, the default hash algorithm for new
	repositories will be set to this value. This value is currently
	ignored when cloning; the setting of the remote repository
	is used instead. The default is "sha1".

Git Commits
~~~~~~~~~~~
`GIT_AUTHOR_NAME`::
	The human-readable name used in the author identity when creating commit or
	tag objects, or when writing reflogs. Overrides the `user.name` and
	`author.name` configuration settings.

`GIT_AUTHOR_EMAIL`::
	The email address used in the author identity when creating commit or
	tag objects, or when writing reflogs. Overrides the `user.email` and
	`author.email` configuration settings.

`GIT_AUTHOR_DATE`::
	The date used for the author identity when creating commit or tag objects, or
	when writing reflogs. See linkgit:git-commit[1] for valid formats.

`GIT_COMMITTER_NAME`::
	The human-readable name used in the committer identity when creating commit or
	tag objects, or when writing reflogs. Overrides the `user.name` and
	`committer.name` configuration settings.

`GIT_COMMITTER_EMAIL`::
	The email address used in the author identity when creating commit or
	tag objects, or when writing reflogs. Overrides the `user.email` and
	`committer.email` configuration settings.

`GIT_COMMITTER_DATE`::
	The date used for the committer identity when creating commit or tag objects, or
	when writing reflogs. See linkgit:git-commit[1] for valid formats.

`EMAIL`::
	The email address used in the author and committer identities if no other
	relevant environment variable or configuration setting has been set.

Git Diffs
~~~~~~~~~
`GIT_DIFF_OPTS`::
	Only valid setting is "--unified=??" or "-u??" to set the
	number of context lines shown when a unified diff is created.
	This takes precedence over any "-U" or "--unified" option
	value passed on the Git diff command line.

`GIT_EXTERNAL_DIFF`::
	When the environment variable `GIT_EXTERNAL_DIFF` is set, the
	program named by it is called, instead of the diff invocation
	described above.  For a path that is added, removed, or modified,
	`GIT_EXTERNAL_DIFF` is called with 7 parameters:

	path old-file old-hex old-mode new-file new-hex new-mode
+
where:

	<old|new>-file:: are files GIT_EXTERNAL_DIFF can use to read the
                         contents of <old|new>,
	<old|new>-hex:: are the 40-hexdigit SHA-1 hashes,
	<old|new>-mode:: are the octal representation of the file modes.
+
The file parameters can point at the user's working file
(e.g. `new-file` in "git-diff-files"), `/dev/null` (e.g. `old-file`
when a new file is added), or a temporary file (e.g. `old-file` in the
index).  `GIT_EXTERNAL_DIFF` should not worry about unlinking the
temporary file --- it is removed when `GIT_EXTERNAL_DIFF` exits.
+
For a path that is unmerged, `GIT_EXTERNAL_DIFF` is called with 1
parameter, <path>.
+
For each path `GIT_EXTERNAL_DIFF` is called, two environment variables,
`GIT_DIFF_PATH_COUNTER` and `GIT_DIFF_PATH_TOTAL` are set.

`GIT_DIFF_PATH_COUNTER`::
	A 1-based counter incremented by one for every path.

`GIT_DIFF_PATH_TOTAL`::
	The total number of paths.

other
~~~~~
`GIT_MERGE_VERBOSITY`::
	A number controlling the amount of output shown by
	the recursive merge strategy.  Overrides merge.verbosity.
	See linkgit:git-merge[1]

`GIT_PAGER`::
	This environment variable overrides `$PAGER`. If it is set
	to an empty string or to the value "cat", Git will not launch
	a pager.  See also the `core.pager` option in
	linkgit:git-config[1].

`GIT_PROGRESS_DELAY`::
	A number controlling how many seconds to delay before showing
	optional progress indicators. Defaults to 2.

`GIT_EDITOR`::
	This environment variable overrides `$EDITOR` and `$VISUAL`.
	It is used by several Git commands when, on interactive mode,
	an editor is to be launched. See also linkgit:git-var[1]
	and the `core.editor` option in linkgit:git-config[1].

`GIT_SSH`::
`GIT_SSH_COMMAND`::
	If either of these environment variables is set then 'git fetch'
	and 'git push' will use the specified command instead of 'ssh'
	when they need to connect to a remote system.
	The command-line parameters passed to the configured command are
	determined by the ssh variant.  See `ssh.variant` option in
	linkgit:git-config[1] for details.
+
`$GIT_SSH_COMMAND` takes precedence over `$GIT_SSH`, and is interpreted
by the shell, which allows additional arguments to be included.
`$GIT_SSH` on the other hand must be just the path to a program
(which can be a wrapper shell script, if additional arguments are
needed).
+
Usually it is easier to configure any desired options through your
personal `.ssh/config` file.  Please consult your ssh documentation
for further details.

`GIT_SSH_VARIANT`::
	If this environment variable is set, it overrides Git's autodetection
	whether `GIT_SSH`/`GIT_SSH_COMMAND`/`core.sshCommand` refer to OpenSSH,
	plink or tortoiseplink. This variable overrides the config setting
	`ssh.variant` that serves the same purpose.

`GIT_ASKPASS`::
	If this environment variable is set, then Git commands which need to
	acquire passwords or passphrases (e.g. for HTTP or IMAP authentication)
	will call this program with a suitable prompt as command-line argument
	and read the password from its STDOUT. See also the `core.askPass`
	option in linkgit:git-config[1].

`GIT_TERMINAL_PROMPT`::
	If this environment variable is set to `0`, git will not prompt
	on the terminal (e.g., when asking for HTTP authentication).

`GIT_CONFIG_NOSYSTEM`::
	Whether to skip reading settings from the system-wide
	`$(prefix)/etc/gitconfig` file.  This environment variable can
	be used along with `$HOME` and `$XDG_CONFIG_HOME` to create a
	predictable environment for a picky script, or you can set it
	temporarily to avoid using a buggy `/etc/gitconfig` file while
	waiting for someone with sufficient permissions to fix it.

`GIT_FLUSH`::
	If this environment variable is set to "1", then commands such
	as 'git blame' (in incremental mode), 'git rev-list', 'git log',
	'git check-attr' and 'git check-ignore' will
	force a flush of the output stream after each record have been
	flushed. If this
	variable is set to "0", the output of these commands will be done
	using completely buffered I/O.   If this environment variable is
	not set, Git will choose buffered or record-oriented flushing
	based on whether stdout appears to be redirected to a file or not.

`GIT_TRACE`::
	Enables general trace messages, e.g. alias expansion, built-in
	command execution and external command execution.
+
If this variable is set to "1", "2" or "true" (comparison
is case insensitive), trace messages will be printed to
stderr.
+
If the variable is set to an integer value greater than 2
and lower than 10 (strictly) then Git will interpret this
value as an open file descriptor and will try to write the
trace messages into this file descriptor.
+
Alternatively, if the variable is set to an absolute path
(starting with a '/' character), Git will interpret this
as a file path and will try to append the trace messages
to it.
+
Unsetting the variable, or setting it to empty, "0" or
"false" (case insensitive) disables trace messages.

`GIT_TRACE_FSMONITOR`::
	Enables trace messages for the filesystem monitor extension.
	See `GIT_TRACE` for available trace output options.

`GIT_TRACE_PACK_ACCESS`::
	Enables trace messages for all accesses to any packs. For each
	access, the pack file name and an offset in the pack is
	recorded. This may be helpful for troubleshooting some
	pack-related performance problems.
	See `GIT_TRACE` for available trace output options.

`GIT_TRACE_PACKET`::
	Enables trace messages for all packets coming in or out of a
	given program. This can help with debugging object negotiation
	or other protocol issues. Tracing is turned off at a packet
	starting with "PACK" (but see `GIT_TRACE_PACKFILE` below).
	See `GIT_TRACE` for available trace output options.

`GIT_TRACE_PACKFILE`::
	Enables tracing of packfiles sent or received by a
	given program. Unlike other trace output, this trace is
	verbatim: no headers, and no quoting of binary data. You almost
	certainly want to direct into a file (e.g.,
	`GIT_TRACE_PACKFILE=/tmp/my.pack`) rather than displaying it on
	the terminal or mixing it with other trace output.
+
Note that this is currently only implemented for the client side
of clones and fetches.

`GIT_TRACE_PERFORMANCE`::
	Enables performance related trace messages, e.g. total execution
	time of each Git command.
	See `GIT_TRACE` for available trace output options.

`GIT_TRACE_SETUP`::
	Enables trace messages printing the .git, working tree and current
	working directory after Git has completed its setup phase.
	See `GIT_TRACE` for available trace output options.

`GIT_TRACE_SHALLOW`::
	Enables trace messages that can help debugging fetching /
	cloning of shallow repositories.
	See `GIT_TRACE` for available trace output options.

`GIT_TRACE_CURL`::
	Enables a curl full trace dump of all incoming and outgoing data,
	including descriptive information, of the git transport protocol.
	This is similar to doing curl `--trace-ascii` on the command line.
	This option overrides setting the `GIT_CURL_VERBOSE` environment
	variable.
	See `GIT_TRACE` for available trace output options.

`GIT_TRACE_CURL_NO_DATA`::
	When a curl trace is enabled (see `GIT_TRACE_CURL` above), do not dump
	data (that is, only dump info lines and headers).

`GIT_TRACE2`::
	Enables more detailed trace messages from the "trace2" library.
	Output from `GIT_TRACE2` is a simple text-based format for human
	readability.
+
If this variable is set to "1", "2" or "true" (comparison
is case insensitive), trace messages will be printed to
stderr.
+
If the variable is set to an integer value greater than 2
and lower than 10 (strictly) then Git will interpret this
value as an open file descriptor and will try to write the
trace messages into this file descriptor.
+
Alternatively, if the variable is set to an absolute path
(starting with a '/' character), Git will interpret this
as a file path and will try to append the trace messages
to it.  If the path already exists and is a directory, the
trace messages will be written to files (one per process)
in that directory, named according to the last component
of the SID and an optional counter (to avoid filename
collisions).
+
In addition, if the variable is set to
`af_unix:[<socket_type>:]<absolute-pathname>`, Git will try
to open the path as a Unix Domain Socket.  The socket type
can be either `stream` or `dgram`.
+
Unsetting the variable, or setting it to empty, "0" or
"false" (case insensitive) disables trace messages.
+
See link:technical/api-trace2.html[Trace2 documentation]
for full details.


`GIT_TRACE2_EVENT`::
	This setting writes a JSON-based format that is suited for machine
	interpretation.
	See `GIT_TRACE2` for available trace output options and
	link:technical/api-trace2.html[Trace2 documentation] for full details.

`GIT_TRACE2_PERF`::
	In addition to the text-based messages available in `GIT_TRACE2`, this
	setting writes a column-based format for understanding nesting
	regions.
	See `GIT_TRACE2` for available trace output options and
	link:technical/api-trace2.html[Trace2 documentation] for full details.

`GIT_REDACT_COOKIES`::
	This can be set to a comma-separated list of strings. When a curl trace
	is enabled (see `GIT_TRACE_CURL` above), whenever a "Cookies:" header
	sent by the client is dumped, values of cookies whose key is in that
	list (case-sensitive) are redacted.

`GIT_LITERAL_PATHSPECS`::
	Setting this variable to `1` will cause Git to treat all
	pathspecs literally, rather than as glob patterns. For example,
	running `GIT_LITERAL_PATHSPECS=1 git log -- '*.c'` will search
	for commits that touch the path `*.c`, not any paths that the
	glob `*.c` matches. You might want this if you are feeding
	literal paths to Git (e.g., paths previously given to you by
	`git ls-tree`, `--raw` diff output, etc).

`GIT_GLOB_PATHSPECS`::
	Setting this variable to `1` will cause Git to treat all
	pathspecs as glob patterns (aka "glob" magic).

`GIT_NOGLOB_PATHSPECS`::
	Setting this variable to `1` will cause Git to treat all
	pathspecs as literal (aka "literal" magic).

`GIT_ICASE_PATHSPECS`::
	Setting this variable to `1` will cause Git to treat all
	pathspecs as case-insensitive.

`GIT_REFLOG_ACTION`::
	When a ref is updated, reflog entries are created to keep
	track of the reason why the ref was updated (which is
	typically the name of the high-level command that updated
	the ref), in addition to the old and new values of the ref.
	A scripted Porcelain command can use set_reflog_action
	helper function in `git-sh-setup` to set its name to this
	variable when it is invoked as the top level command by the
	end user, to be recorded in the body of the reflog.

`GIT_REF_PARANOIA`::
	If set to `1`, include broken or badly named refs when iterating
	over lists of refs. In a normal, non-corrupted repository, this
	does nothing. However, enabling it may help git to detect and
	abort some operations in the presence of broken refs. Git sets
	this variable automatically when performing destructive
	operations like linkgit:git-prune[1]. You should not need to set
	it yourself unless you want to be paranoid about making sure
	an operation has touched every ref (e.g., because you are
	cloning a repository to make a backup).

`GIT_ALLOW_PROTOCOL`::
	If set to a colon-separated list of protocols, behave as if
	`protocol.allow` is set to `never`, and each of the listed
	protocols has `protocol.<name>.allow` set to `always`
	(overriding any existing configuration). In other words, any
	protocol not mentioned will be disallowed (i.e., this is a
	whitelist, not a blacklist). See the description of
	`protocol.allow` in linkgit:git-config[1] for more details.

`GIT_PROTOCOL_FROM_USER`::
	Set to 0 to prevent protocols used by fetch/push/clone which are
	configured to the `user` state.  This is useful to restrict recursive
	submodule initialization from an untrusted repository or for programs
	which feed potentially-untrusted URLS to git commands.  See
	linkgit:git-config[1] for more details.

`GIT_PROTOCOL`::
	For internal use only.  Used in handshaking the wire protocol.
	Contains a colon ':' separated list of keys with optional values
	'key[=value]'.  Presence of unknown keys and values must be
	ignored.

`GIT_OPTIONAL_LOCKS`::
	If set to `0`, Git will complete any requested operation without
	performing any optional sub-operations that require taking a lock.
	For example, this will prevent `git status` from refreshing the
	index as a side effect. This is useful for processes running in
	the background which do not want to cause lock contention with
	other operations on the repository.  Defaults to `1`.

`GIT_REDIRECT_STDIN`::
`GIT_REDIRECT_STDOUT`::
`GIT_REDIRECT_STDERR`::
	Windows-only: allow redirecting the standard input/output/error
	handles to paths specified by the environment variables. This is
	particularly useful in multi-threaded applications where the
	canonical way to pass standard handles via `CreateProcess()` is
	not an option because it would require the handles to be marked
	inheritable (and consequently *every* spawned process would
	inherit them, possibly blocking regular Git operations). The
	primary intended use case is to use named pipes for communication
	(e.g. `\\.\pipe\my-git-stdin-123`).
+
Two special values are supported: `off` will simply close the
corresponding standard handle, and if `GIT_REDIRECT_STDERR` is
`2>&1`, standard error will be redirected to the same handle as
standard output.

`GIT_PRINT_SHA1_ELLIPSIS` (deprecated)::
	If set to `yes`, print an ellipsis following an
	(abbreviated) SHA-1 value.  This affects indications of
	detached HEADs (linkgit:git-checkout[1]) and the raw
	diff output (linkgit:git-diff[1]).  Printing an
	ellipsis in the cases mentioned is no longer considered
	adequate and support for it is likely to be removed in the
	foreseeable future (along with the variable).

Discussion[[Discussion]]
------------------------

More detail on the following is available from the
link:user-manual.html#git-concepts[Git concepts chapter of the
user-manual] and linkgit:gitcore-tutorial[7].

A Git project normally consists of a working directory with a ".git"
subdirectory at the top level.  The .git directory contains, among other
things, a compressed object database representing the complete history
of the project, an "index" file which links that history to the current
contents of the working tree, and named pointers into that history such
as tags and branch heads.

The object database contains objects of three main types: blobs, which
hold file data; trees, which point to blobs and other trees to build up
directory hierarchies; and commits, which each reference a single tree
and some number of parent commits.

The commit, equivalent to what other systems call a "changeset" or
"version", represents a step in the project's history, and each parent
represents an immediately preceding step.  Commits with more than one
parent represent merges of independent lines of development.

All objects are named by the SHA-1 hash of their contents, normally
written as a string of 40 hex digits.  Such names are globally unique.
The entire history leading up to a commit can be vouched for by signing
just that commit.  A fourth object type, the tag, is provided for this
purpose.

When first created, objects are stored in individual files, but for
efficiency may later be compressed together into "pack files".

Named pointers called refs mark interesting points in history.  A ref
may contain the SHA-1 name of an object or the name of another ref.  Refs
with names beginning `ref/head/` contain the SHA-1 name of the most
recent commit (or "head") of a branch under development.  SHA-1 names of
tags of interest are stored under `ref/tags/`.  A special ref named
`HEAD` contains the name of the currently checked-out branch.

The index file is initialized with a list of all paths and, for each
path, a blob object and a set of attributes.  The blob object represents
the contents of the file as of the head of the current branch.  The
attributes (last modified time, size, etc.) are taken from the
corresponding file in the working tree.  Subsequent changes to the
working tree can be found by comparing these attributes.  The index may
be updated with new content, and new commits may be created from the
content stored in the index.

The index is also capable of storing multiple entries (called "stages")
for a given pathname.  These stages are used to hold the various
unmerged version of a file when a merge is in progress.

FURTHER DOCUMENTATION
---------------------

See the references in the "description" section to get started
using Git.  The following is probably more detail than necessary
for a first-time user.

The link:user-manual.html#git-concepts[Git concepts chapter of the
user-manual] and linkgit:gitcore-tutorial[7] both provide
introductions to the underlying Git architecture.

See linkgit:gitworkflows[7] for an overview of recommended workflows.

See also the link:howto-index.html[howto] documents for some useful
examples.

The internals are documented in the
link:technical/api-index.html[Git API documentation].

Users migrating from CVS may also want to
read linkgit:gitcvs-migration[7].


Authors
-------
Git was started by Linus Torvalds, and is currently maintained by Junio
C Hamano. Numerous contributions have come from the Git mailing list
<git@vger.kernel.org>.  http://www.openhub.net/p/git/contributors/summary
gives you a more complete list of contributors.

If you have a clone of git.git itself, the
output of linkgit:git-shortlog[1] and linkgit:git-blame[1] can show you
the authors for specific parts of the project.

Reporting Bugs
--------------

Report bugs to the Git mailing list <git@vger.kernel.org> where the
development and maintenance is primarily done.  You do not have to be
subscribed to the list to send a message there.  See the list archive
at https://lore.kernel.org/git for previous bug reports and other
discussions.

Issues which are security relevant should be disclosed privately to
the Git Security mailing list <git-security@googlegroups.com>.

SEE ALSO
--------
linkgit:gittutorial[7], linkgit:gittutorial-2[7],
linkgit:giteveryday[7], linkgit:gitcvs-migration[7],
linkgit:gitglossary[7], linkgit:gitcore-tutorial[7],
linkgit:gitcli[7], link:user-manual.html[The Git User's Manual],
linkgit:gitworkflows[7]

GIT
---
Part of the linkgit:git[1] suite<|MERGE_RESOLUTION|>--- conflicted
+++ resolved
@@ -493,11 +493,7 @@
 	details. This variable has lower precedence than other path
 	variables such as GIT_INDEX_FILE, GIT_OBJECT_DIRECTORY...
 
-<<<<<<< HEAD
-`GIT_DEFAULT_HASH_ALGORITHM`::
-=======
 `GIT_DEFAULT_HASH`::
->>>>>>> b3d7a52f
 	If this variable is set, the default hash algorithm for new
 	repositories will be set to this value. This value is currently
 	ignored when cloning; the setting of the remote repository
