git(1)
======

NAME
----
git - the stupid content tracker


SYNOPSIS
--------
[verse]
'git' [--version] [--help] [-C <path>] [-c <name>=<value>]
    [--exec-path[=<path>]] [--html-path] [--man-path] [--info-path]
    [-p|--paginate|--no-pager] [--no-replace-objects] [--bare]
    [--git-dir=<path>] [--work-tree=<path>] [--namespace=<name>]
    [--super-prefix=<path>]
    <command> [<args>]

DESCRIPTION
-----------
Git is a fast, scalable, distributed revision control system with an
unusually rich command set that provides both high-level operations
and full access to internals.

See linkgit:gittutorial[7] to get started, then see
linkgit:giteveryday[7] for a useful minimum set of
commands.  The link:user-manual.html[Git User's Manual] has a more
in-depth introduction.

After you mastered the basic concepts, you can come back to this
page to learn what commands Git offers.  You can learn more about
individual Git commands with "git help command".  linkgit:gitcli[7]
manual page gives you an overview of the command-line command syntax.

A formatted and hyperlinked copy of the latest Git documentation
can be viewed at `https://git.github.io/htmldocs/git.html`.


OPTIONS
-------
--version::
	Prints the Git suite version that the 'git' program came from.

--help::
	Prints the synopsis and a list of the most commonly used
	commands. If the option `--all` or `-a` is given then all
	available commands are printed. If a Git command is named this
	option will bring up the manual page for that command.
+
Other options are available to control how the manual page is
displayed. See linkgit:git-help[1] for more information,
because `git --help ...` is converted internally into `git
help ...`.

-C <path>::
	Run as if git was started in '<path>' instead of the current working
	directory.  When multiple `-C` options are given, each subsequent
	non-absolute `-C <path>` is interpreted relative to the preceding `-C
	<path>`.
+
This option affects options that expect path name like `--git-dir` and
`--work-tree` in that their interpretations of the path names would be
made relative to the working directory caused by the `-C` option. For
example the following invocations are equivalent:

    git --git-dir=a.git --work-tree=b -C c status
    git --git-dir=c/a.git --work-tree=c/b status

-c <name>=<value>::
	Pass a configuration parameter to the command. The value
	given will override values from configuration files.
	The <name> is expected in the same format as listed by
	'git config' (subkeys separated by dots).
+
Note that omitting the `=` in `git -c foo.bar ...` is allowed and sets
`foo.bar` to the boolean true value (just like `[foo]bar` would in a
config file). Including the equals but with an empty value (like `git -c
foo.bar= ...`) sets `foo.bar` to the empty string which `git config
--bool` will convert to `false`.

--exec-path[=<path>]::
	Path to wherever your core Git programs are installed.
	This can also be controlled by setting the GIT_EXEC_PATH
	environment variable. If no path is given, 'git' will print
	the current setting and then exit.

--html-path::
	Print the path, without trailing slash, where Git's HTML
	documentation is installed and exit.

--man-path::
	Print the manpath (see `man(1)`) for the man pages for
	this version of Git and exit.

--info-path::
	Print the path where the Info files documenting this
	version of Git are installed and exit.

-p::
--paginate::
	Pipe all output into 'less' (or if set, $PAGER) if standard
	output is a terminal.  This overrides the `pager.<cmd>`
	configuration options (see the "Configuration Mechanism" section
	below).

--no-pager::
	Do not pipe Git output into a pager.

--git-dir=<path>::
	Set the path to the repository. This can also be controlled by
	setting the `GIT_DIR` environment variable. It can be an absolute
	path or relative path to current working directory.

--work-tree=<path>::
	Set the path to the working tree. It can be an absolute path
	or a path relative to the current working directory.
	This can also be controlled by setting the GIT_WORK_TREE
	environment variable and the core.worktree configuration
	variable (see core.worktree in linkgit:git-config[1] for a
	more detailed discussion).

--namespace=<path>::
	Set the Git namespace.  See linkgit:gitnamespaces[7] for more
	details.  Equivalent to setting the `GIT_NAMESPACE` environment
	variable.

--super-prefix=<path>::
	Currently for internal use only.  Set a prefix which gives a path from
	above a repository down to its root.  One use is to give submodules
	context about the superproject that invoked it.

--bare::
	Treat the repository as a bare repository.  If GIT_DIR
	environment is not set, it is set to the current working
	directory.

--no-replace-objects::
	Do not use replacement refs to replace Git objects. See
	linkgit:git-replace[1] for more information.

--literal-pathspecs::
	Treat pathspecs literally (i.e. no globbing, no pathspec magic).
	This is equivalent to setting the `GIT_LITERAL_PATHSPECS` environment
	variable to `1`.

--glob-pathspecs::
	Add "glob" magic to all pathspec. This is equivalent to setting
	the `GIT_GLOB_PATHSPECS` environment variable to `1`. Disabling
	globbing on individual pathspecs can be done using pathspec
	magic ":(literal)"

--noglob-pathspecs::
	Add "literal" magic to all pathspec. This is equivalent to setting
	the `GIT_NOGLOB_PATHSPECS` environment variable to `1`. Enabling
	globbing on individual pathspecs can be done using pathspec
	magic ":(glob)"

--icase-pathspecs::
	Add "icase" magic to all pathspec. This is equivalent to setting
	the `GIT_ICASE_PATHSPECS` environment variable to `1`.

--no-optional-locks::
	Do not perform optional operations that require locks. This is
	equivalent to setting the `GIT_OPTIONAL_LOCKS` to `0`.

GIT COMMANDS
------------

We divide Git into high level ("porcelain") commands and low level
("plumbing") commands.

High-level commands (porcelain)
-------------------------------

We separate the porcelain commands into the main commands and some
ancillary user utilities.

Main porcelain commands
~~~~~~~~~~~~~~~~~~~~~~~

include::cmds-mainporcelain.txt[]

Ancillary Commands
~~~~~~~~~~~~~~~~~~
Manipulators:

include::cmds-ancillarymanipulators.txt[]

Interrogators:

include::cmds-ancillaryinterrogators.txt[]


Interacting with Others
~~~~~~~~~~~~~~~~~~~~~~~

These commands are to interact with foreign SCM and with other
people via patch over e-mail.

include::cmds-foreignscminterface.txt[]


Low-level commands (plumbing)
-----------------------------

Although Git includes its
own porcelain layer, its low-level commands are sufficient to support
development of alternative porcelains.  Developers of such porcelains
might start by reading about linkgit:git-update-index[1] and
linkgit:git-read-tree[1].

The interface (input, output, set of options and the semantics)
to these low-level commands are meant to be a lot more stable
than Porcelain level commands, because these commands are
primarily for scripted use.  The interface to Porcelain commands
on the other hand are subject to change in order to improve the
end user experience.

The following description divides
the low-level commands into commands that manipulate objects (in
the repository, index, and working tree), commands that interrogate and
compare objects, and commands that move objects and references between
repositories.


Manipulation commands
~~~~~~~~~~~~~~~~~~~~~

include::cmds-plumbingmanipulators.txt[]


Interrogation commands
~~~~~~~~~~~~~~~~~~~~~~

include::cmds-plumbinginterrogators.txt[]

In general, the interrogate commands do not touch the files in
the working tree.


Synching repositories
~~~~~~~~~~~~~~~~~~~~~

include::cmds-synchingrepositories.txt[]

The following are helper commands used by the above; end users
typically do not use them directly.

include::cmds-synchelpers.txt[]


Internal helper commands
~~~~~~~~~~~~~~~~~~~~~~~~

These are internal helper commands used by other commands; end
users typically do not use them directly.

include::cmds-purehelpers.txt[]


Configuration Mechanism
-----------------------

Git uses a simple text format to store customizations that are per
repository and are per user.  Such a configuration file may look
like this:

------------
#
# A '#' or ';' character indicates a comment.
#

; core variables
[core]
	; Don't trust file modes
	filemode = false

; user identity
[user]
	name = "Junio C Hamano"
	email = "gitster@pobox.com"

------------

Various commands read from the configuration file and adjust
their operation accordingly.  See linkgit:git-config[1] for a
list and more details about the configuration mechanism.


Identifier Terminology
----------------------
<object>::
	Indicates the object name for any type of object.

<blob>::
	Indicates a blob object name.

<tree>::
	Indicates a tree object name.

<commit>::
	Indicates a commit object name.

<tree-ish>::
	Indicates a tree, commit or tag object name.  A
	command that takes a <tree-ish> argument ultimately wants to
	operate on a <tree> object but automatically dereferences
	<commit> and <tag> objects that point at a <tree>.

<commit-ish>::
	Indicates a commit or tag object name.  A
	command that takes a <commit-ish> argument ultimately wants to
	operate on a <commit> object but automatically dereferences
	<tag> objects that point at a <commit>.

<type>::
	Indicates that an object type is required.
	Currently one of: `blob`, `tree`, `commit`, or `tag`.

<file>::
	Indicates a filename - almost always relative to the
	root of the tree structure `GIT_INDEX_FILE` describes.

Symbolic Identifiers
--------------------
Any Git command accepting any <object> can also use the following
symbolic notation:

HEAD::
	indicates the head of the current branch.

<tag>::
	a valid tag 'name'
	(i.e. a `refs/tags/<tag>` reference).

<head>::
	a valid head 'name'
	(i.e. a `refs/heads/<head>` reference).

For a more complete list of ways to spell object names, see
"SPECIFYING REVISIONS" section in linkgit:gitrevisions[7].


File/Directory Structure
------------------------

Please see the linkgit:gitrepository-layout[5] document.

Read linkgit:githooks[5] for more details about each hook.

Higher level SCMs may provide and manage additional information in the
`$GIT_DIR`.


Terminology
-----------
Please see linkgit:gitglossary[7].


Environment Variables
---------------------
Various Git commands use the following environment variables:

The Git Repository
~~~~~~~~~~~~~~~~~~
These environment variables apply to 'all' core Git commands. Nb: it
is worth noting that they may be used/overridden by SCMS sitting above
Git so take care if using a foreign front-end.

`GIT_INDEX_FILE`::
	This environment allows the specification of an alternate
	index file. If not specified, the default of `$GIT_DIR/index`
	is used.

`GIT_INDEX_VERSION`::
	This environment variable allows the specification of an index
	version for new repositories.  It won't affect existing index
	files.  By default index file version 2 or 3 is used. See
	linkgit:git-update-index[1] for more information.

`GIT_OBJECT_DIRECTORY`::
	If the object storage directory is specified via this
	environment variable then the sha1 directories are created
	underneath - otherwise the default `$GIT_DIR/objects`
	directory is used.

`GIT_ALTERNATE_OBJECT_DIRECTORIES`::
	Due to the immutable nature of Git objects, old objects can be
	archived into shared, read-only directories. This variable
	specifies a ":" separated (on Windows ";" separated) list
	of Git object directories which can be used to search for Git
	objects. New objects will not be written to these directories.
+
	Entries that begin with `"` (double-quote) will be interpreted
	as C-style quoted paths, removing leading and trailing
	double-quotes and respecting backslash escapes. E.g., the value
	`"path-with-\"-and-:-in-it":vanilla-path` has two paths:
	`path-with-"-and-:-in-it` and `vanilla-path`.

`GIT_DIR`::
	If the `GIT_DIR` environment variable is set then it
	specifies a path to use instead of the default `.git`
	for the base of the repository.
	The `--git-dir` command-line option also sets this value.

`GIT_WORK_TREE`::
	Set the path to the root of the working tree.
	This can also be controlled by the `--work-tree` command-line
	option and the core.worktree configuration variable.

`GIT_NAMESPACE`::
	Set the Git namespace; see linkgit:gitnamespaces[7] for details.
	The `--namespace` command-line option also sets this value.

`GIT_CEILING_DIRECTORIES`::
	This should be a colon-separated list of absolute paths.  If
	set, it is a list of directories that Git should not chdir up
	into while looking for a repository directory (useful for
	excluding slow-loading network directories).  It will not
	exclude the current working directory or a GIT_DIR set on the
	command line or in the environment.  Normally, Git has to read
	the entries in this list and resolve any symlink that
	might be present in order to compare them with the current
	directory.  However, if even this access is slow, you
	can add an empty entry to the list to tell Git that the
	subsequent entries are not symlinks and needn't be resolved;
	e.g.,
	`GIT_CEILING_DIRECTORIES=/maybe/symlink::/very/slow/non/symlink`.

`GIT_DISCOVERY_ACROSS_FILESYSTEM`::
	When run in a directory that does not have ".git" repository
	directory, Git tries to find such a directory in the parent
	directories to find the top of the working tree, but by default it
	does not cross filesystem boundaries.  This environment variable
	can be set to true to tell Git not to stop at filesystem
	boundaries.  Like `GIT_CEILING_DIRECTORIES`, this will not affect
	an explicit repository directory set via `GIT_DIR` or on the
	command line.

`GIT_COMMON_DIR`::
	If this variable is set to a path, non-worktree files that are
	normally in $GIT_DIR will be taken from this path
	instead. Worktree-specific files such as HEAD or index are
	taken from $GIT_DIR. See linkgit:gitrepository-layout[5] and
	linkgit:git-worktree[1] for
	details. This variable has lower precedence than other path
	variables such as GIT_INDEX_FILE, GIT_OBJECT_DIRECTORY...

Git Commits
~~~~~~~~~~~
`GIT_AUTHOR_NAME`::
`GIT_AUTHOR_EMAIL`::
`GIT_AUTHOR_DATE`::
`GIT_COMMITTER_NAME`::
`GIT_COMMITTER_EMAIL`::
`GIT_COMMITTER_DATE`::
'EMAIL'::
	see linkgit:git-commit-tree[1]

Git Diffs
~~~~~~~~~
`GIT_DIFF_OPTS`::
	Only valid setting is "--unified=??" or "-u??" to set the
	number of context lines shown when a unified diff is created.
	This takes precedence over any "-U" or "--unified" option
	value passed on the Git diff command line.

`GIT_EXTERNAL_DIFF`::
	When the environment variable `GIT_EXTERNAL_DIFF` is set, the
	program named by it is called, instead of the diff invocation
	described above.  For a path that is added, removed, or modified,
	`GIT_EXTERNAL_DIFF` is called with 7 parameters:

	path old-file old-hex old-mode new-file new-hex new-mode
+
where:

	<old|new>-file:: are files GIT_EXTERNAL_DIFF can use to read the
                         contents of <old|new>,
	<old|new>-hex:: are the 40-hexdigit SHA-1 hashes,
	<old|new>-mode:: are the octal representation of the file modes.
+
The file parameters can point at the user's working file
(e.g. `new-file` in "git-diff-files"), `/dev/null` (e.g. `old-file`
when a new file is added), or a temporary file (e.g. `old-file` in the
index).  `GIT_EXTERNAL_DIFF` should not worry about unlinking the
temporary file --- it is removed when `GIT_EXTERNAL_DIFF` exits.
+
For a path that is unmerged, `GIT_EXTERNAL_DIFF` is called with 1
parameter, <path>.
+
For each path `GIT_EXTERNAL_DIFF` is called, two environment variables,
`GIT_DIFF_PATH_COUNTER` and `GIT_DIFF_PATH_TOTAL` are set.

`GIT_DIFF_PATH_COUNTER`::
	A 1-based counter incremented by one for every path.

`GIT_DIFF_PATH_TOTAL`::
	The total number of paths.

other
~~~~~
`GIT_MERGE_VERBOSITY`::
	A number controlling the amount of output shown by
	the recursive merge strategy.  Overrides merge.verbosity.
	See linkgit:git-merge[1]

`GIT_PAGER`::
	This environment variable overrides `$PAGER`. If it is set
	to an empty string or to the value "cat", Git will not launch
	a pager.  See also the `core.pager` option in
	linkgit:git-config[1].

`GIT_EDITOR`::
	This environment variable overrides `$EDITOR` and `$VISUAL`.
	It is used by several Git commands when, on interactive mode,
	an editor is to be launched. See also linkgit:git-var[1]
	and the `core.editor` option in linkgit:git-config[1].

`GIT_SSH`::
`GIT_SSH_COMMAND`::
	If either of these environment variables is set then 'git fetch'
	and 'git push' will use the specified command instead of 'ssh'
	when they need to connect to a remote system.
	The command-line parameters passed to the configured command are
	determined by the ssh variant.  See `ssh.variant` option in
	linkgit:git-config[1] for details.

+
`$GIT_SSH_COMMAND` takes precedence over `$GIT_SSH`, and is interpreted
by the shell, which allows additional arguments to be included.
`$GIT_SSH` on the other hand must be just the path to a program
(which can be a wrapper shell script, if additional arguments are
needed).
+
Usually it is easier to configure any desired options through your
personal `.ssh/config` file.  Please consult your ssh documentation
for further details.

`GIT_SSH_VARIANT`::
	If this environment variable is set, it overrides Git's autodetection
	whether `GIT_SSH`/`GIT_SSH_COMMAND`/`core.sshCommand` refer to OpenSSH,
	plink or tortoiseplink. This variable overrides the config setting
	`ssh.variant` that serves the same purpose.

`GIT_ASKPASS`::
	If this environment variable is set, then Git commands which need to
	acquire passwords or passphrases (e.g. for HTTP or IMAP authentication)
	will call this program with a suitable prompt as command-line argument
	and read the password from its STDOUT. See also the `core.askPass`
	option in linkgit:git-config[1].

`GIT_TERMINAL_PROMPT`::
	If this environment variable is set to `0`, git will not prompt
	on the terminal (e.g., when asking for HTTP authentication).

`GIT_CONFIG_NOSYSTEM`::
	Whether to skip reading settings from the system-wide
	`$(prefix)/etc/gitconfig` file.  This environment variable can
	be used along with `$HOME` and `$XDG_CONFIG_HOME` to create a
	predictable environment for a picky script, or you can set it
	temporarily to avoid using a buggy `/etc/gitconfig` file while
	waiting for someone with sufficient permissions to fix it.

`GIT_FLUSH`::
	If this environment variable is set to "1", then commands such
	as 'git blame' (in incremental mode), 'git rev-list', 'git log',
	'git check-attr' and 'git check-ignore' will
	force a flush of the output stream after each record have been
	flushed. If this
	variable is set to "0", the output of these commands will be done
	using completely buffered I/O.   If this environment variable is
	not set, Git will choose buffered or record-oriented flushing
	based on whether stdout appears to be redirected to a file or not.

`GIT_TRACE`::
	Enables general trace messages, e.g. alias expansion, built-in
	command execution and external command execution.
+
If this variable is set to "1", "2" or "true" (comparison
is case insensitive), trace messages will be printed to
stderr.
+
If the variable is set to an integer value greater than 2
and lower than 10 (strictly) then Git will interpret this
value as an open file descriptor and will try to write the
trace messages into this file descriptor.
+
Alternatively, if the variable is set to an absolute path
(starting with a '/' character), Git will interpret this
as a file path and will try to write the trace messages
into it.
+
Unsetting the variable, or setting it to empty, "0" or
"false" (case insensitive) disables trace messages.

`GIT_TRACE_PACK_ACCESS`::
	Enables trace messages for all accesses to any packs. For each
	access, the pack file name and an offset in the pack is
	recorded. This may be helpful for troubleshooting some
	pack-related performance problems.
	See `GIT_TRACE` for available trace output options.

`GIT_TRACE_PACKET`::
	Enables trace messages for all packets coming in or out of a
	given program. This can help with debugging object negotiation
	or other protocol issues. Tracing is turned off at a packet
	starting with "PACK" (but see `GIT_TRACE_PACKFILE` below).
	See `GIT_TRACE` for available trace output options.

`GIT_TRACE_PACKFILE`::
	Enables tracing of packfiles sent or received by a
	given program. Unlike other trace output, this trace is
	verbatim: no headers, and no quoting of binary data. You almost
	certainly want to direct into a file (e.g.,
	`GIT_TRACE_PACKFILE=/tmp/my.pack`) rather than displaying it on
	the terminal or mixing it with other trace output.
+
Note that this is currently only implemented for the client side
of clones and fetches.

`GIT_TRACE_PERFORMANCE`::
	Enables performance related trace messages, e.g. total execution
	time of each Git command.
	See `GIT_TRACE` for available trace output options.

`GIT_TRACE_SETUP`::
	Enables trace messages printing the .git, working tree and current
	working directory after Git has completed its setup phase.
	See `GIT_TRACE` for available trace output options.

`GIT_TRACE_SHALLOW`::
	Enables trace messages that can help debugging fetching /
	cloning of shallow repositories.
	See `GIT_TRACE` for available trace output options.

`GIT_TRACE_CURL`::
	Enables a curl full trace dump of all incoming and outgoing data,
	including descriptive information, of the git transport protocol.
	This is similar to doing curl `--trace-ascii` on the command line.
	This option overrides setting the `GIT_CURL_VERBOSE` environment
	variable.
	See `GIT_TRACE` for available trace output options.

`GIT_LITERAL_PATHSPECS`::
	Setting this variable to `1` will cause Git to treat all
	pathspecs literally, rather than as glob patterns. For example,
	running `GIT_LITERAL_PATHSPECS=1 git log -- '*.c'` will search
	for commits that touch the path `*.c`, not any paths that the
	glob `*.c` matches. You might want this if you are feeding
	literal paths to Git (e.g., paths previously given to you by
	`git ls-tree`, `--raw` diff output, etc).

`GIT_GLOB_PATHSPECS`::
	Setting this variable to `1` will cause Git to treat all
	pathspecs as glob patterns (aka "glob" magic).

`GIT_NOGLOB_PATHSPECS`::
	Setting this variable to `1` will cause Git to treat all
	pathspecs as literal (aka "literal" magic).

`GIT_ICASE_PATHSPECS`::
	Setting this variable to `1` will cause Git to treat all
	pathspecs as case-insensitive.

`GIT_REFLOG_ACTION`::
	When a ref is updated, reflog entries are created to keep
	track of the reason why the ref was updated (which is
	typically the name of the high-level command that updated
	the ref), in addition to the old and new values of the ref.
	A scripted Porcelain command can use set_reflog_action
	helper function in `git-sh-setup` to set its name to this
	variable when it is invoked as the top level command by the
	end user, to be recorded in the body of the reflog.

`GIT_REF_PARANOIA`::
	If set to `1`, include broken or badly named refs when iterating
	over lists of refs. In a normal, non-corrupted repository, this
	does nothing. However, enabling it may help git to detect and
	abort some operations in the presence of broken refs. Git sets
	this variable automatically when performing destructive
	operations like linkgit:git-prune[1]. You should not need to set
	it yourself unless you want to be paranoid about making sure
	an operation has touched every ref (e.g., because you are
	cloning a repository to make a backup).

`GIT_ALLOW_PROTOCOL`::
	If set to a colon-separated list of protocols, behave as if
	`protocol.allow` is set to `never`, and each of the listed
	protocols has `protocol.<name>.allow` set to `always`
	(overriding any existing configuration). In other words, any
	protocol not mentioned will be disallowed (i.e., this is a
	whitelist, not a blacklist). See the description of
	`protocol.allow` in linkgit:git-config[1] for more details.

`GIT_PROTOCOL_FROM_USER`::
	Set to 0 to prevent protocols used by fetch/push/clone which are
	configured to the `user` state.  This is useful to restrict recursive
	submodule initialization from an untrusted repository or for programs
	which feed potentially-untrusted URLS to git commands.  See
	linkgit:git-config[1] for more details.

<<<<<<< HEAD
`GIT_OPTIONAL_LOCKS`::
	If set to `0`, Git will complete any requested operation without
	performing any optional sub-operations that require taking a lock.
	For example, this will prevent `git status` from refreshing the
	index as a side effect. This is useful for processes running in
	the background which do not want to cause lock contention with
	other operations on the repository.  Defaults to `1`.
=======
`GIT_PROTOCOL`::
	For internal use only.  Used in handshaking the wire protocol.
	Contains a colon ':' separated list of keys with optional values
	'key[=value]'.  Presence of unknown keys and values must be
	ignored.
>>>>>>> 6464679d

Discussion[[Discussion]]
------------------------

More detail on the following is available from the
link:user-manual.html#git-concepts[Git concepts chapter of the
user-manual] and linkgit:gitcore-tutorial[7].

A Git project normally consists of a working directory with a ".git"
subdirectory at the top level.  The .git directory contains, among other
things, a compressed object database representing the complete history
of the project, an "index" file which links that history to the current
contents of the working tree, and named pointers into that history such
as tags and branch heads.

The object database contains objects of three main types: blobs, which
hold file data; trees, which point to blobs and other trees to build up
directory hierarchies; and commits, which each reference a single tree
and some number of parent commits.

The commit, equivalent to what other systems call a "changeset" or
"version", represents a step in the project's history, and each parent
represents an immediately preceding step.  Commits with more than one
parent represent merges of independent lines of development.

All objects are named by the SHA-1 hash of their contents, normally
written as a string of 40 hex digits.  Such names are globally unique.
The entire history leading up to a commit can be vouched for by signing
just that commit.  A fourth object type, the tag, is provided for this
purpose.

When first created, objects are stored in individual files, but for
efficiency may later be compressed together into "pack files".

Named pointers called refs mark interesting points in history.  A ref
may contain the SHA-1 name of an object or the name of another ref.  Refs
with names beginning `ref/head/` contain the SHA-1 name of the most
recent commit (or "head") of a branch under development.  SHA-1 names of
tags of interest are stored under `ref/tags/`.  A special ref named
`HEAD` contains the name of the currently checked-out branch.

The index file is initialized with a list of all paths and, for each
path, a blob object and a set of attributes.  The blob object represents
the contents of the file as of the head of the current branch.  The
attributes (last modified time, size, etc.) are taken from the
corresponding file in the working tree.  Subsequent changes to the
working tree can be found by comparing these attributes.  The index may
be updated with new content, and new commits may be created from the
content stored in the index.

The index is also capable of storing multiple entries (called "stages")
for a given pathname.  These stages are used to hold the various
unmerged version of a file when a merge is in progress.

FURTHER DOCUMENTATION
---------------------

See the references in the "description" section to get started
using Git.  The following is probably more detail than necessary
for a first-time user.

The link:user-manual.html#git-concepts[Git concepts chapter of the
user-manual] and linkgit:gitcore-tutorial[7] both provide
introductions to the underlying Git architecture.

See linkgit:gitworkflows[7] for an overview of recommended workflows.

See also the link:howto-index.html[howto] documents for some useful
examples.

The internals are documented in the
link:technical/api-index.html[Git API documentation].

Users migrating from CVS may also want to
read linkgit:gitcvs-migration[7].


Authors
-------
Git was started by Linus Torvalds, and is currently maintained by Junio
C Hamano. Numerous contributions have come from the Git mailing list
<git@vger.kernel.org>.  http://www.openhub.net/p/git/contributors/summary
gives you a more complete list of contributors.

If you have a clone of git.git itself, the
output of linkgit:git-shortlog[1] and linkgit:git-blame[1] can show you
the authors for specific parts of the project.

Reporting Bugs
--------------

Report bugs to the Git mailing list <git@vger.kernel.org> where the
development and maintenance is primarily done.  You do not have to be
subscribed to the list to send a message there.

SEE ALSO
--------
linkgit:gittutorial[7], linkgit:gittutorial-2[7],
linkgit:giteveryday[7], linkgit:gitcvs-migration[7],
linkgit:gitglossary[7], linkgit:gitcore-tutorial[7],
linkgit:gitcli[7], link:user-manual.html[The Git User's Manual],
linkgit:gitworkflows[7]

GIT
---
Part of the linkgit:git[1] suite<|MERGE_RESOLUTION|>--- conflicted
+++ resolved
@@ -700,7 +700,7 @@
 	which feed potentially-untrusted URLS to git commands.  See
 	linkgit:git-config[1] for more details.
 
-<<<<<<< HEAD
+
 `GIT_OPTIONAL_LOCKS`::
 	If set to `0`, Git will complete any requested operation without
 	performing any optional sub-operations that require taking a lock.
@@ -708,13 +708,12 @@
 	index as a side effect. This is useful for processes running in
 	the background which do not want to cause lock contention with
 	other operations on the repository.  Defaults to `1`.
-=======
+
 `GIT_PROTOCOL`::
 	For internal use only.  Used in handshaking the wire protocol.
 	Contains a colon ':' separated list of keys with optional values
 	'key[=value]'.  Presence of unknown keys and values must be
 	ignored.
->>>>>>> 6464679d
 
 Discussion[[Discussion]]
 ------------------------
