Like other projects, we also have some guidelines for our code.  For
Git in general, a few rough rules are:

 - Most importantly, we never say "It's in POSIX; we'll happily
   ignore your needs should your system not conform to it."
   We live in the real world.

 - However, we often say "Let's stay away from that construct,
   it's not even in POSIX".

 - In spite of the above two rules, we sometimes say "Although
   this is not in POSIX, it (is so convenient | makes the code
   much more readable | has other good characteristics) and
   practically all the platforms we care about support it, so
   let's use it".

   Again, we live in the real world, and it is sometimes a
   judgement call, the decision based more on real world
   constraints people face than what the paper standard says.

 - Fixing style violations while working on a real change as a
   preparatory clean-up step is good, but otherwise avoid useless code
   churn for the sake of conforming to the style.

   "Once it _is_ in the tree, it's not really worth the patch noise to
   go and fix it up."
   Cf. https://lore.kernel.org/all/20100126160632.3bdbe172.akpm@linux-foundation.org/

 - Log messages to explain your changes are as important as the
   changes themselves.  Clearly written code and in-code comments
   explain how the code works and what is assumed from the surrounding
   context.  The log messages explain what the changes wanted to
   achieve and why the changes were necessary (more on this in the
   accompanying SubmittingPatches document).

Make your code readable and sensible, and don't try to be clever.

As for more concrete guidelines, just imitate the existing code
(this is a good guideline, no matter which project you are
contributing to). It is always preferable to match the _local_
convention. New code added to Git suite is expected to match
the overall style of existing code. Modifications to existing
code are expected to match the style the surrounding code already
uses (even if it doesn't match the overall style of existing code).

But if you must have a list of rules, here are some language
specific ones. Note that Documentation/ToolsForGit.txt document
has a collection of tips to help you use some external tools
to conform to these guidelines.

For shell scripts specifically (not exhaustive):

 - We use tabs for indentation.

 - Case arms are indented at the same depth as case and esac lines,
   like this:

	case "$variable" in
	pattern1)
		do this
		;;
	pattern2)
		do that
		;;
	esac

 - Redirection operators should be written with space before, but no
   space after them.  In other words, write 'echo test >"$file"'
   instead of 'echo test> $file' or 'echo test > $file'.  Note that
   even though it is not required by POSIX to double-quote the
   redirection target in a variable (as shown above), our code does so
   because some versions of bash issue a warning without the quotes.

	(incorrect)
	cat hello > world < universe
	echo hello >$world

	(correct)
	cat hello >world <universe
	echo hello >"$world"

 - We prefer $( ... ) for command substitution; unlike ``, it
   properly nests.  It should have been the way Bourne spelled
   it from day one, but unfortunately isn't.

 - If you want to find out if a command is available on the user's
   $PATH, you should use 'type <command>', instead of 'which <command>'.
   The output of 'which' is not machine parsable and its exit code
   is not reliable across platforms.

 - We use POSIX compliant parameter substitutions and avoid bashisms;
   namely:

   - We use ${parameter-word} and its [-=?+] siblings, and their
     colon'ed "unset or null" form.

   - We use ${parameter#word} and its [#%] siblings, and their
     doubled "longest matching" form.

   - No "Substring Expansion" ${parameter:offset:length}.

   - No shell arrays.

   - No pattern replacement ${parameter/pattern/string}.

 - We use Arithmetic Expansion $(( ... )).

 - We do not use Process Substitution <(list) or >(list).

 - Do not write control structures on a single line with semicolon.
   "then" should be on the next line for if statements, and "do"
   should be on the next line for "while" and "for".

	(incorrect)
	if test -f hello; then
		do this
	fi

	(correct)
	if test -f hello
	then
		do this
	fi

 - If a command sequence joined with && or || or | spans multiple
   lines, put each command on a separate line and put && and || and |
   operators at the end of each line, rather than the start. This
   means you don't need to use \ to join lines, since the above
   operators imply the sequence isn't finished.

	(incorrect)
	grep blob verify_pack_result \
	| awk -f print_1.awk \
	| sort >actual &&
	...

	(correct)
	grep blob verify_pack_result |
	awk -f print_1.awk |
	sort >actual &&
	...

 - We prefer "test" over "[ ... ]".

 - We do not write the noiseword "function" in front of shell
   functions.

 - We prefer a space between the function name and the parentheses,
   and no space inside the parentheses. The opening "{" should also
   be on the same line.

	(incorrect)
	my_function(){
		...

	(correct)
	my_function () {
		...

 - As to use of grep, stick to a subset of BRE (namely, no \{m,n\},
   [::], [==], or [..]) for portability.

   - We do not use \{m,n\};

   - We do not use ? or + (which are \{0,1\} and \{1,\}
     respectively in BRE) but that goes without saying as these
     are ERE elements not BRE (note that \? and \+ are not even part
     of BRE -- making them accessible from BRE is a GNU extension).

 - Use Git's gettext wrappers in git-sh-i18n to make the user
   interface translatable. See "Marking strings for translation" in
   po/README.

 - We do not write our "test" command with "-a" and "-o" and use "&&"
   or "||" to concatenate multiple "test" commands instead, because
   the use of "-a/-o" is often error-prone.  E.g.

     test -n "$x" -a "$a" = "$b"

   is buggy and breaks when $x is "=", but

     test -n "$x" && test "$a" = "$b"

   does not have such a problem.

 - Even though "local" is not part of POSIX, we make heavy use of it
   in our test suite.  We do not use it in scripted Porcelains, and
   hopefully nobody starts using "local" before all shells that matter
   support it (notably, ksh from AT&T Research does not support it yet).

 - Some versions of shell do not understand "export variable=value",
   so we write "variable=value" and then "export variable" on two
   separate lines.

 - Some versions of dash have broken variable assignment when prefixed
   with "local", "export", and "readonly", in that the value to be
   assigned goes through field splitting at $IFS unless quoted.

	(incorrect)
	local variable=$value
	local variable=$(command args)

	(correct)
	local variable="$value"
	local variable="$(command args)"

 - The common construct

	VAR=VAL command args

   to temporarily set and export environment variable VAR only while
   "command args" is running is handy, but this triggers an
   unspecified behaviour according to POSIX when used for a command
   that is not an external command (like shell functions).  Indeed,
   dash 0.5.10.2-6 on Ubuntu 20.04, /bin/sh on FreeBSD 13, and AT&T
   ksh all make a temporary assignment without exporting the variable,
   in such a case.  As it does not work portably across shells, do not
   use this syntax for shell functions.  A common workaround is to do
   an explicit export in a subshell, like so:

	(incorrect)
	VAR=VAL func args

	(correct)
	(
		VAR=VAL &&
		export VAR &&
		func args
	)

   but be careful that the effect "func" makes to the variables in the
   current shell will be lost across the subshell boundary.

 - Use octal escape sequences (e.g. "\302\242"), not hexadecimal (e.g.
   "\xc2\xa2") in printf format strings, since hexadecimal escape
   sequences are not portable.


For C programs:

 - We use tabs to indent, and interpret tabs as taking up to
   8 spaces.

 - Nested C preprocessor directives are indented after the hash by one
   space per nesting level.

	#if FOO
	# include <foo.h>
	# if BAR
	#  include <bar.h>
	# endif
	#endif

 - We try to keep to at most 80 characters per line.

 - As a Git developer we assume you have a reasonably modern compiler
   and we recommend you to enable the DEVELOPER makefile knob to
   ensure your patch is clear of all compiler warnings we care about,
   by e.g. "echo DEVELOPER=1 >>config.mak".

 - When using DEVELOPER=1 mode, you may see warnings from the compiler
   like "error: unused parameter 'foo' [-Werror=unused-parameter]",
   which indicates that a function ignores its argument. If the unused
   parameter can't be removed (e.g., because the function is used as a
<<<<<<< HEAD
   callback and has to match a certain interface), you can annotate the
   individual parameters with the UNUSED keyword, like "int foo UNUSED".
=======
   callback and has to match a certain interface), you can annotate
   the individual parameters with the UNUSED (or MAYBE_UNUSED)
   keyword, like "int foo UNUSED".
>>>>>>> a051ca5e

 - We try to support a wide range of C compilers to compile Git with,
   including old ones.  As of Git v2.35.0 Git requires C99 (we check
   "__STDC_VERSION__"). You should not use features from a newer C
   standard, even if your compiler groks them.

   New C99 features have been phased in gradually, if something's new
   in C99 but not used yet don't assume that it's safe to use, some
   compilers we target have only partial support for it. These are
   considered safe to use:

   . since around 2007 with 2b6854c863a, we have been using
     initializer elements which are not computable at load time. E.g.:

	const char *args[] = { "constant", variable, NULL };

   . since early 2012 with e1327023ea, we have been using an enum
     definition whose last element is followed by a comma.  This, like
     an array initializer that ends with a trailing comma, can be used
     to reduce the patch noise when adding a new identifier at the end.

   . since mid 2017 with cbc0f81d, we have been using designated
     initializers for struct (e.g. "struct t v = { .val = 'a' };").

   . since mid 2017 with 512f41cf, we have been using designated
     initializers for array (e.g. "int array[10] = { [5] = 2 }").

   . since early 2021 with 765dc168882, we have been using variadic
     macros, mostly for printf-like trace and debug macros.

   . since late 2021 with 44ba10d6, we have had variables declared in
     the for loop "for (int i = 0; i < 10; i++)".

   New C99 features that we cannot use yet:

   . %z and %zu as a printf() argument for a size_t (the %z being for
     the POSIX-specific ssize_t). Instead you should use
     printf("%"PRIuMAX, (uintmax_t)v).  These days the MSVC version we
     rely on supports %z, but the C library used by MinGW does not.

   . Shorthand like ".a.b = *c" in struct initializations is known to
     trip up an older IBM XLC version, use ".a = { .b = *c }" instead.
     See the 33665d98 (reftable: make assignments portable to AIX xlc
     v12.01, 2022-03-28).

 - Variables have to be declared at the beginning of the block, before
   the first statement (i.e. -Wdeclaration-after-statement).  It is
   encouraged to have a blank line between the end of the declarations
   and the first statement in the block.

 - NULL pointers shall be written as NULL, not as 0.

 - When declaring pointers, the star sides with the variable
   name, i.e. "char *string", not "char* string" or
   "char * string".  This makes it easier to understand code
   like "char *string, c;".

 - Use whitespace around operators and keywords, but not inside
   parentheses and not around functions. So:

        while (condition)
		func(bar + 1);

   and not:

        while( condition )
		func (bar+1);

 - A binary operator (other than ",") and ternary conditional "?:"
   have a space on each side of the operator to separate it from its
   operands.  E.g. "A + 1", not "A+1".

 - A unary operator (other than "." and "->") have no space between it
   and its operand.  E.g. "(char *)ptr", not "(char *) ptr".

 - Do not explicitly compare an integral value with constant 0 or '\0',
   or a pointer value with constant NULL.  For instance, to validate that
   counted array <ptr, cnt> is initialized but has no elements, write:

	if (!ptr || cnt)
		BUG("empty array expected");

   and not:

	if (ptr == NULL || cnt != 0);
		BUG("empty array expected");

 - We avoid using braces unnecessarily.  I.e.

	if (bla) {
		x = 1;
	}

   is frowned upon. But there are a few exceptions:

	- When the statement extends over a few lines (e.g., a while loop
	  with an embedded conditional, or a comment). E.g.:

		while (foo) {
			if (x)
				one();
			else
				two();
		}

		if (foo) {
			/*
			 * This one requires some explanation,
			 * so we're better off with braces to make
			 * it obvious that the indentation is correct.
			 */
			doit();
		}

	- When there are multiple arms to a conditional and some of them
	  require braces, enclose even a single line block in braces for
	  consistency. E.g.:

		if (foo) {
			doit();
		} else {
			one();
			two();
			three();
		}

 - We try to avoid assignments in the condition of an "if" statement.

 - Try to make your code understandable.  You may put comments
   in, but comments invariably tend to stale out when the code
   they were describing changes.  Often splitting a function
   into two makes the intention of the code much clearer.

 - Multi-line comments include their delimiters on separate lines from
   the text.  E.g.

	/*
	 * A very long
	 * multi-line comment.
	 */

   Note however that a comment that explains a translatable string to
   translators uses a convention of starting with a magic token
   "TRANSLATORS: ", e.g.

	/*
	 * TRANSLATORS: here is a comment that explains the string to
	 * be translated, that follows immediately after it.
	 */
	_("Here is a translatable string explained by the above.");

 - Double negation is often harder to understand than no negation
   at all.

 - There are two schools of thought when it comes to comparison,
   especially inside a loop. Some people prefer to have the less stable
   value on the left hand side and the more stable value on the right hand
   side, e.g. if you have a loop that counts variable i down to the
   lower bound,

	while (i > lower_bound) {
		do something;
		i--;
	}

   Other people prefer to have the textual order of values match the
   actual order of values in their comparison, so that they can
   mentally draw a number line from left to right and place these
   values in order, i.e.

	while (lower_bound < i) {
		do something;
		i--;
	}

   Both are valid, and we use both.  However, the more "stable" the
   stable side becomes, the more we tend to prefer the former
   (comparison with a constant, "i > 0", is an extreme example).
   Just do not mix styles in the same part of the code and mimic
   existing styles in the neighbourhood.

 - There are two schools of thought when it comes to splitting a long
   logical line into multiple lines.  Some people push the second and
   subsequent lines far enough to the right with tabs and align them:

        if (the_beginning_of_a_very_long_expression_that_has_to ||
		span_more_than_a_single_line_of ||
		the_source_text) {
                ...

   while other people prefer to align the second and the subsequent
   lines with the column immediately inside the opening parenthesis,
   with tabs and spaces, following our "tabstop is always a multiple
   of 8" convention:

        if (the_beginning_of_a_very_long_expression_that_has_to ||
	    span_more_than_a_single_line_of ||
	    the_source_text) {
                ...

   Both are valid, and we use both.  Again, just do not mix styles in
   the same part of the code and mimic existing styles in the
   neighbourhood.

 - When splitting a long logical line, some people change line before
   a binary operator, so that the result looks like a parse tree when
   you turn your head 90-degrees counterclockwise:

        if (the_beginning_of_a_very_long_expression_that_has_to
	    || span_more_than_a_single_line_of_the_source_text) {

   while other people prefer to leave the operator at the end of the
   line:

        if (the_beginning_of_a_very_long_expression_that_has_to ||
	    span_more_than_a_single_line_of_the_source_text) {

   Both are valid, but we tend to use the latter more, unless the
   expression gets fairly complex, in which case the former tends to
   be easier to read.  Again, just do not mix styles in the same part
   of the code and mimic existing styles in the neighbourhood.

 - When splitting a long logical line, with everything else being
   equal, it is preferable to split after the operator at higher
   level in the parse tree.  That is, this is more preferable:

	if (a_very_long_variable * that_is_used_in +
	    a_very_long_expression) {
		...

   than

	if (a_very_long_variable *
	    that_is_used_in + a_very_long_expression) {
		...

 - Some clever tricks, like using the !! operator with arithmetic
   constructs, can be extremely confusing to others.  Avoid them,
   unless there is a compelling reason to use them.

 - Use the API.  No, really.  We have a strbuf (variable length
   string), several arrays with the ALLOC_GROW() macro, a
   string_list for sorted string lists, a hash map (mapping struct
   objects) named "struct decorate", amongst other things.

 - When you come up with an API, document its functions and structures
   in the header file that exposes the API to its callers. Use what is
   in "strbuf.h" as a model for the appropriate tone and level of
   detail.

 - The first #include in C files, except in platform specific compat/
   implementations and sha1dc/, must be <git-compat-util.h>.  This
   header file insulates other header files and source files from
   platform differences, like which system header files must be
   included in what order, and what C preprocessor feature macros must
   be defined to trigger certain features we expect out of the system.
   A collorary to this is that C files should not directly include
   system header files themselves.

   There are some exceptions, because certain group of files that
   implement an API all have to include the same header file that
   defines the API and it is convenient to include <git-compat-util.h>
   there.  Namely:

   - the implementation of the built-in commands in the "builtin/"
     directory that include "builtin.h" for the cmd_foo() prototype
     definition,

   - the test helper programs in the "t/helper/" directory that include
     "t/helper/test-tool.h" for the cmd__foo() prototype definition,

   - the xdiff implementation in the "xdiff/" directory that includes
     "xdiff/xinclude.h" for the xdiff machinery internals,

   - the unit test programs in "t/unit-tests/" directory that include
     "t/unit-tests/test-lib.h" that gives them the unit-tests
     framework, and

   - the source files that implement reftable in the "reftable/"
     directory that include "reftable/system.h" for the reftable
     internals,

   are allowed to assume that they do not have to include
   <git-compat-util.h> themselves, as it is included as the first
   '#include' in these header files.  These headers must be the first
   header file to be "#include"d in them, though.

 - A C file must directly include the header files that declare the
   functions and the types it uses, except for the functions and types
   that are made available to it by including one of the header files
   it must include by the previous rule.

 - If you are planning a new command, consider writing it in shell
   or perl first, so that changes in semantics can be easily
   changed and discussed.  Many Git commands started out like
   that, and a few are still scripts.

 - Avoid introducing a new dependency into Git. This means you
   usually should stay away from scripting languages not already
   used in the Git core command set (unless your command is clearly
   separate from it, such as an importer to convert random-scm-X
   repositories to Git).

 - When we pass <string, length> pair to functions, we should try to
   pass them in that order.

 - Use Git's gettext wrappers to make the user interface
   translatable. See "Marking strings for translation" in po/README.

 - Variables and functions local to a given source file should be marked
   with "static". Variables that are visible to other source files
   must be declared with "extern" in header files. However, function
   declarations should not use "extern", as that is already the default.

 - You can launch gdb around your program using the shorthand GIT_DEBUGGER.
   Run `GIT_DEBUGGER=1 ./bin-wrappers/git foo` to simply use gdb as is, or
   run `GIT_DEBUGGER="<debugger> <debugger-args>" ./bin-wrappers/git foo` to
   use your own debugger and arguments. Example: `GIT_DEBUGGER="ddd --gdb"
   ./bin-wrappers/git log` (See `wrap-for-bin.sh`.)

 - The primary data structure that a subsystem 'S' deals with is called
   `struct S`. Functions that operate on `struct S` are named
   `S_<verb>()` and should generally receive a pointer to `struct S` as
   first parameter. E.g.

	struct strbuf;

	void strbuf_add(struct strbuf *buf, ...);

	void strbuf_reset(struct strbuf *buf);

    is preferred over:

	struct strbuf;

	void add_string(struct strbuf *buf, ...);

	void reset_strbuf(struct strbuf *buf);

 - There are several common idiomatic names for functions performing
   specific tasks on a structure `S`:

    - `S_init()` initializes a structure without allocating the
      structure itself.

    - `S_release()` releases a structure's contents without freeing the
      structure.

    - `S_clear()` is equivalent to `S_release()` followed by `S_init()`
      such that the structure is directly usable after clearing it. When
      `S_clear()` is provided, `S_init()` shall not allocate resources
      that need to be released again.

    - `S_free()` releases a structure's contents and frees the
      structure.

For Perl programs:

 - Most of the C guidelines above apply.

 - We try to support Perl 5.8.1 and later ("use Perl 5.008001").

 - use strict and use warnings are strongly preferred.

 - Don't overuse statement modifiers unless using them makes the
   result easier to follow.

	... do something ...
	do_this() unless (condition);
        ... do something else ...

   is more readable than:

	... do something ...
	unless (condition) {
		do_this();
	}
        ... do something else ...

   *only* when the condition is so rare that do_this() will be almost
   always called.

 - We try to avoid assignments inside "if ()" conditions.

 - Learn and use Git.pm if you need that functionality.

For Python scripts:

 - We follow PEP-8 (https://peps.python.org/pep-0008/).

 - As a minimum, we aim to be compatible with Python 2.7.

 - Where required libraries do not restrict us to Python 2, we try to
   also be compatible with Python 3.1 and later.


Program Output

 We make a distinction between a Git command's primary output and
 output which is merely chatty feedback (for instance, status
 messages, running transcript, or progress display), as well as error
 messages. Roughly speaking, a Git command's primary output is that
 which one might want to capture to a file or send down a pipe; its
 chatty output should not interfere with these use-cases.

 As such, primary output should be sent to the standard output stream
 (stdout), and chatty output should be sent to the standard error
 stream (stderr). Examples of commands which produce primary output
 include `git log`, `git show`, and `git branch --list` which generate
 output on the stdout stream.

 Not all Git commands have primary output; this is often true of
 commands whose main function is to perform an action. Some action
 commands are silent, whereas others are chatty. An example of a
 chatty action commands is `git clone` with its "Cloning into
 '<path>'..." and "Checking connectivity..." status messages which it
 sends to the stderr stream.

 Error messages from Git commands should always be sent to the stderr
 stream.


Error Messages

 - Do not end error messages with a full stop.

 - Do not capitalize the first word, only because it is the first word
   in the message ("unable to open %s", not "Unable to open %s").  But
   "SHA-3 not supported" is fine, because the reason the first word is
   capitalized is not because it is at the beginning of the sentence,
   but because the word would be spelled in capital letters even when
   it appeared in the middle of the sentence.

 - Say what the error is first ("cannot open %s", not "%s: cannot open")


Externally Visible Names

 - For configuration variable names, follow the existing convention:

   . The section name indicates the affected subsystem.

   . The subsection name, if any, indicates which of an unbounded set
     of things to set the value for.

   . The variable name describes the effect of tweaking this knob.

   The section and variable names that consist of multiple words are
   formed by concatenating the words without punctuation marks (e.g. `-`),
   and are broken using bumpyCaps in documentation as a hint to the
   reader.

   When choosing the variable namespace, do not use variable name for
   specifying possibly unbounded set of things, most notably anything
   an end user can freely come up with (e.g. branch names).  Instead,
   use subsection names or variable values, like the existing variable
   branch.<name>.description does.


Writing Documentation:

 Most (if not all) of the documentation pages are written in the
 AsciiDoc format in *.txt files (e.g. Documentation/git.txt), and
 processed into HTML and manpages (e.g. git.html and git.1 in the
 same directory).

 The documentation liberally mixes US and UK English (en_US/UK)
 norms for spelling and grammar, which is somewhat unfortunate.
 In an ideal world, it would have been better if it consistently
 used only one and not the other, and we would have picked en_US
 (if you wish to correct the English of some of the existing
 documentation, please see the documentation-related advice in the
 Documentation/SubmittingPatches file).

 In order to ensure the documentation is inclusive, avoid assuming
 that an unspecified example person is male or female, and think
 twice before using "he", "him", "she", or "her".  Here are some
 tips to avoid use of gendered pronouns:

  - Prefer succinctness and matter-of-factly describing functionality
    in the abstract.  E.g.

     `--short`:: Emit output in the short-format.

    and avoid something like these overly verbose alternatives:

     `--short`:: Use this to emit output in the short-format.
     `--short`:: You can use this to get output in the short-format.
     `--short`:: A user who prefers shorter output could....
     `--short`:: Should a person and/or program want shorter output, he
                 she/they/it can...

    This practice often eliminates the need to involve human actors in
    your description, but it is a good practice regardless of the
    avoidance of gendered pronouns.

  - When it becomes awkward to stick to this style, prefer "you" when
    addressing the hypothetical user, and possibly "we" when
    discussing how the program might react to the user.  E.g.

      You can use this option instead of `--xyz`, but we might remove
      support for it in future versions.

    while keeping in mind that you can probably be less verbose, e.g.

      Use this instead of `--xyz`. This option might be removed in future
      versions.

  - If you still need to refer to an example person that is
    third-person singular, you may resort to "singular they" to avoid
    "he/she/him/her", e.g.

      A contributor asks their upstream to pull from them.

    Note that this sounds ungrammatical and unnatural to those who
    learned that "they" is only used for third-person plural, e.g.
    those who learn English as a second language in some parts of the
    world.

 Every user-visible change should be reflected in the documentation.
 The same general rule as for code applies -- imitate the existing
 conventions.


Markup:

 Literal parts (e.g. use of command-line options, command names,
 branch names, URLs, pathnames (files and directories), configuration and
 environment variables) must be typeset as verbatim (i.e. wrapped with
 backticks):
   `--pretty=oneline`
   `git rev-list`
   `remote.pushDefault`
   `http://git.example.com`
   `.git/config`
   `GIT_DIR`
   `HEAD`
   `umask`(2)

 An environment variable must be prefixed with "$" only when referring to its
 value and not when referring to the variable itself, in this case there is
 nothing to add except the backticks:
   `GIT_DIR` is specified
   `$GIT_DIR/hooks/pre-receive`

 Word phrases enclosed in `backtick characters` are rendered literally
 and will not be further expanded. The use of `backticks` to achieve the
 previous rule means that literal examples should not use AsciiDoc
 escapes.
   Correct:
      `--pretty=oneline`
   Incorrect:
      `\--pretty=oneline`

 Placeholders are spelled in lowercase and enclosed in
 angle brackets surrounded by underscores:
   _<file>_
   _<commit>_

 If a placeholder has multiple words, they are separated by dashes:
   _<new-branch-name>_
   _<template-directory>_

 A placeholder is not enclosed in backticks, as it is not a literal.

 When needed, use a distinctive identifier for placeholders, usually
 made of a qualification and a type:
   _<git-dir>_
   _<key-id>_

 When literal and placeholders are mixed, each markup is applied for
 each sub-entity. If they are stuck, a special markup, called
 unconstrained formatting is required.
 Unconstrained formating for placeholders is __<like-this>__
 Unconstrained formatting for literal formatting is ++like this++
   `--jobs` _<n>_
   ++--sort=++__<key>__
   __<directory>__++/.git++
   ++remote.++__<name>__++.mirror++

 caveat: ++ unconstrained format is not verbatim and may expand
 content. Use Asciidoc escapes inside them.

Synopsis Syntax

 Syntax grammar is formatted neither as literal nor as placeholder.

 A few commented examples follow to provide reference when writing or
 modifying command usage strings and synopsis sections in the manual
 pages:

 Possibility of multiple occurrences is indicated by three dots:
   _<file>_...
   (One or more of <file>.)

 Optional parts are enclosed in square brackets:
   [_<file>_...]
   (Zero or more of <file>.)

   ++--exec-path++[++=++__<path>__]
   (Option with an optional argument.  Note that the "=" is inside the
   brackets.)

   [_<patch>_...]
   (Zero or more of <patch>.  Note that the dots are inside, not
   outside the brackets.)

 Multiple alternatives are indicated with vertical bars:
   [`-q` | `--quiet`]
   [`--utf8` | `--no-utf8`]

 Use spacing around "|" token(s), but not immediately after opening or
 before closing a [] or () pair:
   Do: [`-q` | `--quiet`]
   Don't: [`-q`|`--quiet`]

 Don't use spacing around "|" tokens when they're used to separate the
 alternate arguments of an option:
    Do: ++--track++[++=++(`direct`|`inherit`)]`
    Don't: ++--track++[++=++(`direct` | `inherit`)]

 Parentheses are used for grouping:
   [(_<rev>_ | _<range>_)...]
   (Any number of either <rev> or <range>.  Parens are needed to make
   it clear that "..." pertains to both <rev> and <range>.)

   [(`-p` _<parent>_)...]
   (Any number of option -p, each with one <parent> argument.)

   `git remote set-head` _<name>_ (`-a` | `-d` | _<branch>_)
   (One and only one of "-a", "-d" or "<branch>" _must_ (no square
   brackets) be provided.)

 And a somewhat more contrived example:
   `--diff-filter=[(A|C|D|M|R|T|U|X|B)...[*]]`
   Here "=" is outside the brackets, because "--diff-filter=" is a
   valid usage.  "*" has its own pair of brackets, because it can
   (optionally) be specified only when one or more of the letters is
   also provided.

  A note on notation:
   Use 'git' (all lowercase) when talking about commands i.e. something
   the user would type into a shell and use 'Git' (uppercase first letter)
   when talking about the version control system and its properties.

 If some place in the documentation needs to typeset a command usage
 example with inline substitutions, it is fine to use +monospaced and
 inline substituted text+ instead of `monospaced literal text`, and with
 the former, the part that should not get substituted must be
 quoted/escaped.<|MERGE_RESOLUTION|>--- conflicted
+++ resolved
@@ -262,14 +262,9 @@
    like "error: unused parameter 'foo' [-Werror=unused-parameter]",
    which indicates that a function ignores its argument. If the unused
    parameter can't be removed (e.g., because the function is used as a
-<<<<<<< HEAD
-   callback and has to match a certain interface), you can annotate the
-   individual parameters with the UNUSED keyword, like "int foo UNUSED".
-=======
    callback and has to match a certain interface), you can annotate
    the individual parameters with the UNUSED (or MAYBE_UNUSED)
    keyword, like "int foo UNUSED".
->>>>>>> a051ca5e
 
  - We try to support a wide range of C compilers to compile Git with,
    including old ones.  As of Git v2.35.0 Git requires C99 (we check
