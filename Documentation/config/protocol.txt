protocol.allow::
	If set, provide a user defined default policy for all protocols which
	don't explicitly have a policy (`protocol.<name>.allow`).  By default,
	if unset, known-safe protocols (http, https, git, ssh, file) have a
	default policy of `always`, known-dangerous protocols (ext) have a
	default policy of `never`, and all other protocols have a default
	policy of `user`.  Supported policies:
+
--

* `always` - protocol is always able to be used.

* `never` - protocol is never able to be used.

* `user` - protocol is only able to be used when `GIT_PROTOCOL_FROM_USER` is
  either unset or has a value of 1.  This policy should be used when you want a
  protocol to be directly usable by the user but don't want it used by commands which
  execute clone/fetch/push commands without user input, e.g. recursive
  submodule initialization.

--

protocol.<name>.allow::
	Set a policy to be used by protocol `<name>` with clone/fetch/push
	commands. See `protocol.allow` above for the available policies.
+
The protocol names currently used by git are:
+
--
  - `file`: any local file-based path (including `file://` URLs,
    or local paths)

  - `git`: the anonymous git protocol over a direct TCP
    connection (or proxy, if configured)

  - `ssh`: git over ssh (including `host:path` syntax,
    `ssh://`, etc).

  - `http`: git over http, both "smart http" and "dumb http".
    Note that this does _not_ include `https`; if you want to configure
    both, you must do so individually.

  - any external helpers are named by their protocol (e.g., use
    `hg` to allow the `git-remote-hg` helper)
--

protocol.version::
	If set, clients will attempt to communicate with a server
	using the specified protocol version.  If the server does
	not support it, communication falls back to version 0.
<<<<<<< HEAD
	If unset, the default is `2`.
=======
	If unset, the default is `0`.
>>>>>>> b3d7a52f
	Supported versions:
+
--

* `0` - the original wire protocol.

* `1` - the original wire protocol with the addition of a version string
  in the initial response from the server.

* `2` - link:technical/protocol-v2.html[wire protocol version 2].

--<|MERGE_RESOLUTION|>--- conflicted
+++ resolved
@@ -48,11 +48,7 @@
 	If set, clients will attempt to communicate with a server
 	using the specified protocol version.  If the server does
 	not support it, communication falls back to version 0.
-<<<<<<< HEAD
-	If unset, the default is `2`.
-=======
 	If unset, the default is `0`.
->>>>>>> b3d7a52f
 	Supported versions:
 +
 --
