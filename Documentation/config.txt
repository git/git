CONFIGURATION FILE
------------------

The Git configuration file contains a number of variables that affect
the Git commands' behavior. The `.git/config` file in each repository
is used to store the configuration for that repository, and
`$HOME/.gitconfig` is used to store a per-user configuration as
fallback values for the `.git/config` file. The file `/etc/gitconfig`
can be used to store a system-wide default configuration.

The configuration variables are used by both the Git plumbing
and the porcelains. The variables are divided into sections, wherein
the fully qualified variable name of the variable itself is the last
dot-separated segment and the section name is everything before the last
dot. The variable names are case-insensitive, allow only alphanumeric
characters and `-`, and must start with an alphabetic character.  Some
variables may appear multiple times; we say then that the variable is
multivalued.

Syntax
~~~~~~

The syntax is fairly flexible and permissive; whitespaces are mostly
ignored.  The '#' and ';' characters begin comments to the end of line,
blank lines are ignored.

The file consists of sections and variables.  A section begins with
the name of the section in square brackets and continues until the next
section begins.  Section names are case-insensitive.  Only alphanumeric
characters, `-` and `.` are allowed in section names.  Each variable
must belong to some section, which means that there must be a section
header before the first setting of a variable.

Sections can be further divided into subsections.  To begin a subsection
put its name in double quotes, separated by space from the section name,
in the section header, like in the example below:

--------
	[section "subsection"]

--------

Subsection names are case sensitive and can contain any characters except
newline (doublequote `"` and backslash can be included by escaping them
as `\"` and `\\`, respectively).  Section headers cannot span multiple
lines.  Variables may belong directly to a section or to a given subsection.
You can have `[section]` if you have `[section "subsection"]`, but you
don't need to.

There is also a deprecated `[section.subsection]` syntax. With this
syntax, the subsection name is converted to lower-case and is also
compared case sensitively. These subsection names follow the same
restrictions as section names.

All the other lines (and the remainder of the line after the section
header) are recognized as setting variables, in the form
'name = value' (or just 'name', which is a short-hand to say that
the variable is the boolean "true").
The variable names are case-insensitive, allow only alphanumeric characters
and `-`, and must start with an alphabetic character.

A line that defines a value can be continued to the next line by
ending it with a `\`; the backquote and the end-of-line are
stripped.  Leading whitespaces after 'name =', the remainder of the
line after the first comment character '#' or ';', and trailing
whitespaces of the line are discarded unless they are enclosed in
double quotes.  Internal whitespaces within the value are retained
verbatim.

Inside double quotes, double quote `"` and backslash `\` characters
must be escaped: use `\"` for `"` and `\\` for `\`.

The following escape sequences (beside `\"` and `\\`) are recognized:
`\n` for newline character (NL), `\t` for horizontal tabulation (HT, TAB)
and `\b` for backspace (BS).  Other char escape sequences (including octal
escape sequences) are invalid.


Includes
~~~~~~~~

You can include one config file from another by setting the special
`include.path` variable to the name of the file to be included. The
included file is expanded immediately, as if its contents had been
found at the location of the include directive. If the value of the
`include.path` variable is a relative path, the path is considered to be
relative to the configuration file in which the include directive was
found. The value of `include.path` is subject to tilde expansion: `~/`
is expanded to the value of `$HOME`, and `~user/` to the specified
user's home directory. See below for examples.

Example
~~~~~~~

	# Core variables
	[core]
		; Don't trust file modes
		filemode = false

	# Our diff algorithm
	[diff]
		external = /usr/local/bin/diff-wrapper
		renames = true

	[branch "devel"]
		remote = origin
		merge = refs/heads/devel

	# Proxy settings
	[core]
		gitProxy="ssh" for "kernel.org"
		gitProxy=default-proxy ; for the rest

	[include]
		path = /path/to/foo.inc ; include by absolute path
		path = foo ; expand "foo" relative to the current file
		path = ~/foo ; expand "foo" in your $HOME directory


Values
~~~~~~

Values of many variables are treated as a simple string, but there
are variables that take values of specific types and there are rules
as to how to spell them.

boolean::

       When a variable is said to take a boolean value, many
       synonyms are accepted for 'true' and 'false'; these are all
       case-insensitive.

       true;; Boolean true can be spelled as `yes`, `on`, `true`,
		or `1`.  Also, a variable defined without `= <value>`
		is taken as true.

       false;; Boolean false can be spelled as `no`, `off`,
		`false`, or `0`.
+
When converting value to the canonical form using '--bool' type
specifier; 'git config' will ensure that the output is "true" or
"false" (spelled in lowercase).

integer::
       The value for many variables that specify various sizes can
       be suffixed with `k`, `M`,... to mean "scale the number by
       1024", "by 1024x1024", etc.

color::
       The value for a variables that takes a color is a list of
       colors (at most two) and attributes (at most one), separated
       by spaces.  The colors accepted are `normal`, `black`,
       `red`, `green`, `yellow`, `blue`, `magenta`, `cyan` and
       `white`; the attributes are `bold`, `dim`, `ul`, `blink` and
       `reverse`.  The first color given is the foreground; the
       second is the background.  The position of the attribute, if
       any, doesn't matter. Attributes may be turned off specifically
       by prefixing them with `no` (e.g., `noreverse`, `noul`, etc).
+
Colors (foreground and background) may also be given as numbers between
0 and 255; these use ANSI 256-color mode (but note that not all
terminals may support this).  If your terminal supports it, you may also
specify 24-bit RGB values as hex, like `#ff0ab3`.
+
The attributes are meant to be reset at the beginning of each item
in the colored output, so setting color.decorate.branch to `black`
will paint that branch name in a plain `black`, even if the previous
thing on the same output line (e.g. opening parenthesis before the
list of branch names in `log --decorate` output) is set to be
painted with `bold` or some other attribute.


Variables
~~~~~~~~~

Note that this list is non-comprehensive and not necessarily complete.
For command-specific variables, you will find a more detailed description
in the appropriate manual page.

Other git-related tools may and do use their own variables.  When
inventing new variables for use in your own tool, make sure their
names do not conflict with those that are used by Git itself and
other popular tools, and describe them in your documentation.


advice.*::
	These variables control various optional help messages designed to
	aid new users. All 'advice.*' variables default to 'true', and you
	can tell Git that you do not need help by setting these to 'false':
+
--
	pushUpdateRejected::
		Set this variable to 'false' if you want to disable
		'pushNonFFCurrent',
		'pushNonFFMatching', 'pushAlreadyExists',
		'pushFetchFirst', and 'pushNeedsForce'
		simultaneously.
	pushNonFFCurrent::
		Advice shown when linkgit:git-push[1] fails due to a
		non-fast-forward update to the current branch.
	pushNonFFMatching::
		Advice shown when you ran linkgit:git-push[1] and pushed
		'matching refs' explicitly (i.e. you used ':', or
		specified a refspec that isn't your current branch) and
		it resulted in a non-fast-forward error.
	pushAlreadyExists::
		Shown when linkgit:git-push[1] rejects an update that
		does not qualify for fast-forwarding (e.g., a tag.)
	pushFetchFirst::
		Shown when linkgit:git-push[1] rejects an update that
		tries to overwrite a remote ref that points at an
		object we do not have.
	pushNeedsForce::
		Shown when linkgit:git-push[1] rejects an update that
		tries to overwrite a remote ref that points at an
		object that is not a commit-ish, or make the remote
		ref point at an object that is not a commit-ish.
	statusHints::
		Show directions on how to proceed from the current
		state in the output of linkgit:git-status[1], in
		the template shown when writing commit messages in
		linkgit:git-commit[1], and in the help message shown
		by linkgit:git-checkout[1] when switching branch.
	statusUoption::
		Advise to consider using the `-u` option to linkgit:git-status[1]
		when the command takes more than 2 seconds to enumerate untracked
		files.
	commitBeforeMerge::
		Advice shown when linkgit:git-merge[1] refuses to
		merge to avoid overwriting local changes.
	resolveConflict::
		Advice shown by various commands when conflicts
		prevent the operation from being performed.
	implicitIdentity::
		Advice on how to set your identity configuration when
		your information is guessed from the system username and
		domain name.
	detachedHead::
		Advice shown when you used linkgit:git-checkout[1] to
		move to the detach HEAD state, to instruct how to create
		a local branch after the fact.
	amWorkDir::
		Advice that shows the location of the patch file when
		linkgit:git-am[1] fails to apply it.
	rmHints::
		In case of failure in the output of linkgit:git-rm[1],
		show directions on how to proceed from the current state.
--

core.fileMode::
	Tells Git if the executable bit of files in the working tree
	is to be honored.
+
Some filesystems lose the executable bit when a file that is
marked as executable is checked out, or checks out an
non-executable file with executable bit on.
linkgit:git-clone[1] or linkgit:git-init[1] probe the filesystem
to see if it handles the executable bit correctly
and this variable is automatically set as necessary.
+
A repository, however, may be on a filesystem that handles
the filemode correctly, and this variable is set to 'true'
when created, but later may be made accessible from another
environment that loses the filemode (e.g. exporting ext4 via
CIFS mount, visiting a Cygwin created repository with
Git for Windows or Eclipse).
In such a case it may be necessary to set this variable to 'false'.
See linkgit:git-update-index[1].
+
The default is true (when core.filemode is not specified in the config file).

core.ignoreCase::
	If true, this option enables various workarounds to enable
	Git to work better on filesystems that are not case sensitive,
	like FAT. For example, if a directory listing finds
	"makefile" when Git expects "Makefile", Git will assume
	it is really the same file, and continue to remember it as
	"Makefile".
+
The default is false, except linkgit:git-clone[1] or linkgit:git-init[1]
will probe and set core.ignoreCase true if appropriate when the repository
is created.

core.precomposeUnicode::
	This option is only used by Mac OS implementation of Git.
	When core.precomposeUnicode=true, Git reverts the unicode decomposition
	of filenames done by Mac OS. This is useful when sharing a repository
	between Mac OS and Linux or Windows.
	(Git for Windows 1.7.10 or higher is needed, or Git under cygwin 1.7).
	When false, file names are handled fully transparent by Git,
	which is backward compatible with older versions of Git.

core.protectHFS::
	If set to true, do not allow checkout of paths that would
	be considered equivalent to `.git` on an HFS+ filesystem.
	Defaults to `true` on Mac OS, and `false` elsewhere.

core.protectNTFS::
	If set to true, do not allow checkout of paths that would
	cause problems with the NTFS filesystem, e.g. conflict with
	8.3 "short" names.
	Defaults to `true` on Windows, and `false` elsewhere.

core.trustctime::
	If false, the ctime differences between the index and the
	working tree are ignored; useful when the inode change time
	is regularly modified by something outside Git (file system
	crawlers and some backup systems).
	See linkgit:git-update-index[1]. True by default.

core.checkStat::
	Determines which stat fields to match between the index
	and work tree. The user can set this to 'default' or
	'minimal'. Default (or explicitly 'default'), is to check
	all fields, including the sub-second part of mtime and ctime.

core.quotePath::
	The commands that output paths (e.g. 'ls-files',
	'diff'), when not given the `-z` option, will quote
	"unusual" characters in the pathname by enclosing the
	pathname in a double-quote pair and with backslashes the
	same way strings in C source code are quoted.  If this
	variable is set to false, the bytes higher than 0x80 are
	not quoted but output as verbatim.  Note that double
	quote, backslash and control characters are always
	quoted without `-z` regardless of the setting of this
	variable.

core.eol::
	Sets the line ending type to use in the working directory for
	files that have the `text` property set.  Alternatives are
	'lf', 'crlf' and 'native', which uses the platform's native
	line ending.  The default value is `native`.  See
	linkgit:gitattributes[5] for more information on end-of-line
	conversion.

core.safecrlf::
	If true, makes Git check if converting `CRLF` is reversible when
	end-of-line conversion is active.  Git will verify if a command
	modifies a file in the work tree either directly or indirectly.
	For example, committing a file followed by checking out the
	same file should yield the original file in the work tree.  If
	this is not the case for the current setting of
	`core.autocrlf`, Git will reject the file.  The variable can
	be set to "warn", in which case Git will only warn about an
	irreversible conversion but continue the operation.
+
CRLF conversion bears a slight chance of corrupting data.
When it is enabled, Git will convert CRLF to LF during commit and LF to
CRLF during checkout.  A file that contains a mixture of LF and
CRLF before the commit cannot be recreated by Git.  For text
files this is the right thing to do: it corrects line endings
such that we have only LF line endings in the repository.
But for binary files that are accidentally classified as text the
conversion can corrupt data.
+
If you recognize such corruption early you can easily fix it by
setting the conversion type explicitly in .gitattributes.  Right
after committing you still have the original file in your work
tree and this file is not yet corrupted.  You can explicitly tell
Git that this file is binary and Git will handle the file
appropriately.
+
Unfortunately, the desired effect of cleaning up text files with
mixed line endings and the undesired effect of corrupting binary
files cannot be distinguished.  In both cases CRLFs are removed
in an irreversible way.  For text files this is the right thing
to do because CRLFs are line endings, while for binary files
converting CRLFs corrupts data.
+
Note, this safety check does not mean that a checkout will generate a
file identical to the original file for a different setting of
`core.eol` and `core.autocrlf`, but only for the current one.  For
example, a text file with `LF` would be accepted with `core.eol=lf`
and could later be checked out with `core.eol=crlf`, in which case the
resulting file would contain `CRLF`, although the original file
contained `LF`.  However, in both work trees the line endings would be
consistent, that is either all `LF` or all `CRLF`, but never mixed.  A
file with mixed line endings would be reported by the `core.safecrlf`
mechanism.

core.autocrlf::
	Setting this variable to "true" is almost the same as setting
	the `text` attribute to "auto" on all files except that text
	files are not guaranteed to be normalized: files that contain
	`CRLF` in the repository will not be touched.  Use this
	setting if you want to have `CRLF` line endings in your
	working directory even though the repository does not have
	normalized line endings.  This variable can be set to 'input',
	in which case no output conversion is performed.

core.symlinks::
	If false, symbolic links are checked out as small plain files that
	contain the link text. linkgit:git-update-index[1] and
	linkgit:git-add[1] will not change the recorded type to regular
	file. Useful on filesystems like FAT that do not support
	symbolic links.
+
The default is true, except linkgit:git-clone[1] or linkgit:git-init[1]
will probe and set core.symlinks false if appropriate when the repository
is created.

core.gitProxy::
	A "proxy command" to execute (as 'command host port') instead
	of establishing direct connection to the remote server when
	using the Git protocol for fetching. If the variable value is
	in the "COMMAND for DOMAIN" format, the command is applied only
	on hostnames ending with the specified domain string. This variable
	may be set multiple times and is matched in the given order;
	the first match wins.
+
Can be overridden by the 'GIT_PROXY_COMMAND' environment variable
(which always applies universally, without the special "for"
handling).
+
The special string `none` can be used as the proxy command to
specify that no proxy be used for a given domain pattern.
This is useful for excluding servers inside a firewall from
proxy use, while defaulting to a common proxy for external domains.

core.ignoreStat::
	If true, Git will avoid using lstat() calls to detect if files have
	changed by setting the "assume-unchanged" bit for those tracked files
	which it has updated identically in both the index and working tree.
+
When files are modified outside of Git, the user will need to stage
the modified files explicitly (e.g. see 'Examples' section in
linkgit:git-update-index[1]).
Git will not normally detect changes to those files.
+
This is useful on systems where lstat() calls are very slow, such as
CIFS/Microsoft Windows.
+
False by default.

core.preferSymlinkRefs::
	Instead of the default "symref" format for HEAD
	and other symbolic reference files, use symbolic links.
	This is sometimes needed to work with old scripts that
	expect HEAD to be a symbolic link.

core.bare::
	If true this repository is assumed to be 'bare' and has no
	working directory associated with it.  If this is the case a
	number of commands that require a working directory will be
	disabled, such as linkgit:git-add[1] or linkgit:git-merge[1].
+
This setting is automatically guessed by linkgit:git-clone[1] or
linkgit:git-init[1] when the repository was created.  By default a
repository that ends in "/.git" is assumed to be not bare (bare =
false), while all other repositories are assumed to be bare (bare
= true).

core.worktree::
	Set the path to the root of the working tree.
	If GIT_COMMON_DIR environment variable is set, core.worktree
	is ignored and not used for determining the root of working tree.
	This can be overridden by the GIT_WORK_TREE environment
	variable and the '--work-tree' command-line option.
	The value can be an absolute path or relative to the path to
	the .git directory, which is either specified by --git-dir
	or GIT_DIR, or automatically discovered.
	If --git-dir or GIT_DIR is specified but none of
	--work-tree, GIT_WORK_TREE and core.worktree is specified,
	the current working directory is regarded as the top level
	of your working tree.
+
Note that this variable is honored even when set in a configuration
file in a ".git" subdirectory of a directory and its value differs
from the latter directory (e.g. "/path/to/.git/config" has
core.worktree set to "/different/path"), which is most likely a
misconfiguration.  Running Git commands in the "/path/to" directory will
still use "/different/path" as the root of the work tree and can cause
confusion unless you know what you are doing (e.g. you are creating a
read-only snapshot of the same index to a location different from the
repository's usual working tree).

core.logAllRefUpdates::
	Enable the reflog. Updates to a ref <ref> is logged to the file
	"$GIT_DIR/logs/<ref>", by appending the new and old
	SHA-1, the date/time and the reason of the update, but
	only when the file exists.  If this configuration
	variable is set to true, missing "$GIT_DIR/logs/<ref>"
	file is automatically created for branch heads (i.e. under
	refs/heads/), remote refs (i.e. under refs/remotes/),
	note refs (i.e. under refs/notes/), and the symbolic ref HEAD.
+
This information can be used to determine what commit
was the tip of a branch "2 days ago".
+
This value is true by default in a repository that has
a working directory associated with it, and false by
default in a bare repository.

core.repositoryFormatVersion::
	Internal variable identifying the repository format and layout
	version.

core.sharedRepository::
	When 'group' (or 'true'), the repository is made shareable between
	several users in a group (making sure all the files and objects are
	group-writable). When 'all' (or 'world' or 'everybody'), the
	repository will be readable by all users, additionally to being
	group-shareable. When 'umask' (or 'false'), Git will use permissions
	reported by umask(2). When '0xxx', where '0xxx' is an octal number,
	files in the repository will have this mode value. '0xxx' will override
	user's umask value (whereas the other options will only override
	requested parts of the user's umask value). Examples: '0660' will make
	the repo read/write-able for the owner and group, but inaccessible to
	others (equivalent to 'group' unless umask is e.g. '0022'). '0640' is a
	repository that is group-readable but not group-writable.
	See linkgit:git-init[1]. False by default.

core.warnAmbiguousRefs::
	If true, Git will warn you if the ref name you passed it is ambiguous
	and might match multiple refs in the repository. True by default.

core.compression::
	An integer -1..9, indicating a default compression level.
	-1 is the zlib default. 0 means no compression,
	and 1..9 are various speed/size tradeoffs, 9 being slowest.
	If set, this provides a default to other compression variables,
	such as 'core.looseCompression' and 'pack.compression'.

core.looseCompression::
	An integer -1..9, indicating the compression level for objects that
	are not in a pack file. -1 is the zlib default. 0 means no
	compression, and 1..9 are various speed/size tradeoffs, 9 being
	slowest.  If not set,  defaults to core.compression.  If that is
	not set,  defaults to 1 (best speed).

core.packedGitWindowSize::
	Number of bytes of a pack file to map into memory in a
	single mapping operation.  Larger window sizes may allow
	your system to process a smaller number of large pack files
	more quickly.  Smaller window sizes will negatively affect
	performance due to increased calls to the operating system's
	memory manager, but may improve performance when accessing
	a large number of large pack files.
+
Default is 1 MiB if NO_MMAP was set at compile time, otherwise 32
MiB on 32 bit platforms and 1 GiB on 64 bit platforms.  This should
be reasonable for all users/operating systems.  You probably do
not need to adjust this value.
+
Common unit suffixes of 'k', 'm', or 'g' are supported.

core.packedGitLimit::
	Maximum number of bytes to map simultaneously into memory
	from pack files.  If Git needs to access more than this many
	bytes at once to complete an operation it will unmap existing
	regions to reclaim virtual address space within the process.
+
Default is 256 MiB on 32 bit platforms and 8 GiB on 64 bit platforms.
This should be reasonable for all users/operating systems, except on
the largest projects.  You probably do not need to adjust this value.
+
Common unit suffixes of 'k', 'm', or 'g' are supported.

core.deltaBaseCacheLimit::
	Maximum number of bytes to reserve for caching base objects
	that may be referenced by multiple deltified objects.  By storing the
	entire decompressed base objects in a cache Git is able
	to avoid unpacking and decompressing frequently used base
	objects multiple times.
+
Default is 96 MiB on all platforms.  This should be reasonable
for all users/operating systems, except on the largest projects.
You probably do not need to adjust this value.
+
Common unit suffixes of 'k', 'm', or 'g' are supported.

core.bigFileThreshold::
	Files larger than this size are stored deflated, without
	attempting delta compression.  Storing large files without
	delta compression avoids excessive memory usage, at the
	slight expense of increased disk usage. Additionally files
	larger than this size are always treated as binary.
+
Default is 512 MiB on all platforms.  This should be reasonable
for most projects as source code and other text files can still
be delta compressed, but larger binary media files won't be.
+
Common unit suffixes of 'k', 'm', or 'g' are supported.

core.excludesFile::
	In addition to '.gitignore' (per-directory) and
	'.git/info/exclude', Git looks into this file for patterns
	of files which are not meant to be tracked.  "`~/`" is expanded
	to the value of `$HOME` and "`~user/`" to the specified user's
	home directory. Its default value is $XDG_CONFIG_HOME/git/ignore.
	If $XDG_CONFIG_HOME is either not set or empty, $HOME/.config/git/ignore
	is used instead. See linkgit:gitignore[5].

core.askPass::
	Some commands (e.g. svn and http interfaces) that interactively
	ask for a password can be told to use an external program given
	via the value of this variable. Can be overridden by the 'GIT_ASKPASS'
	environment variable. If not set, fall back to the value of the
	'SSH_ASKPASS' environment variable or, failing that, a simple password
	prompt. The external program shall be given a suitable prompt as
	command-line argument and write the password on its STDOUT.

core.attributesFile::
	In addition to '.gitattributes' (per-directory) and
	'.git/info/attributes', Git looks into this file for attributes
	(see linkgit:gitattributes[5]). Path expansions are made the same
	way as for `core.excludesFile`. Its default value is
	$XDG_CONFIG_HOME/git/attributes. If $XDG_CONFIG_HOME is either not
	set or empty, $HOME/.config/git/attributes is used instead.

core.editor::
	Commands such as `commit` and `tag` that lets you edit
	messages by launching an editor uses the value of this
	variable when it is set, and the environment variable
	`GIT_EDITOR` is not set.  See linkgit:git-var[1].

core.commentChar::
	Commands such as `commit` and `tag` that lets you edit
	messages consider a line that begins with this character
	commented, and removes them after the editor returns
	(default '#').
+
If set to "auto", `git-commit` would select a character that is not
the beginning character of any line in existing commit messages.

core.packedRefsTimeout::
	The length of time, in milliseconds, to retry when trying to
	lock the `packed-refs` file. Value 0 means not to retry at
	all; -1 means to try indefinitely. Default is 1000 (i.e.,
	retry for 1 second).

sequence.editor::
	Text editor used by `git rebase -i` for editing the rebase instruction file.
	The value is meant to be interpreted by the shell when it is used.
	It can be overridden by the `GIT_SEQUENCE_EDITOR` environment variable.
	When not configured the default commit message editor is used instead.

core.pager::
	Text viewer for use by Git commands (e.g., 'less').  The value
	is meant to be interpreted by the shell.  The order of preference
	is the `$GIT_PAGER` environment variable, then `core.pager`
	configuration, then `$PAGER`, and then the default chosen at
	compile time (usually 'less').
+
When the `LESS` environment variable is unset, Git sets it to `FRX`
(if `LESS` environment variable is set, Git does not change it at
all).  If you want to selectively override Git's default setting
for `LESS`, you can set `core.pager` to e.g. `less -S`.  This will
be passed to the shell by Git, which will translate the final
command to `LESS=FRX less -S`. The environment does not set the
`S` option but the command line does, instructing less to truncate
long lines. Similarly, setting `core.pager` to `less -+F` will
deactivate the `F` option specified by the environment from the
command-line, deactivating the "quit if one screen" behavior of
`less`.  One can specifically activate some flags for particular
commands: for example, setting `pager.blame` to `less -S` enables
line truncation only for `git blame`.
+
Likewise, when the `LV` environment variable is unset, Git sets it
to `-c`.  You can override this setting by exporting `LV` with
another value or setting `core.pager` to `lv +c`.

core.whitespace::
	A comma separated list of common whitespace problems to
	notice.  'git diff' will use `color.diff.whitespace` to
	highlight them, and 'git apply --whitespace=error' will
	consider them as errors.  You can prefix `-` to disable
	any of them (e.g. `-trailing-space`):
+
* `blank-at-eol` treats trailing whitespaces at the end of the line
  as an error (enabled by default).
* `space-before-tab` treats a space character that appears immediately
  before a tab character in the initial indent part of the line as an
  error (enabled by default).
* `indent-with-non-tab` treats a line that is indented with space
  characters instead of the equivalent tabs as an error (not enabled by
  default).
* `tab-in-indent` treats a tab character in the initial indent part of
  the line as an error (not enabled by default).
* `blank-at-eof` treats blank lines added at the end of file as an error
  (enabled by default).
* `trailing-space` is a short-hand to cover both `blank-at-eol` and
  `blank-at-eof`.
* `cr-at-eol` treats a carriage-return at the end of line as
  part of the line terminator, i.e. with it, `trailing-space`
  does not trigger if the character before such a carriage-return
  is not a whitespace (not enabled by default).
* `tabwidth=<n>` tells how many character positions a tab occupies; this
  is relevant for `indent-with-non-tab` and when Git fixes `tab-in-indent`
  errors. The default tab width is 8. Allowed values are 1 to 63.

core.fsyncObjectFiles::
	This boolean will enable 'fsync()' when writing object files.
+
This is a total waste of time and effort on a filesystem that orders
data writes properly, but can be useful for filesystems that do not use
journalling (traditional UNIX filesystems) or that only journal metadata
and not file contents (OS X's HFS+, or Linux ext3 with "data=writeback").

core.preloadIndex::
	Enable parallel index preload for operations like 'git diff'
+
This can speed up operations like 'git diff' and 'git status' especially
on filesystems like NFS that have weak caching semantics and thus
relatively high IO latencies.  When enabled, Git will do the
index comparison to the filesystem data in parallel, allowing
overlapping IO's.  Defaults to true.

core.createObject::
	You can set this to 'link', in which case a hardlink followed by
	a delete of the source are used to make sure that object creation
	will not overwrite existing objects.
+
On some file system/operating system combinations, this is unreliable.
Set this config setting to 'rename' there; However, This will remove the
check that makes sure that existing object files will not get overwritten.

core.notesRef::
	When showing commit messages, also show notes which are stored in
	the given ref.  The ref must be fully qualified.  If the given
	ref does not exist, it is not an error but means that no
	notes should be printed.
+
This setting defaults to "refs/notes/commits", and it can be overridden by
the 'GIT_NOTES_REF' environment variable.  See linkgit:git-notes[1].

core.sparseCheckout::
	Enable "sparse checkout" feature. See section "Sparse checkout" in
	linkgit:git-read-tree[1] for more information.

core.abbrev::
	Set the length object names are abbreviated to.  If unspecified,
	many commands abbreviate to 7 hexdigits, which may not be enough
	for abbreviated object names to stay unique for sufficiently long
	time.

add.ignoreErrors::
add.ignore-errors (deprecated)::
	Tells 'git add' to continue adding files when some files cannot be
	added due to indexing errors. Equivalent to the '--ignore-errors'
	option of linkgit:git-add[1].  `add.ignore-errors` is deprecated,
	as it does not follow the usual naming convention for configuration
	variables.

alias.*::
	Command aliases for the linkgit:git[1] command wrapper - e.g.
	after defining "alias.last = cat-file commit HEAD", the invocation
	"git last" is equivalent to "git cat-file commit HEAD". To avoid
	confusion and troubles with script usage, aliases that
	hide existing Git commands are ignored. Arguments are split by
	spaces, the usual shell quoting and escaping is supported.
	A quote pair or a backslash can be used to quote them.
+
If the alias expansion is prefixed with an exclamation point,
it will be treated as a shell command.  For example, defining
"alias.new = !gitk --all --not ORIG_HEAD", the invocation
"git new" is equivalent to running the shell command
"gitk --all --not ORIG_HEAD".  Note that shell commands will be
executed from the top-level directory of a repository, which may
not necessarily be the current directory.
'GIT_PREFIX' is set as returned by running 'git rev-parse --show-prefix'
from the original current directory. See linkgit:git-rev-parse[1].

am.keepcr::
	If true, git-am will call git-mailsplit for patches in mbox format
	with parameter '--keep-cr'. In this case git-mailsplit will
	not remove `\r` from lines ending with `\r\n`. Can be overridden
	by giving '--no-keep-cr' from the command line.
	See linkgit:git-am[1], linkgit:git-mailsplit[1].

am.threeWay::
	By default, `git am` will fail if the patch does not apply cleanly. When
	set to true, this setting tells `git am` to fall back on 3-way merge if
	the patch records the identity of blobs it is supposed to apply to and
	we have those blobs available locally (equivalent to giving the `--3way`
	option from the command line). Defaults to `false`.
	See linkgit:git-am[1].

apply.ignoreWhitespace::
	When set to 'change', tells 'git apply' to ignore changes in
	whitespace, in the same way as the '--ignore-space-change'
	option.
	When set to one of: no, none, never, false tells 'git apply' to
	respect all whitespace differences.
	See linkgit:git-apply[1].

apply.whitespace::
	Tells 'git apply' how to handle whitespaces, in the same way
	as the '--whitespace' option. See linkgit:git-apply[1].

branch.autoSetupMerge::
	Tells 'git branch' and 'git checkout' to set up new branches
	so that linkgit:git-pull[1] will appropriately merge from the
	starting point branch. Note that even if this option is not set,
	this behavior can be chosen per-branch using the `--track`
	and `--no-track` options. The valid settings are: `false` -- no
	automatic setup is done; `true` -- automatic setup is done when the
	starting point is a remote-tracking branch; `always` --
	automatic setup is done when the starting point is either a
	local branch or remote-tracking
	branch. This option defaults to true.

branch.autoSetupRebase::
	When a new branch is created with 'git branch' or 'git checkout'
	that tracks another branch, this variable tells Git to set
	up pull to rebase instead of merge (see "branch.<name>.rebase").
	When `never`, rebase is never automatically set to true.
	When `local`, rebase is set to true for tracked branches of
	other local branches.
	When `remote`, rebase is set to true for tracked branches of
	remote-tracking branches.
	When `always`, rebase will be set to true for all tracking
	branches.
	See "branch.autoSetupMerge" for details on how to set up a
	branch to track another branch.
	This option defaults to never.

branch.<name>.remote::
	When on branch <name>, it tells 'git fetch' and 'git push'
	which remote to fetch from/push to.  The remote to push to
	may be overridden with `remote.pushDefault` (for all branches).
	The remote to push to, for the current branch, may be further
	overridden by `branch.<name>.pushRemote`.  If no remote is
	configured, or if you are not on any branch, it defaults to
	`origin` for fetching and `remote.pushDefault` for pushing.
	Additionally, `.` (a period) is the current local repository
	(a dot-repository), see `branch.<name>.merge`'s final note below.

branch.<name>.pushRemote::
	When on branch <name>, it overrides `branch.<name>.remote` for
	pushing.  It also overrides `remote.pushDefault` for pushing
	from branch <name>.  When you pull from one place (e.g. your
	upstream) and push to another place (e.g. your own publishing
	repository), you would want to set `remote.pushDefault` to
	specify the remote to push to for all branches, and use this
	option to override it for a specific branch.

branch.<name>.merge::
	Defines, together with branch.<name>.remote, the upstream branch
	for the given branch. It tells 'git fetch'/'git pull'/'git rebase' which
	branch to merge and can also affect 'git push' (see push.default).
	When in branch <name>, it tells 'git fetch' the default
	refspec to be marked for merging in FETCH_HEAD. The value is
	handled like the remote part of a refspec, and must match a
	ref which is fetched from the remote given by
	"branch.<name>.remote".
	The merge information is used by 'git pull' (which at first calls
	'git fetch') to lookup the default branch for merging. Without
	this option, 'git pull' defaults to merge the first refspec fetched.
	Specify multiple values to get an octopus merge.
	If you wish to setup 'git pull' so that it merges into <name> from
	another branch in the local repository, you can point
	branch.<name>.merge to the desired branch, and use the relative path
	setting `.` (a period) for branch.<name>.remote.

branch.<name>.mergeOptions::
	Sets default options for merging into branch <name>. The syntax and
	supported options are the same as those of linkgit:git-merge[1], but
	option values containing whitespace characters are currently not
	supported.

branch.<name>.rebase::
	When true, rebase the branch <name> on top of the fetched branch,
	instead of merging the default branch from the default remote when
	"git pull" is run. See "pull.rebase" for doing this in a non
	branch-specific manner.
+
	When preserve, also pass `--preserve-merges` along to 'git rebase'
	so that locally committed merge commits will not be flattened
	by running 'git pull'.
+
*NOTE*: this is a possibly dangerous operation; do *not* use
it unless you understand the implications (see linkgit:git-rebase[1]
for details).

branch.<name>.description::
	Branch description, can be edited with
	`git branch --edit-description`. Branch description is
	automatically added in the format-patch cover letter or
	request-pull summary.

browser.<tool>.cmd::
	Specify the command to invoke the specified browser. The
	specified command is evaluated in shell with the URLs passed
	as arguments. (See linkgit:git-web{litdd}browse[1].)

browser.<tool>.path::
	Override the path for the given tool that may be used to
	browse HTML help (see '-w' option in linkgit:git-help[1]) or a
	working repository in gitweb (see linkgit:git-instaweb[1]).

clean.requireForce::
	A boolean to make git-clean do nothing unless given -f,
	-i or -n.   Defaults to true.

color.branch::
	A boolean to enable/disable color in the output of
	linkgit:git-branch[1]. May be set to `always`,
	`false` (or `never`) or `auto` (or `true`), in which case colors are used
	only when the output is to a terminal. Defaults to false.

color.branch.<slot>::
	Use customized color for branch coloration. `<slot>` is one of
	`current` (the current branch), `local` (a local branch),
	`remote` (a remote-tracking branch in refs/remotes/),
	`upstream` (upstream tracking branch), `plain` (other
	refs).

color.diff::
	Whether to use ANSI escape sequences to add color to patches.
	If this is set to `always`, linkgit:git-diff[1],
	linkgit:git-log[1], and linkgit:git-show[1] will use color
	for all patches.  If it is set to `true` or `auto`, those
	commands will only use color when output is to the terminal.
	Defaults to false.
+
This does not affect linkgit:git-format-patch[1] or the
'git-diff-{asterisk}' plumbing commands.  Can be overridden on the
command line with the `--color[=<when>]` option.

color.diff.<slot>::
	Use customized color for diff colorization.  `<slot>` specifies
	which part of the patch to use the specified color, and is one
	of `context` (context text - `plain` is a historical synonym),
	`meta` (metainformation), `frag`
	(hunk header), 'func' (function in hunk header), `old` (removed lines),
	`new` (added lines), `commit` (commit headers), or `whitespace`
	(highlighting whitespace errors).

color.decorate.<slot>::
	Use customized color for 'git log --decorate' output.  `<slot>` is one
	of `branch`, `remoteBranch`, `tag`, `stash` or `HEAD` for local
	branches, remote-tracking branches, tags, stash and HEAD, respectively.

color.grep::
	When set to `always`, always highlight matches.  When `false` (or
	`never`), never.  When set to `true` or `auto`, use color only
	when the output is written to the terminal.  Defaults to `false`.

color.grep.<slot>::
	Use customized color for grep colorization.  `<slot>` specifies which
	part of the line to use the specified color, and is one of
+
--
`context`;;
	non-matching text in context lines (when using `-A`, `-B`, or `-C`)
`filename`;;
	filename prefix (when not using `-h`)
`function`;;
	function name lines (when using `-p`)
`linenumber`;;
	line number prefix (when using `-n`)
`match`;;
	matching text (same as setting `matchContext` and `matchSelected`)
`matchContext`;;
	matching text in context lines
`matchSelected`;;
	matching text in selected lines
`selected`;;
	non-matching text in selected lines
`separator`;;
	separators between fields on a line (`:`, `-`, and `=`)
	and between hunks (`--`)
--

color.interactive::
	When set to `always`, always use colors for interactive prompts
	and displays (such as those used by "git-add --interactive" and
	"git-clean --interactive"). When false (or `never`), never.
	When set to `true` or `auto`, use colors only when the output is
	to the terminal. Defaults to false.

color.interactive.<slot>::
	Use customized color for 'git add --interactive' and 'git clean
	--interactive' output. `<slot>` may be `prompt`, `header`, `help`
	or `error`, for four distinct types of normal output from
	interactive commands.

color.pager::
	A boolean to enable/disable colored output when the pager is in
	use (default is true).

color.showBranch::
	A boolean to enable/disable color in the output of
	linkgit:git-show-branch[1]. May be set to `always`,
	`false` (or `never`) or `auto` (or `true`), in which case colors are used
	only when the output is to a terminal. Defaults to false.

color.status::
	A boolean to enable/disable color in the output of
	linkgit:git-status[1]. May be set to `always`,
	`false` (or `never`) or `auto` (or `true`), in which case colors are used
	only when the output is to a terminal. Defaults to false.

color.status.<slot>::
	Use customized color for status colorization. `<slot>` is
	one of `header` (the header text of the status message),
	`added` or `updated` (files which are added but not committed),
	`changed` (files which are changed but not added in the index),
	`untracked` (files which are not tracked by Git),
	`branch` (the current branch),
	`nobranch` (the color the 'no branch' warning is shown in, defaulting
	to red), or
	`unmerged` (files which have unmerged changes).

color.ui::
	This variable determines the default value for variables such
	as `color.diff` and `color.grep` that control the use of color
	per command family. Its scope will expand as more commands learn
	configuration to set a default for the `--color` option.  Set it
	to `false` or `never` if you prefer Git commands not to use
	color unless enabled explicitly with some other configuration
	or the `--color` option. Set it to `always` if you want all
	output not intended for machine consumption to use color, to
	`true` or `auto` (this is the default since Git 1.8.4) if you
	want such output to use color when written to the terminal.

column.ui::
	Specify whether supported commands should output in columns.
	This variable consists of a list of tokens separated by spaces
	or commas:
+
These options control when the feature should be enabled
(defaults to 'never'):
+
--
`always`;;
	always show in columns
`never`;;
	never show in columns
`auto`;;
	show in columns if the output is to the terminal
--
+
These options control layout (defaults to 'column').  Setting any
of these implies 'always' if none of 'always', 'never', or 'auto' are
specified.
+
--
`column`;;
	fill columns before rows
`row`;;
	fill rows before columns
`plain`;;
	show in one column
--
+
Finally, these options can be combined with a layout option (defaults
to 'nodense'):
+
--
`dense`;;
	make unequal size columns to utilize more space
`nodense`;;
	make equal size columns
--

column.branch::
	Specify whether to output branch listing in `git branch` in columns.
	See `column.ui` for details.

column.clean::
	Specify the layout when list items in `git clean -i`, which always
	shows files and directories in columns. See `column.ui` for details.

column.status::
	Specify whether to output untracked files in `git status` in columns.
	See `column.ui` for details.

column.tag::
	Specify whether to output tag listing in `git tag` in columns.
	See `column.ui` for details.

commit.cleanup::
	This setting overrides the default of the `--cleanup` option in
	`git commit`. See linkgit:git-commit[1] for details. Changing the
	default can be useful when you always want to keep lines that begin
	with comment character `#` in your log message, in which case you
	would do `git config commit.cleanup whitespace` (note that you will
	have to remove the help lines that begin with `#` in the commit log
	template yourself, if you do this).

commit.gpgSign::

	A boolean to specify whether all commits should be GPG signed.
	Use of this option when doing operations such as rebase can
	result in a large number of commits being signed. It may be
	convenient to use an agent to avoid typing your GPG passphrase
	several times.

commit.status::
	A boolean to enable/disable inclusion of status information in the
	commit message template when using an editor to prepare the commit
	message.  Defaults to true.

commit.template::
	Specify a file to use as the template for new commit messages.
	"`~/`" is expanded to the value of `$HOME` and "`~user/`" to the
	specified user's home directory.

credential.helper::
	Specify an external helper to be called when a username or
	password credential is needed; the helper may consult external
	storage to avoid prompting the user for the credentials. See
	linkgit:gitcredentials[7] for details.

credential.useHttpPath::
	When acquiring credentials, consider the "path" component of an http
	or https URL to be important. Defaults to false. See
	linkgit:gitcredentials[7] for more information.

credential.username::
	If no username is set for a network authentication, use this username
	by default. See credential.<context>.* below, and
	linkgit:gitcredentials[7].

credential.<url>.*::
	Any of the credential.* options above can be applied selectively to
	some credentials. For example "credential.https://example.com.username"
	would set the default username only for https connections to
	example.com. See linkgit:gitcredentials[7] for details on how URLs are
	matched.

include::diff-config.txt[]

difftool.<tool>.path::
	Override the path for the given tool.  This is useful in case
	your tool is not in the PATH.

difftool.<tool>.cmd::
	Specify the command to invoke the specified diff tool.
	The specified command is evaluated in shell with the following
	variables available:  'LOCAL' is set to the name of the temporary
	file containing the contents of the diff pre-image and 'REMOTE'
	is set to the name of the temporary file containing the contents
	of the diff post-image.

difftool.prompt::
	Prompt before each invocation of the diff tool.

fetch.recurseSubmodules::
	This option can be either set to a boolean value or to 'on-demand'.
	Setting it to a boolean changes the behavior of fetch and pull to
	unconditionally recurse into submodules when set to true or to not
	recurse at all when set to false. When set to 'on-demand' (the default
	value), fetch and pull will only recurse into a populated submodule
	when its superproject retrieves a commit that updates the submodule's
	reference.

fetch.fsckObjects::
	If it is set to true, git-fetch-pack will check all fetched
	objects. It will abort in the case of a malformed object or a
	broken link. The result of an abort are only dangling objects.
	Defaults to false. If not set, the value of `transfer.fsckObjects`
	is used instead.

fetch.unpackLimit::
	If the number of objects fetched over the Git native
	transfer is below this
	limit, then the objects will be unpacked into loose object
	files. However if the number of received objects equals or
	exceeds this limit then the received pack will be stored as
	a pack, after adding any missing delta bases.  Storing the
	pack from a push can make the push operation complete faster,
	especially on slow filesystems.  If not set, the value of
	`transfer.unpackLimit` is used instead.

fetch.prune::
	If true, fetch will automatically behave as if the `--prune`
	option was given on the command line.  See also `remote.<name>.prune`.

format.attach::
	Enable multipart/mixed attachments as the default for
	'format-patch'.  The value can also be a double quoted string
	which will enable attachments as the default and set the
	value as the boundary.  See the --attach option in
	linkgit:git-format-patch[1].

format.numbered::
	A boolean which can enable or disable sequence numbers in patch
	subjects.  It defaults to "auto" which enables it only if there
	is more than one patch.  It can be enabled or disabled for all
	messages by setting it to "true" or "false".  See --numbered
	option in linkgit:git-format-patch[1].

format.headers::
	Additional email headers to include in a patch to be submitted
	by mail.  See linkgit:git-format-patch[1].

format.to::
format.cc::
	Additional recipients to include in a patch to be submitted
	by mail.  See the --to and --cc options in
	linkgit:git-format-patch[1].

format.subjectPrefix::
	The default for format-patch is to output files with the '[PATCH]'
	subject prefix. Use this variable to change that prefix.

format.signature::
	The default for format-patch is to output a signature containing
	the Git version number. Use this variable to change that default.
	Set this variable to the empty string ("") to suppress
	signature generation.

format.signatureFile::
	Works just like format.signature except the contents of the
	file specified by this variable will be used as the signature.

format.suffix::
	The default for format-patch is to output files with the suffix
	`.patch`. Use this variable to change that suffix (make sure to
	include the dot if you want it).

format.pretty::
	The default pretty format for log/show/whatchanged command,
	See linkgit:git-log[1], linkgit:git-show[1],
	linkgit:git-whatchanged[1].

format.thread::
	The default threading style for 'git format-patch'.  Can be
	a boolean value, or `shallow` or `deep`.  `shallow` threading
	makes every mail a reply to the head of the series,
	where the head is chosen from the cover letter, the
	`--in-reply-to`, and the first patch mail, in this order.
	`deep` threading makes every mail a reply to the previous one.
	A true boolean value is the same as `shallow`, and a false
	value disables threading.

format.signOff::
	A boolean value which lets you enable the `-s/--signoff` option of
	format-patch by default. *Note:* Adding the Signed-off-by: line to a
	patch should be a conscious act and means that you certify you have
	the rights to submit this work under the same open source license.
	Please see the 'SubmittingPatches' document for further discussion.

format.coverLetter::
	A boolean that controls whether to generate a cover-letter when
	format-patch is invoked, but in addition can be set to "auto", to
	generate a cover-letter only when there's more than one patch.

filter.<driver>.clean::
	The command which is used to convert the content of a worktree
	file to a blob upon checkin.  See linkgit:gitattributes[5] for
	details.

filter.<driver>.smudge::
	The command which is used to convert the content of a blob
	object to a worktree file upon checkout.  See
	linkgit:gitattributes[5] for details.

gc.aggressiveDepth::
	The depth parameter used in the delta compression
	algorithm used by 'git gc --aggressive'.  This defaults
	to 250.

gc.aggressiveWindow::
	The window size parameter used in the delta compression
	algorithm used by 'git gc --aggressive'.  This defaults
	to 250.

gc.auto::
	When there are approximately more than this many loose
	objects in the repository, `git gc --auto` will pack them.
	Some Porcelain commands use this command to perform a
	light-weight garbage collection from time to time.  The
	default value is 6700.  Setting this to 0 disables it.

gc.autoPackLimit::
	When there are more than this many packs that are not
	marked with `*.keep` file in the repository, `git gc
	--auto` consolidates them into one larger pack.  The
	default	value is 50.  Setting this to 0 disables it.

gc.autoDetach::
	Make `git gc --auto` return immediately and run in background
	if the system supports it. Default is true.

gc.packRefs::
	Running `git pack-refs` in a repository renders it
	unclonable by Git versions prior to 1.5.1.2 over dumb
	transports such as HTTP.  This variable determines whether
	'git gc' runs `git pack-refs`. This can be set to `notbare`
	to enable it within all non-bare repos or it can be set to a
	boolean value.  The default is `true`.

gc.pruneExpire::
	When 'git gc' is run, it will call 'prune --expire 2.weeks.ago'.
	Override the grace period with this config variable.  The value
	"now" may be used to disable this  grace period and always prune
	unreachable objects immediately.

gc.pruneWorktreesExpire::
	When 'git gc' is run, it will call
	'prune --worktrees --expire 3.months.ago'.
	Override the grace period with this config variable. The value
	"now" may be used to disable the grace period and prune
	$GIT_DIR/worktrees immediately.

gc.reflogExpire::
gc.<pattern>.reflogExpire::
	'git reflog expire' removes reflog entries older than
	this time; defaults to 90 days.  With "<pattern>" (e.g.
	"refs/stash") in the middle the setting applies only to
	the refs that match the <pattern>.

gc.reflogExpireUnreachable::
gc.<ref>.reflogExpireUnreachable::
	'git reflog expire' removes reflog entries older than
	this time and are not reachable from the current tip;
	defaults to 30 days.  With "<pattern>" (e.g. "refs/stash")
	in the middle, the setting applies only to the refs that
	match the <pattern>.

gc.rerereResolved::
	Records of conflicted merge you resolved earlier are
	kept for this many days when 'git rerere gc' is run.
	The default is 60 days.  See linkgit:git-rerere[1].

gc.rerereUnresolved::
	Records of conflicted merge you have not resolved are
	kept for this many days when 'git rerere gc' is run.
	The default is 15 days.  See linkgit:git-rerere[1].

gitcvs.commitMsgAnnotation::
	Append this string to each commit message. Set to empty string
	to disable this feature. Defaults to "via git-CVS emulator".

gitcvs.enabled::
	Whether the CVS server interface is enabled for this repository.
	See linkgit:git-cvsserver[1].

gitcvs.logFile::
	Path to a log file where the CVS server interface well... logs
	various stuff. See linkgit:git-cvsserver[1].

gitcvs.usecrlfattr::
	If true, the server will look up the end-of-line conversion
	attributes for files to determine the '-k' modes to use. If
	the attributes force Git to treat a file as text,
	the '-k' mode will be left blank so CVS clients will
	treat it as text. If they suppress text conversion, the file
	will be set with '-kb' mode, which suppresses any newline munging
	the client might otherwise do. If the attributes do not allow
	the file type to be determined, then 'gitcvs.allBinary' is
	used. See linkgit:gitattributes[5].

gitcvs.allBinary::
	This is used if 'gitcvs.usecrlfattr' does not resolve
	the correct '-kb' mode to use. If true, all
	unresolved files are sent to the client in
	mode '-kb'. This causes the client to treat them
	as binary files, which suppresses any newline munging it
	otherwise might do. Alternatively, if it is set to "guess",
	then the contents of the file are examined to decide if
	it is binary, similar to 'core.autocrlf'.

gitcvs.dbName::
	Database used by git-cvsserver to cache revision information
	derived from the Git repository. The exact meaning depends on the
	used database driver, for SQLite (which is the default driver) this
	is a filename. Supports variable substitution (see
	linkgit:git-cvsserver[1] for details). May not contain semicolons (`;`).
	Default: '%Ggitcvs.%m.sqlite'

gitcvs.dbDriver::
	Used Perl DBI driver. You can specify any available driver
	for this here, but it might not work. git-cvsserver is tested
	with 'DBD::SQLite', reported to work with 'DBD::Pg', and
	reported *not* to work with 'DBD::mysql'. Experimental feature.
	May not contain double colons (`:`). Default: 'SQLite'.
	See linkgit:git-cvsserver[1].

gitcvs.dbUser, gitcvs.dbPass::
	Database user and password. Only useful if setting 'gitcvs.dbDriver',
	since SQLite has no concept of database users and/or passwords.
	'gitcvs.dbUser' supports variable substitution (see
	linkgit:git-cvsserver[1] for details).

gitcvs.dbTableNamePrefix::
	Database table name prefix.  Prepended to the names of any
	database tables used, allowing a single database to be used
	for several repositories.  Supports variable substitution (see
	linkgit:git-cvsserver[1] for details).  Any non-alphabetic
	characters will be replaced with underscores.

All gitcvs variables except for 'gitcvs.usecrlfattr' and
'gitcvs.allBinary' can also be specified as
'gitcvs.<access_method>.<varname>' (where 'access_method'
is one of "ext" and "pserver") to make them apply only for the given
access method.

gitweb.category::
gitweb.description::
gitweb.owner::
gitweb.url::
	See linkgit:gitweb[1] for description.

gitweb.avatar::
gitweb.blame::
gitweb.grep::
gitweb.highlight::
gitweb.patches::
gitweb.pickaxe::
gitweb.remote_heads::
gitweb.showSizes::
gitweb.snapshot::
	See linkgit:gitweb.conf[5] for description.

grep.lineNumber::
	If set to true, enable '-n' option by default.

grep.patternType::
	Set the default matching behavior. Using a value of 'basic', 'extended',
	'fixed', or 'perl' will enable the '--basic-regexp', '--extended-regexp',
	'--fixed-strings', or '--perl-regexp' option accordingly, while the
	value 'default' will return to the default matching behavior.

grep.extendedRegexp::
	If set to true, enable '--extended-regexp' option by default. This
	option is ignored when the 'grep.patternType' option is set to a value
	other than 'default'.

gpg.program::
	Use this custom program instead of "gpg" found on $PATH when
	making or verifying a PGP signature. The program must support the
	same command-line interface as GPG, namely, to verify a detached
	signature, "gpg --verify $file - <$signature" is run, and the
	program is expected to signal a good signature by exiting with
	code 0, and to generate an ASCII-armored detached signature, the
	standard input of "gpg -bsau $key" is fed with the contents to be
	signed, and the program is expected to send the result to its
	standard output.

gui.commitMsgWidth::
	Defines how wide the commit message window is in the
	linkgit:git-gui[1]. "75" is the default.

gui.diffContext::
	Specifies how many context lines should be used in calls to diff
	made by the linkgit:git-gui[1]. The default is "5".

gui.displayUntracked::
	Determines if linkgit::git-gui[1] shows untracked files
	in the file list. The default is "true".

gui.encoding::
	Specifies the default encoding to use for displaying of
	file contents in linkgit:git-gui[1] and linkgit:gitk[1].
	It can be overridden by setting the 'encoding' attribute
	for relevant files (see linkgit:gitattributes[5]).
	If this option is not set, the tools default to the
	locale encoding.

gui.matchTrackingBranch::
	Determines if new branches created with linkgit:git-gui[1] should
	default to tracking remote branches with matching names or
	not. Default: "false".

gui.newBranchTemplate::
	Is used as suggested name when creating new branches using the
	linkgit:git-gui[1].

gui.pruneDuringFetch::
	"true" if linkgit:git-gui[1] should prune remote-tracking branches when
	performing a fetch. The default value is "false".

gui.trustmtime::
	Determines if linkgit:git-gui[1] should trust the file modification
	timestamp or not. By default the timestamps are not trusted.

gui.spellingDictionary::
	Specifies the dictionary used for spell checking commit messages in
	the linkgit:git-gui[1]. When set to "none" spell checking is turned
	off.

gui.fastCopyBlame::
	If true, 'git gui blame' uses `-C` instead of `-C -C` for original
	location detection. It makes blame significantly faster on huge
	repositories at the expense of less thorough copy detection.

gui.copyBlameThreshold::
	Specifies the threshold to use in 'git gui blame' original location
	detection, measured in alphanumeric characters. See the
	linkgit:git-blame[1] manual for more information on copy detection.

gui.blamehistoryctx::
	Specifies the radius of history context in days to show in
	linkgit:gitk[1] for the selected commit, when the `Show History
	Context` menu item is invoked from 'git gui blame'. If this
	variable is set to zero, the whole history is shown.

guitool.<name>.cmd::
	Specifies the shell command line to execute when the corresponding item
	of the linkgit:git-gui[1] `Tools` menu is invoked. This option is
	mandatory for every tool. The command is executed from the root of
	the working directory, and in the environment it receives the name of
	the tool as 'GIT_GUITOOL', the name of the currently selected file as
	'FILENAME', and the name of the current branch as 'CUR_BRANCH' (if
	the head is detached, 'CUR_BRANCH' is empty).

guitool.<name>.needsFile::
	Run the tool only if a diff is selected in the GUI. It guarantees
	that 'FILENAME' is not empty.

guitool.<name>.noConsole::
	Run the command silently, without creating a window to display its
	output.

guitool.<name>.noRescan::
	Don't rescan the working directory for changes after the tool
	finishes execution.

guitool.<name>.confirm::
	Show a confirmation dialog before actually running the tool.

guitool.<name>.argPrompt::
	Request a string argument from the user, and pass it to the tool
	through the 'ARGS' environment variable. Since requesting an
	argument implies confirmation, the 'confirm' option has no effect
	if this is enabled. If the option is set to 'true', 'yes', or '1',
	the dialog uses a built-in generic prompt; otherwise the exact
	value of the variable is used.

guitool.<name>.revPrompt::
	Request a single valid revision from the user, and set the
	'REVISION' environment variable. In other aspects this option
	is similar to 'argPrompt', and can be used together with it.

guitool.<name>.revUnmerged::
	Show only unmerged branches in the 'revPrompt' subdialog.
	This is useful for tools similar to merge or rebase, but not
	for things like checkout or reset.

guitool.<name>.title::
	Specifies the title to use for the prompt dialog. The default
	is the tool name.

guitool.<name>.prompt::
	Specifies the general prompt string to display at the top of
	the dialog, before subsections for 'argPrompt' and 'revPrompt'.
	The default value includes the actual command.

help.browser::
	Specify the browser that will be used to display help in the
	'web' format. See linkgit:git-help[1].

help.format::
	Override the default help format used by linkgit:git-help[1].
	Values 'man', 'info', 'web' and 'html' are supported. 'man' is
	the default. 'web' and 'html' are the same.

help.autoCorrect::
	Automatically correct and execute mistyped commands after
	waiting for the given number of deciseconds (0.1 sec). If more
	than one command can be deduced from the entered text, nothing
	will be executed.  If the value of this option is negative,
	the corrected command will be executed immediately. If the
	value is 0 - the command will be just shown but not executed.
	This is the default.

help.htmlPath::
	Specify the path where the HTML documentation resides. File system paths
	and URLs are supported. HTML pages will be prefixed with this path when
	help is displayed in the 'web' format. This defaults to the documentation
	path of your Git installation.

http.proxy::
	Override the HTTP proxy, normally configured using the 'http_proxy',
	'https_proxy', and 'all_proxy' environment variables (see
	`curl(1)`).  This can be overridden on a per-remote basis; see
	remote.<name>.proxy

http.cookieFile::
	File containing previously stored cookie lines which should be used
	in the Git http session, if they match the server. The file format
	of the file to read cookies from should be plain HTTP headers or
	the Netscape/Mozilla cookie file format (see linkgit:curl[1]).
	NOTE that the file specified with http.cookieFile is only used as
	input unless http.saveCookies is set.

http.saveCookies::
	If set, store cookies received during requests to the file specified by
	http.cookieFile. Has no effect if http.cookieFile is unset.

http.sslCipherList::
  A list of SSL ciphers to use when negotiating an SSL connection.
  The available ciphers depend on whether libcurl was built against
  NSS or OpenSSL and the particular configuration of the crypto
  library in use.  Internally this sets the 'CURLOPT_SSL_CIPHER_LIST'
  option; see the libcurl documentation for more details on the format
  of this list.
+
Can be overridden by the 'GIT_SSL_CIPHER_LIST' environment variable.
To force git to use libcurl's default cipher list and ignore any
explicit http.sslCipherList option, set 'GIT_SSL_CIPHER_LIST' to the
empty string.

http.sslVerify::
	Whether to verify the SSL certificate when fetching or pushing
	over HTTPS. Can be overridden by the 'GIT_SSL_NO_VERIFY' environment
	variable.

http.sslCert::
	File containing the SSL certificate when fetching or pushing
	over HTTPS. Can be overridden by the 'GIT_SSL_CERT' environment
	variable.

http.sslKey::
	File containing the SSL private key when fetching or pushing
	over HTTPS. Can be overridden by the 'GIT_SSL_KEY' environment
	variable.

http.sslCertPasswordProtected::
	Enable Git's password prompt for the SSL certificate.  Otherwise
	OpenSSL will prompt the user, possibly many times, if the
	certificate or private key is encrypted.  Can be overridden by the
	'GIT_SSL_CERT_PASSWORD_PROTECTED' environment variable.

http.sslCAInfo::
	File containing the certificates to verify the peer with when
	fetching or pushing over HTTPS. Can be overridden by the
	'GIT_SSL_CAINFO' environment variable.

http.sslCAPath::
	Path containing files with the CA certificates to verify the peer
	with when fetching or pushing over HTTPS. Can be overridden
	by the 'GIT_SSL_CAPATH' environment variable.

http.sslTry::
	Attempt to use AUTH SSL/TLS and encrypted data transfers
	when connecting via regular FTP protocol. This might be needed
	if the FTP server requires it for security reasons or you wish
	to connect securely whenever remote FTP server supports it.
	Default is false since it might trigger certificate verification
	errors on misconfigured servers.

http.maxRequests::
	How many HTTP requests to launch in parallel. Can be overridden
	by the 'GIT_HTTP_MAX_REQUESTS' environment variable. Default is 5.

http.minSessions::
	The number of curl sessions (counted across slots) to be kept across
	requests. They will not be ended with curl_easy_cleanup() until
	http_cleanup() is invoked. If USE_CURL_MULTI is not defined, this
	value will be capped at 1. Defaults to 1.

http.postBuffer::
	Maximum size in bytes of the buffer used by smart HTTP
	transports when POSTing data to the remote system.
	For requests larger than this buffer size, HTTP/1.1 and
	Transfer-Encoding: chunked is used to avoid creating a
	massive pack file locally.  Default is 1 MiB, which is
	sufficient for most requests.

http.lowSpeedLimit, http.lowSpeedTime::
	If the HTTP transfer speed is less than 'http.lowSpeedLimit'
	for longer than 'http.lowSpeedTime' seconds, the transfer is aborted.
	Can be overridden by the 'GIT_HTTP_LOW_SPEED_LIMIT' and
	'GIT_HTTP_LOW_SPEED_TIME' environment variables.

http.noEPSV::
	A boolean which disables using of EPSV ftp command by curl.
	This can helpful with some "poor" ftp servers which don't
	support EPSV mode. Can be overridden by the 'GIT_CURL_FTP_NO_EPSV'
	environment variable. Default is false (curl will use EPSV).

http.userAgent::
	The HTTP USER_AGENT string presented to an HTTP server.  The default
	value represents the version of the client Git such as git/1.7.1.
	This option allows you to override this value to a more common value
	such as Mozilla/4.0.  This may be necessary, for instance, if
	connecting through a firewall that restricts HTTP connections to a set
	of common USER_AGENT strings (but not including those like git/1.7.1).
	Can be overridden by the 'GIT_HTTP_USER_AGENT' environment variable.

http.<url>.*::
	Any of the http.* options above can be applied selectively to some URLs.
	For a config key to match a URL, each element of the config key is
	compared to that of the URL, in the following order:
+
--
. Scheme (e.g., `https` in `https://example.com/`). This field
  must match exactly between the config key and the URL.

. Host/domain name (e.g., `example.com` in `https://example.com/`).
  This field must match exactly between the config key and the URL.

. Port number (e.g., `8080` in `http://example.com:8080/`).
  This field must match exactly between the config key and the URL.
  Omitted port numbers are automatically converted to the correct
  default for the scheme before matching.

. Path (e.g., `repo.git` in `https://example.com/repo.git`). The
  path field of the config key must match the path field of the URL
  either exactly or as a prefix of slash-delimited path elements.  This means
  a config key with path `foo/` matches URL path `foo/bar`.  A prefix can only
  match on a slash (`/`) boundary.  Longer matches take precedence (so a config
  key with path `foo/bar` is a better match to URL path `foo/bar` than a config
  key with just path `foo/`).

. User name (e.g., `user` in `https://user@example.com/repo.git`). If
  the config key has a user name it must match the user name in the
  URL exactly. If the config key does not have a user name, that
  config key will match a URL with any user name (including none),
  but at a lower precedence than a config key with a user name.
--
+
The list above is ordered by decreasing precedence; a URL that matches
a config key's path is preferred to one that matches its user name. For example,
if the URL is `https://user@example.com/foo/bar` a config key match of
`https://example.com/foo` will be preferred over a config key match of
`https://user@example.com`.
+
All URLs are normalized before attempting any matching (the password part,
if embedded in the URL, is always ignored for matching purposes) so that
equivalent URLs that are simply spelled differently will match properly.
Environment variable settings always override any matches.  The URLs that are
matched against are those given directly to Git commands.  This means any URLs
visited as a result of a redirection do not participate in matching.

i18n.commitEncoding::
	Character encoding the commit messages are stored in; Git itself
	does not care per se, but this information is necessary e.g. when
	importing commits from emails or in the gitk graphical history
	browser (and possibly at other places in the future or in other
	porcelains). See e.g. linkgit:git-mailinfo[1]. Defaults to 'utf-8'.

i18n.logOutputEncoding::
	Character encoding the commit messages are converted to when
	running 'git log' and friends.

imap::
	The configuration variables in the 'imap' section are described
	in linkgit:git-imap-send[1].

index.version::
	Specify the version with which new index files should be
	initialized.  This does not affect existing repositories.

init.templateDir::
	Specify the directory from which templates will be copied.
	(See the "TEMPLATE DIRECTORY" section of linkgit:git-init[1].)

instaweb.browser::
	Specify the program that will be used to browse your working
	repository in gitweb. See linkgit:git-instaweb[1].

instaweb.httpd::
	The HTTP daemon command-line to start gitweb on your working
	repository. See linkgit:git-instaweb[1].

instaweb.local::
	If true the web server started by linkgit:git-instaweb[1] will
	be bound to the local IP (127.0.0.1).

instaweb.modulePath::
	The default module path for linkgit:git-instaweb[1] to use
	instead of /usr/lib/apache2/modules.  Only used if httpd
	is Apache.

instaweb.port::
	The port number to bind the gitweb httpd to. See
	linkgit:git-instaweb[1].

interactive.singleKey::
	In interactive commands, allow the user to provide one-letter
	input with a single key (i.e., without hitting enter).
	Currently this is used by the `--patch` mode of
	linkgit:git-add[1], linkgit:git-checkout[1], linkgit:git-commit[1],
	linkgit:git-reset[1], and linkgit:git-stash[1]. Note that this
	setting is silently ignored if portable keystroke input
	is not available; requires the Perl module Term::ReadKey.

log.abbrevCommit::
	If true, makes linkgit:git-log[1], linkgit:git-show[1], and
	linkgit:git-whatchanged[1] assume `--abbrev-commit`. You may
	override this option with `--no-abbrev-commit`.

log.date::
	Set the default date-time mode for the 'log' command.
	Setting a value for log.date is similar to using 'git log''s
	`--date` option.  Possible values are `relative`, `local`,
	`default`, `iso`, `rfc`, and `short`; see linkgit:git-log[1]
	for details.

log.decorate::
	Print out the ref names of any commits that are shown by the log
	command. If 'short' is specified, the ref name prefixes 'refs/heads/',
	'refs/tags/' and 'refs/remotes/' will not be printed. If 'full' is
	specified, the full ref name (including prefix) will be printed.
	This is the same as the log commands '--decorate' option.

log.showRoot::
	If true, the initial commit will be shown as a big creation event.
	This is equivalent to a diff against an empty tree.
	Tools like linkgit:git-log[1] or linkgit:git-whatchanged[1], which
	normally hide the root commit will now show it. True by default.

log.mailmap::
	If true, makes linkgit:git-log[1], linkgit:git-show[1], and
	linkgit:git-whatchanged[1] assume `--use-mailmap`.

mailinfo.scissors::
	If true, makes linkgit:git-mailinfo[1] (and therefore
	linkgit:git-am[1]) act by default as if the --scissors option
	was provided on the command-line. When active, this features
	removes everything from the message body before a scissors
	line (i.e. consisting mainly of ">8", "8<" and "-").

mailmap.file::
	The location of an augmenting mailmap file. The default
	mailmap, located in the root of the repository, is loaded
	first, then the mailmap file pointed to by this variable.
	The location of the mailmap file may be in a repository
	subdirectory, or somewhere outside of the repository itself.
	See linkgit:git-shortlog[1] and linkgit:git-blame[1].

mailmap.blob::
	Like `mailmap.file`, but consider the value as a reference to a
	blob in the repository. If both `mailmap.file` and
	`mailmap.blob` are given, both are parsed, with entries from
	`mailmap.file` taking precedence. In a bare repository, this
	defaults to `HEAD:.mailmap`. In a non-bare repository, it
	defaults to empty.

man.viewer::
	Specify the programs that may be used to display help in the
	'man' format. See linkgit:git-help[1].

man.<tool>.cmd::
	Specify the command to invoke the specified man viewer. The
	specified command is evaluated in shell with the man page
	passed as argument. (See linkgit:git-help[1].)

man.<tool>.path::
	Override the path for the given tool that may be used to
	display help in the 'man' format. See linkgit:git-help[1].

include::merge-config.txt[]

mergetool.<tool>.path::
	Override the path for the given tool.  This is useful in case
	your tool is not in the PATH.

mergetool.<tool>.cmd::
	Specify the command to invoke the specified merge tool.  The
	specified command is evaluated in shell with the following
	variables available: 'BASE' is the name of a temporary file
	containing the common base of the files to be merged, if available;
	'LOCAL' is the name of a temporary file containing the contents of
	the file on the current branch; 'REMOTE' is the name of a temporary
	file containing the contents of the file from the branch being
	merged; 'MERGED' contains the name of the file to which the merge
	tool should write the results of a successful merge.

mergetool.<tool>.trustExitCode::
	For a custom merge command, specify whether the exit code of
	the merge command can be used to determine whether the merge was
	successful.  If this is not set to true then the merge target file
	timestamp is checked and the merge assumed to have been successful
	if the file has been updated, otherwise the user is prompted to
	indicate the success of the merge.

mergetool.meld.hasOutput::
	Older versions of `meld` do not support the `--output` option.
	Git will attempt to detect whether `meld` supports `--output`
	by inspecting the output of `meld --help`.  Configuring
	`mergetool.meld.hasOutput` will make Git skip these checks and
	use the configured value instead.  Setting `mergetool.meld.hasOutput`
	to `true` tells Git to unconditionally use the `--output` option,
	and `false` avoids using `--output`.

mergetool.keepBackup::
	After performing a merge, the original file with conflict markers
	can be saved as a file with a `.orig` extension.  If this variable
	is set to `false` then this file is not preserved.  Defaults to
	`true` (i.e. keep the backup files).

mergetool.keepTemporaries::
	When invoking a custom merge tool, Git uses a set of temporary
	files to pass to the tool. If the tool returns an error and this
	variable is set to `true`, then these temporary files will be
	preserved, otherwise they will be removed after the tool has
	exited. Defaults to `false`.

mergetool.writeToTemp::
	Git writes temporary 'BASE', 'LOCAL', and 'REMOTE' versions of
	conflicting files in the worktree by default.  Git will attempt
	to use a temporary directory for these files when set `true`.
	Defaults to `false`.

mergetool.prompt::
	Prompt before each invocation of the merge resolution program.

notes.displayRef::
	The (fully qualified) refname from which to show notes when
	showing commit messages.  The value of this variable can be set
	to a glob, in which case notes from all matching refs will be
	shown.  You may also specify this configuration variable
	several times.  A warning will be issued for refs that do not
	exist, but a glob that does not match any refs is silently
	ignored.
+
This setting can be overridden with the `GIT_NOTES_DISPLAY_REF`
environment variable, which must be a colon separated list of refs or
globs.
+
The effective value of "core.notesRef" (possibly overridden by
GIT_NOTES_REF) is also implicitly added to the list of refs to be
displayed.

notes.rewrite.<command>::
	When rewriting commits with <command> (currently `amend` or
	`rebase`) and this variable is set to `true`, Git
	automatically copies your notes from the original to the
	rewritten commit.  Defaults to `true`, but see
	"notes.rewriteRef" below.

notes.rewriteMode::
	When copying notes during a rewrite (see the
	"notes.rewrite.<command>" option), determines what to do if
	the target commit already has a note.  Must be one of
	`overwrite`, `concatenate`, or `ignore`.  Defaults to
	`concatenate`.
+
This setting can be overridden with the `GIT_NOTES_REWRITE_MODE`
environment variable.

notes.rewriteRef::
	When copying notes during a rewrite, specifies the (fully
	qualified) ref whose notes should be copied.  The ref may be a
	glob, in which case notes in all matching refs will be copied.
	You may also specify this configuration several times.
+
Does not have a default value; you must configure this variable to
enable note rewriting.  Set it to `refs/notes/commits` to enable
rewriting for the default commit notes.
+
This setting can be overridden with the `GIT_NOTES_REWRITE_REF`
environment variable, which must be a colon separated list of refs or
globs.

pack.window::
	The size of the window used by linkgit:git-pack-objects[1] when no
	window size is given on the command line. Defaults to 10.

pack.depth::
	The maximum delta depth used by linkgit:git-pack-objects[1] when no
	maximum depth is given on the command line. Defaults to 50.

pack.windowMemory::
	The maximum size of memory that is consumed by each thread
	in linkgit:git-pack-objects[1] for pack window memory when
	no limit is given on the command line.  The value can be
	suffixed with "k", "m", or "g".  When left unconfigured (or
	set explicitly to 0), there will be no limit.

pack.compression::
	An integer -1..9, indicating the compression level for objects
	in a pack file. -1 is the zlib default. 0 means no
	compression, and 1..9 are various speed/size tradeoffs, 9 being
	slowest.  If not set,  defaults to core.compression.  If that is
	not set,  defaults to -1, the zlib default, which is "a default
	compromise between speed and compression (currently equivalent
	to level 6)."
+
Note that changing the compression level will not automatically recompress
all existing objects. You can force recompression by passing the -F option
to linkgit:git-repack[1].

pack.deltaCacheSize::
	The maximum memory in bytes used for caching deltas in
	linkgit:git-pack-objects[1] before writing them out to a pack.
	This cache is used to speed up the writing object phase by not
	having to recompute the final delta result once the best match
	for all objects is found.  Repacking large repositories on machines
	which are tight with memory might be badly impacted by this though,
	especially if this cache pushes the system into swapping.
	A value of 0 means no limit. The smallest size of 1 byte may be
	used to virtually disable this cache. Defaults to 256 MiB.

pack.deltaCacheLimit::
	The maximum size of a delta, that is cached in
	linkgit:git-pack-objects[1]. This cache is used to speed up the
	writing object phase by not having to recompute the final delta
	result once the best match for all objects is found. Defaults to 1000.

pack.threads::
	Specifies the number of threads to spawn when searching for best
	delta matches.  This requires that linkgit:git-pack-objects[1]
	be compiled with pthreads otherwise this option is ignored with a
	warning. This is meant to reduce packing time on multiprocessor
	machines. The required amount of memory for the delta search window
	is however multiplied by the number of threads.
	Specifying 0 will cause Git to auto-detect the number of CPU's
	and set the number of threads accordingly.

pack.indexVersion::
	Specify the default pack index version.  Valid values are 1 for
	legacy pack index used by Git versions prior to 1.5.2, and 2 for
	the new pack index with capabilities for packs larger than 4 GB
	as well as proper protection against the repacking of corrupted
	packs.  Version 2 is the default.  Note that version 2 is enforced
	and this config option ignored whenever the corresponding pack is
	larger than 2 GB.
+
If you have an old Git that does not understand the version 2 `*.idx` file,
cloning or fetching over a non native protocol (e.g. "http" and "rsync")
that will copy both `*.pack` file and corresponding `*.idx` file from the
other side may give you a repository that cannot be accessed with your
older version of Git. If the `*.pack` file is smaller than 2 GB, however,
you can use linkgit:git-index-pack[1] on the *.pack file to regenerate
the `*.idx` file.

pack.packSizeLimit::
	The maximum size of a pack.  This setting only affects
	packing to a file when repacking, i.e. the git:// protocol
	is unaffected.  It can be overridden by the `--max-pack-size`
	option of linkgit:git-repack[1]. The minimum size allowed is
	limited to 1 MiB. The default is unlimited.
	Common unit suffixes of 'k', 'm', or 'g' are
	supported.

pack.useBitmaps::
	When true, git will use pack bitmaps (if available) when packing
	to stdout (e.g., during the server side of a fetch). Defaults to
	true. You should not generally need to turn this off unless
	you are debugging pack bitmaps.

pack.writeBitmaps (deprecated)::
	This is a deprecated synonym for `repack.writeBitmaps`.

pack.writeBitmapHashCache::
	When true, git will include a "hash cache" section in the bitmap
	index (if one is written). This cache can be used to feed git's
	delta heuristics, potentially leading to better deltas between
	bitmapped and non-bitmapped objects (e.g., when serving a fetch
	between an older, bitmapped pack and objects that have been
	pushed since the last gc). The downside is that it consumes 4
	bytes per object of disk space, and that JGit's bitmap
	implementation does not understand it, causing it to complain if
	Git and JGit are used on the same repository. Defaults to false.

pager.<cmd>::
	If the value is boolean, turns on or off pagination of the
	output of a particular Git subcommand when writing to a tty.
	Otherwise, turns on pagination for the subcommand using the
	pager specified by the value of `pager.<cmd>`.  If `--paginate`
	or `--no-pager` is specified on the command line, it takes
	precedence over this option.  To disable pagination for all
	commands, set `core.pager` or `GIT_PAGER` to `cat`.

pretty.<name>::
	Alias for a --pretty= format string, as specified in
	linkgit:git-log[1]. Any aliases defined here can be used just
	as the built-in pretty formats could. For example,
	running `git config pretty.changelog "format:* %H %s"`
	would cause the invocation `git log --pretty=changelog`
	to be equivalent to running `git log "--pretty=format:* %H %s"`.
	Note that an alias with the same name as a built-in format
	will be silently ignored.

pull.ff::
	By default, Git does not create an extra merge commit when merging
	a commit that is a descendant of the current commit. Instead, the
	tip of the current branch is fast-forwarded. When set to `false`,
	this variable tells Git to create an extra merge commit in such
	a case (equivalent to giving the `--no-ff` option from the command
	line). When set to `only`, only such fast-forward merges are
	allowed (equivalent to giving the `--ff-only` option from the
	command line). This setting overrides `merge.ff` when pulling.

pull.rebase::
	When true, rebase branches on top of the fetched branch, instead
	of merging the default branch from the default remote when "git
	pull" is run. See "branch.<name>.rebase" for setting this on a
	per-branch basis.
+
	When preserve, also pass `--preserve-merges` along to 'git rebase'
	so that locally committed merge commits will not be flattened
	by running 'git pull'.
+
*NOTE*: this is a possibly dangerous operation; do *not* use
it unless you understand the implications (see linkgit:git-rebase[1]
for details).

pull.octopus::
	The default merge strategy to use when pulling multiple branches
	at once.

pull.twohead::
	The default merge strategy to use when pulling a single branch.

push.default::
	Defines the action `git push` should take if no refspec is
	explicitly given.  Different values are well-suited for
	specific workflows; for instance, in a purely central workflow
	(i.e. the fetch source is equal to the push destination),
	`upstream` is probably what you want.  Possible values are:
+
--

* `nothing` - do not push anything (error out) unless a refspec is
  explicitly given. This is primarily meant for people who want to
  avoid mistakes by always being explicit.

* `current` - push the current branch to update a branch with the same
  name on the receiving end.  Works in both central and non-central
  workflows.

* `upstream` - push the current branch back to the branch whose
  changes are usually integrated into the current branch (which is
  called `@{upstream}`).  This mode only makes sense if you are
  pushing to the same repository you would normally pull from
  (i.e. central workflow).

* `simple` - in centralized workflow, work like `upstream` with an
  added safety to refuse to push if the upstream branch's name is
  different from the local one.
+
When pushing to a remote that is different from the remote you normally
pull from, work as `current`.  This is the safest option and is suited
for beginners.
+
This mode has become the default in Git 2.0.

* `matching` - push all branches having the same name on both ends.
  This makes the repository you are pushing to remember the set of
  branches that will be pushed out (e.g. if you always push 'maint'
  and 'master' there and no other branches, the repository you push
  to will have these two branches, and your local 'maint' and
  'master' will be pushed there).
+
To use this mode effectively, you have to make sure _all_ the
branches you would push out are ready to be pushed out before
running 'git push', as the whole point of this mode is to allow you
to push all of the branches in one go.  If you usually finish work
on only one branch and push out the result, while other branches are
unfinished, this mode is not for you.  Also this mode is not
suitable for pushing into a shared central repository, as other
people may add new branches there, or update the tip of existing
branches outside your control.
+
This used to be the default, but not since Git 2.0 (`simple` is the
new default).

--

push.followTags::
	If set to true enable '--follow-tags' option by default.  You
	may override this configuration at time of push by specifying
	'--no-follow-tags'.


rebase.stat::
	Whether to show a diffstat of what changed upstream since the last
	rebase. False by default.

rebase.autoSquash::
	If set to true enable '--autosquash' option by default.

rebase.autoStash::
	When set to true, automatically create a temporary stash
	before the operation begins, and apply it after the operation
	ends.  This means that you can run rebase on a dirty worktree.
	However, use with care: the final stash application after a
	successful rebase might result in non-trivial conflicts.
	Defaults to false.

<<<<<<< HEAD
rebase.checkLevel::
	If set to "warn", git rebase -i will print a warning if some
	commits are removed (i.e. a line was deleted) or if some
	commits appear more than one time (e.g. the same commit is
	picked twice), however the rebase will still proceed. If set
	to "error", it will print the previous warnings and abort the
	rebase. If set to "ignore", no checking is done.  Defaults to
	"ignore".
=======
rebase.instructionFormat
	A format string, as specified in linkgit:git-log[1], to be used for
	the instruction list during an interactive rebase.  The format will automatically
	have the long commit hash prepended to the format.
>>>>>>> 16cf51c7

receive.advertiseAtomic::
	By default, git-receive-pack will advertise the atomic push
	capability to its clients. If you don't want to this capability
	to be advertised, set this variable to false.

receive.autogc::
	By default, git-receive-pack will run "git-gc --auto" after
	receiving data from git-push and updating refs.  You can stop
	it by setting this variable to false.

receive.certNonceSeed::
	By setting this variable to a string, `git receive-pack`
	will accept a `git push --signed` and verifies it by using
	a "nonce" protected by HMAC using this string as a secret
	key.

receive.certNonceSlop::
	When a `git push --signed` sent a push certificate with a
	"nonce" that was issued by a receive-pack serving the same
	repository within this many seconds, export the "nonce"
	found in the certificate to `GIT_PUSH_CERT_NONCE` to the
	hooks (instead of what the receive-pack asked the sending
	side to include).  This may allow writing checks in
	`pre-receive` and `post-receive` a bit easier.  Instead of
	checking `GIT_PUSH_CERT_NONCE_SLOP` environment variable
	that records by how many seconds the nonce is stale to
	decide if they want to accept the certificate, they only
	can check `GIT_PUSH_CERT_NONCE_STATUS` is `OK`.

receive.fsckObjects::
	If it is set to true, git-receive-pack will check all received
	objects. It will abort in the case of a malformed object or a
	broken link. The result of an abort are only dangling objects.
	Defaults to false. If not set, the value of `transfer.fsckObjects`
	is used instead.

receive.unpackLimit::
	If the number of objects received in a push is below this
	limit then the objects will be unpacked into loose object
	files. However if the number of received objects equals or
	exceeds this limit then the received pack will be stored as
	a pack, after adding any missing delta bases.  Storing the
	pack from a push can make the push operation complete faster,
	especially on slow filesystems.  If not set, the value of
	`transfer.unpackLimit` is used instead.

receive.denyDeletes::
	If set to true, git-receive-pack will deny a ref update that deletes
	the ref. Use this to prevent such a ref deletion via a push.

receive.denyDeleteCurrent::
	If set to true, git-receive-pack will deny a ref update that
	deletes the currently checked out branch of a non-bare repository.

receive.denyCurrentBranch::
	If set to true or "refuse", git-receive-pack will deny a ref update
	to the currently checked out branch of a non-bare repository.
	Such a push is potentially dangerous because it brings the HEAD
	out of sync with the index and working tree. If set to "warn",
	print a warning of such a push to stderr, but allow the push to
	proceed. If set to false or "ignore", allow such pushes with no
	message. Defaults to "refuse".
+
Another option is "updateInstead" which will update the working
tree if pushing into the current branch.  This option is
intended for synchronizing working directories when one side is not easily
accessible via interactive ssh (e.g. a live web site, hence the requirement
that the working directory be clean). This mode also comes in handy when
developing inside a VM to test and fix code on different Operating Systems.
+
By default, "updateInstead" will refuse the push if the working tree or
the index have any difference from the HEAD, but the `push-to-checkout`
hook can be used to customize this.  See linkgit:githooks[5].

receive.denyNonFastForwards::
	If set to true, git-receive-pack will deny a ref update which is
	not a fast-forward. Use this to prevent such an update via a push,
	even if that push is forced. This configuration variable is
	set when initializing a shared repository.

receive.hideRefs::
	String(s) `receive-pack` uses to decide which refs to omit
	from its initial advertisement.  Use more than one
	definitions to specify multiple prefix strings. A ref that
	are under the hierarchies listed on the value of this
	variable is excluded, and is hidden when responding to `git
	push`, and an attempt to update or delete a hidden ref by
	`git push` is rejected.

receive.updateServerInfo::
	If set to true, git-receive-pack will run git-update-server-info
	after receiving data from git-push and updating refs.

receive.shallowUpdate::
	If set to true, .git/shallow can be updated when new refs
	require new shallow roots. Otherwise those refs are rejected.

remote.pushDefault::
	The remote to push to by default.  Overrides
	`branch.<name>.remote` for all branches, and is overridden by
	`branch.<name>.pushRemote` for specific branches.

remote.<name>.url::
	The URL of a remote repository.  See linkgit:git-fetch[1] or
	linkgit:git-push[1].

remote.<name>.pushurl::
	The push URL of a remote repository.  See linkgit:git-push[1].

remote.<name>.proxy::
	For remotes that require curl (http, https and ftp), the URL to
	the proxy to use for that remote.  Set to the empty string to
	disable proxying for that remote.

remote.<name>.fetch::
	The default set of "refspec" for linkgit:git-fetch[1]. See
	linkgit:git-fetch[1].

remote.<name>.push::
	The default set of "refspec" for linkgit:git-push[1]. See
	linkgit:git-push[1].

remote.<name>.mirror::
	If true, pushing to this remote will automatically behave
	as if the `--mirror` option was given on the command line.

remote.<name>.skipDefaultUpdate::
	If true, this remote will be skipped by default when updating
	using linkgit:git-fetch[1] or the `update` subcommand of
	linkgit:git-remote[1].

remote.<name>.skipFetchAll::
	If true, this remote will be skipped by default when updating
	using linkgit:git-fetch[1] or the `update` subcommand of
	linkgit:git-remote[1].

remote.<name>.receivepack::
	The default program to execute on the remote side when pushing.  See
	option --receive-pack of linkgit:git-push[1].

remote.<name>.uploadpack::
	The default program to execute on the remote side when fetching.  See
	option --upload-pack of linkgit:git-fetch-pack[1].

remote.<name>.tagOpt::
	Setting this value to --no-tags disables automatic tag following when
	fetching from remote <name>. Setting it to --tags will fetch every
	tag from remote <name>, even if they are not reachable from remote
	branch heads. Passing these flags directly to linkgit:git-fetch[1] can
	override this setting. See options --tags and --no-tags of
	linkgit:git-fetch[1].

remote.<name>.vcs::
	Setting this to a value <vcs> will cause Git to interact with
	the remote with the git-remote-<vcs> helper.

remote.<name>.prune::
	When set to true, fetching from this remote by default will also
	remove any remote-tracking references that no longer exist on the
	remote (as if the `--prune` option was given on the command line).
	Overrides `fetch.prune` settings, if any.

remotes.<group>::
	The list of remotes which are fetched by "git remote update
	<group>".  See linkgit:git-remote[1].

repack.useDeltaBaseOffset::
	By default, linkgit:git-repack[1] creates packs that use
	delta-base offset. If you need to share your repository with
	Git older than version 1.4.4, either directly or via a dumb
	protocol such as http, then you need to set this option to
	"false" and repack. Access from old Git versions over the
	native protocol are unaffected by this option.

repack.packKeptObjects::
	If set to true, makes `git repack` act as if
	`--pack-kept-objects` was passed. See linkgit:git-repack[1] for
	details. Defaults to `false` normally, but `true` if a bitmap
	index is being written (either via `--write-bitmap-index` or
	`repack.writeBitmaps`).

repack.writeBitmaps::
	When true, git will write a bitmap index when packing all
	objects to disk (e.g., when `git repack -a` is run).  This
	index can speed up the "counting objects" phase of subsequent
	packs created for clones and fetches, at the cost of some disk
	space and extra time spent on the initial repack.  Defaults to
	false.

rerere.autoUpdate::
	When set to true, `git-rerere` updates the index with the
	resulting contents after it cleanly resolves conflicts using
	previously recorded resolution.  Defaults to false.

rerere.enabled::
	Activate recording of resolved conflicts, so that identical
	conflict hunks can be resolved automatically, should they be
	encountered again.  By default, linkgit:git-rerere[1] is
	enabled if there is an `rr-cache` directory under the
	`$GIT_DIR`, e.g. if "rerere" was previously used in the
	repository.

sendemail.identity::
	A configuration identity. When given, causes values in the
	'sendemail.<identity>' subsection to take precedence over
	values in the 'sendemail' section. The default identity is
	the value of 'sendemail.identity'.

sendemail.smtpEncryption::
	See linkgit:git-send-email[1] for description.  Note that this
	setting is not subject to the 'identity' mechanism.

sendemail.smtpssl (deprecated)::
	Deprecated alias for 'sendemail.smtpEncryption = ssl'.

sendemail.smtpsslcertpath::
	Path to ca-certificates (either a directory or a single file).
	Set it to an empty string to disable certificate verification.

sendemail.<identity>.*::
	Identity-specific versions of the 'sendemail.*' parameters
	found below, taking precedence over those when the this
	identity is selected, through command-line or
	'sendemail.identity'.

sendemail.aliasesFile::
sendemail.aliasFileType::
sendemail.annotate::
sendemail.bcc::
sendemail.cc::
sendemail.ccCmd::
sendemail.chainReplyTo::
sendemail.confirm::
sendemail.envelopeSender::
sendemail.from::
sendemail.multiEdit::
sendemail.signedoffbycc::
sendemail.smtpPass::
sendemail.suppresscc::
sendemail.suppressFrom::
sendemail.to::
sendemail.smtpDomain::
sendemail.smtpServer::
sendemail.smtpServerPort::
sendemail.smtpServerOption::
sendemail.smtpUser::
sendemail.thread::
sendemail.transferEncoding::
sendemail.validate::
sendemail.xmailer::
	See linkgit:git-send-email[1] for description.

sendemail.signedoffcc (deprecated)::
	Deprecated alias for 'sendemail.signedoffbycc'.

showbranch.default::
	The default set of branches for linkgit:git-show-branch[1].
	See linkgit:git-show-branch[1].

status.relativePaths::
	By default, linkgit:git-status[1] shows paths relative to the
	current directory. Setting this variable to `false` shows paths
	relative to the repository root (this was the default for Git
	prior to v1.5.4).

status.short::
	Set to true to enable --short by default in linkgit:git-status[1].
	The option --no-short takes precedence over this variable.

status.branch::
	Set to true to enable --branch by default in linkgit:git-status[1].
	The option --no-branch takes precedence over this variable.

status.displayCommentPrefix::
	If set to true, linkgit:git-status[1] will insert a comment
	prefix before each output line (starting with
	`core.commentChar`, i.e. `#` by default). This was the
	behavior of linkgit:git-status[1] in Git 1.8.4 and previous.
	Defaults to false.

status.showUntrackedFiles::
	By default, linkgit:git-status[1] and linkgit:git-commit[1] show
	files which are not currently tracked by Git. Directories which
	contain only untracked files, are shown with the directory name
	only. Showing untracked files means that Git needs to lstat() all
	the files in the whole repository, which might be slow on some
	systems. So, this variable controls how the commands displays
	the untracked files. Possible values are:
+
--
* `no` - Show no untracked files.
* `normal` - Show untracked files and directories.
* `all` - Show also individual files in untracked directories.
--
+
If this variable is not specified, it defaults to 'normal'.
This variable can be overridden with the -u|--untracked-files option
of linkgit:git-status[1] and linkgit:git-commit[1].

status.submoduleSummary::
	Defaults to false.
	If this is set to a non zero number or true (identical to -1 or an
	unlimited number), the submodule summary will be enabled and a
	summary of commits for modified submodules will be shown (see
	--summary-limit option of linkgit:git-submodule[1]). Please note
	that the summary output command will be suppressed for all
	submodules when `diff.ignoreSubmodules` is set to 'all' or only
	for those submodules where `submodule.<name>.ignore=all`. The only
	exception to that rule is that status and commit will show staged
	submodule changes. To
	also view the summary for ignored submodules you can either use
	the --ignore-submodules=dirty command-line option or the 'git
	submodule summary' command, which shows a similar output but does
	not honor these settings.

submodule.<name>.path::
submodule.<name>.url::
	The path within this project and URL for a submodule. These
	variables are initially populated by 'git submodule init'. See
	linkgit:git-submodule[1] and linkgit:gitmodules[5] for
	details.

submodule.<name>.update::
	The default update procedure for a submodule. This variable
	is populated by `git submodule init` from the
	linkgit:gitmodules[5] file. See description of 'update'
	command in linkgit:git-submodule[1].

submodule.<name>.branch::
	The remote branch name for a submodule, used by `git submodule
	update --remote`.  Set this option to override the value found in
	the `.gitmodules` file.  See linkgit:git-submodule[1] and
	linkgit:gitmodules[5] for details.

submodule.<name>.fetchRecurseSubmodules::
	This option can be used to control recursive fetching of this
	submodule. It can be overridden by using the --[no-]recurse-submodules
	command-line option to "git fetch" and "git pull".
	This setting will override that from in the linkgit:gitmodules[5]
	file.

submodule.<name>.ignore::
	Defines under what circumstances "git status" and the diff family show
	a submodule as modified. When set to "all", it will never be considered
	modified (but it will nonetheless show up in the output of status and
	commit when it has been staged), "dirty" will ignore all changes
	to the submodules work tree and
	takes only differences between the HEAD of the submodule and the commit
	recorded in the superproject into account. "untracked" will additionally
	let submodules with modified tracked files in their work tree show up.
	Using "none" (the default when this option is not set) also shows
	submodules that have untracked files in their work tree as changed.
	This setting overrides any setting made in .gitmodules for this submodule,
	both settings can be overridden on the command line by using the
	"--ignore-submodules" option. The 'git submodule' commands are not
	affected by this setting.

tag.sort::
	This variable controls the sort ordering of tags when displayed by
	linkgit:git-tag[1]. Without the "--sort=<value>" option provided, the
	value of this variable will be used as the default.

tar.umask::
	This variable can be used to restrict the permission bits of
	tar archive entries.  The default is 0002, which turns off the
	world write bit.  The special value "user" indicates that the
	archiving user's umask will be used instead.  See umask(2) and
	linkgit:git-archive[1].

transfer.fsckObjects::
	When `fetch.fsckObjects` or `receive.fsckObjects` are
	not set, the value of this variable is used instead.
	Defaults to false.

transfer.hideRefs::
	This variable can be used to set both `receive.hideRefs`
	and `uploadpack.hideRefs` at the same time to the same
	values.  See entries for these other variables.

transfer.unpackLimit::
	When `fetch.unpackLimit` or `receive.unpackLimit` are
	not set, the value of this variable is used instead.
	The default value is 100.

uploadarchive.allowUnreachable::
	If true, allow clients to use `git archive --remote` to request
	any tree, whether reachable from the ref tips or not. See the
	discussion in the `SECURITY` section of
	linkgit:git-upload-archive[1] for more details. Defaults to
	`false`.

uploadpack.hideRefs::
	String(s) `upload-pack` uses to decide which refs to omit
	from its initial advertisement.  Use more than one
	definitions to specify multiple prefix strings. A ref that
	are under the hierarchies listed on the value of this
	variable is excluded, and is hidden from `git ls-remote`,
	`git fetch`, etc.  An attempt to fetch a hidden ref by `git
	fetch` will fail.  See also `uploadpack.allowTipSHA1InWant`.

uploadpack.allowTipSHA1InWant::
	When `uploadpack.hideRefs` is in effect, allow `upload-pack`
	to accept a fetch request that asks for an object at the tip
	of a hidden ref (by default, such a request is rejected).
	see also `uploadpack.hideRefs`.

uploadpack.allowReachableSHA1InWant::
	Allow `upload-pack` to accept a fetch request that asks for an
	object that is reachable from any ref tip. However, note that
	calculating object reachability is computationally expensive.
	Defaults to `false`.

uploadpack.keepAlive::
	When `upload-pack` has started `pack-objects`, there may be a
	quiet period while `pack-objects` prepares the pack. Normally
	it would output progress information, but if `--quiet` was used
	for the fetch, `pack-objects` will output nothing at all until
	the pack data begins. Some clients and networks may consider
	the server to be hung and give up. Setting this option instructs
	`upload-pack` to send an empty keepalive packet every
	`uploadpack.keepAlive` seconds. Setting this option to 0
	disables keepalive packets entirely. The default is 5 seconds.

url.<base>.insteadOf::
	Any URL that starts with this value will be rewritten to
	start, instead, with <base>. In cases where some site serves a
	large number of repositories, and serves them with multiple
	access methods, and some users need to use different access
	methods, this feature allows people to specify any of the
	equivalent URLs and have Git automatically rewrite the URL to
	the best alternative for the particular user, even for a
	never-before-seen repository on the site.  When more than one
	insteadOf strings match a given URL, the longest match is used.

url.<base>.pushInsteadOf::
	Any URL that starts with this value will not be pushed to;
	instead, it will be rewritten to start with <base>, and the
	resulting URL will be pushed to. In cases where some site serves
	a large number of repositories, and serves them with multiple
	access methods, some of which do not allow push, this feature
	allows people to specify a pull-only URL and have Git
	automatically use an appropriate URL to push, even for a
	never-before-seen repository on the site.  When more than one
	pushInsteadOf strings match a given URL, the longest match is
	used.  If a remote has an explicit pushurl, Git will ignore this
	setting for that remote.

user.email::
	Your email address to be recorded in any newly created commits.
	Can be overridden by the 'GIT_AUTHOR_EMAIL', 'GIT_COMMITTER_EMAIL', and
	'EMAIL' environment variables.  See linkgit:git-commit-tree[1].

user.name::
	Your full name to be recorded in any newly created commits.
	Can be overridden by the 'GIT_AUTHOR_NAME' and 'GIT_COMMITTER_NAME'
	environment variables.  See linkgit:git-commit-tree[1].

user.signingKey::
	If linkgit:git-tag[1] or linkgit:git-commit[1] is not selecting the
	key you want it to automatically when creating a signed tag or
	commit, you can override the default selection with this variable.
	This option is passed unchanged to gpg's --local-user parameter,
	so you may specify a key using any method that gpg supports.

versionsort.prereleaseSuffix::
	When version sort is used in linkgit:git-tag[1], prerelease
	tags (e.g. "1.0-rc1") may appear after the main release
	"1.0". By specifying the suffix "-rc" in this variable,
	"1.0-rc1" will appear before "1.0".
+
This variable can be specified multiple times, once per suffix. The
order of suffixes in the config file determines the sorting order
(e.g. if "-pre" appears before "-rc" in the config file then 1.0-preXX
is sorted before 1.0-rcXX). The sorting order between different
suffixes is undefined if they are in multiple config files.

web.browser::
	Specify a web browser that may be used by some commands.
	Currently only linkgit:git-instaweb[1] and linkgit:git-help[1]
	may use it.<|MERGE_RESOLUTION|>--- conflicted
+++ resolved
@@ -2169,7 +2169,6 @@
 	successful rebase might result in non-trivial conflicts.
 	Defaults to false.
 
-<<<<<<< HEAD
 rebase.checkLevel::
 	If set to "warn", git rebase -i will print a warning if some
 	commits are removed (i.e. a line was deleted) or if some
@@ -2178,12 +2177,11 @@
 	to "error", it will print the previous warnings and abort the
 	rebase. If set to "ignore", no checking is done.  Defaults to
 	"ignore".
-=======
+
 rebase.instructionFormat
 	A format string, as specified in linkgit:git-log[1], to be used for
 	the instruction list during an interactive rebase.  The format will automatically
 	have the long commit hash prepended to the format.
->>>>>>> 16cf51c7
 
 receive.advertiseAtomic::
 	By default, git-receive-pack will advertise the atomic push
