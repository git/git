--- conflicted
+++ resolved
@@ -31,15 +31,12 @@
  */
 char *sha1_pack_index_name(const unsigned char *sha1);
 
-<<<<<<< HEAD
 /*
  * Return the basename of the packfile, omitting any containing directory
  * (e.g., "pack-1234abcd[...].pack").
  */
 const char *pack_basename(struct packed_git *p);
 
-=======
->>>>>>> c396f2ac
 struct packed_git *parse_pack_index(unsigned char *sha1, const char *idx_path);
 
 typedef void each_file_in_pack_dir_fn(const char *full_path, size_t full_path_len,
@@ -97,16 +94,13 @@
 void unuse_pack(struct pack_window **);
 void clear_delta_base_cache(void);
 struct packed_git *add_packed_git(const char *path, size_t path_len, int local);
-<<<<<<< HEAD
 
 /*
  * Unlink the .pack and associated extension files.
  * Does not unlink if 'force_delete' is false and the pack-file is
  * marked as ".keep".
  */
-extern void unlink_pack_path(const char *pack_name, int force_delete);
-=======
->>>>>>> c396f2ac
+void unlink_pack_path(const char *pack_name, int force_delete);
 
 /*
  * Make sure that a pointer access into an mmap'd index file is within bounds,
