#ifndef PACKFILE_H
#define PACKFILE_H

#include "list.h"
#include "object.h"
#include "odb.h"
#include "oidset.h"
#include "repository.h"
#include "strmap.h"

/* in odb.h */
struct object_info;
struct odb_read_stream;

struct packed_git {
	struct pack_window *windows;
	off_t pack_size;
	const void *index_data;
	size_t index_size;
	uint32_t num_objects;
	size_t crc_offset;
	struct oidset bad_objects;
	int index_version;
	time_t mtime;
	int pack_fd;
	int index;              /* for builtin/pack-objects.c */
	unsigned pack_local:1,
		 pack_keep:1,
		 pack_keep_in_core:1,
		 freshened:1,
		 do_not_close:1,
		 pack_promisor:1,
		 multi_pack_index:1,
		 is_cruft:1;
	unsigned char hash[GIT_MAX_RAWSZ];
	struct revindex_entry *revindex;
	const uint32_t *revindex_data;
	const uint32_t *revindex_map;
	size_t revindex_size;
	/*
	 * mtimes_map points at the beginning of the memory mapped region of
	 * this pack's corresponding .mtimes file, and mtimes_size is the size
	 * of that .mtimes file
	 */
	const uint32_t *mtimes_map;
	size_t mtimes_size;

	/* repo denotes the repository this packfile belongs to */
	struct repository *repo;

	/* something like ".git/objects/pack/xxxxx.pack" */
	char pack_name[FLEX_ARRAY]; /* more */
};

struct packfile_list {
	struct packfile_list_entry *head, *tail;
};

struct packfile_list_entry {
	struct packfile_list_entry *next;
	struct packed_git *pack;
};

void packfile_list_clear(struct packfile_list *list);
void packfile_list_remove(struct packfile_list *list, struct packed_git *pack);
void packfile_list_prepend(struct packfile_list *list, struct packed_git *pack);
void packfile_list_append(struct packfile_list *list, struct packed_git *pack);

/*
 * Find the pack within the "packs" list whose index contains the object
 * "oid". For general object lookups, you probably don't want this; use
 * find_pack_entry() instead.
 */
struct packed_git *packfile_list_find_oid(struct packfile_list_entry *packs,
					  const struct object_id *oid);

/*
 * A store that manages packfiles for a given object database.
 */
struct packfile_store {
	struct odb_source *source;

	/*
	 * The list of packfiles in the order in which they have been most
	 * recently used.
	 */
	struct packfile_list packs;

	/*
	 * Cache of packfiles which are marked as "kept", either because there
	 * is an on-disk ".keep" file or because they are marked as "kept" in
	 * memory.
	 *
	 * Should not be accessed directly, but via
	 * `packfile_store_get_kept_pack_cache()`. The list of packs gets
	 * invalidated when the stored flags and the flags passed to
	 * `packfile_store_get_kept_pack_cache()` mismatch.
	 */
	struct {
		struct packed_git **packs;
		unsigned flags;
	} kept_cache;

	/* The multi-pack index that belongs to this specific packfile store. */
	struct multi_pack_index *midx;

	/*
	 * A map of packfile names to packed_git structs for tracking which
	 * packs have been loaded already.
	 */
	struct strmap packs_by_path;

	/*
	 * Whether packfiles have already been populated with this store's
	 * packs.
	 */
	bool initialized;

	/*
	 * Usually, packfiles will be reordered to the front of the `packs`
	 * list whenever an object is looked up via them. This has the effect
	 * that packs that contain a lot of accessed objects will be located
	 * towards the front.
	 *
	 * This is usually desireable, but there are exceptions. One exception
	 * is when the looking up multiple objects in a loop for each packfile.
	 * In that case, we may easily end up with an infinite loop as the
	 * packfiles get reordered to the front repeatedly.
	 *
	 * Setting this field to `true` thus disables these reorderings.
	 */
	bool skip_mru_updates;
};

/*
 * Allocate and initialize a new empty packfile store for the given object
 * database source.
 */
struct packfile_store *packfile_store_new(struct odb_source *source);

/*
 * Free the packfile store and all its associated state. All packfiles
 * tracked by the store will be closed.
 */
void packfile_store_free(struct packfile_store *store);

/*
 * Close all packfiles associated with this store. The packfiles won't be
 * free'd, so they can be re-opened at a later point in time.
 */
void packfile_store_close(struct packfile_store *store);

/*
 * Prepare the packfile store by loading packfiles and multi-pack indices for
 * all alternates. This becomes a no-op if the store is already prepared.
 *
 * It shouldn't typically be necessary to call this function directly, as
 * functions that access the store know to prepare it.
 */
void packfile_store_prepare(struct packfile_store *store);

/*
 * Clear the packfile caches and try to look up any new packfiles that have
 * appeared since last preparing the packfiles store.
 *
 * This function must be called under the `odb_read_lock()`.
 */
void packfile_store_reprepare(struct packfile_store *store);

/*
 * Add the pack to the store so that contained objects become accessible via
 * the store. This moves ownership into the store.
 */
void packfile_store_add_pack(struct packfile_store *store,
			     struct packed_git *pack);

/*
 * Get all packs managed by the given store, including packfiles that are
 * referenced by multi-pack indices.
 */
struct packfile_list_entry *packfile_store_get_packs(struct packfile_store *store);

struct repo_for_each_pack_data {
	struct odb_source *source;
	struct packfile_list_entry *entry;
};

static inline struct repo_for_each_pack_data repo_for_eack_pack_data_init(struct repository *repo)
{
	struct repo_for_each_pack_data data = { 0 };

	odb_prepare_alternates(repo->objects);

	for (struct odb_source *source = repo->objects->sources; source; source = source->next) {
		struct packfile_list_entry *entry = packfile_store_get_packs(source->packfiles);
		if (!entry)
			continue;
		data.source = source;
		data.entry = entry;
		break;
	}

	return data;
}

static inline void repo_for_each_pack_data_next(struct repo_for_each_pack_data *data)
{
	struct odb_source *source;

	data->entry = data->entry->next;
	if (data->entry)
		return;

	for (source = data->source->next; source; source = source->next) {
		struct packfile_list_entry *entry = packfile_store_get_packs(source->packfiles);
		if (!entry)
			continue;
		data->source = source;
		data->entry = entry;
		return;
	}

	data->source = NULL;
	data->entry = NULL;
}

/*
 * Load and iterate through all packs of the given repository. This helper
 * function will yield packfiles from all object sources connected to the
 * repository.
 */
#define repo_for_each_pack(repo, p) \
	for (struct repo_for_each_pack_data eack_pack_data = repo_for_eack_pack_data_init(repo); \
	     ((p) = (eack_pack_data.entry ? eack_pack_data.entry->pack : NULL)); \
	     repo_for_each_pack_data_next(&eack_pack_data))

int packfile_store_read_object_stream(struct odb_read_stream **out,
				      struct packfile_store *store,
				      const struct object_id *oid);

int packfile_store_read_object_stream(struct odb_read_stream **out,
				      struct packfile_store *store,
				      const struct object_id *oid);

/*
 * Try to read the object identified by its ID from the object store and
 * populate the object info with its data. Returns 1 in case the object was
 * not found, 0 if it was and read successfully, and a negative error code in
 * case the object was corrupted.
 */
int packfile_store_read_object_info(struct packfile_store *store,
				    const struct object_id *oid,
				    struct object_info *oi,
				    unsigned flags);

/*
 * Try to read the object identified by its ID from the object store and
 * populate the object info with its data. Returns 1 in case the object was
 * not found, 0 if it was and read successfully, and a negative error code in
 * case the object was corrupted.
 */
int packfile_store_read_object_info(struct packfile_store *store,
				    const struct object_id *oid,
				    struct object_info *oi,
				    unsigned flags);

/*
 * Open the packfile and add it to the store if it isn't yet known. Returns
 * either the newly opened packfile or the preexisting packfile. Returns a
 * `NULL` pointer in case the packfile could not be opened.
 */
struct packed_git *packfile_store_load_pack(struct packfile_store *store,
					    const char *idx_path, int local);

int packfile_store_freshen_object(struct packfile_store *store,
				  const struct object_id *oid);

enum kept_pack_type {
	KEPT_PACK_ON_DISK = (1 << 0),
	KEPT_PACK_IN_CORE = (1 << 1),
};

/*
 * Retrieve the cache of kept packs from the given packfile store. Accepts a
 * combination of `kept_pack_type` flags. The cache is computed on demand and
 * will be recomputed whenever the flags change.
 */
struct packed_git **packfile_store_get_kept_pack_cache(struct packfile_store *store,
						       unsigned flags);

struct pack_window {
	struct pack_window *next;
	unsigned char *base;
	off_t offset;
	size_t len;
	unsigned int last_used;
	unsigned int inuse_cnt;
};

struct pack_entry {
	off_t offset;
	struct packed_git *p;
};

/*
 * Generate the filename to be used for a pack file with checksum "sha1" and
 * extension "ext". The result is written into the strbuf "buf", overwriting
 * any existing contents. A pointer to buf->buf is returned as a convenience.
 *
 * Example: odb_pack_name(out, sha1, "idx") => ".git/objects/pack/pack-1234..idx"
 */
char *odb_pack_name(struct repository *r, struct strbuf *buf,
		    const unsigned char *hash, const char *ext);

/*
 * Return the basename of the packfile, omitting any containing directory
 * (e.g., "pack-1234abcd[...].pack").
 */
const char *pack_basename(struct packed_git *p);

/*
 * Parse the pack idx file found at idx_path and create a packed_git struct
 * which can be used with find_pack_entry_one().
 *
 * You probably don't want to use this function! It skips most of the normal
 * sanity checks (including whether we even have the matching .pack file),
 * and does not add the resulting packed_git struct to the internal list of
 * packs. You probably want add_packed_git() instead.
 */
struct packed_git *parse_pack_index(struct repository *r, unsigned char *sha1,
				    const char *idx_path);

typedef void each_file_in_pack_dir_fn(const char *full_path, size_t full_path_len,
				      const char *file_name, void *data);
void for_each_file_in_pack_subdir(const char *objdir,
				  const char *subdir,
				  each_file_in_pack_dir_fn fn,
				  void *data);
void for_each_file_in_pack_dir(const char *objdir,
			       each_file_in_pack_dir_fn fn,
			       void *data);

/*
 * Iterate over all accessible packed objects without respect to reachability.
 * By default, this includes both local and alternate packs.
 *
 * Note that some objects may appear twice if they are found in multiple packs.
 * Each pack is visited in an unspecified order. By default, objects within a
 * pack are visited in pack-idx order (i.e., sorted by oid).
 */
typedef int each_packed_object_fn(const struct object_id *oid,
				  struct packed_git *pack,
				  uint32_t pos,
				  void *data);
int for_each_object_in_pack(struct packed_git *p,
			    each_packed_object_fn, void *data,
			    enum for_each_object_flags flags);
int for_each_packed_object(struct repository *repo, each_packed_object_fn cb,
			   void *data, enum for_each_object_flags flags);

/* A hook to report invalid files in pack directory */
#define PACKDIR_FILE_PACK 1
#define PACKDIR_FILE_IDX 2
#define PACKDIR_FILE_GARBAGE 4
extern void (*report_garbage)(unsigned seen_bits, const char *path);

/*
 * Give a rough count of objects in the repository. This sacrifices accuracy
 * for speed.
 */
unsigned long repo_approximate_object_count(struct repository *r);

void pack_report(struct repository *repo);

/*
 * mmap the index file for the specified packfile (if it is not
 * already mmapped).  Return 0 on success.
 */
int open_pack_index(struct packed_git *);

/*
 * munmap the index file for the specified packfile (if it is
 * currently mmapped).
 */
void close_pack_index(struct packed_git *);

int close_pack_fd(struct packed_git *p);

uint32_t get_pack_fanout(struct packed_git *p, uint32_t value);

struct object_database;

unsigned char *use_pack(struct packed_git *, struct pack_window **, off_t, unsigned long *);
void close_pack_windows(struct packed_git *);
void close_pack(struct packed_git *);
void unuse_pack(struct pack_window **);
void clear_delta_base_cache(void);
struct packed_git *add_packed_git(struct repository *r, const char *path,
				  size_t path_len, int local);

/*
 * Unlink the .pack and associated extension files.
 * Does not unlink if 'force_delete' is false and the pack-file is
 * marked as ".keep".
 */
void unlink_pack_path(const char *pack_name, int force_delete);

/*
 * Make sure that a pointer access into an mmap'd index file is within bounds,
 * and can provide at least 8 bytes of data.
 *
 * Note that this is only necessary for variable-length segments of the file
 * (like the 64-bit extended offset table), as we compare the size to the
 * fixed-length parts when we open the file.
 */
void check_pack_index_ptr(const struct packed_git *p, const void *ptr);

/*
 * Perform binary search on a pack-index for a given oid. Packfile is expected to
 * have a valid pack-index.
 *
 * See 'bsearch_hash' for more information.
 */
int bsearch_pack(const struct object_id *oid, const struct packed_git *p, uint32_t *result);

/*
 * Write the oid of the nth object within the specified packfile into the first
 * parameter. Open the index if it is not already open.  Returns 0 on success,
 * negative otherwise.
 */
int nth_packed_object_id(struct object_id *, struct packed_git *, uint32_t n);

/*
 * Return the offset of the nth object within the specified packfile.
 * The index must already be opened.
 */
off_t nth_packed_object_offset(const struct packed_git *, uint32_t n);

/*
 * If the object named by oid is present in the specified packfile,
 * return its offset within the packfile; otherwise, return 0.
 */
off_t find_pack_entry_one(const struct object_id *oid, struct packed_git *);

int is_pack_valid(struct packed_git *);
void *unpack_entry(struct repository *r, struct packed_git *, off_t, enum object_type *, unsigned long *);
unsigned long unpack_object_header_buffer(const unsigned char *buf, unsigned long len, enum object_type *type, unsigned long *sizep);
unsigned long get_size_from_delta(struct packed_git *, struct pack_window **, off_t);
int unpack_object_header(struct packed_git *, struct pack_window **, off_t *, unsigned long *);
off_t get_delta_base(struct packed_git *p, struct pack_window **w_curs,
		     off_t *curpos, enum object_type type,
		     off_t delta_obj_offset);

void release_pack_memory(size_t);

/* global flag to enable extra checks when accessing packed objects */
extern int do_check_packed_object_crc;

/*
 * Look up the object info for a specific offset in the packfile.
 * success, a negative error code otherwise.
 */
int packed_object_info(struct packed_git *pack,
		       off_t offset, struct object_info *);

void mark_bad_packed_object(struct packed_git *, const struct object_id *);
const struct packed_git *has_packed_and_bad(struct repository *, const struct object_id *);

<<<<<<< HEAD
#define ON_DISK_KEEP_PACKS 1
#define IN_CORE_KEEP_PACKS 2

/*
 * Iff a pack file in the given repository contains the object named by sha1,
 * return true and store its location to e.
 */
int find_kept_pack_entry(struct repository *r, const struct object_id *oid, unsigned flags, struct pack_entry *e);

=======
>>>>>>> ce5f04e0
int has_object_pack(struct repository *r, const struct object_id *oid);
int has_object_kept_pack(struct repository *r, const struct object_id *oid,
			 unsigned flags);

/*
 * Return 1 if an object in a promisor packfile is or refers to the given
 * object, 0 otherwise.
 */
int is_promisor_object(struct repository *r, const struct object_id *oid);

/*
 * Expose a function for fuzz testing.
 *
 * load_idx() parses a block of memory as a packfile index and puts the results
 * into a struct packed_git.
 *
 * This function should not be used directly. It is exposed here only so that we
 * have a convenient entry-point for fuzz testing. For real uses, you should
 * probably use open_pack_index() instead.
 */
int load_idx(const char *path, const unsigned int hashsz, void *idx_map,
	     size_t idx_size, struct packed_git *p);

/*
 * Parse a --pack_header option as accepted by index-pack and unpack-objects,
 * turning it into the matching bytes we'd find in a pack.
 */
int parse_pack_header_option(const char *in, unsigned char *out, unsigned int *len);

#endif<|MERGE_RESOLUTION|>--- conflicted
+++ resolved
@@ -238,21 +238,6 @@
 				      struct packfile_store *store,
 				      const struct object_id *oid);
 
-int packfile_store_read_object_stream(struct odb_read_stream **out,
-				      struct packfile_store *store,
-				      const struct object_id *oid);
-
-/*
- * Try to read the object identified by its ID from the object store and
- * populate the object info with its data. Returns 1 in case the object was
- * not found, 0 if it was and read successfully, and a negative error code in
- * case the object was corrupted.
- */
-int packfile_store_read_object_info(struct packfile_store *store,
-				    const struct object_id *oid,
-				    struct object_info *oi,
-				    unsigned flags);
-
 /*
  * Try to read the object identified by its ID from the object store and
  * populate the object info with its data. Returns 1 in case the object was
@@ -466,18 +451,6 @@
 void mark_bad_packed_object(struct packed_git *, const struct object_id *);
 const struct packed_git *has_packed_and_bad(struct repository *, const struct object_id *);
 
-<<<<<<< HEAD
-#define ON_DISK_KEEP_PACKS 1
-#define IN_CORE_KEEP_PACKS 2
-
-/*
- * Iff a pack file in the given repository contains the object named by sha1,
- * return true and store its location to e.
- */
-int find_kept_pack_entry(struct repository *r, const struct object_id *oid, unsigned flags, struct pack_entry *e);
-
-=======
->>>>>>> ce5f04e0
 int has_object_pack(struct repository *r, const struct object_id *oid);
 int has_object_kept_pack(struct repository *r, const struct object_id *oid,
 			 unsigned flags);
