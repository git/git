--- conflicted
+++ resolved
@@ -25,11 +25,8 @@
 #include "fsmonitor.h"
 #include "thread-utils.h"
 #include "progress.h"
-<<<<<<< HEAD
+#include "repo-settings.h"
 #include "json-writer.h"
-=======
-#include "repo-settings.h"
->>>>>>> bbd04cf0
 
 /* Mask for the name length in ce_flags in the on-disk index */
 
