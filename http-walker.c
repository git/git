--- conflicted
+++ resolved
@@ -9,10 +9,7 @@
 #include "list.h"
 #include "transport.h"
 #include "packfile.h"
-<<<<<<< HEAD
-=======
 #include "object-file.h"
->>>>>>> 8a9e27be
 #include "object-store.h"
 
 struct alt_base {
