--- conflicted
+++ resolved
@@ -67,12 +67,8 @@
 	# centos7/rhel7 provides gcc 4.8.5 and zlib 1.2.7.
         ifneq ($(findstring .el7.,$(uname_R)),)
 		BASIC_CFLAGS += -std=c99
-<<<<<<< HEAD
-        endif
-=======
-	endif
+        endif
 	LINK_FUZZ_PROGRAMS = YesPlease
->>>>>>> 8427b7e7
 endif
 ifeq ($(uname_S),GNU/kFreeBSD)
 	HAVE_ALLOCA_H = YesPlease
