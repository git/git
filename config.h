#ifndef CONFIG_H
#define CONFIG_H

#include "hashmap.h"
#include "string-list.h"

struct object_id;
struct repository;

/* git_config_parse_key() returns these negated: */
#define CONFIG_INVALID_KEY 1
#define CONFIG_NO_SECTION_OR_NAME 2
/* git_config_set_gently(), git_config_set_multivar_gently() return the above or these: */
#define CONFIG_NO_LOCK -1
#define CONFIG_INVALID_FILE 3
#define CONFIG_NO_WRITE 4
#define CONFIG_NOTHING_SET 5
#define CONFIG_INVALID_PATTERN 6
#define CONFIG_GENERIC_ERROR 7

#define CONFIG_REGEX_NONE ((void *)1)

struct git_config_source {
	unsigned int use_stdin:1;
	const char *file;
	const char *blob;
};

enum config_origin_type {
	CONFIG_ORIGIN_BLOB,
	CONFIG_ORIGIN_FILE,
	CONFIG_ORIGIN_STDIN,
	CONFIG_ORIGIN_SUBMODULE_BLOB,
	CONFIG_ORIGIN_CMDLINE
};

enum config_event_t {
	CONFIG_EVENT_SECTION,
	CONFIG_EVENT_ENTRY,
	CONFIG_EVENT_WHITESPACE,
	CONFIG_EVENT_COMMENT,
	CONFIG_EVENT_EOF,
	CONFIG_EVENT_ERROR
};

/*
 * The parser event function (if not NULL) is called with the event type and
 * the begin/end offsets of the parsed elements.
 *
 * Note: for CONFIG_EVENT_ENTRY (i.e. config variables), the trailing newline
 * character is considered part of the element.
 */
typedef int (*config_parser_event_fn_t)(enum config_event_t type,
					size_t begin_offset, size_t end_offset,
					void *event_fn_data);

struct config_options {
	unsigned int respect_includes : 1;
	unsigned int ignore_repo : 1;
	unsigned int ignore_worktree : 1;
	unsigned int ignore_cmdline : 1;
	const char *commondir;
	const char *git_dir;
	config_parser_event_fn_t event_fn;
	void *event_fn_data;
	enum config_error_action {
		CONFIG_ERROR_UNSET = 0, /* use source-specific default */
		CONFIG_ERROR_DIE, /* die() on error */
		CONFIG_ERROR_ERROR, /* error() on error, return -1 */
		CONFIG_ERROR_SILENT, /* return -1 */
	} error_action;
};

typedef int (*config_fn_t)(const char *, const char *, void *);
<<<<<<< HEAD
int git_default_config(const char *, const char *, void *);
int git_config_from_file(config_fn_t fn, const char *, void *);
int git_config_from_file_with_options(config_fn_t fn, const char *,
				      void *,
				      const struct config_options *);
int git_config_from_mem(config_fn_t fn,
			const enum config_origin_type,
			const char *name,
			const char *buf, size_t len,
			void *data, const struct config_options *opts);
int git_config_from_blob_oid(config_fn_t fn, const char *name,
			     const struct object_id *oid, void *data);
void git_config_push_parameter(const char *text);
int git_config_from_parameters(config_fn_t fn, void *data);
void read_early_config(config_fn_t cb, void *data);
void read_very_early_config(config_fn_t cb, void *data);
void git_config(config_fn_t fn, void *);
int config_with_options(config_fn_t fn, void *,
			struct git_config_source *config_source,
			const struct config_options *opts);
int git_parse_ssize_t(const char *, ssize_t *);
int git_parse_ulong(const char *, unsigned long *);
int git_parse_maybe_bool(const char *);
int git_config_int(const char *, const char *);
int64_t git_config_int64(const char *, const char *);
unsigned long git_config_ulong(const char *, const char *);
ssize_t git_config_ssize_t(const char *, const char *);
int git_config_bool_or_int(const char *, const char *, int *);
int git_config_bool(const char *, const char *);
int git_config_string(const char **, const char *, const char *);
int git_config_pathname(const char **, const char *, const char *);
int git_config_expiry_date(timestamp_t *, const char *, const char *);
int git_config_color(char *, const char *, const char *);
int git_config_set_in_file_gently(const char *, const char *, const char *);
void git_config_set_in_file(const char *, const char *, const char *);
int git_config_set_gently(const char *, const char *);
void git_config_set(const char *, const char *);
int git_config_parse_key(const char *, char **, int *);
int git_config_key_is_valid(const char *key);
int git_config_set_multivar_gently(const char *, const char *, const char *, int);
void git_config_set_multivar(const char *, const char *, const char *, int);
int git_config_set_multivar_in_file_gently(const char *, const char *, const char *, const char *, int);
void git_config_set_multivar_in_file(const char *, const char *, const char *, const char *, int);
int git_config_rename_section(const char *, const char *);
int git_config_rename_section_in_file(const char *, const char *, const char *);
int git_config_copy_section(const char *, const char *);
int git_config_copy_section_in_file(const char *, const char *, const char *);
const char *git_etc_gitconfig(void);
int git_env_bool(const char *, int);
unsigned long git_env_ulong(const char *, unsigned long);
int git_config_system(void);
int config_error_nonbool(const char *);
=======
extern int git_default_config(const char *, const char *, void *);
extern int git_config_from_file(config_fn_t fn, const char *, void *);
extern int git_config_from_file_with_options(config_fn_t fn, const char *,
					     void *,
					     const struct config_options *);
extern int git_config_from_mem(config_fn_t fn,
			       const enum config_origin_type,
			       const char *name,
			       const char *buf, size_t len,
			       void *data, const struct config_options *opts);
extern int git_config_from_blob_oid(config_fn_t fn, const char *name,
				    const struct object_id *oid, void *data);
extern void git_config_push_parameter(const char *text);
extern int git_config_from_parameters(config_fn_t fn, void *data);
extern void read_early_config(config_fn_t cb, void *data);
extern void git_config(config_fn_t fn, void *);
extern int config_with_options(config_fn_t fn, void *,
			       struct git_config_source *config_source,
			       const struct config_options *opts);
extern int git_parse_ssize_t(const char *, ssize_t *);
extern int git_parse_ulong(const char *, unsigned long *);
extern int git_parse_maybe_bool(const char *);
extern int git_config_int(const char *, const char *);
extern int64_t git_config_int64(const char *, const char *);
extern unsigned long git_config_ulong(const char *, const char *);
extern ssize_t git_config_ssize_t(const char *, const char *);
extern int git_config_bool_or_int(const char *, const char *, int *);
extern int git_config_bool(const char *, const char *);
extern int git_config_string(const char **, const char *, const char *);
extern int git_config_pathname(const char **, const char *, const char *);
extern int git_config_expiry_date(timestamp_t *, const char *, const char *);
extern int git_config_color(char *, const char *, const char *);
extern int git_config_set_in_file_gently(const char *, const char *, const char *);
extern void git_config_set_in_file(const char *, const char *, const char *);
extern int git_config_set_gently(const char *, const char *);
extern int repo_config_set_gently(struct repository *, const char *, const char *);
extern void repo_config_set(struct repository *, const char *, const char *);
extern int repo_config_set_worktree_gently(struct repository *, const char *, const char *);
extern void git_config_set(const char *, const char *);
extern int git_config_parse_key(const char *, char **, int *);
extern int git_config_key_is_valid(const char *key);
extern int git_config_set_multivar_gently(const char *, const char *, const char *, int);
extern void git_config_set_multivar(const char *, const char *, const char *, int);
extern int git_config_set_multivar_in_file_gently(const char *, const char *, const char *, const char *, int);
extern void git_config_set_multivar_in_file(const char *, const char *, const char *, const char *, int);
extern int git_config_rename_section(const char *, const char *);
extern int git_config_rename_section_in_file(const char *, const char *, const char *);
extern int git_config_copy_section(const char *, const char *);
extern int git_config_copy_section_in_file(const char *, const char *, const char *);
extern const char *git_etc_gitconfig(void);
extern int git_env_bool(const char *, int);
extern unsigned long git_env_ulong(const char *, unsigned long);
extern int git_config_system(void);
extern int config_error_nonbool(const char *);
>>>>>>> 59b12ae9
#if defined(__GNUC__)
#define config_error_nonbool(s) (config_error_nonbool(s), const_error())
#endif

int git_config_parse_parameter(const char *, config_fn_t fn, void *data);

enum config_scope {
	CONFIG_SCOPE_UNKNOWN = 0,
	CONFIG_SCOPE_SYSTEM,
	CONFIG_SCOPE_GLOBAL,
	CONFIG_SCOPE_REPO,
	CONFIG_SCOPE_CMDLINE,
};

enum config_scope current_config_scope(void);
const char *current_config_origin_type(void);
const char *current_config_name(void);

struct config_include_data {
	int depth;
	config_fn_t fn;
	void *data;
	const struct config_options *opts;
};
#define CONFIG_INCLUDE_INIT { 0 }
int git_config_include(const char *name, const char *value, void *data);

/*
 * Match and parse a config key of the form:
 *
 *   section.(subsection.)?key
 *
 * (i.e., what gets handed to a config_fn_t). The caller provides the section;
 * we return -1 if it does not match, 0 otherwise. The subsection and key
 * out-parameters are filled by the function (and *subsection is NULL if it is
 * missing).
 *
 * If the subsection pointer-to-pointer passed in is NULL, returns 0 only if
 * there is no subsection at all.
 */
int parse_config_key(const char *var,
		     const char *section,
		     const char **subsection, int *subsection_len,
		     const char **key);

struct config_set_element {
	struct hashmap_entry ent;
	char *key;
	struct string_list value_list;
};

struct configset_list_item {
	struct config_set_element *e;
	int value_index;
};

/*
 * the contents of the list are ordered according to their
 * position in the config files and order of parsing the files.
 * (i.e. key-value pair at the last position of .git/config will
 * be at the last item of the list)
 */
struct configset_list {
	struct configset_list_item *items;
	unsigned int nr, alloc;
};

struct config_set {
	struct hashmap config_hash;
	int hash_initialized;
	struct configset_list list;
};

void git_configset_init(struct config_set *cs);
int git_configset_add_file(struct config_set *cs, const char *filename);
const struct string_list *git_configset_get_value_multi(struct config_set *cs, const char *key);
void git_configset_clear(struct config_set *cs);

/*
 * These functions return 1 if not found, and 0 if found, leaving the found
 * value in the 'dest' pointer.
 */
int git_configset_get_value(struct config_set *cs, const char *key, const char **dest);
int git_configset_get_string_const(struct config_set *cs, const char *key, const char **dest);
int git_configset_get_string(struct config_set *cs, const char *key, char **dest);
int git_configset_get_int(struct config_set *cs, const char *key, int *dest);
int git_configset_get_ulong(struct config_set *cs, const char *key, unsigned long *dest);
int git_configset_get_bool(struct config_set *cs, const char *key, int *dest);
int git_configset_get_bool_or_int(struct config_set *cs, const char *key, int *is_bool, int *dest);
int git_configset_get_maybe_bool(struct config_set *cs, const char *key, int *dest);
int git_configset_get_pathname(struct config_set *cs, const char *key, const char **dest);

/* Functions for reading a repository's config */
<<<<<<< HEAD
struct repository;
void repo_config(struct repository *repo, config_fn_t fn, void *data);
int repo_config_get_value(struct repository *repo,
			  const char *key, const char **value);
const struct string_list *repo_config_get_value_multi(struct repository *repo,
						      const char *key);
int repo_config_get_string_const(struct repository *repo,
				 const char *key, const char **dest);
int repo_config_get_string(struct repository *repo,
			   const char *key, char **dest);
int repo_config_get_int(struct repository *repo,
			const char *key, int *dest);
int repo_config_get_ulong(struct repository *repo,
			  const char *key, unsigned long *dest);
int repo_config_get_bool(struct repository *repo,
			 const char *key, int *dest);
int repo_config_get_bool_or_int(struct repository *repo,
				const char *key, int *is_bool, int *dest);
int repo_config_get_maybe_bool(struct repository *repo,
=======
extern void repo_config(struct repository *repo, config_fn_t fn, void *data);
extern int repo_config_get_value(struct repository *repo,
				 const char *key, const char **value);
extern const struct string_list *repo_config_get_value_multi(struct repository *repo,
							     const char *key);
extern int repo_config_get_string_const(struct repository *repo,
					const char *key, const char **dest);
extern int repo_config_get_string(struct repository *repo,
				  const char *key, char **dest);
extern int repo_config_get_int(struct repository *repo,
>>>>>>> 59b12ae9
			       const char *key, int *dest);
int repo_config_get_pathname(struct repository *repo,
			     const char *key, const char **dest);

int git_config_get_value(const char *key, const char **value);
const struct string_list *git_config_get_value_multi(const char *key);
void git_config_clear(void);
int git_config_get_string_const(const char *key, const char **dest);
int git_config_get_string(const char *key, char **dest);
int git_config_get_int(const char *key, int *dest);
int git_config_get_ulong(const char *key, unsigned long *dest);
int git_config_get_bool(const char *key, int *dest);
int git_config_get_bool_or_int(const char *key, int *is_bool, int *dest);
int git_config_get_maybe_bool(const char *key, int *dest);
int git_config_get_pathname(const char *key, const char **dest);
int git_config_get_index_threads(int *dest);
int git_config_get_untracked_cache(void);
int git_config_get_split_index(void);
int git_config_get_max_percent_split_change(void);
int git_config_get_fsmonitor(void);

/* This dies if the configured or default date is in the future */
int git_config_get_expiry(const char *key, const char **output);

/* parse either "this many days" integer, or "5.days.ago" approxidate */
int git_config_get_expiry_in_days(const char *key, timestamp_t *, timestamp_t now);

struct key_value_info {
	const char *filename;
	int linenr;
	enum config_origin_type origin_type;
	enum config_scope scope;
};

NORETURN void git_die_config(const char *key, const char *err, ...) __attribute__((format(printf, 2, 3)));
NORETURN void git_die_config_linenr(const char *key, const char *filename, int linenr);

#define LOOKUP_CONFIG(mapping, var) \
	lookup_config(mapping, ARRAY_SIZE(mapping), var)
int lookup_config(const char **mapping, int nr_mapping, const char *var);

#endif /* CONFIG_H */<|MERGE_RESOLUTION|>--- conflicted
+++ resolved
@@ -72,7 +72,6 @@
 };
 
 typedef int (*config_fn_t)(const char *, const char *, void *);
-<<<<<<< HEAD
 int git_default_config(const char *, const char *, void *);
 int git_config_from_file(config_fn_t fn, const char *, void *);
 int git_config_from_file_with_options(config_fn_t fn, const char *,
@@ -109,6 +108,9 @@
 int git_config_set_in_file_gently(const char *, const char *, const char *);
 void git_config_set_in_file(const char *, const char *, const char *);
 int git_config_set_gently(const char *, const char *);
+int repo_config_set_gently(struct repository *, const char *, const char *);
+void repo_config_set(struct repository *, const char *, const char *);
+int repo_config_set_worktree_gently(struct repository *, const char *, const char *);
 void git_config_set(const char *, const char *);
 int git_config_parse_key(const char *, char **, int *);
 int git_config_key_is_valid(const char *key);
@@ -125,62 +127,6 @@
 unsigned long git_env_ulong(const char *, unsigned long);
 int git_config_system(void);
 int config_error_nonbool(const char *);
-=======
-extern int git_default_config(const char *, const char *, void *);
-extern int git_config_from_file(config_fn_t fn, const char *, void *);
-extern int git_config_from_file_with_options(config_fn_t fn, const char *,
-					     void *,
-					     const struct config_options *);
-extern int git_config_from_mem(config_fn_t fn,
-			       const enum config_origin_type,
-			       const char *name,
-			       const char *buf, size_t len,
-			       void *data, const struct config_options *opts);
-extern int git_config_from_blob_oid(config_fn_t fn, const char *name,
-				    const struct object_id *oid, void *data);
-extern void git_config_push_parameter(const char *text);
-extern int git_config_from_parameters(config_fn_t fn, void *data);
-extern void read_early_config(config_fn_t cb, void *data);
-extern void git_config(config_fn_t fn, void *);
-extern int config_with_options(config_fn_t fn, void *,
-			       struct git_config_source *config_source,
-			       const struct config_options *opts);
-extern int git_parse_ssize_t(const char *, ssize_t *);
-extern int git_parse_ulong(const char *, unsigned long *);
-extern int git_parse_maybe_bool(const char *);
-extern int git_config_int(const char *, const char *);
-extern int64_t git_config_int64(const char *, const char *);
-extern unsigned long git_config_ulong(const char *, const char *);
-extern ssize_t git_config_ssize_t(const char *, const char *);
-extern int git_config_bool_or_int(const char *, const char *, int *);
-extern int git_config_bool(const char *, const char *);
-extern int git_config_string(const char **, const char *, const char *);
-extern int git_config_pathname(const char **, const char *, const char *);
-extern int git_config_expiry_date(timestamp_t *, const char *, const char *);
-extern int git_config_color(char *, const char *, const char *);
-extern int git_config_set_in_file_gently(const char *, const char *, const char *);
-extern void git_config_set_in_file(const char *, const char *, const char *);
-extern int git_config_set_gently(const char *, const char *);
-extern int repo_config_set_gently(struct repository *, const char *, const char *);
-extern void repo_config_set(struct repository *, const char *, const char *);
-extern int repo_config_set_worktree_gently(struct repository *, const char *, const char *);
-extern void git_config_set(const char *, const char *);
-extern int git_config_parse_key(const char *, char **, int *);
-extern int git_config_key_is_valid(const char *key);
-extern int git_config_set_multivar_gently(const char *, const char *, const char *, int);
-extern void git_config_set_multivar(const char *, const char *, const char *, int);
-extern int git_config_set_multivar_in_file_gently(const char *, const char *, const char *, const char *, int);
-extern void git_config_set_multivar_in_file(const char *, const char *, const char *, const char *, int);
-extern int git_config_rename_section(const char *, const char *);
-extern int git_config_rename_section_in_file(const char *, const char *, const char *);
-extern int git_config_copy_section(const char *, const char *);
-extern int git_config_copy_section_in_file(const char *, const char *, const char *);
-extern const char *git_etc_gitconfig(void);
-extern int git_env_bool(const char *, int);
-extern unsigned long git_env_ulong(const char *, unsigned long);
-extern int git_config_system(void);
-extern int config_error_nonbool(const char *);
->>>>>>> 59b12ae9
 #if defined(__GNUC__)
 #define config_error_nonbool(s) (config_error_nonbool(s), const_error())
 #endif
@@ -274,8 +220,6 @@
 int git_configset_get_pathname(struct config_set *cs, const char *key, const char **dest);
 
 /* Functions for reading a repository's config */
-<<<<<<< HEAD
-struct repository;
 void repo_config(struct repository *repo, config_fn_t fn, void *data);
 int repo_config_get_value(struct repository *repo,
 			  const char *key, const char **value);
@@ -294,18 +238,6 @@
 int repo_config_get_bool_or_int(struct repository *repo,
 				const char *key, int *is_bool, int *dest);
 int repo_config_get_maybe_bool(struct repository *repo,
-=======
-extern void repo_config(struct repository *repo, config_fn_t fn, void *data);
-extern int repo_config_get_value(struct repository *repo,
-				 const char *key, const char **value);
-extern const struct string_list *repo_config_get_value_multi(struct repository *repo,
-							     const char *key);
-extern int repo_config_get_string_const(struct repository *repo,
-					const char *key, const char **dest);
-extern int repo_config_get_string(struct repository *repo,
-				  const char *key, char **dest);
-extern int repo_config_get_int(struct repository *repo,
->>>>>>> 59b12ae9
 			       const char *key, int *dest);
 int repo_config_get_pathname(struct repository *repo,
 			     const char *key, const char **dest);
