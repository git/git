#include "git-compat-util.h"
#include "http.h"
#include "config.h"
#include "pack.h"
#include "sideband.h"
#include "run-command.h"
#include "url.h"
#include "urlmatch.h"
#include "credential.h"
#include "version.h"
#include "pkt-line.h"
#include "gettext.h"
#include "transport.h"
#include "packfile.h"
#include "protocol.h"
#include "string-list.h"
#include "object-store.h"

static struct trace_key trace_curl = TRACE_KEY_INIT(CURL);
static int trace_curl_data = 1;
static struct string_list cookies_to_redact = STRING_LIST_INIT_DUP;
#if LIBCURL_VERSION_NUM >= 0x070a08
long int git_curl_ipresolve = CURL_IPRESOLVE_WHATEVER;
#else
long int git_curl_ipresolve;
#endif
int active_requests;
int http_is_verbose;
ssize_t http_post_buffer = 16 * LARGE_PACKET_MAX;

#if LIBCURL_VERSION_NUM >= 0x070a06
#define LIBCURL_CAN_HANDLE_AUTH_ANY
#endif

static int min_curl_sessions = 1;
static int curl_session_count;
#ifdef USE_CURL_MULTI
static int max_requests = -1;
static CURLM *curlm;
#endif
#ifndef NO_CURL_EASY_DUPHANDLE
static CURL *curl_default;
#endif

#define PREV_BUF_SIZE 4096

char curl_errorstr[CURL_ERROR_SIZE];

static int curl_ssl_verify = -1;
static int curl_ssl_try;
static const char *curl_http_version = NULL;
static const char *ssl_cert;
static const char *ssl_cipherlist;
static const char *ssl_version;
static struct {
	const char *name;
	long ssl_version;
} sslversions[] = {
	{ "sslv2", CURL_SSLVERSION_SSLv2 },
	{ "sslv3", CURL_SSLVERSION_SSLv3 },
	{ "tlsv1", CURL_SSLVERSION_TLSv1 },
#if LIBCURL_VERSION_NUM >= 0x072200
	{ "tlsv1.0", CURL_SSLVERSION_TLSv1_0 },
	{ "tlsv1.1", CURL_SSLVERSION_TLSv1_1 },
	{ "tlsv1.2", CURL_SSLVERSION_TLSv1_2 },
#endif
#if LIBCURL_VERSION_NUM >= 0x073400
	{ "tlsv1.3", CURL_SSLVERSION_TLSv1_3 },
#endif
};
#if LIBCURL_VERSION_NUM >= 0x070903
static const char *ssl_key;
#endif
#if LIBCURL_VERSION_NUM >= 0x070908
static const char *ssl_capath;
#endif
#if LIBCURL_VERSION_NUM >= 0x071304
static const char *curl_no_proxy;
#endif
#if LIBCURL_VERSION_NUM >= 0x072c00
static const char *ssl_pinnedkey;
#endif
static const char *ssl_cainfo;
static long curl_low_speed_limit = -1;
static long curl_low_speed_time = -1;
static int curl_ftp_no_epsv;
static const char *curl_http_proxy;
static const char *http_proxy_authmethod;

<<<<<<< HEAD
#if LIBCURL_VERSION_NUM >= 0x073400
static const char *http_proxy_ssl_cert;
static const char *http_proxy_ssl_key;
static const char *http_proxy_ssl_keypasswd;
#endif
static const char *http_proxy_ssl_ca_info;
=======
static const char *http_proxy_ssl_cert;
static const char *http_proxy_ssl_key;
static const char *http_proxy_ssl_ca_info;
static struct credential proxy_cert_auth = CREDENTIAL_INIT;
static int proxy_ssl_cert_password_required;
>>>>>>> 9a5d6d0f

static struct {
	const char *name;
	long curlauth_param;
} proxy_authmethods[] = {
	{ "basic", CURLAUTH_BASIC },
	{ "digest", CURLAUTH_DIGEST },
	{ "negotiate", CURLAUTH_GSSNEGOTIATE },
	{ "ntlm", CURLAUTH_NTLM },
#ifdef LIBCURL_CAN_HANDLE_AUTH_ANY
	{ "anyauth", CURLAUTH_ANY },
#endif
	/*
	 * CURLAUTH_DIGEST_IE has no corresponding command-line option in
	 * curl(1) and is not included in CURLAUTH_ANY, so we leave it out
	 * here, too
	 */
};
#ifdef CURLGSSAPI_DELEGATION_FLAG
static const char *curl_deleg;
static struct {
	const char *name;
	long curl_deleg_param;
} curl_deleg_levels[] = {
	{ "none", CURLGSSAPI_DELEGATION_NONE },
	{ "policy", CURLGSSAPI_DELEGATION_POLICY_FLAG },
	{ "always", CURLGSSAPI_DELEGATION_FLAG },
};
#endif

static struct credential proxy_auth = CREDENTIAL_INIT;
static const char *curl_proxyuserpwd;
static const char *curl_cookie_file;
static int curl_save_cookies;
struct credential http_auth = CREDENTIAL_INIT;
static int http_proactive_auth;
static const char *user_agent;
static int curl_empty_auth = -1;

enum http_follow_config http_follow_config = HTTP_FOLLOW_INITIAL;

#if LIBCURL_VERSION_NUM >= 0x071700
/* Use CURLOPT_KEYPASSWD as is */
#elif LIBCURL_VERSION_NUM >= 0x070903
#define CURLOPT_KEYPASSWD CURLOPT_SSLKEYPASSWD
#else
#define CURLOPT_KEYPASSWD CURLOPT_SSLCERTPASSWD
#endif

static struct credential cert_auth = CREDENTIAL_INIT;
static int ssl_cert_password_required;
#ifdef LIBCURL_CAN_HANDLE_AUTH_ANY
static unsigned long http_auth_methods = CURLAUTH_ANY;
static int http_auth_methods_restricted;
/* Modes for which empty_auth cannot actually help us. */
static unsigned long empty_auth_useless =
	CURLAUTH_BASIC
#ifdef CURLAUTH_DIGEST_IE
	| CURLAUTH_DIGEST_IE
#endif
	| CURLAUTH_DIGEST;
#endif

static struct curl_slist *pragma_header;
static struct curl_slist *no_pragma_header;
static struct string_list extra_http_headers = STRING_LIST_INIT_DUP;

static struct active_request_slot *active_queue_head;

static char *cached_accept_language;

static char *http_ssl_backend;

static int http_schannel_check_revoke = 1;
/*
 * With the backend being set to `schannel`, setting sslCAinfo would override
 * the Certificate Store in cURL v7.60.0 and later, which is not what we want
 * by default.
 */
static int http_schannel_use_ssl_cainfo;

size_t fread_buffer(char *ptr, size_t eltsize, size_t nmemb, void *buffer_)
{
	size_t size = eltsize * nmemb;
	struct buffer *buffer = buffer_;

	if (size > buffer->buf.len - buffer->posn)
		size = buffer->buf.len - buffer->posn;
	memcpy(ptr, buffer->buf.buf + buffer->posn, size);
	buffer->posn += size;

	return size / eltsize;
}

#ifndef NO_CURL_IOCTL
curlioerr ioctl_buffer(CURL *handle, int cmd, void *clientp)
{
	struct buffer *buffer = clientp;

	switch (cmd) {
	case CURLIOCMD_NOP:
		return CURLIOE_OK;

	case CURLIOCMD_RESTARTREAD:
		buffer->posn = 0;
		return CURLIOE_OK;

	default:
		return CURLIOE_UNKNOWNCMD;
	}
}
#endif

size_t fwrite_buffer(char *ptr, size_t eltsize, size_t nmemb, void *buffer_)
{
	size_t size = eltsize * nmemb;
	struct strbuf *buffer = buffer_;

	strbuf_add(buffer, ptr, size);
	return nmemb;
}

size_t fwrite_null(char *ptr, size_t eltsize, size_t nmemb, void *strbuf)
{
	return nmemb;
}

static void closedown_active_slot(struct active_request_slot *slot)
{
	active_requests--;
	slot->in_use = 0;
}

static void finish_active_slot(struct active_request_slot *slot)
{
	closedown_active_slot(slot);
	curl_easy_getinfo(slot->curl, CURLINFO_HTTP_CODE, &slot->http_code);

	if (slot->finished != NULL)
		(*slot->finished) = 1;

	/* Store slot results so they can be read after the slot is reused */
	if (slot->results != NULL) {
		slot->results->curl_result = slot->curl_result;
		slot->results->http_code = slot->http_code;
#if LIBCURL_VERSION_NUM >= 0x070a08
		curl_easy_getinfo(slot->curl, CURLINFO_HTTPAUTH_AVAIL,
				  &slot->results->auth_avail);
#else
		slot->results->auth_avail = 0;
#endif

		curl_easy_getinfo(slot->curl, CURLINFO_HTTP_CONNECTCODE,
			&slot->results->http_connectcode);
	}

	/* Run callback if appropriate */
	if (slot->callback_func != NULL)
		slot->callback_func(slot->callback_data);
}

static void xmulti_remove_handle(struct active_request_slot *slot)
{
#ifdef USE_CURL_MULTI
	curl_multi_remove_handle(curlm, slot->curl);
#endif
}

#ifdef USE_CURL_MULTI
static void process_curl_messages(void)
{
	int num_messages;
	struct active_request_slot *slot;
	CURLMsg *curl_message = curl_multi_info_read(curlm, &num_messages);

	while (curl_message != NULL) {
		if (curl_message->msg == CURLMSG_DONE) {
			int curl_result = curl_message->data.result;
			slot = active_queue_head;
			while (slot != NULL &&
			       slot->curl != curl_message->easy_handle)
				slot = slot->next;
			if (slot != NULL) {
				xmulti_remove_handle(slot);
				slot->curl_result = curl_result;
				finish_active_slot(slot);
			} else {
				fprintf(stderr, "Received DONE message for unknown request!\n");
			}
		} else {
			fprintf(stderr, "Unknown CURL message received: %d\n",
				(int)curl_message->msg);
		}
		curl_message = curl_multi_info_read(curlm, &num_messages);
	}
}
#endif

static int http_options(const char *var, const char *value, void *cb)
{
	if (!strcmp("http.version", var)) {
		return git_config_string(&curl_http_version, var, value);
	}
	if (!strcmp("http.sslverify", var)) {
		curl_ssl_verify = git_config_bool(var, value);
		return 0;
	}
	if (!strcmp("http.sslcipherlist", var))
		return git_config_string(&ssl_cipherlist, var, value);
	if (!strcmp("http.sslversion", var))
		return git_config_string(&ssl_version, var, value);
	if (!strcmp("http.sslcert", var))
		return git_config_pathname(&ssl_cert, var, value);
#if LIBCURL_VERSION_NUM >= 0x070903
	if (!strcmp("http.sslkey", var))
		return git_config_pathname(&ssl_key, var, value);
#endif
#if LIBCURL_VERSION_NUM >= 0x070908
	if (!strcmp("http.sslcapath", var))
		return git_config_pathname(&ssl_capath, var, value);
#endif
	if (!strcmp("http.sslcainfo", var))
		return git_config_pathname(&ssl_cainfo, var, value);
	if (!strcmp("http.sslcertpasswordprotected", var)) {
		ssl_cert_password_required = git_config_bool(var, value);
		return 0;
	}
	if (!strcmp("http.ssltry", var)) {
		curl_ssl_try = git_config_bool(var, value);
		return 0;
	}
	if (!strcmp("http.sslbackend", var)) {
		free(http_ssl_backend);
		http_ssl_backend = xstrdup_or_null(value);
		return 0;
	}

	if (!strcmp("http.schannelcheckrevoke", var)) {
		http_schannel_check_revoke = git_config_bool(var, value);
		return 0;
	}

	if (!strcmp("http.schannelusesslcainfo", var)) {
		http_schannel_use_ssl_cainfo = git_config_bool(var, value);
		return 0;
	}

	if (!strcmp("http.minsessions", var)) {
		min_curl_sessions = git_config_int(var, value);
#ifndef USE_CURL_MULTI
		if (min_curl_sessions > 1)
			min_curl_sessions = 1;
#endif
		return 0;
	}
#ifdef USE_CURL_MULTI
	if (!strcmp("http.maxrequests", var)) {
		max_requests = git_config_int(var, value);
		return 0;
	}
#endif
	if (!strcmp("http.lowspeedlimit", var)) {
		curl_low_speed_limit = (long)git_config_int(var, value);
		return 0;
	}
	if (!strcmp("http.lowspeedtime", var)) {
		curl_low_speed_time = (long)git_config_int(var, value);
		return 0;
	}

	if (!strcmp("http.noepsv", var)) {
		curl_ftp_no_epsv = git_config_bool(var, value);
		return 0;
	}
	if (!strcmp("http.proxy", var))
		return git_config_string(&curl_http_proxy, var, value);

	if (!strcmp("http.proxyauthmethod", var))
		return git_config_string(&http_proxy_authmethod, var, value);

<<<<<<< HEAD
#if LIBCURL_VERSION_NUM >= 0x073400
	if (!strcmp("http.proxycert", var))
		return git_config_string(&http_proxy_ssl_cert, var, value);

	if (!strcmp("http.proxykey", var))
		return git_config_string(&http_proxy_ssl_key, var, value);

	if (!strcmp("http.proxykeypass", var))
		return git_config_string(&http_proxy_ssl_keypasswd, var, value);

	if (!strcmp("http.proxycainfo", var))
		return git_config_string(&http_proxy_ssl_ca_info, var, value);
#endif
=======
	if (!strcmp("http.proxysslcert", var))
		return git_config_string(&http_proxy_ssl_cert, var, value);

	if (!strcmp("http.proxysslkey", var))
		return git_config_string(&http_proxy_ssl_key, var, value);

	if (!strcmp("http.proxysslcainfo", var))
		return git_config_string(&http_proxy_ssl_ca_info, var, value);

	if (!strcmp("http.proxysslcertpasswordprotected", var)) {
		proxy_ssl_cert_password_required = git_config_bool(var, value);
		return 0;
	}
>>>>>>> 9a5d6d0f

	if (!strcmp("http.cookiefile", var))
		return git_config_pathname(&curl_cookie_file, var, value);
	if (!strcmp("http.savecookies", var)) {
		curl_save_cookies = git_config_bool(var, value);
		return 0;
	}

	if (!strcmp("http.postbuffer", var)) {
		http_post_buffer = git_config_ssize_t(var, value);
		if (http_post_buffer < 0)
			warning(_("negative value for http.postbuffer; defaulting to %d"), LARGE_PACKET_MAX);
		if (http_post_buffer < LARGE_PACKET_MAX)
			http_post_buffer = LARGE_PACKET_MAX;
		return 0;
	}

	if (!strcmp("http.useragent", var))
		return git_config_string(&user_agent, var, value);

	if (!strcmp("http.emptyauth", var)) {
		if (value && !strcmp("auto", value))
			curl_empty_auth = -1;
		else
			curl_empty_auth = git_config_bool(var, value);
		return 0;
	}

	if (!strcmp("http.delegation", var)) {
#ifdef CURLGSSAPI_DELEGATION_FLAG
		return git_config_string(&curl_deleg, var, value);
#else
		warning(_("Delegation control is not supported with cURL < 7.22.0"));
		return 0;
#endif
	}

	if (!strcmp("http.pinnedpubkey", var)) {
#if LIBCURL_VERSION_NUM >= 0x072c00
		return git_config_pathname(&ssl_pinnedkey, var, value);
#else
		warning(_("Public key pinning not supported with cURL < 7.44.0"));
		return 0;
#endif
	}

	if (!strcmp("http.extraheader", var)) {
		if (!value) {
			return config_error_nonbool(var);
		} else if (!*value) {
			string_list_clear(&extra_http_headers, 0);
		} else {
			string_list_append(&extra_http_headers, value);
		}
		return 0;
	}

	if (!strcmp("http.followredirects", var)) {
		if (value && !strcmp(value, "initial"))
			http_follow_config = HTTP_FOLLOW_INITIAL;
		else if (git_config_bool(var, value))
			http_follow_config = HTTP_FOLLOW_ALWAYS;
		else
			http_follow_config = HTTP_FOLLOW_NONE;
		return 0;
	}

	/* Fall back on the default ones */
	return git_default_config(var, value, cb);
}

static int curl_empty_auth_enabled(void)
{
	if (curl_empty_auth >= 0)
		return curl_empty_auth;

#ifndef LIBCURL_CAN_HANDLE_AUTH_ANY
	/*
	 * Our libcurl is too old to do AUTH_ANY in the first place;
	 * just default to turning the feature off.
	 */
#else
	/*
	 * In the automatic case, kick in the empty-auth
	 * hack as long as we would potentially try some
	 * method more exotic than "Basic" or "Digest".
	 *
	 * But only do this when this is our second or
	 * subsequent request, as by then we know what
	 * methods are available.
	 */
	if (http_auth_methods_restricted &&
	    (http_auth_methods & ~empty_auth_useless))
		return 1;
#endif
	return 0;
}

static void init_curl_http_auth(CURL *result)
{
	if (!http_auth.username || !*http_auth.username) {
		if (curl_empty_auth_enabled())
			curl_easy_setopt(result, CURLOPT_USERPWD, ":");
		return;
	}

	credential_fill(&http_auth);

#if LIBCURL_VERSION_NUM >= 0x071301
	curl_easy_setopt(result, CURLOPT_USERNAME, http_auth.username);
	curl_easy_setopt(result, CURLOPT_PASSWORD, http_auth.password);
#else
	{
		static struct strbuf up = STRBUF_INIT;
		/*
		 * Note that we assume we only ever have a single set of
		 * credentials in a given program run, so we do not have
		 * to worry about updating this buffer, only setting its
		 * initial value.
		 */
		if (!up.len)
			strbuf_addf(&up, "%s:%s",
				http_auth.username, http_auth.password);
		curl_easy_setopt(result, CURLOPT_USERPWD, up.buf);
	}
#endif
}

/* *var must be free-able */
static void var_override(const char **var, char *value)
{
	if (value) {
		free((void *)*var);
		*var = xstrdup(value);
	}
}

static void set_proxyauth_name_password(CURL *result)
{
#if LIBCURL_VERSION_NUM >= 0x071301
		curl_easy_setopt(result, CURLOPT_PROXYUSERNAME,
			proxy_auth.username);
		curl_easy_setopt(result, CURLOPT_PROXYPASSWORD,
			proxy_auth.password);
#else
		struct strbuf s = STRBUF_INIT;

		strbuf_addstr_urlencode(&s, proxy_auth.username,
					is_rfc3986_unreserved);
		strbuf_addch(&s, ':');
		strbuf_addstr_urlencode(&s, proxy_auth.password,
					is_rfc3986_unreserved);
		curl_proxyuserpwd = strbuf_detach(&s, NULL);
		curl_easy_setopt(result, CURLOPT_PROXYUSERPWD, curl_proxyuserpwd);
#endif
}

static void init_curl_proxy_auth(CURL *result)
{
	if (proxy_auth.username) {
		if (!proxy_auth.password)
			credential_fill(&proxy_auth);
		set_proxyauth_name_password(result);
	}

	var_override(&http_proxy_authmethod, getenv("GIT_HTTP_PROXY_AUTHMETHOD"));

#if LIBCURL_VERSION_NUM >= 0x070a07 /* CURLOPT_PROXYAUTH and CURLAUTH_ANY */
	if (http_proxy_authmethod) {
		int i;
		for (i = 0; i < ARRAY_SIZE(proxy_authmethods); i++) {
			if (!strcmp(http_proxy_authmethod, proxy_authmethods[i].name)) {
				curl_easy_setopt(result, CURLOPT_PROXYAUTH,
						proxy_authmethods[i].curlauth_param);
				break;
			}
		}
		if (i == ARRAY_SIZE(proxy_authmethods)) {
			warning("unsupported proxy authentication method %s: using anyauth",
					http_proxy_authmethod);
			curl_easy_setopt(result, CURLOPT_PROXYAUTH, CURLAUTH_ANY);
		}
	}
	else
		curl_easy_setopt(result, CURLOPT_PROXYAUTH, CURLAUTH_ANY);
#endif
}

static int has_cert_password(void)
{
	if (ssl_cert == NULL || ssl_cert_password_required != 1)
		return 0;
	if (!cert_auth.password) {
		cert_auth.protocol = xstrdup("cert");
		cert_auth.username = xstrdup("");
		cert_auth.path = xstrdup(ssl_cert);
		credential_fill(&cert_auth);
	}
	return 1;
}

#if LIBCURL_VERSION_NUM >= 0x073400
static int has_proxy_cert_password(void)
{
	if (http_proxy_ssl_cert == NULL || proxy_ssl_cert_password_required != 1)
		return 0;
	if (!proxy_cert_auth.password) {
		proxy_cert_auth.protocol = xstrdup("cert");
		proxy_cert_auth.username = xstrdup("");
		proxy_cert_auth.path = xstrdup(http_proxy_ssl_cert);
		credential_fill(&proxy_cert_auth);
	}
	return 1;
}
#endif

#if LIBCURL_VERSION_NUM >= 0x071900
static void set_curl_keepalive(CURL *c)
{
	curl_easy_setopt(c, CURLOPT_TCP_KEEPALIVE, 1);
}

#elif LIBCURL_VERSION_NUM >= 0x071000
static int sockopt_callback(void *client, curl_socket_t fd, curlsocktype type)
{
	int ka = 1;
	int rc;
	socklen_t len = (socklen_t)sizeof(ka);

	if (type != CURLSOCKTYPE_IPCXN)
		return 0;

	rc = setsockopt(fd, SOL_SOCKET, SO_KEEPALIVE, (void *)&ka, len);
	if (rc < 0)
		warning_errno("unable to set SO_KEEPALIVE on socket");

	return 0; /* CURL_SOCKOPT_OK only exists since curl 7.21.5 */
}

static void set_curl_keepalive(CURL *c)
{
	curl_easy_setopt(c, CURLOPT_SOCKOPTFUNCTION, sockopt_callback);
}

#else
static void set_curl_keepalive(CURL *c)
{
	/* not supported on older curl versions */
}
#endif

static void redact_sensitive_header(struct strbuf *header)
{
	const char *sensitive_header;

	if (skip_prefix(header->buf, "Authorization:", &sensitive_header) ||
	    skip_prefix(header->buf, "Proxy-Authorization:", &sensitive_header)) {
		/* The first token is the type, which is OK to log */
		while (isspace(*sensitive_header))
			sensitive_header++;
		while (*sensitive_header && !isspace(*sensitive_header))
			sensitive_header++;
		/* Everything else is opaque and possibly sensitive */
		strbuf_setlen(header,  sensitive_header - header->buf);
		strbuf_addstr(header, " <redacted>");
	} else if (cookies_to_redact.nr &&
		   skip_prefix(header->buf, "Cookie:", &sensitive_header)) {
		struct strbuf redacted_header = STRBUF_INIT;
		char *cookie;

		while (isspace(*sensitive_header))
			sensitive_header++;

		/*
		 * The contents of header starting from sensitive_header will
		 * subsequently be overridden, so it is fine to mutate this
		 * string (hence the assignment to "char *").
		 */
		cookie = (char *) sensitive_header;

		while (cookie) {
			char *equals;
			char *semicolon = strstr(cookie, "; ");
			if (semicolon)
				*semicolon = 0;
			equals = strchrnul(cookie, '=');
			if (!equals) {
				/* invalid cookie, just append and continue */
				strbuf_addstr(&redacted_header, cookie);
				continue;
			}
			*equals = 0; /* temporarily set to NUL for lookup */
			if (string_list_lookup(&cookies_to_redact, cookie)) {
				strbuf_addstr(&redacted_header, cookie);
				strbuf_addstr(&redacted_header, "=<redacted>");
			} else {
				*equals = '=';
				strbuf_addstr(&redacted_header, cookie);
			}
			if (semicolon) {
				/*
				 * There are more cookies. (Or, for some
				 * reason, the input string ends in "; ".)
				 */
				strbuf_addstr(&redacted_header, "; ");
				cookie = semicolon + strlen("; ");
			} else {
				cookie = NULL;
			}
		}

		strbuf_setlen(header, sensitive_header - header->buf);
		strbuf_addbuf(header, &redacted_header);
	}
}

static void curl_dump_header(const char *text, unsigned char *ptr, size_t size, int hide_sensitive_header)
{
	struct strbuf out = STRBUF_INIT;
	struct strbuf **headers, **header;

	strbuf_addf(&out, "%s, %10.10ld bytes (0x%8.8lx)\n",
		text, (long)size, (long)size);
	trace_strbuf(&trace_curl, &out);
	strbuf_reset(&out);
	strbuf_add(&out, ptr, size);
	headers = strbuf_split_max(&out, '\n', 0);

	for (header = headers; *header; header++) {
		if (hide_sensitive_header)
			redact_sensitive_header(*header);
		strbuf_insertstr((*header), 0, text);
		strbuf_insertstr((*header), strlen(text), ": ");
		strbuf_rtrim((*header));
		strbuf_addch((*header), '\n');
		trace_strbuf(&trace_curl, (*header));
	}
	strbuf_list_free(headers);
	strbuf_release(&out);
}

static void curl_dump_data(const char *text, unsigned char *ptr, size_t size)
{
	size_t i;
	struct strbuf out = STRBUF_INIT;
	unsigned int width = 60;

	strbuf_addf(&out, "%s, %10.10ld bytes (0x%8.8lx)\n",
		text, (long)size, (long)size);
	trace_strbuf(&trace_curl, &out);

	for (i = 0; i < size; i += width) {
		size_t w;

		strbuf_reset(&out);
		strbuf_addf(&out, "%s: ", text);
		for (w = 0; (w < width) && (i + w < size); w++) {
			unsigned char ch = ptr[i + w];

			strbuf_addch(&out,
				       (ch >= 0x20) && (ch < 0x80)
				       ? ch : '.');
		}
		strbuf_addch(&out, '\n');
		trace_strbuf(&trace_curl, &out);
	}
	strbuf_release(&out);
}

static int curl_trace(CURL *handle, curl_infotype type, char *data, size_t size, void *userp)
{
	const char *text;
	enum { NO_FILTER = 0, DO_FILTER = 1 };

	switch (type) {
	case CURLINFO_TEXT:
		trace_printf_key(&trace_curl, "== Info: %s", data);
		break;
	case CURLINFO_HEADER_OUT:
		text = "=> Send header";
		curl_dump_header(text, (unsigned char *)data, size, DO_FILTER);
		break;
	case CURLINFO_DATA_OUT:
		if (trace_curl_data) {
			text = "=> Send data";
			curl_dump_data(text, (unsigned char *)data, size);
		}
		break;
	case CURLINFO_SSL_DATA_OUT:
		if (trace_curl_data) {
			text = "=> Send SSL data";
			curl_dump_data(text, (unsigned char *)data, size);
		}
		break;
	case CURLINFO_HEADER_IN:
		text = "<= Recv header";
		curl_dump_header(text, (unsigned char *)data, size, NO_FILTER);
		break;
	case CURLINFO_DATA_IN:
		if (trace_curl_data) {
			text = "<= Recv data";
			curl_dump_data(text, (unsigned char *)data, size);
		}
		break;
	case CURLINFO_SSL_DATA_IN:
		if (trace_curl_data) {
			text = "<= Recv SSL data";
			curl_dump_data(text, (unsigned char *)data, size);
		}
		break;

	default:		/* we ignore unknown types by default */
		return 0;
	}
	return 0;
}

void setup_curl_trace(CURL *handle)
{
	if (!trace_want(&trace_curl))
		return;
	curl_easy_setopt(handle, CURLOPT_VERBOSE, 1L);
	curl_easy_setopt(handle, CURLOPT_DEBUGFUNCTION, curl_trace);
	curl_easy_setopt(handle, CURLOPT_DEBUGDATA, NULL);
}

#ifdef CURLPROTO_HTTP
static long get_curl_allowed_protocols(int from_user)
{
	long allowed_protocols = 0;

	if (is_transport_allowed("http", from_user))
		allowed_protocols |= CURLPROTO_HTTP;
	if (is_transport_allowed("https", from_user))
		allowed_protocols |= CURLPROTO_HTTPS;
	if (is_transport_allowed("ftp", from_user))
		allowed_protocols |= CURLPROTO_FTP;
	if (is_transport_allowed("ftps", from_user))
		allowed_protocols |= CURLPROTO_FTPS;

	return allowed_protocols;
}
#endif

#if LIBCURL_VERSION_NUM >=0x072f00
static int get_curl_http_version_opt(const char *version_string, long *opt)
{
	int i;
	static struct {
		const char *name;
		long opt_token;
	} choice[] = {
		{ "HTTP/1.1", CURL_HTTP_VERSION_1_1 },
		{ "HTTP/2", CURL_HTTP_VERSION_2 }
	};

	for (i = 0; i < ARRAY_SIZE(choice); i++) {
		if (!strcmp(version_string, choice[i].name)) {
			*opt = choice[i].opt_token;
			return 0;
		}
	}

	warning("unknown value given to http.version: '%s'", version_string);
	return -1; /* not found */
}

#endif

static CURL *get_curl_handle(void)
{
	CURL *result = curl_easy_init();

	if (!result)
		die("curl_easy_init failed");

	if (!curl_ssl_verify) {
		curl_easy_setopt(result, CURLOPT_SSL_VERIFYPEER, 0);
		curl_easy_setopt(result, CURLOPT_SSL_VERIFYHOST, 0);
	} else {
		/* Verify authenticity of the peer's certificate */
		curl_easy_setopt(result, CURLOPT_SSL_VERIFYPEER, 1);
		/* The name in the cert must match whom we tried to connect */
		curl_easy_setopt(result, CURLOPT_SSL_VERIFYHOST, 2);
	}

#if LIBCURL_VERSION_NUM >= 0x072f00 // 7.47.0
    if (curl_http_version) {
		long opt;
		if (!get_curl_http_version_opt(curl_http_version, &opt)) {
			/* Set request use http version */
			curl_easy_setopt(result, CURLOPT_HTTP_VERSION, opt);
		}
    }
#endif

#if LIBCURL_VERSION_NUM >= 0x070907
	curl_easy_setopt(result, CURLOPT_NETRC, CURL_NETRC_OPTIONAL);
#endif
#ifdef LIBCURL_CAN_HANDLE_AUTH_ANY
	curl_easy_setopt(result, CURLOPT_HTTPAUTH, CURLAUTH_ANY);
#endif

#ifdef CURLGSSAPI_DELEGATION_FLAG
	if (curl_deleg) {
		int i;
		for (i = 0; i < ARRAY_SIZE(curl_deleg_levels); i++) {
			if (!strcmp(curl_deleg, curl_deleg_levels[i].name)) {
				curl_easy_setopt(result, CURLOPT_GSSAPI_DELEGATION,
						curl_deleg_levels[i].curl_deleg_param);
				break;
			}
		}
		if (i == ARRAY_SIZE(curl_deleg_levels))
			warning("Unknown delegation method '%s': using default",
				curl_deleg);
	}
#endif

	if (http_ssl_backend && !strcmp("schannel", http_ssl_backend) &&
	    !http_schannel_check_revoke) {
#if LIBCURL_VERSION_NUM >= 0x072c00
		curl_easy_setopt(result, CURLOPT_SSL_OPTIONS, CURLSSLOPT_NO_REVOKE);
#else
		warning(_("CURLSSLOPT_NO_REVOKE not supported with cURL < 7.44.0"));
#endif
	}

	if (http_proactive_auth)
		init_curl_http_auth(result);

	if (getenv("GIT_SSL_VERSION"))
		ssl_version = getenv("GIT_SSL_VERSION");
	if (ssl_version && *ssl_version) {
		int i;
		for (i = 0; i < ARRAY_SIZE(sslversions); i++) {
			if (!strcmp(ssl_version, sslversions[i].name)) {
				curl_easy_setopt(result, CURLOPT_SSLVERSION,
						 sslversions[i].ssl_version);
				break;
			}
		}
		if (i == ARRAY_SIZE(sslversions))
			warning("unsupported ssl version %s: using default",
				ssl_version);
	}

	if (getenv("GIT_SSL_CIPHER_LIST"))
		ssl_cipherlist = getenv("GIT_SSL_CIPHER_LIST");
	if (ssl_cipherlist != NULL && *ssl_cipherlist)
		curl_easy_setopt(result, CURLOPT_SSL_CIPHER_LIST,
				ssl_cipherlist);

	if (ssl_cert != NULL)
		curl_easy_setopt(result, CURLOPT_SSLCERT, ssl_cert);
	if (has_cert_password())
		curl_easy_setopt(result, CURLOPT_KEYPASSWD, cert_auth.password);
#if LIBCURL_VERSION_NUM >= 0x070903
	if (ssl_key != NULL)
		curl_easy_setopt(result, CURLOPT_SSLKEY, ssl_key);
#endif
#if LIBCURL_VERSION_NUM >= 0x070908
	if (ssl_capath != NULL)
		curl_easy_setopt(result, CURLOPT_CAPATH, ssl_capath);
#endif
#if LIBCURL_VERSION_NUM >= 0x072c00
	if (ssl_pinnedkey != NULL)
		curl_easy_setopt(result, CURLOPT_PINNEDPUBLICKEY, ssl_pinnedkey);
#endif
	if (http_ssl_backend && !strcmp("schannel", http_ssl_backend) &&
	    !http_schannel_use_ssl_cainfo) {
		curl_easy_setopt(result, CURLOPT_CAINFO, NULL);
#if LIBCURL_VERSION_NUM >= 0x073400
		curl_easy_setopt(result, CURLOPT_PROXY_CAINFO, NULL);
#endif
	} else if (ssl_cainfo != NULL || http_proxy_ssl_ca_info != NULL) {
		if (ssl_cainfo != NULL)
			curl_easy_setopt(result, CURLOPT_CAINFO, ssl_cainfo);
#if LIBCURL_VERSION_NUM >= 0x073400
		if (http_proxy_ssl_ca_info != NULL)
			curl_easy_setopt(result, CURLOPT_PROXY_CAINFO, http_proxy_ssl_ca_info);
#endif
	}

	if (curl_low_speed_limit > 0 && curl_low_speed_time > 0) {
		curl_easy_setopt(result, CURLOPT_LOW_SPEED_LIMIT,
				 curl_low_speed_limit);
		curl_easy_setopt(result, CURLOPT_LOW_SPEED_TIME,
				 curl_low_speed_time);
	}

	curl_easy_setopt(result, CURLOPT_MAXREDIRS, 20);
#if LIBCURL_VERSION_NUM >= 0x071301
	curl_easy_setopt(result, CURLOPT_POSTREDIR, CURL_REDIR_POST_ALL);
#elif LIBCURL_VERSION_NUM >= 0x071101
	curl_easy_setopt(result, CURLOPT_POST301, 1);
#endif
#ifdef CURLPROTO_HTTP
	curl_easy_setopt(result, CURLOPT_REDIR_PROTOCOLS,
			 get_curl_allowed_protocols(0));
	curl_easy_setopt(result, CURLOPT_PROTOCOLS,
			 get_curl_allowed_protocols(-1));
#else
	warning(_("Protocol restrictions not supported with cURL < 7.19.4"));
#endif
	if (getenv("GIT_CURL_VERBOSE"))
		curl_easy_setopt(result, CURLOPT_VERBOSE, 1L);
	setup_curl_trace(result);
	if (getenv("GIT_TRACE_CURL_NO_DATA"))
		trace_curl_data = 0;
	if (getenv("GIT_REDACT_COOKIES")) {
		string_list_split(&cookies_to_redact,
				  getenv("GIT_REDACT_COOKIES"), ',', -1);
		string_list_sort(&cookies_to_redact);
	}

	curl_easy_setopt(result, CURLOPT_USERAGENT,
		user_agent ? user_agent : git_user_agent());

	if (curl_ftp_no_epsv)
		curl_easy_setopt(result, CURLOPT_FTP_USE_EPSV, 0);

#ifdef CURLOPT_USE_SSL
	if (curl_ssl_try)
		curl_easy_setopt(result, CURLOPT_USE_SSL, CURLUSESSL_TRY);
#endif

	/*
	 * CURL also examines these variables as a fallback; but we need to query
	 * them here in order to decide whether to prompt for missing password (cf.
	 * init_curl_proxy_auth()).
	 *
	 * Unlike many other common environment variables, these are historically
	 * lowercase only. It appears that CURL did not know this and implemented
	 * only uppercase variants, which was later corrected to take both - with
	 * the exception of http_proxy, which is lowercase only also in CURL. As
	 * the lowercase versions are the historical quasi-standard, they take
	 * precedence here, as in CURL.
	 */
	if (!curl_http_proxy) {
		if (http_auth.protocol && !strcmp(http_auth.protocol, "https")) {
			var_override(&curl_http_proxy, getenv("HTTPS_PROXY"));
			var_override(&curl_http_proxy, getenv("https_proxy"));
		} else {
			var_override(&curl_http_proxy, getenv("http_proxy"));
		}
		if (!curl_http_proxy) {
			var_override(&curl_http_proxy, getenv("ALL_PROXY"));
			var_override(&curl_http_proxy, getenv("all_proxy"));
		}
	}

	if (curl_http_proxy && curl_http_proxy[0] == '\0') {
		/*
		 * Handle case with the empty http.proxy value here to keep
		 * common code clean.
		 * NB: empty option disables proxying at all.
		 */
		curl_easy_setopt(result, CURLOPT_PROXY, "");
	} else if (curl_http_proxy) {
#if LIBCURL_VERSION_NUM >= 0x071800
		if (starts_with(curl_http_proxy, "socks5h"))
			curl_easy_setopt(result,
				CURLOPT_PROXYTYPE, CURLPROXY_SOCKS5_HOSTNAME);
		else if (starts_with(curl_http_proxy, "socks5"))
			curl_easy_setopt(result,
				CURLOPT_PROXYTYPE, CURLPROXY_SOCKS5);
		else if (starts_with(curl_http_proxy, "socks4a"))
			curl_easy_setopt(result,
				CURLOPT_PROXYTYPE, CURLPROXY_SOCKS4A);
		else if (starts_with(curl_http_proxy, "socks"))
			curl_easy_setopt(result,
				CURLOPT_PROXYTYPE, CURLPROXY_SOCKS4);
#endif
#if LIBCURL_VERSION_NUM >= 0x073400
		else if (starts_with(curl_http_proxy, "https")) {
			curl_easy_setopt(result, CURLOPT_PROXYTYPE, CURLPROXY_HTTPS);

<<<<<<< HEAD
			if (http_proxy_ssl_cert != NULL)
				curl_easy_setopt(result, CURLOPT_PROXY_SSLCERT, http_proxy_ssl_cert);

			if (http_proxy_ssl_key != NULL)
				curl_easy_setopt(result, CURLOPT_PROXY_SSLKEY, http_proxy_ssl_key);

			if (http_proxy_ssl_keypasswd != NULL)
				curl_easy_setopt(result, CURLOPT_PROXY_KEYPASSWD, http_proxy_ssl_keypasswd);

=======
			if (http_proxy_ssl_cert)
				curl_easy_setopt(result, CURLOPT_PROXY_SSLCERT, http_proxy_ssl_cert);

			if (http_proxy_ssl_key)
				curl_easy_setopt(result, CURLOPT_PROXY_SSLKEY, http_proxy_ssl_key);

			if (has_proxy_cert_password())
				curl_easy_setopt(result, CURLOPT_PROXY_KEYPASSWD, proxy_cert_auth.password);
>>>>>>> 9a5d6d0f
		}
#endif
		if (strstr(curl_http_proxy, "://"))
			credential_from_url(&proxy_auth, curl_http_proxy);
		else {
			struct strbuf url = STRBUF_INIT;
			strbuf_addf(&url, "http://%s", curl_http_proxy);
			credential_from_url(&proxy_auth, url.buf);
			strbuf_release(&url);
		}

		if (!proxy_auth.host)
			die("Invalid proxy URL '%s'", curl_http_proxy);

		curl_easy_setopt(result, CURLOPT_PROXY, proxy_auth.host);
#if LIBCURL_VERSION_NUM >= 0x071304
		var_override(&curl_no_proxy, getenv("NO_PROXY"));
		var_override(&curl_no_proxy, getenv("no_proxy"));
		curl_easy_setopt(result, CURLOPT_NOPROXY, curl_no_proxy);
#endif
	}
	init_curl_proxy_auth(result);

	set_curl_keepalive(result);

	return result;
}

static void set_from_env(const char **var, const char *envname)
{
	const char *val = getenv(envname);
	if (val)
		*var = val;
}

void http_init(struct remote *remote, const char *url, int proactive_auth)
{
	char *low_speed_limit;
	char *low_speed_time;
	char *normalized_url;
	struct urlmatch_config config = { STRING_LIST_INIT_DUP };

	config.section = "http";
	config.key = NULL;
	config.collect_fn = http_options;
	config.cascade_fn = git_default_config;
	config.cb = NULL;

	http_is_verbose = 0;
	normalized_url = url_normalize(url, &config.url);

	git_config(urlmatch_config_entry, &config);
	free(normalized_url);
	string_list_clear(&config.vars, 1);

#if LIBCURL_VERSION_NUM >= 0x073800
	if (http_ssl_backend) {
		const curl_ssl_backend **backends;
		struct strbuf buf = STRBUF_INIT;
		int i;

		switch (curl_global_sslset(-1, http_ssl_backend, &backends)) {
		case CURLSSLSET_UNKNOWN_BACKEND:
			strbuf_addf(&buf, _("Unsupported SSL backend '%s'. "
					    "Supported SSL backends:"),
					    http_ssl_backend);
			for (i = 0; backends[i]; i++)
				strbuf_addf(&buf, "\n\t%s", backends[i]->name);
			die("%s", buf.buf);
		case CURLSSLSET_NO_BACKENDS:
			die(_("Could not set SSL backend to '%s': "
			      "cURL was built without SSL backends"),
			    http_ssl_backend);
		case CURLSSLSET_TOO_LATE:
			die(_("Could not set SSL backend to '%s': already set"),
			    http_ssl_backend);
		case CURLSSLSET_OK:
			break; /* Okay! */
		}
	}
#endif

	if (curl_global_init(CURL_GLOBAL_ALL) != CURLE_OK)
		die("curl_global_init failed");

	http_proactive_auth = proactive_auth;

	if (remote && remote->http_proxy)
		curl_http_proxy = xstrdup(remote->http_proxy);

	if (remote)
		var_override(&http_proxy_authmethod, remote->http_proxy_authmethod);

	pragma_header = curl_slist_append(http_copy_default_headers(),
		"Pragma: no-cache");
	no_pragma_header = curl_slist_append(http_copy_default_headers(),
		"Pragma:");

#ifdef USE_CURL_MULTI
	{
		char *http_max_requests = getenv("GIT_HTTP_MAX_REQUESTS");
		if (http_max_requests != NULL)
			max_requests = atoi(http_max_requests);
	}

	curlm = curl_multi_init();
	if (!curlm)
		die("curl_multi_init failed");
#endif

	if (getenv("GIT_SSL_NO_VERIFY"))
		curl_ssl_verify = 0;

	set_from_env(&ssl_cert, "GIT_SSL_CERT");
#if LIBCURL_VERSION_NUM >= 0x070903
	set_from_env(&ssl_key, "GIT_SSL_KEY");
#endif
#if LIBCURL_VERSION_NUM >= 0x070908
	set_from_env(&ssl_capath, "GIT_SSL_CAPATH");
#endif
	set_from_env(&ssl_cainfo, "GIT_SSL_CAINFO");

	set_from_env(&user_agent, "GIT_HTTP_USER_AGENT");

	low_speed_limit = getenv("GIT_HTTP_LOW_SPEED_LIMIT");
	if (low_speed_limit != NULL)
		curl_low_speed_limit = strtol(low_speed_limit, NULL, 10);
	low_speed_time = getenv("GIT_HTTP_LOW_SPEED_TIME");
	if (low_speed_time != NULL)
		curl_low_speed_time = strtol(low_speed_time, NULL, 10);

	if (curl_ssl_verify == -1)
		curl_ssl_verify = 1;

	curl_session_count = 0;
#ifdef USE_CURL_MULTI
	if (max_requests < 1)
		max_requests = DEFAULT_MAX_REQUESTS;
#endif

	set_from_env(&http_proxy_ssl_cert, "GIT_PROXY_SSL_CERT");
	set_from_env(&http_proxy_ssl_key, "GIT_PROXY_SSL_KEY");
	set_from_env(&http_proxy_ssl_ca_info, "GIT_PROXY_SSL_CAINFO");

	if (getenv("GIT_PROXY_SSL_CERT_PASSWORD_PROTECTED"))
		proxy_ssl_cert_password_required = 1;

	if (getenv("GIT_CURL_FTP_NO_EPSV"))
		curl_ftp_no_epsv = 1;

	if (url) {
		credential_from_url(&http_auth, url);
		if (!ssl_cert_password_required &&
		    getenv("GIT_SSL_CERT_PASSWORD_PROTECTED") &&
		    starts_with(url, "https://"))
			ssl_cert_password_required = 1;
	}

#ifndef NO_CURL_EASY_DUPHANDLE
	curl_default = get_curl_handle();
#endif
}

void http_cleanup(void)
{
	struct active_request_slot *slot = active_queue_head;

	while (slot != NULL) {
		struct active_request_slot *next = slot->next;
		if (slot->curl != NULL) {
			xmulti_remove_handle(slot);
			curl_easy_cleanup(slot->curl);
		}
		free(slot);
		slot = next;
	}
	active_queue_head = NULL;

#ifndef NO_CURL_EASY_DUPHANDLE
	curl_easy_cleanup(curl_default);
#endif

#ifdef USE_CURL_MULTI
	curl_multi_cleanup(curlm);
#endif
	curl_global_cleanup();

	string_list_clear(&extra_http_headers, 0);

	curl_slist_free_all(pragma_header);
	pragma_header = NULL;

	curl_slist_free_all(no_pragma_header);
	no_pragma_header = NULL;

	if (curl_http_proxy) {
		free((void *)curl_http_proxy);
		curl_http_proxy = NULL;
	}

	if (proxy_auth.password) {
		memset(proxy_auth.password, 0, strlen(proxy_auth.password));
		FREE_AND_NULL(proxy_auth.password);
	}

	free((void *)curl_proxyuserpwd);
	curl_proxyuserpwd = NULL;

	free((void *)http_proxy_authmethod);
	http_proxy_authmethod = NULL;

	if (cert_auth.password != NULL) {
		memset(cert_auth.password, 0, strlen(cert_auth.password));
		FREE_AND_NULL(cert_auth.password);
	}
	ssl_cert_password_required = 0;

	if (proxy_cert_auth.password != NULL) {
		memset(proxy_cert_auth.password, 0, strlen(proxy_cert_auth.password));
		FREE_AND_NULL(proxy_cert_auth.password);
	}
	proxy_ssl_cert_password_required = 0;

	FREE_AND_NULL(cached_accept_language);
}

struct active_request_slot *get_active_slot(void)
{
	struct active_request_slot *slot = active_queue_head;
	struct active_request_slot *newslot;

#ifdef USE_CURL_MULTI
	int num_transfers;

	/* Wait for a slot to open up if the queue is full */
	while (active_requests >= max_requests) {
		curl_multi_perform(curlm, &num_transfers);
		if (num_transfers < active_requests)
			process_curl_messages();
	}
#endif

	while (slot != NULL && slot->in_use)
		slot = slot->next;

	if (slot == NULL) {
		newslot = xmalloc(sizeof(*newslot));
		newslot->curl = NULL;
		newslot->in_use = 0;
		newslot->next = NULL;

		slot = active_queue_head;
		if (slot == NULL) {
			active_queue_head = newslot;
		} else {
			while (slot->next != NULL)
				slot = slot->next;
			slot->next = newslot;
		}
		slot = newslot;
	}

	if (slot->curl == NULL) {
#ifdef NO_CURL_EASY_DUPHANDLE
		slot->curl = get_curl_handle();
#else
		slot->curl = curl_easy_duphandle(curl_default);
#endif
		curl_session_count++;
	}

	active_requests++;
	slot->in_use = 1;
	slot->results = NULL;
	slot->finished = NULL;
	slot->callback_data = NULL;
	slot->callback_func = NULL;
	curl_easy_setopt(slot->curl, CURLOPT_COOKIEFILE, curl_cookie_file);
	if (curl_save_cookies)
		curl_easy_setopt(slot->curl, CURLOPT_COOKIEJAR, curl_cookie_file);
	curl_easy_setopt(slot->curl, CURLOPT_HTTPHEADER, pragma_header);
	curl_easy_setopt(slot->curl, CURLOPT_ERRORBUFFER, curl_errorstr);
	curl_easy_setopt(slot->curl, CURLOPT_CUSTOMREQUEST, NULL);
	curl_easy_setopt(slot->curl, CURLOPT_READFUNCTION, NULL);
	curl_easy_setopt(slot->curl, CURLOPT_WRITEFUNCTION, NULL);
	curl_easy_setopt(slot->curl, CURLOPT_POSTFIELDS, NULL);
	curl_easy_setopt(slot->curl, CURLOPT_UPLOAD, 0);
	curl_easy_setopt(slot->curl, CURLOPT_HTTPGET, 1);
	curl_easy_setopt(slot->curl, CURLOPT_FAILONERROR, 1);
	curl_easy_setopt(slot->curl, CURLOPT_RANGE, NULL);

	/*
	 * Default following to off unless "ALWAYS" is configured; this gives
	 * callers a sane starting point, and they can tweak for individual
	 * HTTP_FOLLOW_* cases themselves.
	 */
	if (http_follow_config == HTTP_FOLLOW_ALWAYS)
		curl_easy_setopt(slot->curl, CURLOPT_FOLLOWLOCATION, 1);
	else
		curl_easy_setopt(slot->curl, CURLOPT_FOLLOWLOCATION, 0);

#if LIBCURL_VERSION_NUM >= 0x070a08
	curl_easy_setopt(slot->curl, CURLOPT_IPRESOLVE, git_curl_ipresolve);
#endif
#ifdef LIBCURL_CAN_HANDLE_AUTH_ANY
	curl_easy_setopt(slot->curl, CURLOPT_HTTPAUTH, http_auth_methods);
#endif
	if (http_auth.password || curl_empty_auth_enabled())
		init_curl_http_auth(slot->curl);

	return slot;
}

int start_active_slot(struct active_request_slot *slot)
{
#ifdef USE_CURL_MULTI
	CURLMcode curlm_result = curl_multi_add_handle(curlm, slot->curl);
	int num_transfers;

	if (curlm_result != CURLM_OK &&
	    curlm_result != CURLM_CALL_MULTI_PERFORM) {
		warning("curl_multi_add_handle failed: %s",
			curl_multi_strerror(curlm_result));
		active_requests--;
		slot->in_use = 0;
		return 0;
	}

	/*
	 * We know there must be something to do, since we just added
	 * something.
	 */
	curl_multi_perform(curlm, &num_transfers);
#endif
	return 1;
}

#ifdef USE_CURL_MULTI
struct fill_chain {
	void *data;
	int (*fill)(void *);
	struct fill_chain *next;
};

static struct fill_chain *fill_cfg;

void add_fill_function(void *data, int (*fill)(void *))
{
	struct fill_chain *new_fill = xmalloc(sizeof(*new_fill));
	struct fill_chain **linkp = &fill_cfg;
	new_fill->data = data;
	new_fill->fill = fill;
	new_fill->next = NULL;
	while (*linkp)
		linkp = &(*linkp)->next;
	*linkp = new_fill;
}

void fill_active_slots(void)
{
	struct active_request_slot *slot = active_queue_head;

	while (active_requests < max_requests) {
		struct fill_chain *fill;
		for (fill = fill_cfg; fill; fill = fill->next)
			if (fill->fill(fill->data))
				break;

		if (!fill)
			break;
	}

	while (slot != NULL) {
		if (!slot->in_use && slot->curl != NULL
			&& curl_session_count > min_curl_sessions) {
			curl_easy_cleanup(slot->curl);
			slot->curl = NULL;
			curl_session_count--;
		}
		slot = slot->next;
	}
}

void step_active_slots(void)
{
	int num_transfers;
	CURLMcode curlm_result;

	do {
		curlm_result = curl_multi_perform(curlm, &num_transfers);
	} while (curlm_result == CURLM_CALL_MULTI_PERFORM);
	if (num_transfers < active_requests) {
		process_curl_messages();
		fill_active_slots();
	}
}
#endif

void run_active_slot(struct active_request_slot *slot)
{
#ifdef USE_CURL_MULTI
	fd_set readfds;
	fd_set writefds;
	fd_set excfds;
	int max_fd;
	struct timeval select_timeout;
	int finished = 0;

	slot->finished = &finished;
	while (!finished) {
		step_active_slots();

		if (slot->in_use) {
#if LIBCURL_VERSION_NUM >= 0x070f04
			long curl_timeout;
			curl_multi_timeout(curlm, &curl_timeout);
			if (curl_timeout == 0) {
				continue;
			} else if (curl_timeout == -1) {
				select_timeout.tv_sec  = 0;
				select_timeout.tv_usec = 50000;
			} else {
				select_timeout.tv_sec  =  curl_timeout / 1000;
				select_timeout.tv_usec = (curl_timeout % 1000) * 1000;
			}
#else
			select_timeout.tv_sec  = 0;
			select_timeout.tv_usec = 50000;
#endif

			max_fd = -1;
			FD_ZERO(&readfds);
			FD_ZERO(&writefds);
			FD_ZERO(&excfds);
			curl_multi_fdset(curlm, &readfds, &writefds, &excfds, &max_fd);

			/*
			 * It can happen that curl_multi_timeout returns a pathologically
			 * long timeout when curl_multi_fdset returns no file descriptors
			 * to read.  See commit message for more details.
			 */
			if (max_fd < 0 &&
			    (select_timeout.tv_sec > 0 ||
			     select_timeout.tv_usec > 50000)) {
				select_timeout.tv_sec  = 0;
				select_timeout.tv_usec = 50000;
			}

			select(max_fd+1, &readfds, &writefds, &excfds, &select_timeout);
		}
	}
#else
	while (slot->in_use) {
		slot->curl_result = curl_easy_perform(slot->curl);
		finish_active_slot(slot);
	}
#endif
}

static void release_active_slot(struct active_request_slot *slot)
{
	closedown_active_slot(slot);
	if (slot->curl) {
		xmulti_remove_handle(slot);
		if (curl_session_count > min_curl_sessions) {
			curl_easy_cleanup(slot->curl);
			slot->curl = NULL;
			curl_session_count--;
		}
	}
#ifdef USE_CURL_MULTI
	fill_active_slots();
#endif
}

void finish_all_active_slots(void)
{
	struct active_request_slot *slot = active_queue_head;

	while (slot != NULL)
		if (slot->in_use) {
			run_active_slot(slot);
			slot = active_queue_head;
		} else {
			slot = slot->next;
		}
}

/* Helpers for modifying and creating URLs */
static inline int needs_quote(int ch)
{
	if (((ch >= 'A') && (ch <= 'Z'))
			|| ((ch >= 'a') && (ch <= 'z'))
			|| ((ch >= '0') && (ch <= '9'))
			|| (ch == '/')
			|| (ch == '-')
			|| (ch == '.'))
		return 0;
	return 1;
}

static char *quote_ref_url(const char *base, const char *ref)
{
	struct strbuf buf = STRBUF_INIT;
	const char *cp;
	int ch;

	end_url_with_slash(&buf, base);

	for (cp = ref; (ch = *cp) != 0; cp++)
		if (needs_quote(ch))
			strbuf_addf(&buf, "%%%02x", ch);
		else
			strbuf_addch(&buf, *cp);

	return strbuf_detach(&buf, NULL);
}

void append_remote_object_url(struct strbuf *buf, const char *url,
			      const char *hex,
			      int only_two_digit_prefix)
{
	end_url_with_slash(buf, url);

	strbuf_addf(buf, "objects/%.*s/", 2, hex);
	if (!only_two_digit_prefix)
		strbuf_addstr(buf, hex + 2);
}

char *get_remote_object_url(const char *url, const char *hex,
			    int only_two_digit_prefix)
{
	struct strbuf buf = STRBUF_INIT;
	append_remote_object_url(&buf, url, hex, only_two_digit_prefix);
	return strbuf_detach(&buf, NULL);
}

void normalize_curl_result(CURLcode *result, long http_code,
			   char *errorstr, size_t errorlen)
{
	/*
	 * If we see a failing http code with CURLE_OK, we have turned off
	 * FAILONERROR (to keep the server's custom error response), and should
	 * translate the code into failure here.
	 *
	 * Likewise, if we see a redirect (30x code), that means we turned off
	 * redirect-following, and we should treat the result as an error.
	 */
	if (*result == CURLE_OK && http_code >= 300) {
		*result = CURLE_HTTP_RETURNED_ERROR;
		/*
		 * Normally curl will already have put the "reason phrase"
		 * from the server into curl_errorstr; unfortunately without
		 * FAILONERROR it is lost, so we can give only the numeric
		 * status code.
		 */
		xsnprintf(errorstr, errorlen,
			  "The requested URL returned error: %ld",
			  http_code);
	}
}

static int handle_curl_result(struct slot_results *results)
{
	normalize_curl_result(&results->curl_result, results->http_code,
			      curl_errorstr, sizeof(curl_errorstr));

	if (results->curl_result == CURLE_OK) {
		credential_approve(&http_auth);
		if (proxy_auth.password)
			credential_approve(&proxy_auth);
		return HTTP_OK;
	} else if (missing_target(results))
		return HTTP_MISSING_TARGET;
	else if (results->http_code == 401) {
		if (http_auth.username && http_auth.password) {
			credential_reject(&http_auth);
			return HTTP_NOAUTH;
		} else {
#ifdef LIBCURL_CAN_HANDLE_AUTH_ANY
			http_auth_methods &= ~CURLAUTH_GSSNEGOTIATE;
			if (results->auth_avail) {
				http_auth_methods &= results->auth_avail;
				http_auth_methods_restricted = 1;
			}
#endif
			return HTTP_REAUTH;
		}
	} else {
		if (results->http_connectcode == 407)
			credential_reject(&proxy_auth);
#if LIBCURL_VERSION_NUM >= 0x070c00
		if (!curl_errorstr[0])
			strlcpy(curl_errorstr,
				curl_easy_strerror(results->curl_result),
				sizeof(curl_errorstr));
#endif
		return HTTP_ERROR;
	}
}

int run_one_slot(struct active_request_slot *slot,
		 struct slot_results *results)
{
	slot->results = results;
	if (!start_active_slot(slot)) {
		xsnprintf(curl_errorstr, sizeof(curl_errorstr),
			  "failed to start HTTP request");
		return HTTP_START_FAILED;
	}

	run_active_slot(slot);
	return handle_curl_result(results);
}

struct curl_slist *http_copy_default_headers(void)
{
	struct curl_slist *headers = NULL;
	const struct string_list_item *item;

	for_each_string_list_item(item, &extra_http_headers)
		headers = curl_slist_append(headers, item->string);

	return headers;
}

static CURLcode curlinfo_strbuf(CURL *curl, CURLINFO info, struct strbuf *buf)
{
	char *ptr;
	CURLcode ret;

	strbuf_reset(buf);
	ret = curl_easy_getinfo(curl, info, &ptr);
	if (!ret && ptr)
		strbuf_addstr(buf, ptr);
	return ret;
}

/*
 * Check for and extract a content-type parameter. "raw"
 * should be positioned at the start of the potential
 * parameter, with any whitespace already removed.
 *
 * "name" is the name of the parameter. The value is appended
 * to "out".
 */
static int extract_param(const char *raw, const char *name,
			 struct strbuf *out)
{
	size_t len = strlen(name);

	if (strncasecmp(raw, name, len))
		return -1;
	raw += len;

	if (*raw != '=')
		return -1;
	raw++;

	while (*raw && !isspace(*raw) && *raw != ';')
		strbuf_addch(out, *raw++);
	return 0;
}

/*
 * Extract a normalized version of the content type, with any
 * spaces suppressed, all letters lowercased, and no trailing ";"
 * or parameters.
 *
 * Note that we will silently remove even invalid whitespace. For
 * example, "text / plain" is specifically forbidden by RFC 2616,
 * but "text/plain" is the only reasonable output, and this keeps
 * our code simple.
 *
 * If the "charset" argument is not NULL, store the value of any
 * charset parameter there.
 *
 * Example:
 *   "TEXT/PLAIN; charset=utf-8" -> "text/plain", "utf-8"
 *   "text / plain" -> "text/plain"
 */
static void extract_content_type(struct strbuf *raw, struct strbuf *type,
				 struct strbuf *charset)
{
	const char *p;

	strbuf_reset(type);
	strbuf_grow(type, raw->len);
	for (p = raw->buf; *p; p++) {
		if (isspace(*p))
			continue;
		if (*p == ';') {
			p++;
			break;
		}
		strbuf_addch(type, tolower(*p));
	}

	if (!charset)
		return;

	strbuf_reset(charset);
	while (*p) {
		while (isspace(*p) || *p == ';')
			p++;
		if (!extract_param(p, "charset", charset))
			return;
		while (*p && !isspace(*p))
			p++;
	}

	if (!charset->len && starts_with(type->buf, "text/"))
		strbuf_addstr(charset, "ISO-8859-1");
}

static void write_accept_language(struct strbuf *buf)
{
	/*
	 * MAX_DECIMAL_PLACES must not be larger than 3. If it is larger than
	 * that, q-value will be smaller than 0.001, the minimum q-value the
	 * HTTP specification allows. See
	 * http://tools.ietf.org/html/rfc7231#section-5.3.1 for q-value.
	 */
	const int MAX_DECIMAL_PLACES = 3;
	const int MAX_LANGUAGE_TAGS = 1000;
	const int MAX_ACCEPT_LANGUAGE_HEADER_SIZE = 4000;
	char **language_tags = NULL;
	int num_langs = 0;
	const char *s = get_preferred_languages();
	int i;
	struct strbuf tag = STRBUF_INIT;

	/* Don't add Accept-Language header if no language is preferred. */
	if (!s)
		return;

	/*
	 * Split the colon-separated string of preferred languages into
	 * language_tags array.
	 */
	do {
		/* collect language tag */
		for (; *s && (isalnum(*s) || *s == '_'); s++)
			strbuf_addch(&tag, *s == '_' ? '-' : *s);

		/* skip .codeset, @modifier and any other unnecessary parts */
		while (*s && *s != ':')
			s++;

		if (tag.len) {
			num_langs++;
			REALLOC_ARRAY(language_tags, num_langs);
			language_tags[num_langs - 1] = strbuf_detach(&tag, NULL);
			if (num_langs >= MAX_LANGUAGE_TAGS - 1) /* -1 for '*' */
				break;
		}
	} while (*s++);

	/* write Accept-Language header into buf */
	if (num_langs) {
		int last_buf_len = 0;
		int max_q;
		int decimal_places;
		char q_format[32];

		/* add '*' */
		REALLOC_ARRAY(language_tags, num_langs + 1);
		language_tags[num_langs++] = "*"; /* it's OK; this won't be freed */

		/* compute decimal_places */
		for (max_q = 1, decimal_places = 0;
		     max_q < num_langs && decimal_places <= MAX_DECIMAL_PLACES;
		     decimal_places++, max_q *= 10)
			;

		xsnprintf(q_format, sizeof(q_format), ";q=0.%%0%dd", decimal_places);

		strbuf_addstr(buf, "Accept-Language: ");

		for (i = 0; i < num_langs; i++) {
			if (i > 0)
				strbuf_addstr(buf, ", ");

			strbuf_addstr(buf, language_tags[i]);

			if (i > 0)
				strbuf_addf(buf, q_format, max_q - i);

			if (buf->len > MAX_ACCEPT_LANGUAGE_HEADER_SIZE) {
				strbuf_remove(buf, last_buf_len, buf->len - last_buf_len);
				break;
			}

			last_buf_len = buf->len;
		}
	}

	/* free language tags -- last one is a static '*' */
	for (i = 0; i < num_langs - 1; i++)
		free(language_tags[i]);
	free(language_tags);
}

/*
 * Get an Accept-Language header which indicates user's preferred languages.
 *
 * Examples:
 *   LANGUAGE= -> ""
 *   LANGUAGE=ko:en -> "Accept-Language: ko, en; q=0.9, *; q=0.1"
 *   LANGUAGE=ko_KR.UTF-8:sr@latin -> "Accept-Language: ko-KR, sr; q=0.9, *; q=0.1"
 *   LANGUAGE=ko LANG=en_US.UTF-8 -> "Accept-Language: ko, *; q=0.1"
 *   LANGUAGE= LANG=en_US.UTF-8 -> "Accept-Language: en-US, *; q=0.1"
 *   LANGUAGE= LANG=C -> ""
 */
static const char *get_accept_language(void)
{
	if (!cached_accept_language) {
		struct strbuf buf = STRBUF_INIT;
		write_accept_language(&buf);
		if (buf.len > 0)
			cached_accept_language = strbuf_detach(&buf, NULL);
	}

	return cached_accept_language;
}

static void http_opt_request_remainder(CURL *curl, off_t pos)
{
	char buf[128];
	xsnprintf(buf, sizeof(buf), "%"PRIuMAX"-", (uintmax_t)pos);
	curl_easy_setopt(curl, CURLOPT_RANGE, buf);
}

/* http_request() targets */
#define HTTP_REQUEST_STRBUF	0
#define HTTP_REQUEST_FILE	1

static int http_request(const char *url,
			void *result, int target,
			const struct http_get_options *options)
{
	struct active_request_slot *slot;
	struct slot_results results;
	struct curl_slist *headers = http_copy_default_headers();
	struct strbuf buf = STRBUF_INIT;
	const char *accept_language;
	int ret;

	slot = get_active_slot();
	curl_easy_setopt(slot->curl, CURLOPT_HTTPGET, 1);

	if (result == NULL) {
		curl_easy_setopt(slot->curl, CURLOPT_NOBODY, 1);
	} else {
		curl_easy_setopt(slot->curl, CURLOPT_NOBODY, 0);
		curl_easy_setopt(slot->curl, CURLOPT_FILE, result);

		if (target == HTTP_REQUEST_FILE) {
			off_t posn = ftello(result);
			curl_easy_setopt(slot->curl, CURLOPT_WRITEFUNCTION,
					 fwrite);
			if (posn > 0)
				http_opt_request_remainder(slot->curl, posn);
		} else
			curl_easy_setopt(slot->curl, CURLOPT_WRITEFUNCTION,
					 fwrite_buffer);
	}

	accept_language = get_accept_language();

	if (accept_language)
		headers = curl_slist_append(headers, accept_language);

	strbuf_addstr(&buf, "Pragma:");
	if (options && options->no_cache)
		strbuf_addstr(&buf, " no-cache");
	if (options && options->initial_request &&
	    http_follow_config == HTTP_FOLLOW_INITIAL)
		curl_easy_setopt(slot->curl, CURLOPT_FOLLOWLOCATION, 1);

	headers = curl_slist_append(headers, buf.buf);

	/* Add additional headers here */
	if (options && options->extra_headers) {
		const struct string_list_item *item;
		for_each_string_list_item(item, options->extra_headers) {
			headers = curl_slist_append(headers, item->string);
		}
	}

	curl_easy_setopt(slot->curl, CURLOPT_URL, url);
	curl_easy_setopt(slot->curl, CURLOPT_HTTPHEADER, headers);
	curl_easy_setopt(slot->curl, CURLOPT_ENCODING, "");
	curl_easy_setopt(slot->curl, CURLOPT_FAILONERROR, 0);

	ret = run_one_slot(slot, &results);

	if (options && options->content_type) {
		struct strbuf raw = STRBUF_INIT;
		curlinfo_strbuf(slot->curl, CURLINFO_CONTENT_TYPE, &raw);
		extract_content_type(&raw, options->content_type,
				     options->charset);
		strbuf_release(&raw);
	}

	if (options && options->effective_url)
		curlinfo_strbuf(slot->curl, CURLINFO_EFFECTIVE_URL,
				options->effective_url);

	curl_slist_free_all(headers);
	strbuf_release(&buf);

	return ret;
}

/*
 * Update the "base" url to a more appropriate value, as deduced by
 * redirects seen when requesting a URL starting with "url".
 *
 * The "asked" parameter is a URL that we asked curl to access, and must begin
 * with "base".
 *
 * The "got" parameter is the URL that curl reported to us as where we ended
 * up.
 *
 * Returns 1 if we updated the base url, 0 otherwise.
 *
 * Our basic strategy is to compare "base" and "asked" to find the bits
 * specific to our request. We then strip those bits off of "got" to yield the
 * new base. So for example, if our base is "http://example.com/foo.git",
 * and we ask for "http://example.com/foo.git/info/refs", we might end up
 * with "https://other.example.com/foo.git/info/refs". We would want the
 * new URL to become "https://other.example.com/foo.git".
 *
 * Note that this assumes a sane redirect scheme. It's entirely possible
 * in the example above to end up at a URL that does not even end in
 * "info/refs".  In such a case we die. There's not much we can do, such a
 * scheme is unlikely to represent a real git repository, and failing to
 * rewrite the base opens options for malicious redirects to do funny things.
 */
static int update_url_from_redirect(struct strbuf *base,
				    const char *asked,
				    const struct strbuf *got)
{
	const char *tail;
	size_t new_len;

	if (!strcmp(asked, got->buf))
		return 0;

	if (!skip_prefix(asked, base->buf, &tail))
		BUG("update_url_from_redirect: %s is not a superset of %s",
		    asked, base->buf);

	new_len = got->len;
	if (!strip_suffix_mem(got->buf, &new_len, tail))
		die(_("unable to update url base from redirection:\n"
		      "  asked for: %s\n"
		      "   redirect: %s"),
		    asked, got->buf);

	strbuf_reset(base);
	strbuf_add(base, got->buf, new_len);

	return 1;
}

static int http_request_reauth(const char *url,
			       void *result, int target,
			       struct http_get_options *options)
{
	int ret = http_request(url, result, target, options);

	if (ret != HTTP_OK && ret != HTTP_REAUTH)
		return ret;

	if (options && options->effective_url && options->base_url) {
		if (update_url_from_redirect(options->base_url,
					     url, options->effective_url)) {
			credential_from_url(&http_auth, options->base_url->buf);
			url = options->effective_url->buf;
		}
	}

	if (ret != HTTP_REAUTH)
		return ret;

	/*
	 * The previous request may have put cruft into our output stream; we
	 * should clear it out before making our next request.
	 */
	switch (target) {
	case HTTP_REQUEST_STRBUF:
		strbuf_reset(result);
		break;
	case HTTP_REQUEST_FILE:
		if (fflush(result)) {
			error_errno("unable to flush a file");
			return HTTP_START_FAILED;
		}
		rewind(result);
		if (ftruncate(fileno(result), 0) < 0) {
			error_errno("unable to truncate a file");
			return HTTP_START_FAILED;
		}
		break;
	default:
		BUG("Unknown http_request target");
	}

	credential_fill(&http_auth);

	return http_request(url, result, target, options);
}

int http_get_strbuf(const char *url,
		    struct strbuf *result,
		    struct http_get_options *options)
{
	return http_request_reauth(url, result, HTTP_REQUEST_STRBUF, options);
}

/*
 * Downloads a URL and stores the result in the given file.
 *
 * If a previous interrupted download is detected (i.e. a previous temporary
 * file is still around) the download is resumed.
 */
static int http_get_file(const char *url, const char *filename,
			 struct http_get_options *options)
{
	int ret;
	struct strbuf tmpfile = STRBUF_INIT;
	FILE *result;

	strbuf_addf(&tmpfile, "%s.temp", filename);
	result = fopen(tmpfile.buf, "a");
	if (!result) {
		error("Unable to open local file %s", tmpfile.buf);
		ret = HTTP_ERROR;
		goto cleanup;
	}

	ret = http_request_reauth(url, result, HTTP_REQUEST_FILE, options);
	fclose(result);

	if (ret == HTTP_OK && finalize_object_file(tmpfile.buf, filename))
		ret = HTTP_ERROR;
cleanup:
	strbuf_release(&tmpfile);
	return ret;
}

int http_fetch_ref(const char *base, struct ref *ref)
{
	struct http_get_options options = {0};
	char *url;
	struct strbuf buffer = STRBUF_INIT;
	int ret = -1;

	options.no_cache = 1;

	url = quote_ref_url(base, ref->name);
	if (http_get_strbuf(url, &buffer, &options) == HTTP_OK) {
		strbuf_rtrim(&buffer);
		if (buffer.len == the_hash_algo->hexsz)
			ret = get_oid_hex(buffer.buf, &ref->old_oid);
		else if (starts_with(buffer.buf, "ref: ")) {
			ref->symref = xstrdup(buffer.buf + 5);
			ret = 0;
		}
	}

	strbuf_release(&buffer);
	free(url);
	return ret;
}

/* Helpers for fetching packs */
static char *fetch_pack_index(unsigned char *hash, const char *base_url)
{
	char *url, *tmp;
	struct strbuf buf = STRBUF_INIT;

	if (http_is_verbose)
		fprintf(stderr, "Getting index for pack %s\n", hash_to_hex(hash));

	end_url_with_slash(&buf, base_url);
	strbuf_addf(&buf, "objects/pack/pack-%s.idx", hash_to_hex(hash));
	url = strbuf_detach(&buf, NULL);

	strbuf_addf(&buf, "%s.temp", sha1_pack_index_name(hash));
	tmp = strbuf_detach(&buf, NULL);

	if (http_get_file(url, tmp, NULL) != HTTP_OK) {
		error("Unable to get pack index %s", url);
		FREE_AND_NULL(tmp);
	}

	free(url);
	return tmp;
}

static int fetch_and_setup_pack_index(struct packed_git **packs_head,
	unsigned char *sha1, const char *base_url)
{
	struct packed_git *new_pack;
	char *tmp_idx = NULL;
	int ret;

	if (has_pack_index(sha1)) {
		new_pack = parse_pack_index(sha1, sha1_pack_index_name(sha1));
		if (!new_pack)
			return -1; /* parse_pack_index() already issued error message */
		goto add_pack;
	}

	tmp_idx = fetch_pack_index(sha1, base_url);
	if (!tmp_idx)
		return -1;

	new_pack = parse_pack_index(sha1, tmp_idx);
	if (!new_pack) {
		unlink(tmp_idx);
		free(tmp_idx);

		return -1; /* parse_pack_index() already issued error message */
	}

	ret = verify_pack_index(new_pack);
	if (!ret) {
		close_pack_index(new_pack);
		ret = finalize_object_file(tmp_idx, sha1_pack_index_name(sha1));
	}
	free(tmp_idx);
	if (ret)
		return -1;

add_pack:
	new_pack->next = *packs_head;
	*packs_head = new_pack;
	return 0;
}

int http_get_info_packs(const char *base_url, struct packed_git **packs_head)
{
	struct http_get_options options = {0};
	int ret = 0;
	char *url;
	const char *data;
	struct strbuf buf = STRBUF_INIT;
	struct object_id oid;

	end_url_with_slash(&buf, base_url);
	strbuf_addstr(&buf, "objects/info/packs");
	url = strbuf_detach(&buf, NULL);

	options.no_cache = 1;
	ret = http_get_strbuf(url, &buf, &options);
	if (ret != HTTP_OK)
		goto cleanup;

	data = buf.buf;
	while (*data) {
		if (skip_prefix(data, "P pack-", &data) &&
		    !parse_oid_hex(data, &oid, &data) &&
		    skip_prefix(data, ".pack", &data) &&
		    (*data == '\n' || *data == '\0')) {
			fetch_and_setup_pack_index(packs_head, oid.hash, base_url);
		} else {
			data = strchrnul(data, '\n');
		}
		if (*data)
			data++; /* skip past newline */
	}

cleanup:
	free(url);
	return ret;
}

void release_http_pack_request(struct http_pack_request *preq)
{
	if (preq->packfile != NULL) {
		fclose(preq->packfile);
		preq->packfile = NULL;
	}
	preq->slot = NULL;
	strbuf_release(&preq->tmpfile);
	free(preq->url);
	free(preq);
}

int finish_http_pack_request(struct http_pack_request *preq)
{
	struct packed_git **lst;
	struct packed_git *p = preq->target;
	char *tmp_idx;
	size_t len;
	struct child_process ip = CHILD_PROCESS_INIT;

	close_pack_index(p);

	fclose(preq->packfile);
	preq->packfile = NULL;

	lst = preq->lst;
	while (*lst != p)
		lst = &((*lst)->next);
	*lst = (*lst)->next;

	if (!strip_suffix(preq->tmpfile.buf, ".pack.temp", &len))
		BUG("pack tmpfile does not end in .pack.temp?");
	tmp_idx = xstrfmt("%.*s.idx.temp", (int)len, preq->tmpfile.buf);

	argv_array_push(&ip.args, "index-pack");
	argv_array_pushl(&ip.args, "-o", tmp_idx, NULL);
	argv_array_push(&ip.args, preq->tmpfile.buf);
	ip.git_cmd = 1;
	ip.no_stdin = 1;
	ip.no_stdout = 1;

	if (run_command(&ip)) {
		unlink(preq->tmpfile.buf);
		unlink(tmp_idx);
		free(tmp_idx);
		return -1;
	}

	unlink(sha1_pack_index_name(p->hash));

	if (finalize_object_file(preq->tmpfile.buf, sha1_pack_name(p->hash))
	 || finalize_object_file(tmp_idx, sha1_pack_index_name(p->hash))) {
		free(tmp_idx);
		return -1;
	}

	install_packed_git(the_repository, p);
	free(tmp_idx);
	return 0;
}

struct http_pack_request *new_http_pack_request(
	struct packed_git *target, const char *base_url)
{
	off_t prev_posn = 0;
	struct strbuf buf = STRBUF_INIT;
	struct http_pack_request *preq;

	preq = xcalloc(1, sizeof(*preq));
	strbuf_init(&preq->tmpfile, 0);
	preq->target = target;

	end_url_with_slash(&buf, base_url);
	strbuf_addf(&buf, "objects/pack/pack-%s.pack",
		hash_to_hex(target->hash));
	preq->url = strbuf_detach(&buf, NULL);

	strbuf_addf(&preq->tmpfile, "%s.temp", sha1_pack_name(target->hash));
	preq->packfile = fopen(preq->tmpfile.buf, "a");
	if (!preq->packfile) {
		error("Unable to open local file %s for pack",
		      preq->tmpfile.buf);
		goto abort;
	}

	preq->slot = get_active_slot();
	curl_easy_setopt(preq->slot->curl, CURLOPT_FILE, preq->packfile);
	curl_easy_setopt(preq->slot->curl, CURLOPT_WRITEFUNCTION, fwrite);
	curl_easy_setopt(preq->slot->curl, CURLOPT_URL, preq->url);
	curl_easy_setopt(preq->slot->curl, CURLOPT_HTTPHEADER,
		no_pragma_header);

	/*
	 * If there is data present from a previous transfer attempt,
	 * resume where it left off
	 */
	prev_posn = ftello(preq->packfile);
	if (prev_posn>0) {
		if (http_is_verbose)
			fprintf(stderr,
				"Resuming fetch of pack %s at byte %"PRIuMAX"\n",
				hash_to_hex(target->hash),
				(uintmax_t)prev_posn);
		http_opt_request_remainder(preq->slot->curl, prev_posn);
	}

	return preq;

abort:
	strbuf_release(&preq->tmpfile);
	free(preq->url);
	free(preq);
	return NULL;
}

/* Helpers for fetching objects (loose) */
static size_t fwrite_sha1_file(char *ptr, size_t eltsize, size_t nmemb,
			       void *data)
{
	unsigned char expn[4096];
	size_t size = eltsize * nmemb;
	int posn = 0;
	struct http_object_request *freq = data;
	struct active_request_slot *slot = freq->slot;

	if (slot) {
		CURLcode c = curl_easy_getinfo(slot->curl, CURLINFO_HTTP_CODE,
						&slot->http_code);
		if (c != CURLE_OK)
			BUG("curl_easy_getinfo for HTTP code failed: %s",
				curl_easy_strerror(c));
		if (slot->http_code >= 300)
			return nmemb;
	}

	do {
		ssize_t retval = xwrite(freq->localfile,
					(char *) ptr + posn, size - posn);
		if (retval < 0)
			return posn / eltsize;
		posn += retval;
	} while (posn < size);

	freq->stream.avail_in = size;
	freq->stream.next_in = (void *)ptr;
	do {
		freq->stream.next_out = expn;
		freq->stream.avail_out = sizeof(expn);
		freq->zret = git_inflate(&freq->stream, Z_SYNC_FLUSH);
		the_hash_algo->update_fn(&freq->c, expn,
					 sizeof(expn) - freq->stream.avail_out);
	} while (freq->stream.avail_in && freq->zret == Z_OK);
	return nmemb;
}

struct http_object_request *new_http_object_request(const char *base_url,
						    const struct object_id *oid)
{
	char *hex = oid_to_hex(oid);
	struct strbuf filename = STRBUF_INIT;
	struct strbuf prevfile = STRBUF_INIT;
	int prevlocal;
	char prev_buf[PREV_BUF_SIZE];
	ssize_t prev_read = 0;
	off_t prev_posn = 0;
	struct http_object_request *freq;

	freq = xcalloc(1, sizeof(*freq));
	strbuf_init(&freq->tmpfile, 0);
	oidcpy(&freq->oid, oid);
	freq->localfile = -1;

	loose_object_path(the_repository, &filename, oid);
	strbuf_addf(&freq->tmpfile, "%s.temp", filename.buf);

	strbuf_addf(&prevfile, "%s.prev", filename.buf);
	unlink_or_warn(prevfile.buf);
	rename(freq->tmpfile.buf, prevfile.buf);
	unlink_or_warn(freq->tmpfile.buf);
	strbuf_release(&filename);

	if (freq->localfile != -1)
		error("fd leakage in start: %d", freq->localfile);
	freq->localfile = open(freq->tmpfile.buf,
			       O_WRONLY | O_CREAT | O_EXCL, 0666);
	/*
	 * This could have failed due to the "lazy directory creation";
	 * try to mkdir the last path component.
	 */
	if (freq->localfile < 0 && errno == ENOENT) {
		char *dir = strrchr(freq->tmpfile.buf, '/');
		if (dir) {
			*dir = 0;
			mkdir(freq->tmpfile.buf, 0777);
			*dir = '/';
		}
		freq->localfile = open(freq->tmpfile.buf,
				       O_WRONLY | O_CREAT | O_EXCL, 0666);
	}

	if (freq->localfile < 0) {
		error_errno("Couldn't create temporary file %s",
			    freq->tmpfile.buf);
		goto abort;
	}

	git_inflate_init(&freq->stream);

	the_hash_algo->init_fn(&freq->c);

	freq->url = get_remote_object_url(base_url, hex, 0);

	/*
	 * If a previous temp file is present, process what was already
	 * fetched.
	 */
	prevlocal = open(prevfile.buf, O_RDONLY);
	if (prevlocal != -1) {
		do {
			prev_read = xread(prevlocal, prev_buf, PREV_BUF_SIZE);
			if (prev_read>0) {
				if (fwrite_sha1_file(prev_buf,
						     1,
						     prev_read,
						     freq) == prev_read) {
					prev_posn += prev_read;
				} else {
					prev_read = -1;
				}
			}
		} while (prev_read > 0);
		close(prevlocal);
	}
	unlink_or_warn(prevfile.buf);
	strbuf_release(&prevfile);

	/*
	 * Reset inflate/SHA1 if there was an error reading the previous temp
	 * file; also rewind to the beginning of the local file.
	 */
	if (prev_read == -1) {
		memset(&freq->stream, 0, sizeof(freq->stream));
		git_inflate_init(&freq->stream);
		the_hash_algo->init_fn(&freq->c);
		if (prev_posn>0) {
			prev_posn = 0;
			lseek(freq->localfile, 0, SEEK_SET);
			if (ftruncate(freq->localfile, 0) < 0) {
				error_errno("Couldn't truncate temporary file %s",
					    freq->tmpfile.buf);
				goto abort;
			}
		}
	}

	freq->slot = get_active_slot();

	curl_easy_setopt(freq->slot->curl, CURLOPT_FILE, freq);
	curl_easy_setopt(freq->slot->curl, CURLOPT_FAILONERROR, 0);
	curl_easy_setopt(freq->slot->curl, CURLOPT_WRITEFUNCTION, fwrite_sha1_file);
	curl_easy_setopt(freq->slot->curl, CURLOPT_ERRORBUFFER, freq->errorstr);
	curl_easy_setopt(freq->slot->curl, CURLOPT_URL, freq->url);
	curl_easy_setopt(freq->slot->curl, CURLOPT_HTTPHEADER, no_pragma_header);

	/*
	 * If we have successfully processed data from a previous fetch
	 * attempt, only fetch the data we don't already have.
	 */
	if (prev_posn>0) {
		if (http_is_verbose)
			fprintf(stderr,
				"Resuming fetch of object %s at byte %"PRIuMAX"\n",
				hex, (uintmax_t)prev_posn);
		http_opt_request_remainder(freq->slot->curl, prev_posn);
	}

	return freq;

abort:
	strbuf_release(&prevfile);
	free(freq->url);
	free(freq);
	return NULL;
}

void process_http_object_request(struct http_object_request *freq)
{
	if (freq->slot == NULL)
		return;
	freq->curl_result = freq->slot->curl_result;
	freq->http_code = freq->slot->http_code;
	freq->slot = NULL;
}

int finish_http_object_request(struct http_object_request *freq)
{
	struct stat st;
	struct strbuf filename = STRBUF_INIT;

	close(freq->localfile);
	freq->localfile = -1;

	process_http_object_request(freq);

	if (freq->http_code == 416) {
		warning("requested range invalid; we may already have all the data.");
	} else if (freq->curl_result != CURLE_OK) {
		if (stat(freq->tmpfile.buf, &st) == 0)
			if (st.st_size == 0)
				unlink_or_warn(freq->tmpfile.buf);
		return -1;
	}

	git_inflate_end(&freq->stream);
	the_hash_algo->final_fn(freq->real_oid.hash, &freq->c);
	if (freq->zret != Z_STREAM_END) {
		unlink_or_warn(freq->tmpfile.buf);
		return -1;
	}
	if (!oideq(&freq->oid, &freq->real_oid)) {
		unlink_or_warn(freq->tmpfile.buf);
		return -1;
	}
	loose_object_path(the_repository, &filename, &freq->oid);
	freq->rename = finalize_object_file(freq->tmpfile.buf, filename.buf);
	strbuf_release(&filename);

	return freq->rename;
}

void abort_http_object_request(struct http_object_request *freq)
{
	unlink_or_warn(freq->tmpfile.buf);

	release_http_object_request(freq);
}

void release_http_object_request(struct http_object_request *freq)
{
	if (freq->localfile != -1) {
		close(freq->localfile);
		freq->localfile = -1;
	}
	FREE_AND_NULL(freq->url);
	if (freq->slot != NULL) {
		freq->slot->callback_func = NULL;
		freq->slot->callback_data = NULL;
		release_active_slot(freq->slot);
		freq->slot = NULL;
	}
	strbuf_release(&freq->tmpfile);
}<|MERGE_RESOLUTION|>--- conflicted
+++ resolved
@@ -87,20 +87,11 @@
 static const char *curl_http_proxy;
 static const char *http_proxy_authmethod;
 
-<<<<<<< HEAD
-#if LIBCURL_VERSION_NUM >= 0x073400
-static const char *http_proxy_ssl_cert;
-static const char *http_proxy_ssl_key;
-static const char *http_proxy_ssl_keypasswd;
-#endif
-static const char *http_proxy_ssl_ca_info;
-=======
 static const char *http_proxy_ssl_cert;
 static const char *http_proxy_ssl_key;
 static const char *http_proxy_ssl_ca_info;
 static struct credential proxy_cert_auth = CREDENTIAL_INIT;
 static int proxy_ssl_cert_password_required;
->>>>>>> 9a5d6d0f
 
 static struct {
 	const char *name;
@@ -381,21 +372,6 @@
 	if (!strcmp("http.proxyauthmethod", var))
 		return git_config_string(&http_proxy_authmethod, var, value);
 
-<<<<<<< HEAD
-#if LIBCURL_VERSION_NUM >= 0x073400
-	if (!strcmp("http.proxycert", var))
-		return git_config_string(&http_proxy_ssl_cert, var, value);
-
-	if (!strcmp("http.proxykey", var))
-		return git_config_string(&http_proxy_ssl_key, var, value);
-
-	if (!strcmp("http.proxykeypass", var))
-		return git_config_string(&http_proxy_ssl_keypasswd, var, value);
-
-	if (!strcmp("http.proxycainfo", var))
-		return git_config_string(&http_proxy_ssl_ca_info, var, value);
-#endif
-=======
 	if (!strcmp("http.proxysslcert", var))
 		return git_config_string(&http_proxy_ssl_cert, var, value);
 
@@ -409,7 +385,6 @@
 		proxy_ssl_cert_password_required = git_config_bool(var, value);
 		return 0;
 	}
->>>>>>> 9a5d6d0f
 
 	if (!strcmp("http.cookiefile", var))
 		return git_config_pathname(&curl_cookie_file, var, value);
@@ -1088,17 +1063,6 @@
 		else if (starts_with(curl_http_proxy, "https")) {
 			curl_easy_setopt(result, CURLOPT_PROXYTYPE, CURLPROXY_HTTPS);
 
-<<<<<<< HEAD
-			if (http_proxy_ssl_cert != NULL)
-				curl_easy_setopt(result, CURLOPT_PROXY_SSLCERT, http_proxy_ssl_cert);
-
-			if (http_proxy_ssl_key != NULL)
-				curl_easy_setopt(result, CURLOPT_PROXY_SSLKEY, http_proxy_ssl_key);
-
-			if (http_proxy_ssl_keypasswd != NULL)
-				curl_easy_setopt(result, CURLOPT_PROXY_KEYPASSWD, http_proxy_ssl_keypasswd);
-
-=======
 			if (http_proxy_ssl_cert)
 				curl_easy_setopt(result, CURLOPT_PROXY_SSLCERT, http_proxy_ssl_cert);
 
@@ -1107,7 +1071,6 @@
 
 			if (has_proxy_cert_password())
 				curl_easy_setopt(result, CURLOPT_PROXY_KEYPASSWD, proxy_cert_auth.password);
->>>>>>> 9a5d6d0f
 		}
 #endif
 		if (strstr(curl_http_proxy, "://"))
