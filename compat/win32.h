#ifndef WIN32_H
#define WIN32_H

/* common Win32 functions for MinGW and Cygwin */
#ifndef GIT_WINDOWS_NATIVE	/* Not defined for Cygwin */
#include <windows.h>
#endif

<<<<<<< HEAD
static inline int file_attr_to_st_mode (DWORD attr, DWORD tag)
{
	int fMode = S_IREAD;
	if ((attr & FILE_ATTRIBUTE_REPARSE_POINT) && tag == IO_REPARSE_TAG_SYMLINK)
		fMode |= S_IFLNK;
	else if (attr & FILE_ATTRIBUTE_DIRECTORY)
		fMode |= S_IFDIR;
	else
		fMode |= S_IFREG;
	if (!(attr & FILE_ATTRIBUTE_READONLY))
		fMode |= S_IWRITE;
	return fMode;
}
=======
extern int file_attr_to_st_mode (DWORD attr, DWORD tag, const char *path);
>>>>>>> af7eebf3

static inline int get_file_attr(const char *fname, WIN32_FILE_ATTRIBUTE_DATA *fdata)
{
	if (GetFileAttributesExA(fname, GetFileExInfoStandard, fdata))
		return 0;

	switch (GetLastError()) {
	case ERROR_ACCESS_DENIED:
	case ERROR_SHARING_VIOLATION:
	case ERROR_LOCK_VIOLATION:
	case ERROR_SHARING_BUFFER_EXCEEDED:
		return EACCES;
	case ERROR_BUFFER_OVERFLOW:
		return ENAMETOOLONG;
	case ERROR_NOT_ENOUGH_MEMORY:
		return ENOMEM;
	default:
		return ENOENT;
	}
}

#endif<|MERGE_RESOLUTION|>--- conflicted
+++ resolved
@@ -6,23 +6,7 @@
 #include <windows.h>
 #endif
 
-<<<<<<< HEAD
-static inline int file_attr_to_st_mode (DWORD attr, DWORD tag)
-{
-	int fMode = S_IREAD;
-	if ((attr & FILE_ATTRIBUTE_REPARSE_POINT) && tag == IO_REPARSE_TAG_SYMLINK)
-		fMode |= S_IFLNK;
-	else if (attr & FILE_ATTRIBUTE_DIRECTORY)
-		fMode |= S_IFDIR;
-	else
-		fMode |= S_IFREG;
-	if (!(attr & FILE_ATTRIBUTE_READONLY))
-		fMode |= S_IWRITE;
-	return fMode;
-}
-=======
 extern int file_attr_to_st_mode (DWORD attr, DWORD tag, const char *path);
->>>>>>> af7eebf3
 
 static inline int get_file_attr(const char *fname, WIN32_FILE_ATTRIBUTE_DATA *fdata)
 {
