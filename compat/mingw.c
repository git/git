#define USE_THE_REPOSITORY_VARIABLE
#define DISABLE_SIGN_COMPARE_WARNINGS

#include "../git-compat-util.h"
#include "win32.h"
#include <aclapi.h>
#include <sddl.h>
#include <conio.h>
#include <wchar.h>
#include "../strbuf.h"
#include "../run-command.h"
#include "../abspath.h"
#include "../alloc.h"
#include "win32/lazyload.h"
#include "../config.h"
#include "../environment.h"
#include "../trace2.h"
#include "../symlinks.h"
#include "../wrapper.h"
#include "dir.h"
#include "gettext.h"
#define SECURITY_WIN32
#include <sspi.h>
#include <winternl.h>

#define STATUS_DELETE_PENDING ((NTSTATUS) 0xC0000056)

#define HCAST(type, handle) ((type)(intptr_t)handle)

static const int delay[] = { 0, 1, 10, 20, 40 };

void open_in_gdb(void)
{
	static struct child_process cp = CHILD_PROCESS_INIT;

	strvec_pushl(&cp.args, "mintty", "gdb", NULL);
	strvec_pushf(&cp.args, "--pid=%d", getpid());
	cp.clean_on_exit = 1;
	if (start_command(&cp) < 0)
		die_errno("Could not start gdb");
	sleep(1);
}

int err_win_to_posix(DWORD winerr)
{
	int error = ENOSYS;
	switch(winerr) {
	case ERROR_ACCESS_DENIED: error = EACCES; break;
	case ERROR_ACCOUNT_DISABLED: error = EACCES; break;
	case ERROR_ACCOUNT_RESTRICTION: error = EACCES; break;
	case ERROR_ALREADY_ASSIGNED: error = EBUSY; break;
	case ERROR_ALREADY_EXISTS: error = EEXIST; break;
	case ERROR_ARITHMETIC_OVERFLOW: error = ERANGE; break;
	case ERROR_BAD_COMMAND: error = EIO; break;
	case ERROR_BAD_DEVICE: error = ENODEV; break;
	case ERROR_BAD_DRIVER_LEVEL: error = ENXIO; break;
	case ERROR_BAD_EXE_FORMAT: error = ENOEXEC; break;
	case ERROR_BAD_FORMAT: error = ENOEXEC; break;
	case ERROR_BAD_LENGTH: error = EINVAL; break;
	case ERROR_BAD_PATHNAME: error = ENOENT; break;
	case ERROR_BAD_PIPE: error = EPIPE; break;
	case ERROR_BAD_UNIT: error = ENODEV; break;
	case ERROR_BAD_USERNAME: error = EINVAL; break;
	case ERROR_BROKEN_PIPE: error = EPIPE; break;
	case ERROR_BUFFER_OVERFLOW: error = ENAMETOOLONG; break;
	case ERROR_BUSY: error = EBUSY; break;
	case ERROR_BUSY_DRIVE: error = EBUSY; break;
	case ERROR_CALL_NOT_IMPLEMENTED: error = ENOSYS; break;
	case ERROR_CANNOT_MAKE: error = EACCES; break;
	case ERROR_CANTOPEN: error = EIO; break;
	case ERROR_CANTREAD: error = EIO; break;
	case ERROR_CANTWRITE: error = EIO; break;
	case ERROR_CRC: error = EIO; break;
	case ERROR_CURRENT_DIRECTORY: error = EACCES; break;
	case ERROR_DEVICE_IN_USE: error = EBUSY; break;
	case ERROR_DEV_NOT_EXIST: error = ENODEV; break;
	case ERROR_DIRECTORY: error = EINVAL; break;
	case ERROR_DIR_NOT_EMPTY: error = ENOTEMPTY; break;
	case ERROR_DISK_CHANGE: error = EIO; break;
	case ERROR_DISK_FULL: error = ENOSPC; break;
	case ERROR_DRIVE_LOCKED: error = EBUSY; break;
	case ERROR_ENVVAR_NOT_FOUND: error = EINVAL; break;
	case ERROR_EXE_MARKED_INVALID: error = ENOEXEC; break;
	case ERROR_FILENAME_EXCED_RANGE: error = ENAMETOOLONG; break;
	case ERROR_FILE_EXISTS: error = EEXIST; break;
	case ERROR_FILE_INVALID: error = ENODEV; break;
	case ERROR_FILE_NOT_FOUND: error = ENOENT; break;
	case ERROR_GEN_FAILURE: error = EIO; break;
	case ERROR_HANDLE_DISK_FULL: error = ENOSPC; break;
	case ERROR_INSUFFICIENT_BUFFER: error = ENOMEM; break;
	case ERROR_INVALID_ACCESS: error = EACCES; break;
	case ERROR_INVALID_ADDRESS: error = EFAULT; break;
	case ERROR_INVALID_BLOCK: error = EFAULT; break;
	case ERROR_INVALID_DATA: error = EINVAL; break;
	case ERROR_INVALID_DRIVE: error = ENODEV; break;
	case ERROR_INVALID_EXE_SIGNATURE: error = ENOEXEC; break;
	case ERROR_INVALID_FLAGS: error = EINVAL; break;
	case ERROR_INVALID_FUNCTION: error = ENOSYS; break;
	case ERROR_INVALID_HANDLE: error = EBADF; break;
	case ERROR_INVALID_LOGON_HOURS: error = EACCES; break;
	case ERROR_INVALID_NAME: error = EINVAL; break;
	case ERROR_INVALID_OWNER: error = EINVAL; break;
	case ERROR_INVALID_PARAMETER: error = EINVAL; break;
	case ERROR_INVALID_PASSWORD: error = EPERM; break;
	case ERROR_INVALID_PRIMARY_GROUP: error = EINVAL; break;
	case ERROR_INVALID_SIGNAL_NUMBER: error = EINVAL; break;
	case ERROR_INVALID_TARGET_HANDLE: error = EIO; break;
	case ERROR_INVALID_WORKSTATION: error = EACCES; break;
	case ERROR_IO_DEVICE: error = EIO; break;
	case ERROR_IO_INCOMPLETE: error = EINTR; break;
	case ERROR_LOCKED: error = EBUSY; break;
	case ERROR_LOCK_VIOLATION: error = EACCES; break;
	case ERROR_LOGON_FAILURE: error = EACCES; break;
	case ERROR_MAPPED_ALIGNMENT: error = EINVAL; break;
	case ERROR_META_EXPANSION_TOO_LONG: error = E2BIG; break;
	case ERROR_MORE_DATA: error = EPIPE; break;
	case ERROR_NEGATIVE_SEEK: error = ESPIPE; break;
	case ERROR_NOACCESS: error = EFAULT; break;
	case ERROR_NONE_MAPPED: error = EINVAL; break;
	case ERROR_NOT_ENOUGH_MEMORY: error = ENOMEM; break;
	case ERROR_NOT_READY: error = EAGAIN; break;
	case ERROR_NOT_SAME_DEVICE: error = EXDEV; break;
	case ERROR_NO_DATA: error = EPIPE; break;
	case ERROR_NO_MORE_SEARCH_HANDLES: error = EIO; break;
	case ERROR_NO_PROC_SLOTS: error = EAGAIN; break;
	case ERROR_NO_SUCH_PRIVILEGE: error = EACCES; break;
	case ERROR_OPEN_FAILED: error = EIO; break;
	case ERROR_OPEN_FILES: error = EBUSY; break;
	case ERROR_OPERATION_ABORTED: error = EINTR; break;
	case ERROR_OUTOFMEMORY: error = ENOMEM; break;
	case ERROR_PASSWORD_EXPIRED: error = EACCES; break;
	case ERROR_PATH_BUSY: error = EBUSY; break;
	case ERROR_PATH_NOT_FOUND: error = ENOENT; break;
	case ERROR_PIPE_BUSY: error = EBUSY; break;
	case ERROR_PIPE_CONNECTED: error = EPIPE; break;
	case ERROR_PIPE_LISTENING: error = EPIPE; break;
	case ERROR_PIPE_NOT_CONNECTED: error = EPIPE; break;
	case ERROR_PRIVILEGE_NOT_HELD: error = EACCES; break;
	case ERROR_READ_FAULT: error = EIO; break;
	case ERROR_SEEK: error = EIO; break;
	case ERROR_SEEK_ON_DEVICE: error = ESPIPE; break;
	case ERROR_SHARING_BUFFER_EXCEEDED: error = ENFILE; break;
	case ERROR_SHARING_VIOLATION: error = EACCES; break;
	case ERROR_STACK_OVERFLOW: error = ENOMEM; break;
	case ERROR_SUCCESS: BUG("err_win_to_posix() called without an error!");
	case ERROR_SWAPERROR: error = ENOENT; break;
	case ERROR_TOO_MANY_MODULES: error = EMFILE; break;
	case ERROR_TOO_MANY_OPEN_FILES: error = EMFILE; break;
	case ERROR_UNRECOGNIZED_MEDIA: error = ENXIO; break;
	case ERROR_UNRECOGNIZED_VOLUME: error = ENODEV; break;
	case ERROR_WAIT_NO_CHILDREN: error = ECHILD; break;
	case ERROR_WRITE_FAULT: error = EIO; break;
	case ERROR_WRITE_PROTECT: error = EROFS; break;
	}
	return error;
}

static inline int is_file_in_use_error(DWORD errcode)
{
	switch (errcode) {
	case ERROR_SHARING_VIOLATION:
	case ERROR_ACCESS_DENIED:
		return 1;
	}

	return 0;
}

static int read_yes_no_answer(void)
{
	char answer[1024];

	if (fgets(answer, sizeof(answer), stdin)) {
		size_t answer_len = strlen(answer);
		int got_full_line = 0, c;

		/* remove the newline */
		if (answer_len >= 2 && answer[answer_len-2] == '\r') {
			answer[answer_len-2] = '\0';
			got_full_line = 1;
		} else if (answer_len >= 1 && answer[answer_len-1] == '\n') {
			answer[answer_len-1] = '\0';
			got_full_line = 1;
		}
		/* flush the buffer in case we did not get the full line */
		if (!got_full_line)
			while ((c = getchar()) != EOF && c != '\n')
				;
	} else
		/* we could not read, return the
		 * default answer which is no */
		return 0;

	if (tolower(answer[0]) == 'y' && !answer[1])
		return 1;
	if (!strncasecmp(answer, "yes", sizeof(answer)))
		return 1;
	if (tolower(answer[0]) == 'n' && !answer[1])
		return 0;
	if (!strncasecmp(answer, "no", sizeof(answer)))
		return 0;

	/* did not find an answer we understand */
	return -1;
}

static int ask_yes_no_if_possible(const char *format, ...)
{
	char question[4096];
	const char *retry_hook;
	va_list args;

	va_start(args, format);
	vsnprintf(question, sizeof(question), format, args);
	va_end(args);

	retry_hook = mingw_getenv("GIT_ASK_YESNO");
	if (retry_hook) {
		struct child_process cmd = CHILD_PROCESS_INIT;

		strvec_pushl(&cmd.args, retry_hook, question, NULL);
		return !run_command(&cmd);
	}

	if (!isatty(_fileno(stdin)) || !isatty(_fileno(stderr)))
		return 0;

	while (1) {
		int answer;
		fprintf(stderr, "%s (y/n) ", question);

		if ((answer = read_yes_no_answer()) >= 0)
			return answer;

		fprintf(stderr, "Sorry, I did not understand your answer. "
				"Please type 'y' or 'n'\n");
	}
}

/* Windows only */
enum hide_dotfiles_type {
	HIDE_DOTFILES_FALSE = 0,
	HIDE_DOTFILES_TRUE,
	HIDE_DOTFILES_DOTGITONLY
};

static int core_restrict_inherited_handles = -1;
static enum hide_dotfiles_type hide_dotfiles = HIDE_DOTFILES_DOTGITONLY;
static char *unset_environment_variables;

int mingw_core_config(const char *var, const char *value,
		      const struct config_context *ctx UNUSED,
		      void *cb UNUSED)
{
	if (!strcmp(var, "core.hidedotfiles")) {
		if (value && !strcasecmp(value, "dotgitonly"))
			hide_dotfiles = HIDE_DOTFILES_DOTGITONLY;
		else
			hide_dotfiles = git_config_bool(var, value);
		return 0;
	}

	if (!strcmp(var, "core.unsetenvvars")) {
		if (!value)
			return config_error_nonbool(var);
		free(unset_environment_variables);
		unset_environment_variables = xstrdup(value);
		return 0;
	}

	if (!strcmp(var, "core.restrictinheritedhandles")) {
		if (value && !strcasecmp(value, "auto"))
			core_restrict_inherited_handles = -1;
		else
			core_restrict_inherited_handles =
				git_config_bool(var, value);
		return 0;
	}

	return 0;
}

/* Normalizes NT paths as returned by some low-level APIs. */
static wchar_t *normalize_ntpath(wchar_t *wbuf)
{
	int i;
	/* fix absolute path prefixes */
	if (wbuf[0] == '\\') {
		/* strip NT namespace prefixes */
		if (!wcsncmp(wbuf, L"\\??\\", 4) ||
		    !wcsncmp(wbuf, L"\\\\?\\", 4))
			wbuf += 4;
		else if (!wcsnicmp(wbuf, L"\\DosDevices\\", 12))
			wbuf += 12;
		/* replace remaining '...UNC\' with '\\' */
		if (!wcsnicmp(wbuf, L"UNC\\", 4)) {
			wbuf += 2;
			*wbuf = '\\';
		}
	}
	/* convert backslashes to slashes */
	for (i = 0; wbuf[i]; i++)
		if (wbuf[i] == '\\')
			wbuf[i] = '/';
	return wbuf;
}

int mingw_unlink(const char *pathname, int handle_in_use_error)
{
	int ret, tries = 0;
	wchar_t wpathname[MAX_PATH];
	if (xutftowcs_path(wpathname, pathname) < 0)
		return -1;

	if (DeleteFileW(wpathname))
		return 0;

	/* read-only files cannot be removed */
	_wchmod(wpathname, 0666);
	while ((ret = _wunlink(wpathname)) == -1 && tries < ARRAY_SIZE(delay)) {
		if (!is_file_in_use_error(GetLastError()))
			break;
		if (!handle_in_use_error)
			return ret;

		/*
		 * We assume that some other process had the source or
		 * destination file open at the wrong moment and retry.
		 * In order to give the other process a higher chance to
		 * complete its operation, we give up our time slice now.
		 * If we have to retry again, we do sleep a bit.
		 */
		Sleep(delay[tries]);
		tries++;
	}
	while (ret == -1 && is_file_in_use_error(GetLastError()) &&
	       ask_yes_no_if_possible("Unlink of file '%s' failed. "
			"Should I try again?", pathname))
	       ret = _wunlink(wpathname);
	return ret;
}

static int is_dir_empty(const wchar_t *wpath)
{
	WIN32_FIND_DATAW findbuf;
	HANDLE handle;
	wchar_t wbuf[MAX_PATH + 2];
	wcscpy(wbuf, wpath);
	wcscat(wbuf, L"\\*");
	handle = FindFirstFileW(wbuf, &findbuf);
	if (handle == INVALID_HANDLE_VALUE)
		return GetLastError() == ERROR_NO_MORE_FILES;

	while (!wcscmp(findbuf.cFileName, L".") ||
			!wcscmp(findbuf.cFileName, L".."))
		if (!FindNextFileW(handle, &findbuf)) {
			DWORD err = GetLastError();
			FindClose(handle);
			return err == ERROR_NO_MORE_FILES;
		}
	FindClose(handle);
	return 0;
}

int mingw_rmdir(const char *pathname)
{
	int ret, tries = 0;
	wchar_t wpathname[MAX_PATH];
	struct stat st;

	/*
	 * Contrary to Linux' `rmdir()`, Windows' _wrmdir() and _rmdir()
	 * (and `RemoveDirectoryW()`) will attempt to remove the target of a
	 * symbolic link (if it points to a directory).
	 *
	 * This behavior breaks the assumption of e.g. `remove_path()` which
	 * upon successful deletion of a file will attempt to remove its parent
	 * directories recursively until failure (which usually happens when
	 * the directory is not empty).
	 *
	 * Therefore, before calling `_wrmdir()`, we first check if the path is
	 * a symbolic link. If it is, we exit and return the same error as
	 * Linux' `rmdir()` would, i.e. `ENOTDIR`.
	 */
	if (!mingw_lstat(pathname, &st) && S_ISLNK(st.st_mode)) {
		errno = ENOTDIR;
		return -1;
	}

	if (xutftowcs_path(wpathname, pathname) < 0)
		return -1;

	while ((ret = _wrmdir(wpathname)) == -1 && tries < ARRAY_SIZE(delay)) {
		if (!is_file_in_use_error(GetLastError()))
			errno = err_win_to_posix(GetLastError());
		if (errno != EACCES)
			break;
		if (!is_dir_empty(wpathname)) {
			errno = ENOTEMPTY;
			break;
		}
		/*
		 * We assume that some other process had the source or
		 * destination file open at the wrong moment and retry.
		 * In order to give the other process a higher chance to
		 * complete its operation, we give up our time slice now.
		 * If we have to retry again, we do sleep a bit.
		 */
		Sleep(delay[tries]);
		tries++;
	}
	while (ret == -1 && errno == EACCES && is_file_in_use_error(GetLastError()) &&
	       ask_yes_no_if_possible("Deletion of directory '%s' failed. "
			"Should I try again?", pathname))
	       ret = _wrmdir(wpathname);
	if (!ret)
		invalidate_lstat_cache();
	return ret;
}

static inline int needs_hiding(const char *path)
{
	const char *basename;

	if (hide_dotfiles == HIDE_DOTFILES_FALSE)
		return 0;

	/* We cannot use basename(), as it would remove trailing slashes */
	win32_skip_dos_drive_prefix((char **)&path);
	if (!*path)
		return 0;

	for (basename = path; *path; path++)
		if (is_dir_sep(*path)) {
			do {
				path++;
			} while (is_dir_sep(*path));
			/* ignore trailing slashes */
			if (*path)
				basename = path;
			else
				break;
		}

	if (hide_dotfiles == HIDE_DOTFILES_TRUE)
		return *basename == '.';

	assert(hide_dotfiles == HIDE_DOTFILES_DOTGITONLY);
	return !strncasecmp(".git", basename, 4) &&
		(!basename[4] || is_dir_sep(basename[4]));
}

static int set_hidden_flag(const wchar_t *path, int set)
{
	DWORD original = GetFileAttributesW(path), modified;
	if (set)
		modified = original | FILE_ATTRIBUTE_HIDDEN;
	else
		modified = original & ~FILE_ATTRIBUTE_HIDDEN;
	if (original == modified || SetFileAttributesW(path, modified))
		return 0;
	errno = err_win_to_posix(GetLastError());
	return -1;
}

int mingw_mkdir(const char *path, int mode UNUSED)
{
	int ret;
	wchar_t wpath[MAX_PATH];

	if (!is_valid_win32_path(path, 0)) {
		errno = EINVAL;
		return -1;
	}

	if (xutftowcs_path(wpath, path) < 0)
		return -1;
	ret = _wmkdir(wpath);
	if (!ret && needs_hiding(path))
		return set_hidden_flag(wpath, 1);
	return ret;
}

/*
 * Calling CreateFile() using FILE_APPEND_DATA and without FILE_WRITE_DATA
 * is documented in [1] as opening a writable file handle in append mode.
 * (It is believed that) this is atomic since it is maintained by the
 * kernel unlike the O_APPEND flag which is racily maintained by the CRT.
 *
 * [1] https://docs.microsoft.com/en-us/windows/desktop/fileio/file-access-rights-constants
 *
 * This trick does not appear to work for named pipes.  Instead it creates
 * a named pipe client handle that cannot be written to.  Callers should
 * just use the regular _wopen() for them.  (And since client handle gets
 * bound to a unique server handle, it isn't really an issue.)
 */
static int mingw_open_append(wchar_t const *wfilename, int oflags, ...)
{
	HANDLE handle;
	int fd;
	DWORD create = (oflags & O_CREAT) ? OPEN_ALWAYS : OPEN_EXISTING;

	/* only these flags are supported */
	if ((oflags & ~O_CREAT) != (O_WRONLY | O_APPEND))
		return errno = ENOSYS, -1;

	/*
	 * FILE_SHARE_WRITE is required to permit child processes
	 * to append to the file.
	 */
	handle = CreateFileW(wfilename, FILE_APPEND_DATA,
			FILE_SHARE_WRITE | FILE_SHARE_READ | FILE_SHARE_DELETE,
			NULL, create, FILE_ATTRIBUTE_NORMAL, NULL);
	if (handle == INVALID_HANDLE_VALUE) {
		DWORD err = GetLastError();

		/*
		 * Some network storage solutions (e.g. Isilon) might return
		 * ERROR_INVALID_PARAMETER instead of expected error
		 * ERROR_PATH_NOT_FOUND, which results in an unknown error. If
		 * so, let's turn the error to ERROR_PATH_NOT_FOUND instead.
		 */
		if (err == ERROR_INVALID_PARAMETER)
			err = ERROR_PATH_NOT_FOUND;

		errno = err_win_to_posix(err);
		return -1;
	}

	/*
	 * No O_APPEND here, because the CRT uses it only to reset the
	 * file pointer to EOF before each write(); but that is not
	 * necessary (and may lead to races) for a file created with
	 * FILE_APPEND_DATA.
	 */
	fd = _open_osfhandle((intptr_t)handle, O_BINARY);
	if (fd < 0)
		CloseHandle(handle);
	return fd;
}

/*
 * Ideally, we'd use `_wopen()` to implement this functionality so that we
 * don't have to reimplement it, but unfortunately we do not have tight control
 * over the share mode there. And while `_wsopen()` and friends exist that give
 * us _some_ control over the share mode, this family of functions doesn't give
 * us the ability to enable FILE_SHARE_DELETE, either. But this is a strict
 * requirement for us though so that we can unlink or rename over files that
 * are held open by another process.
 *
 * We are thus forced to implement our own emulation of `open()`. To make our
 * life simpler we only implement basic support for this, namely opening
 * existing files for reading and/or writing. This means that newly created
 * files won't have their sharing mode set up correctly, but for now I couldn't
 * find any case where this matters. We may have to revisit that in the future
 * though based on our needs.
 */
static int mingw_open_existing(const wchar_t *filename, int oflags, ...)
{
	SECURITY_ATTRIBUTES security_attributes = {
		.nLength = sizeof(security_attributes),
		.bInheritHandle = !(oflags & O_NOINHERIT),
	};
	HANDLE handle;
	DWORD access;
	int fd;

	/* We only support basic flags. */
	if (oflags & ~(O_ACCMODE | O_NOINHERIT)) {
		errno = ENOSYS;
		return -1;
	}

	switch (oflags & O_ACCMODE) {
	case O_RDWR:
		access = GENERIC_READ | GENERIC_WRITE;
		break;
	case O_WRONLY:
		access = GENERIC_WRITE;
		break;
	default:
		access = GENERIC_READ;
		break;
	}

	handle = CreateFileW(filename, access,
			     FILE_SHARE_WRITE | FILE_SHARE_READ | FILE_SHARE_DELETE,
			     &security_attributes, OPEN_EXISTING, FILE_ATTRIBUTE_NORMAL, NULL);
	if (handle == INVALID_HANDLE_VALUE) {
		DWORD err = GetLastError();

		/* See `mingw_open_append()` for why we have this conversion. */
		if (err == ERROR_INVALID_PARAMETER)
			err = ERROR_PATH_NOT_FOUND;

		errno = err_win_to_posix(err);
		return -1;
	}

	fd = _open_osfhandle((intptr_t)handle, oflags | O_BINARY);
	if (fd < 0)
		CloseHandle(handle);
	return fd;
}

/*
 * Does the pathname map to the local named pipe filesystem?
 * That is, does it have a "//./pipe/" prefix?
 */
static int is_local_named_pipe_path(const char *filename)
{
	return (is_dir_sep(filename[0]) &&
		is_dir_sep(filename[1]) &&
		filename[2] == '.'  &&
		is_dir_sep(filename[3]) &&
		!strncasecmp(filename+4, "pipe", 4) &&
		is_dir_sep(filename[8]) &&
		filename[9]);
}

int mingw_open (const char *filename, int oflags, ...)
{
	typedef int (*open_fn_t)(wchar_t const *wfilename, int oflags, ...);
	va_list args;
	unsigned mode;
	int fd, create = (oflags & (O_CREAT | O_EXCL)) == (O_CREAT | O_EXCL);
	wchar_t wfilename[MAX_PATH];
	open_fn_t open_fn;

	DECLARE_PROC_ADDR(ntdll.dll, NTSTATUS, NTAPI, RtlGetLastNtStatus, void);

	va_start(args, oflags);
	mode = va_arg(args, int);
	va_end(args);

	if (!is_valid_win32_path(filename, !create)) {
		errno = create ? EINVAL : ENOENT;
		return -1;
	}

	if ((oflags & O_APPEND) && !is_local_named_pipe_path(filename))
		open_fn = mingw_open_append;
	else if (!(oflags & ~(O_ACCMODE | O_NOINHERIT)))
		open_fn = mingw_open_existing;
	else
		open_fn = _wopen;

	if (filename && !strcmp(filename, "/dev/null"))
		wcscpy(wfilename, L"nul");
	else if (xutftowcs_path(wfilename, filename) < 0)
		return -1;

	fd = open_fn(wfilename, oflags, mode);

	/*
	 * Internally, `_wopen()` uses the `CreateFile()` API with CREATE_NEW,
	 * which may error out with ERROR_ACCESS_DENIED and an NtStatus of
	 * STATUS_DELETE_PENDING when the file is scheduled for deletion via
	 * `DeleteFileW()`. The file essentially exists, so we map errno to
	 * EEXIST instead of EACCESS so that callers don't have to special-case
	 * this.
	 *
	 * This fixes issues for example with the lockfile interface when one
	 * process has a lock that it is about to commit or release while
	 * another process wants to acquire it.
	 */
	if (fd < 0 && create && GetLastError() == ERROR_ACCESS_DENIED &&
	    INIT_PROC_ADDR(RtlGetLastNtStatus) && RtlGetLastNtStatus() == STATUS_DELETE_PENDING)
		errno = EEXIST;
	if (fd < 0 && (oflags & O_ACCMODE) != O_RDONLY && errno == EACCES) {
		DWORD attrs = GetFileAttributesW(wfilename);
		if (attrs != INVALID_FILE_ATTRIBUTES && (attrs & FILE_ATTRIBUTE_DIRECTORY))
			errno = EISDIR;
	}
	if ((oflags & O_CREAT) && needs_hiding(filename)) {
		/*
		 * Internally, _wopen() uses the CreateFile() API which errors
		 * out with an ERROR_ACCESS_DENIED if CREATE_ALWAYS was
		 * specified and an already existing file's attributes do not
		 * match *exactly*. As there is no mode or flag we can set that
		 * would correspond to FILE_ATTRIBUTE_HIDDEN, let's just try
		 * again *without* the O_CREAT flag (that corresponds to the
		 * CREATE_ALWAYS flag of CreateFile()).
		 */
		if (fd < 0 && errno == EACCES)
			fd = open_fn(wfilename, oflags & ~O_CREAT, mode);
		if (fd >= 0 && set_hidden_flag(wfilename, 1))
			warning("could not mark '%s' as hidden.", filename);
	}
	return fd;
}

static BOOL WINAPI ctrl_ignore(DWORD type UNUSED)
{
	return TRUE;
}

#undef fgetc
int mingw_fgetc(FILE *stream)
{
	int ch;
	if (!isatty(_fileno(stream)))
		return fgetc(stream);

	SetConsoleCtrlHandler(ctrl_ignore, TRUE);
	while (1) {
		ch = fgetc(stream);
		if (ch != EOF || GetLastError() != ERROR_OPERATION_ABORTED)
			break;

		/* Ctrl+C was pressed, simulate SIGINT and retry */
		mingw_raise(SIGINT);
	}
	SetConsoleCtrlHandler(ctrl_ignore, FALSE);
	return ch;
}

#undef fopen
FILE *mingw_fopen (const char *filename, const char *otype)
{
	int hide = needs_hiding(filename);
	FILE *file;
	wchar_t wfilename[MAX_PATH], wotype[4];
	if (filename && !strcmp(filename, "/dev/null"))
		wcscpy(wfilename, L"nul");
	else if (!is_valid_win32_path(filename, 1)) {
		int create = otype && strchr(otype, 'w');
		errno = create ? EINVAL : ENOENT;
		return NULL;
	} else if (xutftowcs_path(wfilename, filename) < 0)
		return NULL;

	if (xutftowcs(wotype, otype, ARRAY_SIZE(wotype)) < 0)
		return NULL;

	if (hide && !access(filename, F_OK) && set_hidden_flag(wfilename, 0)) {
		error("could not unhide %s", filename);
		return NULL;
	}
	file = _wfopen(wfilename, wotype);
	if (!file && GetLastError() == ERROR_INVALID_NAME)
		errno = ENOENT;
	if (file && hide && set_hidden_flag(wfilename, 1))
		warning("could not mark '%s' as hidden.", filename);
	return file;
}

FILE *mingw_freopen (const char *filename, const char *otype, FILE *stream)
{
	int hide = needs_hiding(filename);
	FILE *file;
	wchar_t wfilename[MAX_PATH], wotype[4];
	if (filename && !strcmp(filename, "/dev/null"))
		wcscpy(wfilename, L"nul");
	else if (!is_valid_win32_path(filename, 1)) {
		int create = otype && strchr(otype, 'w');
		errno = create ? EINVAL : ENOENT;
		return NULL;
	} else if (xutftowcs_path(wfilename, filename) < 0)
		return NULL;

	if (xutftowcs(wotype, otype, ARRAY_SIZE(wotype)) < 0)
		return NULL;

	if (hide && !access(filename, F_OK) && set_hidden_flag(wfilename, 0)) {
		error("could not unhide %s", filename);
		return NULL;
	}
	file = _wfreopen(wfilename, wotype, stream);
	if (file && hide && set_hidden_flag(wfilename, 1))
		warning("could not mark '%s' as hidden.", filename);
	return file;
}

#undef fflush
int mingw_fflush(FILE *stream)
{
	int ret = fflush(stream);

	/*
	 * write() is used behind the scenes of stdio output functions.
	 * Since git code does not check for errors after each stdio write
	 * operation, it can happen that write() is called by a later
	 * stdio function even if an earlier write() call failed. In the
	 * case of a pipe whose readable end was closed, only the first
	 * call to write() reports EPIPE on Windows. Subsequent write()
	 * calls report EINVAL. It is impossible to notice whether this
	 * fflush invocation triggered such a case, therefore, we have to
	 * catch all EINVAL errors whole-sale.
	 */
	if (ret && errno == EINVAL)
		errno = EPIPE;

	return ret;
}

#undef write
ssize_t mingw_write(int fd, const void *buf, size_t len)
{
	ssize_t result = write(fd, buf, len);

	if (result < 0 && (errno == EINVAL || errno == ENOSPC) && buf) {
		int orig = errno;

		/* check if fd is a pipe */
		HANDLE h = (HANDLE) _get_osfhandle(fd);
		if (GetFileType(h) != FILE_TYPE_PIPE)
			errno = orig;
		else if (orig == EINVAL)
			errno = EPIPE;
		else {
			DWORD buf_size;

			if (!GetNamedPipeInfo(h, NULL, NULL, &buf_size, NULL))
				buf_size = 4096;
			if (len > buf_size)
				return write(fd, buf, buf_size);
			errno = orig;
		}
	}

	return result;
}

int mingw_access(const char *filename, int mode)
{
	wchar_t wfilename[MAX_PATH];
	if (!strcmp("nul", filename) || !strcmp("/dev/null", filename))
		return 0;
	if (xutftowcs_path(wfilename, filename) < 0)
		return -1;
	/* X_OK is not supported by the MSVCRT version */
	return _waccess(wfilename, mode & ~X_OK);
}

int mingw_chdir(const char *dirname)
{
	wchar_t wdirname[MAX_PATH];
	if (xutftowcs_path(wdirname, dirname) < 0)
		return -1;
	return _wchdir(wdirname);
}

int mingw_chmod(const char *filename, int mode)
{
	wchar_t wfilename[MAX_PATH];
	if (xutftowcs_path(wfilename, filename) < 0)
		return -1;
	return _wchmod(wfilename, mode);
}

/*
 * The unit of FILETIME is 100-nanoseconds since January 1, 1601, UTC.
 * Returns the 100-nanoseconds ("hekto nanoseconds") since the epoch.
 */
static inline long long filetime_to_hnsec(const FILETIME *ft)
{
	long long winTime = ((long long)ft->dwHighDateTime << 32) + ft->dwLowDateTime;
	/* Windows to Unix Epoch conversion */
	return winTime - 116444736000000000LL;
}

static inline void filetime_to_timespec(const FILETIME *ft, struct timespec *ts)
{
	long long hnsec = filetime_to_hnsec(ft);
	ts->tv_sec = (time_t)(hnsec / 10000000);
	ts->tv_nsec = (hnsec % 10000000) * 100;
}

/**
 * Verifies that safe_create_leading_directories() would succeed.
 */
static int has_valid_directory_prefix(wchar_t *wfilename)
{
	size_t n = wcslen(wfilename);

	while (n > 0) {
		wchar_t c = wfilename[--n];
		DWORD attributes;

		if (!is_dir_sep(c))
			continue;

		wfilename[n] = L'\0';
		attributes = GetFileAttributesW(wfilename);
		wfilename[n] = c;
		if (attributes &
		    (FILE_ATTRIBUTE_DIRECTORY | FILE_ATTRIBUTE_DEVICE))
			return 1;
		if (attributes == INVALID_FILE_ATTRIBUTES)
			switch (GetLastError()) {
			case ERROR_PATH_NOT_FOUND:
				continue;
			case ERROR_FILE_NOT_FOUND:
				/* This implies parent directory exists. */
				return 1;
			}
		return 0;
	}
	return 1;
}

/* We keep the do_lstat code in a separate function to avoid recursion.
 * When a path ends with a slash, the stat will fail with ENOENT. In
 * this case, we strip the trailing slashes and stat again.
 *
 * If follow is true then act like stat() and report on the link
 * target. Otherwise report on the link itself.
 */
static int do_lstat(int follow, const char *file_name, struct stat *buf)
{
	WIN32_FILE_ATTRIBUTE_DATA fdata;
	wchar_t wfilename[MAX_PATH];
	if (xutftowcs_path(wfilename, file_name) < 0)
		return -1;

	if (GetFileAttributesExW(wfilename, GetFileExInfoStandard, &fdata)) {
		buf->st_ino = 0;
		buf->st_gid = 0;
		buf->st_uid = 0;
		buf->st_nlink = 1;
		buf->st_mode = file_attr_to_st_mode(fdata.dwFileAttributes);
		buf->st_size = fdata.nFileSizeLow |
			(((off_t)fdata.nFileSizeHigh)<<32);
		buf->st_dev = buf->st_rdev = 0; /* not used by Git */
		filetime_to_timespec(&(fdata.ftLastAccessTime), &(buf->st_atim));
		filetime_to_timespec(&(fdata.ftLastWriteTime), &(buf->st_mtim));
		filetime_to_timespec(&(fdata.ftCreationTime), &(buf->st_ctim));
		if (fdata.dwFileAttributes & FILE_ATTRIBUTE_REPARSE_POINT) {
			WIN32_FIND_DATAW findbuf;
			HANDLE handle = FindFirstFileW(wfilename, &findbuf);
			if (handle != INVALID_HANDLE_VALUE) {
				if ((findbuf.dwFileAttributes & FILE_ATTRIBUTE_REPARSE_POINT) &&
						(findbuf.dwReserved0 == IO_REPARSE_TAG_SYMLINK)) {
					if (follow) {
						char buffer[MAXIMUM_REPARSE_DATA_BUFFER_SIZE];
						buf->st_size = readlink(file_name, buffer, MAXIMUM_REPARSE_DATA_BUFFER_SIZE);
					} else {
						buf->st_mode = S_IFLNK;
					}
					buf->st_mode |= S_IREAD;
					if (!(findbuf.dwFileAttributes & FILE_ATTRIBUTE_READONLY))
						buf->st_mode |= S_IWRITE;
				}
				FindClose(handle);
			}
		}
		return 0;
	}
	switch (GetLastError()) {
	case ERROR_ACCESS_DENIED:
	case ERROR_SHARING_VIOLATION:
	case ERROR_LOCK_VIOLATION:
	case ERROR_SHARING_BUFFER_EXCEEDED:
		errno = EACCES;
		break;
	case ERROR_BUFFER_OVERFLOW:
		errno = ENAMETOOLONG;
		break;
	case ERROR_NOT_ENOUGH_MEMORY:
		errno = ENOMEM;
		break;
	case ERROR_PATH_NOT_FOUND:
		if (!has_valid_directory_prefix(wfilename)) {
			errno = ENOTDIR;
			break;
		}
		/* fallthru */
	default:
		errno = ENOENT;
		break;
	}
	return -1;
}

/* We provide our own lstat/fstat functions, since the provided
 * lstat/fstat functions are so slow. These stat functions are
 * tailored for Git's usage (read: fast), and are not meant to be
 * complete. Note that Git stat()s are redirected to mingw_lstat()
 * too, since Windows doesn't really handle symlinks that well.
 */
static int do_stat_internal(int follow, const char *file_name, struct stat *buf)
{
	size_t namelen;
	char alt_name[PATH_MAX];

	if (!do_lstat(follow, file_name, buf))
		return 0;

	/* if file_name ended in a '/', Windows returned ENOENT;
	 * try again without trailing slashes
	 */
	if (errno != ENOENT)
		return -1;

	namelen = strlen(file_name);
	if (namelen && file_name[namelen-1] != '/')
		return -1;
	while (namelen && file_name[namelen-1] == '/')
		--namelen;
	if (!namelen || namelen >= PATH_MAX)
		return -1;

	memcpy(alt_name, file_name, namelen);
	alt_name[namelen] = 0;
	return do_lstat(follow, alt_name, buf);
}

static int get_file_info_by_handle(HANDLE hnd, struct stat *buf)
{
	BY_HANDLE_FILE_INFORMATION fdata;

	if (!GetFileInformationByHandle(hnd, &fdata)) {
		errno = err_win_to_posix(GetLastError());
		return -1;
	}

	buf->st_ino = 0;
	buf->st_gid = 0;
	buf->st_uid = 0;
	buf->st_nlink = 1;
	buf->st_mode = file_attr_to_st_mode(fdata.dwFileAttributes);
	buf->st_size = fdata.nFileSizeLow |
		(((off_t)fdata.nFileSizeHigh)<<32);
	buf->st_dev = buf->st_rdev = 0; /* not used by Git */
	filetime_to_timespec(&(fdata.ftLastAccessTime), &(buf->st_atim));
	filetime_to_timespec(&(fdata.ftLastWriteTime), &(buf->st_mtim));
	filetime_to_timespec(&(fdata.ftCreationTime), &(buf->st_ctim));
	return 0;
}

int mingw_lstat(const char *file_name, struct stat *buf)
{
	return do_stat_internal(0, file_name, buf);
}
int mingw_stat(const char *file_name, struct stat *buf)
{
	return do_stat_internal(1, file_name, buf);
}

int mingw_fstat(int fd, struct stat *buf)
{
	HANDLE fh = (HANDLE)_get_osfhandle(fd);
	DWORD avail, type = GetFileType(fh) & ~FILE_TYPE_REMOTE;

	switch (type) {
	case FILE_TYPE_DISK:
		return get_file_info_by_handle(fh, buf);

	case FILE_TYPE_CHAR:
	case FILE_TYPE_PIPE:
		/* initialize stat fields */
		memset(buf, 0, sizeof(*buf));
		buf->st_nlink = 1;

		if (type == FILE_TYPE_CHAR) {
			buf->st_mode = _S_IFCHR;
		} else {
			buf->st_mode = _S_IFIFO;
			if (PeekNamedPipe(fh, NULL, 0, NULL, &avail, NULL))
				buf->st_size = avail;
		}
		return 0;

	default:
		errno = EBADF;
		return -1;
	}
}

static inline void time_t_to_filetime(time_t t, FILETIME *ft)
{
	long long winTime = t * 10000000LL + 116444736000000000LL;
	ft->dwLowDateTime = winTime;
	ft->dwHighDateTime = winTime >> 32;
}

int mingw_utime (const char *file_name, const struct utimbuf *times)
{
	FILETIME mft, aft;
	int rc;
	DWORD attrs;
	wchar_t wfilename[MAX_PATH];
	HANDLE osfilehandle;

	if (xutftowcs_path(wfilename, file_name) < 0)
		return -1;

	/* must have write permission */
	attrs = GetFileAttributesW(wfilename);
	if (attrs != INVALID_FILE_ATTRIBUTES &&
	    (attrs & FILE_ATTRIBUTE_READONLY)) {
		/* ignore errors here; open() will report them */
		SetFileAttributesW(wfilename, attrs & ~FILE_ATTRIBUTE_READONLY);
	}

	osfilehandle = CreateFileW(wfilename,
				   FILE_WRITE_ATTRIBUTES,
				   FILE_SHARE_READ | FILE_SHARE_WRITE | FILE_SHARE_DELETE,
				   NULL,
				   OPEN_EXISTING,
				   (attrs != INVALID_FILE_ATTRIBUTES &&
					(attrs & FILE_ATTRIBUTE_DIRECTORY)) ?
					FILE_FLAG_BACKUP_SEMANTICS : 0,
				   NULL);
	if (osfilehandle == INVALID_HANDLE_VALUE) {
		errno = err_win_to_posix(GetLastError());
		rc = -1;
		goto revert_attrs;
	}

	if (times) {
		time_t_to_filetime(times->modtime, &mft);
		time_t_to_filetime(times->actime, &aft);
	} else {
		GetSystemTimeAsFileTime(&mft);
		aft = mft;
	}

	if (!SetFileTime(osfilehandle, NULL, &aft, &mft)) {
		errno = EINVAL;
		rc = -1;
	} else
		rc = 0;

	if (osfilehandle != INVALID_HANDLE_VALUE)
		CloseHandle(osfilehandle);

revert_attrs:
	if (attrs != INVALID_FILE_ATTRIBUTES &&
	    (attrs & FILE_ATTRIBUTE_READONLY)) {
		/* ignore errors again */
		SetFileAttributesW(wfilename, attrs);
	}
	return rc;
}

#undef strftime
size_t mingw_strftime(char *s, size_t max,
		      const char *format, const struct tm *tm)
{
	/* a pointer to the original strftime in case we can't find the UCRT version */
	static size_t (*fallback)(char *, size_t, const char *, const struct tm *) = strftime;
	size_t ret;
	DECLARE_PROC_ADDR(ucrtbase.dll, size_t, __cdecl, strftime, char *, size_t,
		const char *, const struct tm *);

	if (INIT_PROC_ADDR(strftime))
		ret = strftime(s, max, format, tm);
	else
		ret = fallback(s, max, format, tm);

	if (!ret && errno == EINVAL)
		die("invalid strftime format: '%s'", format);
	return ret;
}

unsigned int sleep (unsigned int seconds)
{
	Sleep(seconds*1000);
	return 0;
}

char *mingw_mktemp(char *template)
{
	wchar_t wtemplate[MAX_PATH];
	if (xutftowcs_path(wtemplate, template) < 0)
		return NULL;
	if (!_wmktemp(wtemplate))
		return NULL;
	if (xwcstoutf(template, wtemplate, strlen(template) + 1) < 0)
		return NULL;
	return template;
}

int mkstemp(char *template)
{
	return git_mkstemp_mode(template, 0600);
}

int gettimeofday(struct timeval *tv, void *tz UNUSED)
{
	FILETIME ft;
	long long hnsec;

	GetSystemTimeAsFileTime(&ft);
	hnsec = filetime_to_hnsec(&ft);
	tv->tv_sec = hnsec / 10000000;
	tv->tv_usec = (hnsec % 10000000) / 10;
	return 0;
}

int pipe(int filedes[2])
{
	HANDLE h[2];

	/* this creates non-inheritable handles */
	if (!CreatePipe(&h[0], &h[1], NULL, 8192)) {
		errno = err_win_to_posix(GetLastError());
		return -1;
	}
	filedes[0] = _open_osfhandle(HCAST(int, h[0]), O_NOINHERIT);
	if (filedes[0] < 0) {
		CloseHandle(h[0]);
		CloseHandle(h[1]);
		return -1;
	}
	filedes[1] = _open_osfhandle(HCAST(int, h[1]), O_NOINHERIT);
	if (filedes[1] < 0) {
		close(filedes[0]);
		CloseHandle(h[1]);
		return -1;
	}
	return 0;
}

#ifndef __MINGW64__
struct tm *gmtime_r(const time_t *timep, struct tm *result)
{
	if (gmtime_s(result, timep) == 0)
		return result;
	return NULL;
}

struct tm *localtime_r(const time_t *timep, struct tm *result)
{
	if (localtime_s(result, timep) == 0)
		return result;
	return NULL;
}
#endif

char *mingw_getcwd(char *pointer, int len)
{
	wchar_t cwd[MAX_PATH], wpointer[MAX_PATH];
	DWORD ret = GetCurrentDirectoryW(ARRAY_SIZE(cwd), cwd);

	if (!ret || ret >= ARRAY_SIZE(cwd)) {
		errno = ret ? ENAMETOOLONG : err_win_to_posix(GetLastError());
		return NULL;
	}
	ret = GetLongPathNameW(cwd, wpointer, ARRAY_SIZE(wpointer));
	if (!ret && GetLastError() == ERROR_ACCESS_DENIED) {
		HANDLE hnd = CreateFileW(cwd, 0,
			FILE_SHARE_READ | FILE_SHARE_WRITE | FILE_SHARE_DELETE, NULL,
			OPEN_EXISTING, FILE_FLAG_BACKUP_SEMANTICS, NULL);
		if (hnd == INVALID_HANDLE_VALUE)
			return NULL;
		ret = GetFinalPathNameByHandleW(hnd, wpointer, ARRAY_SIZE(wpointer), 0);
		CloseHandle(hnd);
		if (!ret || ret >= ARRAY_SIZE(wpointer))
			return NULL;
		if (xwcstoutf(pointer, normalize_ntpath(wpointer), len) < 0)
			return NULL;
		return pointer;
	}
	if (!ret || ret >= ARRAY_SIZE(wpointer))
		return NULL;
	if (GetFileAttributesW(wpointer) == INVALID_FILE_ATTRIBUTES) {
		errno = ENOENT;
		return NULL;
	}
	if (xwcstoutf(pointer, wpointer, len) < 0)
		return NULL;
	convert_slashes(pointer);
	return pointer;
}

/*
 * See "Parsing C++ Command-Line Arguments" at Microsoft's Docs:
 * https://docs.microsoft.com/en-us/cpp/cpp/parsing-cpp-command-line-arguments
 */
static const char *quote_arg_msvc(const char *arg)
{
	/* count chars to quote */
	int len = 0, n = 0;
	int force_quotes = 0;
	char *q, *d;
	const char *p = arg;
	if (!*p) force_quotes = 1;
	while (*p) {
		if (isspace(*p) || *p == '*' || *p == '?' || *p == '{' || *p == '\'')
			force_quotes = 1;
		else if (*p == '"')
			n++;
		else if (*p == '\\') {
			int count = 0;
			while (*p == '\\') {
				count++;
				p++;
				len++;
			}
			if (*p == '"' || !*p)
				n += count*2 + 1;
			continue;
		}
		len++;
		p++;
	}
	if (!force_quotes && n == 0)
		return arg;

	/* insert \ where necessary */
	d = q = xmalloc(st_add3(len, n, 3));
	*d++ = '"';
	while (*arg) {
		if (*arg == '"')
			*d++ = '\\';
		else if (*arg == '\\') {
			int count = 0;
			while (*arg == '\\') {
				count++;
				*d++ = *arg++;
			}
			if (*arg == '"' || !*arg) {
				while (count-- > 0)
					*d++ = '\\';
				/* don't escape the surrounding end quote */
				if (!*arg)
					break;
				*d++ = '\\';
			}
		}
		*d++ = *arg++;
	}
	*d++ = '"';
	*d++ = '\0';
	return q;
}

#include "quote.h"

static const char *quote_arg_msys2(const char *arg)
{
	struct strbuf buf = STRBUF_INIT;
	const char *p2 = arg, *p;

	for (p = arg; *p; p++) {
		int ws = isspace(*p);
		if (!ws && *p != '\\' && *p != '"' && *p != '{' && *p != '\'' &&
		    *p != '?' && *p != '*' && *p != '~')
			continue;
		if (!buf.len)
			strbuf_addch(&buf, '"');
		if (p != p2)
			strbuf_add(&buf, p2, p - p2);
		if (*p == '\\' || *p == '"')
			strbuf_addch(&buf, '\\');
		p2 = p;
	}

	if (p == arg)
		strbuf_addch(&buf, '"');
	else if (!buf.len)
		return arg;
	else
		strbuf_add(&buf, p2, p - p2);

	strbuf_addch(&buf, '"');
	return strbuf_detach(&buf, 0);
}

static const char *parse_interpreter(const char *cmd)
{
	static char buf[100];
	char *p, *opt;
	ssize_t n; /* read() can return negative values */
	int fd;

	/* don't even try a .exe */
	n = strlen(cmd);
	if (n >= 4 && !strcasecmp(cmd+n-4, ".exe"))
		return NULL;

	fd = open(cmd, O_RDONLY);
	if (fd < 0)
		return NULL;
	n = read(fd, buf, sizeof(buf)-1);
	close(fd);
	if (n < 4)	/* at least '#!/x' and not error */
		return NULL;

	if (buf[0] != '#' || buf[1] != '!')
		return NULL;
	buf[n] = '\0';
	p = buf + strcspn(buf, "\r\n");
	if (!*p)
		return NULL;

	*p = '\0';
	if (!(p = strrchr(buf+2, '/')) && !(p = strrchr(buf+2, '\\')))
		return NULL;
	/* strip options */
	if ((opt = strchr(p+1, ' ')))
		*opt = '\0';
	return p+1;
}

/*
 * exe_only means that we only want to detect .exe files, but not scripts
 * (which do not have an extension)
 */
static char *lookup_prog(const char *dir, int dirlen, const char *cmd,
			 int isexe, int exe_only)
{
	char path[MAX_PATH];
	wchar_t wpath[MAX_PATH];
	snprintf(path, sizeof(path), "%.*s\\%s.exe", dirlen, dir, cmd);

	if (xutftowcs_path(wpath, path) < 0)
		return NULL;

	if (!isexe && _waccess(wpath, F_OK) == 0)
		return xstrdup(path);
	wpath[wcslen(wpath)-4] = '\0';
	if ((!exe_only || isexe) && _waccess(wpath, F_OK) == 0) {
		if (!(GetFileAttributesW(wpath) & FILE_ATTRIBUTE_DIRECTORY)) {
			path[strlen(path)-4] = '\0';
			return xstrdup(path);
		}
	}
	return NULL;
}

/*
 * Determines the absolute path of cmd using the split path in path.
 * If cmd contains a slash or backslash, no lookup is performed.
 */
static char *path_lookup(const char *cmd, int exe_only)
{
	const char *path;
	char *prog = NULL;
	size_t len = strlen(cmd);
	int isexe = len >= 4 && !strcasecmp(cmd+len-4, ".exe");

	if (strpbrk(cmd, "/\\"))
		return xstrdup(cmd);

	path = mingw_getenv("PATH");
	if (!path)
		return NULL;

	while (!prog) {
		const char *sep = strchrnul(path, ';');
		int dirlen = sep - path;
		if (dirlen)
			prog = lookup_prog(path, dirlen, cmd, isexe, exe_only);
		if (!*sep)
			break;
		path = sep + 1;
	}

	return prog;
}

char *mingw_locate_in_PATH(const char *cmd)
{
	return path_lookup(cmd, 0);
}

static const wchar_t *wcschrnul(const wchar_t *s, wchar_t c)
{
	while (*s && *s != c)
		s++;
	return s;
}

/* Compare only keys */
static int wenvcmp(const void *a, const void *b)
{
	wchar_t *p = *(wchar_t **)a, *q = *(wchar_t **)b;
	size_t p_len, q_len;

	/* Find the keys */
	p_len = wcschrnul(p, L'=') - p;
	q_len = wcschrnul(q, L'=') - q;

	/* If the length differs, include the shorter key's NUL */
	if (p_len < q_len)
		p_len++;
	else if (p_len > q_len)
		p_len = q_len + 1;

	return _wcsnicmp(p, q, p_len);
}

/*
 * Build an environment block combining the inherited environment
 * merged with the given list of settings.
 *
 * Values of the form "KEY=VALUE" in deltaenv override inherited values.
 * Values of the form "KEY" in deltaenv delete inherited values.
 *
 * Multiple entries in deltaenv for the same key are explicitly allowed.
 *
 * We return a contiguous block of UNICODE strings with a final trailing
 * zero word.
 */
static wchar_t *make_environment_block(char **deltaenv)
{
	wchar_t *wenv = GetEnvironmentStringsW(), *wdeltaenv, *result, *p;
	size_t wlen, s, delta_size, size;

	wchar_t **array = NULL;
	size_t alloc = 0, nr = 0, i;

	size = 1; /* for extra NUL at the end */

	/* If there is no deltaenv to apply, simply return a copy. */
	if (!deltaenv || !*deltaenv) {
		for (p = wenv; p && *p; ) {
			size_t s = wcslen(p) + 1;
			size += s;
			p += s;
		}

		DUP_ARRAY(result, wenv, size);
		FreeEnvironmentStringsW(wenv);
		return result;
	}

	/*
	 * If there is a deltaenv, let's accumulate all keys into `array`,
	 * sort them using the stable git_stable_qsort() and then copy,
	 * skipping duplicate keys
	 */
	for (p = wenv; p && *p; ) {
		ALLOC_GROW(array, nr + 1, alloc);
		s = wcslen(p) + 1;
		array[nr++] = p;
		p += s;
		size += s;
	}

	/* (over-)assess size needed for wchar version of deltaenv */
	for (delta_size = 0, i = 0; deltaenv[i]; i++)
		delta_size += strlen(deltaenv[i]) * 2 + 1;
	ALLOC_ARRAY(wdeltaenv, delta_size);

	/* convert the deltaenv, appending to array */
	for (i = 0, p = wdeltaenv; deltaenv[i]; i++) {
		ALLOC_GROW(array, nr + 1, alloc);
		wlen = xutftowcs(p, deltaenv[i], wdeltaenv + delta_size - p);
		array[nr++] = p;
		p += wlen + 1;
	}

	git_stable_qsort(array, nr, sizeof(*array), wenvcmp);
	ALLOC_ARRAY(result, size + delta_size);

	for (p = result, i = 0; i < nr; i++) {
		/* Skip any duplicate keys; last one wins */
		while (i + 1 < nr && !wenvcmp(array + i, array + i + 1))
		       i++;

		/* Skip "to delete" entry */
		if (!wcschr(array[i], L'='))
			continue;

		size = wcslen(array[i]) + 1;
		COPY_ARRAY(p, array[i], size);
		p += size;
	}
	*p = L'\0';

	free(array);
	free(wdeltaenv);
	FreeEnvironmentStringsW(wenv);
	return result;
}

static void do_unset_environment_variables(void)
{
	static int done;
	char *p = unset_environment_variables;

	if (done || !p)
		return;
	done = 1;

	for (;;) {
		char *comma = strchr(p, ',');

		if (comma)
			*comma = '\0';
		unsetenv(p);
		if (!comma)
			break;
		p = comma + 1;
	}
}

struct pinfo_t {
	struct pinfo_t *next;
	pid_t pid;
	HANDLE proc;
};
static struct pinfo_t *pinfo = NULL;
CRITICAL_SECTION pinfo_cs;

/* Used to match and chomp off path components */
static inline int match_last_path_component(const char *path, size_t *len,
					    const char *component)
{
	size_t component_len = strlen(component);
	if (*len < component_len + 1 ||
	    !is_dir_sep(path[*len - component_len - 1]) ||
	    fspathncmp(path + *len - component_len, component, component_len))
		return 0;
	*len -= component_len + 1;
	/* chomp off repeated dir separators */
	while (*len > 0 && is_dir_sep(path[*len - 1]))
		(*len)--;
	return 1;
}

static int is_msys2_sh(const char *cmd)
{
	if (!cmd)
		return 0;

	if (!strcmp(cmd, "sh")) {
		static int ret = -1;
		char *p;

		if (ret >= 0)
			return ret;

		p = path_lookup(cmd, 0);
		if (!p)
			ret = 0;
		else {
			size_t len = strlen(p);

			ret = match_last_path_component(p, &len, "sh.exe") &&
				match_last_path_component(p, &len, "bin") &&
				match_last_path_component(p, &len, "usr");
			free(p);
		}
		return ret;
	}

	if (ends_with(cmd, "\\sh.exe") || ends_with(cmd, "/sh.exe")) {
		static char *sh;

		if (!sh)
			sh = path_lookup("sh", 0);

		return !fspathcmp(cmd, sh);
	}

	return 0;
}

static pid_t mingw_spawnve_fd(const char *cmd, const char **argv, char **deltaenv,
			      const char *dir,
			      int prepend_cmd, int fhin, int fhout, int fherr)
{
	static int restrict_handle_inheritance = -1;
	STARTUPINFOEXW si;
	PROCESS_INFORMATION pi;
	LPPROC_THREAD_ATTRIBUTE_LIST attr_list = NULL;
	HANDLE stdhandles[3];
	DWORD stdhandles_count = 0;
	SIZE_T size;
	struct strbuf args;
	wchar_t wcmd[MAX_PATH], wdir[MAX_PATH], *wargs, *wenvblk = NULL;
	unsigned flags = CREATE_UNICODE_ENVIRONMENT;
	BOOL ret;
	HANDLE cons;
	const char *(*quote_arg)(const char *arg) =
		is_msys2_sh(cmd ? cmd : *argv) ?
		quote_arg_msys2 : quote_arg_msvc;
	const char *strace_env;

	/* Make sure to override previous errors, if any */
	errno = 0;

	if (restrict_handle_inheritance < 0)
		restrict_handle_inheritance = core_restrict_inherited_handles;
	/*
	 * The following code to restrict which handles are inherited seems
	 * to work properly only on Windows 7 and later, so let's disable it
	 * on Windows Vista and 2008.
	 */
	if (restrict_handle_inheritance < 0)
		restrict_handle_inheritance = GetVersion() >> 16 >= 7601;

	do_unset_environment_variables();

	/* Determine whether or not we are associated to a console */
	cons = CreateFileW(L"CONOUT$", GENERIC_WRITE,
			FILE_SHARE_WRITE, NULL, OPEN_EXISTING,
			FILE_ATTRIBUTE_NORMAL, NULL);
	if (cons == INVALID_HANDLE_VALUE) {
		/* There is no console associated with this process.
		 * Since the child is a console process, Windows
		 * would normally create a console window. But
		 * since we'll be redirecting std streams, we do
		 * not need the console.
		 * It is necessary to use DETACHED_PROCESS
		 * instead of CREATE_NO_WINDOW to make ssh
		 * recognize that it has no console.
		 */
		flags |= DETACHED_PROCESS;
	} else {
		/* There is already a console. If we specified
		 * DETACHED_PROCESS here, too, Windows would
		 * disassociate the child from the console.
		 * The same is true for CREATE_NO_WINDOW.
		 * Go figure!
		 */
		CloseHandle(cons);
	}
	memset(&si, 0, sizeof(si));
	si.StartupInfo.cb = sizeof(si);
	si.StartupInfo.hStdInput = winansi_get_osfhandle(fhin);
	si.StartupInfo.hStdOutput = winansi_get_osfhandle(fhout);
	si.StartupInfo.hStdError = winansi_get_osfhandle(fherr);

	/* The list of handles cannot contain duplicates */
	if (si.StartupInfo.hStdInput != INVALID_HANDLE_VALUE)
		stdhandles[stdhandles_count++] = si.StartupInfo.hStdInput;
	if (si.StartupInfo.hStdOutput != INVALID_HANDLE_VALUE &&
	    si.StartupInfo.hStdOutput != si.StartupInfo.hStdInput)
		stdhandles[stdhandles_count++] = si.StartupInfo.hStdOutput;
	if (si.StartupInfo.hStdError != INVALID_HANDLE_VALUE &&
	    si.StartupInfo.hStdError != si.StartupInfo.hStdInput &&
	    si.StartupInfo.hStdError != si.StartupInfo.hStdOutput)
		stdhandles[stdhandles_count++] = si.StartupInfo.hStdError;
	if (stdhandles_count)
		si.StartupInfo.dwFlags |= STARTF_USESTDHANDLES;

	if (*argv && !strcmp(cmd, *argv))
		wcmd[0] = L'\0';
	else if (xutftowcs_path(wcmd, cmd) < 0)
		return -1;
	if (dir && xutftowcs_path(wdir, dir) < 0)
		return -1;

	/* concatenate argv, quoting args as we go */
	strbuf_init(&args, 0);
	if (prepend_cmd) {
		char *quoted = (char *)quote_arg(cmd);
		strbuf_addstr(&args, quoted);
		if (quoted != cmd)
			free(quoted);
	}
	for (; *argv; argv++) {
		char *quoted = (char *)quote_arg(*argv);
		if (*args.buf)
			strbuf_addch(&args, ' ');
		strbuf_addstr(&args, quoted);
		if (quoted != *argv)
			free(quoted);
	}

	strace_env = getenv("GIT_STRACE_COMMANDS");
	if (strace_env) {
		char *p = path_lookup("strace.exe", 1);
		if (!p)
			return error("strace not found!");
		if (xutftowcs_path(wcmd, p) < 0) {
			free(p);
			return -1;
		}
		free(p);
		if (!strcmp("1", strace_env) ||
		    !strcasecmp("yes", strace_env) ||
		    !strcasecmp("true", strace_env))
			strbuf_insert(&args, 0, "strace ", 7);
		else {
			const char *quoted = quote_arg(strace_env);
			struct strbuf buf = STRBUF_INIT;
			strbuf_addf(&buf, "strace -o %s ", quoted);
			if (quoted != strace_env)
				free((char *)quoted);
			strbuf_insert(&args, 0, buf.buf, buf.len);
			strbuf_release(&buf);
		}
	}

	ALLOC_ARRAY(wargs, st_add(st_mult(2, args.len), 1));
	xutftowcs(wargs, args.buf, 2 * args.len + 1);
	strbuf_release(&args);

	wenvblk = make_environment_block(deltaenv);

	memset(&pi, 0, sizeof(pi));
	if (restrict_handle_inheritance && stdhandles_count &&
	    (InitializeProcThreadAttributeList(NULL, 1, 0, &size) ||
	     GetLastError() == ERROR_INSUFFICIENT_BUFFER) &&
	    (attr_list = (LPPROC_THREAD_ATTRIBUTE_LIST)
			(HeapAlloc(GetProcessHeap(), 0, size))) &&
	    InitializeProcThreadAttributeList(attr_list, 1, 0, &size) &&
	    UpdateProcThreadAttribute(attr_list, 0,
				      PROC_THREAD_ATTRIBUTE_HANDLE_LIST,
				      stdhandles,
				      stdhandles_count * sizeof(HANDLE),
				      NULL, NULL)) {
		si.lpAttributeList = attr_list;
		flags |= EXTENDED_STARTUPINFO_PRESENT;
	}

	ret = CreateProcessW(*wcmd ? wcmd : NULL, wargs, NULL, NULL,
			     stdhandles_count ? TRUE : FALSE,
			     flags, wenvblk, dir ? wdir : NULL,
			     &si.StartupInfo, &pi);

	/*
	 * On Windows 2008 R2, it seems that specifying certain types of handles
	 * (such as FILE_TYPE_CHAR or FILE_TYPE_PIPE) will always produce an
	 * error. Rather than playing finicky and fragile games, let's just try
	 * to detect this situation and simply try again without restricting any
	 * handle inheritance. This is still better than failing to create
	 * processes.
	 */
	if (!ret && restrict_handle_inheritance && stdhandles_count) {
		DWORD err = GetLastError();
		struct strbuf buf = STRBUF_INIT;

		if (err != ERROR_NO_SYSTEM_RESOURCES &&
		    /*
		     * On Windows 7 and earlier, handles on pipes and character
		     * devices are inherited automatically, and cannot be
		     * specified in the thread handle list. Rather than trying
		     * to catch each and every corner case (and running the
		     * chance of *still* forgetting a few), let's just fall
		     * back to creating the process without trying to limit the
		     * handle inheritance.
		     */
		    !(err == ERROR_INVALID_PARAMETER &&
		      GetVersion() >> 16 < 9200) &&
		    !getenv("SUPPRESS_HANDLE_INHERITANCE_WARNING")) {
			DWORD fl = 0;
			int i;

			setenv("SUPPRESS_HANDLE_INHERITANCE_WARNING", "1", 1);

			for (i = 0; i < stdhandles_count; i++) {
				HANDLE h = stdhandles[i];
				strbuf_addf(&buf, "handle #%d: %p (type %lx, "
					    "handle info (%d) %lx\n", i, h,
					    GetFileType(h),
					    GetHandleInformation(h, &fl),
					    fl);
			}
			strbuf_addstr(&buf, "\nThis is a bug; please report it "
				      "at\nhttps://github.com/git-for-windows/"
				      "git/issues/new\n\n"
				      "To suppress this warning, please set "
				      "the environment variable\n\n"
				      "\tSUPPRESS_HANDLE_INHERITANCE_WARNING=1"
				      "\n");
		}
		restrict_handle_inheritance = 0;
		flags &= ~EXTENDED_STARTUPINFO_PRESENT;
		ret = CreateProcessW(*wcmd ? wcmd : NULL, wargs, NULL, NULL,
				     TRUE, flags, wenvblk, dir ? wdir : NULL,
				     &si.StartupInfo, &pi);
		if (!ret)
			errno = err_win_to_posix(GetLastError());
		if (ret && buf.len) {
			warning("failed to restrict file handles (%ld)\n\n%s",
				err, buf.buf);
		}
		strbuf_release(&buf);
	} else if (!ret)
		errno = err_win_to_posix(GetLastError());

	if (si.lpAttributeList)
		DeleteProcThreadAttributeList(si.lpAttributeList);
	if (attr_list)
		HeapFree(GetProcessHeap(), 0, attr_list);

	free(wenvblk);
	free(wargs);

	if (!ret)
		return -1;

	CloseHandle(pi.hThread);

	/*
	 * The process ID is the human-readable identifier of the process
	 * that we want to present in log and error messages. The handle
	 * is not useful for this purpose. But we cannot close it, either,
	 * because it is not possible to turn a process ID into a process
	 * handle after the process terminated.
	 * Keep the handle in a list for waitpid.
	 */
	EnterCriticalSection(&pinfo_cs);
	{
		struct pinfo_t *info = xmalloc(sizeof(struct pinfo_t));
		info->pid = pi.dwProcessId;
		info->proc = pi.hProcess;
		info->next = pinfo;
		pinfo = info;
	}
	LeaveCriticalSection(&pinfo_cs);

	return (pid_t)pi.dwProcessId;
}

static pid_t mingw_spawnv(const char *cmd, const char **argv, int prepend_cmd)
{
	return mingw_spawnve_fd(cmd, argv, NULL, NULL, prepend_cmd, 0, 1, 2);
}

pid_t mingw_spawnvpe(const char *cmd, const char **argv, char **deltaenv,
		     const char *dir,
		     int fhin, int fhout, int fherr)
{
	pid_t pid;
	char *prog = path_lookup(cmd, 0);

	if (!prog) {
		errno = ENOENT;
		pid = -1;
	}
	else {
		const char *interpr = parse_interpreter(prog);

		if (interpr) {
			const char *argv0 = argv[0];
			char *iprog = path_lookup(interpr, 1);
			argv[0] = prog;
			if (!iprog) {
				errno = ENOENT;
				pid = -1;
			}
			else {
				pid = mingw_spawnve_fd(iprog, argv, deltaenv, dir, 1,
						       fhin, fhout, fherr);
				free(iprog);
			}
			argv[0] = argv0;
		}
		else
			pid = mingw_spawnve_fd(prog, argv, deltaenv, dir, 0,
					       fhin, fhout, fherr);
		free(prog);
	}
	return pid;
}

static int try_shell_exec(const char *cmd, char *const *argv)
{
	const char *interpr = parse_interpreter(cmd);
	char *prog;
	int pid = 0;

	if (!interpr)
		return 0;
	prog = path_lookup(interpr, 1);
	if (prog) {
		int exec_id;
		int argc = 0;
		char **argv2;
		while (argv[argc]) argc++;
		ALLOC_ARRAY(argv2, argc + 1);
		argv2[0] = (char *)cmd;	/* full path to the script file */
		COPY_ARRAY(&argv2[1], &argv[1], argc);
		exec_id = trace2_exec(prog, (const char **)argv2);
		pid = mingw_spawnv(prog, (const char **)argv2, 1);
		if (pid >= 0) {
			int status;
			if (waitpid(pid, &status, 0) < 0)
				status = 255;
			trace2_exec_result(exec_id, status);
			exit(status);
		}
		trace2_exec_result(exec_id, -1);
		pid = 1;	/* indicate that we tried but failed */
		free(prog);
		free(argv2);
	}
	return pid;
}

int mingw_execv(const char *cmd, char *const *argv)
{
	/* check if git_command is a shell script */
	if (!try_shell_exec(cmd, argv)) {
		int pid, status;
		int exec_id;

		exec_id = trace2_exec(cmd, (const char **)argv);
		pid = mingw_spawnv(cmd, (const char **)argv, 0);
		if (pid < 0) {
			trace2_exec_result(exec_id, -1);
			return -1;
		}
		if (waitpid(pid, &status, 0) < 0)
			status = 255;
		trace2_exec_result(exec_id, status);
		exit(status);
	}
	return -1;
}

int mingw_execvp(const char *cmd, char *const *argv)
{
	char *prog = path_lookup(cmd, 0);

	if (prog) {
		mingw_execv(prog, argv);
		free(prog);
	} else
		errno = ENOENT;

	return -1;
}

int mingw_kill(pid_t pid, int sig)
{
	if (pid > 0 && sig == SIGTERM) {
		HANDLE h = OpenProcess(PROCESS_TERMINATE, FALSE, pid);

		if (TerminateProcess(h, -1)) {
			CloseHandle(h);
			return 0;
		}

		errno = err_win_to_posix(GetLastError());
		CloseHandle(h);
		return -1;
	} else if (pid > 0 && sig == 0) {
		HANDLE h = OpenProcess(PROCESS_QUERY_INFORMATION, FALSE, pid);
		if (h) {
			CloseHandle(h);
			return 0;
		}
	}

	errno = EINVAL;
	return -1;
}

/*
 * UTF-8 versions of getenv(), putenv() and unsetenv().
 * Internally, they use the CRT's stock UNICODE routines
 * to avoid data loss.
 */
char *mingw_getenv(const char *name)
{
#define GETENV_MAX_RETAIN 64
	static char *values[GETENV_MAX_RETAIN];
	static int value_counter;
	size_t len_key, len_value;
	wchar_t *w_key;
	char *value;
	wchar_t w_value[32768];

	if (!name || !*name)
		return NULL;

	len_key = strlen(name) + 1;
	/* We cannot use xcalloc() here because that uses getenv() itself */
	w_key = calloc(len_key, sizeof(wchar_t));
	if (!w_key)
		die("Out of memory, (tried to allocate %"PRIuMAX" wchar_t's)",
			(uintmax_t)len_key);
	xutftowcs(w_key, name, len_key);
	/* GetEnvironmentVariableW() only sets the last error upon failure */
	SetLastError(ERROR_SUCCESS);
	len_value = GetEnvironmentVariableW(w_key, w_value, ARRAY_SIZE(w_value));
	if (!len_value && GetLastError() == ERROR_ENVVAR_NOT_FOUND) {
		free(w_key);
		return NULL;
	}
	free(w_key);

	len_value = len_value * 3 + 1;
	/* We cannot use xcalloc() here because that uses getenv() itself */
	value = calloc(len_value, sizeof(char));
	if (!value)
		die("Out of memory, (tried to allocate %"PRIuMAX" bytes)",
			(uintmax_t)len_value);
	xwcstoutf(value, w_value, len_value);

	/*
	 * We return `value` which is an allocated value and the caller is NOT
	 * expecting to have to free it, so we keep a round-robin array,
	 * invalidating the buffer after GETENV_MAX_RETAIN getenv() calls.
	 */
	free(values[value_counter]);
	values[value_counter++] = value;
	if (value_counter >= ARRAY_SIZE(values))
		value_counter = 0;

	return value;
}

int mingw_putenv(const char *namevalue)
{
	size_t size;
	wchar_t *wide, *equal;
	BOOL result;

	if (!namevalue || !*namevalue)
		return 0;

	size = strlen(namevalue) * 2 + 1;
	wide = calloc(size, sizeof(wchar_t));
	if (!wide)
		die("Out of memory, (tried to allocate %" PRIuMAX " wchar_t's)",
		    (uintmax_t)size);
	xutftowcs(wide, namevalue, size);
	equal = wcschr(wide, L'=');
	if (!equal)
		result = SetEnvironmentVariableW(wide, NULL);
	else {
		*equal = L'\0';
		result = SetEnvironmentVariableW(wide, equal + 1);
	}
	free(wide);

	if (!result)
		errno = err_win_to_posix(GetLastError());

	return result ? 0 : -1;
}

static void ensure_socket_initialization(void)
{
	WSADATA wsa;
	static int initialized = 0;

	if (initialized)
		return;

	if (WSAStartup(MAKEWORD(2,2), &wsa))
		die("unable to initialize winsock subsystem, error %d",
			WSAGetLastError());

	atexit((void(*)(void)) WSACleanup);
	initialized = 1;
}

#undef gethostname
int mingw_gethostname(char *name, int namelen)
{
    ensure_socket_initialization();
    return gethostname(name, namelen);
}

#undef gethostbyname
struct hostent *mingw_gethostbyname(const char *host)
{
	ensure_socket_initialization();
	return gethostbyname(host);
}

#undef getaddrinfo
int mingw_getaddrinfo(const char *node, const char *service,
		      const struct addrinfo *hints, struct addrinfo **res)
{
	ensure_socket_initialization();
	return getaddrinfo(node, service, hints, res);
}

int mingw_socket(int domain, int type, int protocol)
{
	int sockfd;
	SOCKET s;

	ensure_socket_initialization();
	s = WSASocket(domain, type, protocol, NULL, 0, 0);
	if (s == INVALID_SOCKET) {
		/*
		 * WSAGetLastError() values are regular BSD error codes
		 * biased by WSABASEERR.
		 * However, strerror() does not know about networking
		 * specific errors, which are values beginning at 38 or so.
		 * Therefore, we choose to leave the biased error code
		 * in errno so that _if_ someone looks up the code somewhere,
		 * then it is at least the number that are usually listed.
		 */
		errno = WSAGetLastError();
		return -1;
	}
	/* convert into a file descriptor */
	if ((sockfd = _open_osfhandle(s, O_RDWR|O_BINARY)) < 0) {
		closesocket(s);
		return error("unable to make a socket file descriptor: %s",
			strerror(errno));
	}
	return sockfd;
}

#undef connect
int mingw_connect(int sockfd, struct sockaddr *sa, size_t sz)
{
	SOCKET s = (SOCKET)_get_osfhandle(sockfd);
	return connect(s, sa, sz);
}

#undef bind
int mingw_bind(int sockfd, struct sockaddr *sa, size_t sz)
{
	SOCKET s = (SOCKET)_get_osfhandle(sockfd);
	return bind(s, sa, sz);
}

#undef setsockopt
int mingw_setsockopt(int sockfd, int lvl, int optname, void *optval, int optlen)
{
	SOCKET s = (SOCKET)_get_osfhandle(sockfd);
	return setsockopt(s, lvl, optname, (const char*)optval, optlen);
}

#undef shutdown
int mingw_shutdown(int sockfd, int how)
{
	SOCKET s = (SOCKET)_get_osfhandle(sockfd);
	return shutdown(s, how);
}

#undef listen
int mingw_listen(int sockfd, int backlog)
{
	SOCKET s = (SOCKET)_get_osfhandle(sockfd);
	return listen(s, backlog);
}

#undef accept
int mingw_accept(int sockfd1, struct sockaddr *sa, socklen_t *sz)
{
	int sockfd2;

	SOCKET s1 = (SOCKET)_get_osfhandle(sockfd1);
	SOCKET s2 = accept(s1, sa, sz);

	/* convert into a file descriptor */
	if ((sockfd2 = _open_osfhandle(s2, O_RDWR|O_BINARY)) < 0) {
		int err = errno;
		closesocket(s2);
		return error("unable to make a socket file descriptor: %s",
			strerror(err));
	}
	return sockfd2;
}

#undef rename
int mingw_rename(const char *pold, const char *pnew)
{
	static int supports_file_rename_info_ex = 1;
	DWORD attrs, gle;
	int tries = 0;
	wchar_t wpold[MAX_PATH], wpnew[MAX_PATH];
	int wpnew_len;

	if (xutftowcs_path(wpold, pold) < 0)
		return -1;
	wpnew_len = xutftowcs_path(wpnew, pnew);
	if (wpnew_len < 0)
		return -1;

	/*
	 * Try native rename() first to get errno right.
	 * It is based on MoveFile(), which cannot overwrite existing files.
	 */
	if (!_wrename(wpold, wpnew))
		return 0;
	if (errno != EEXIST)
		return -1;

repeat:
	if (supports_file_rename_info_ex) {
		/*
		 * Our minimum required Windows version is still set to Windows
		 * Vista. We thus have to declare required infrastructure for
		 * FileRenameInfoEx ourselves until we bump _WIN32_WINNT to
		 * 0x0A00. Furthermore, we have to handle cases where the
		 * FileRenameInfoEx call isn't supported yet.
		 */
#define FILE_RENAME_FLAG_REPLACE_IF_EXISTS                  0x00000001
#define FILE_RENAME_FLAG_POSIX_SEMANTICS                    0x00000002
		FILE_INFO_BY_HANDLE_CLASS FileRenameInfoEx = 22;
		struct {
			/*
			 * This is usually an unnamed union, but that is not
			 * part of ISO C99. We thus inline the field, as we
			 * really only care for the Flags field anyway.
			 */
			DWORD Flags;
			HANDLE RootDirectory;
			DWORD FileNameLength;
			/*
			 * The actual structure is defined with a single-character
			 * flex array so that the structure has to be allocated on
			 * the heap. As we declare this structure ourselves though
			 * we can avoid the allocation and define FileName to have
			 * MAX_PATH bytes.
			 */
			WCHAR FileName[MAX_PATH];
		} rename_info = { 0 };
		HANDLE old_handle = INVALID_HANDLE_VALUE;
		BOOL success;

		old_handle = CreateFileW(wpold, DELETE,
					 FILE_SHARE_WRITE | FILE_SHARE_READ | FILE_SHARE_DELETE,
<<<<<<< HEAD
					 NULL, OPEN_EXISTING,
					 FILE_FLAG_BACKUP_SEMANTICS | FILE_FLAG_OPEN_REPARSE_POINT,
					 NULL);
=======
					 NULL, OPEN_EXISTING, FILE_ATTRIBUTE_NORMAL, NULL);
>>>>>>> 515fd3a3
		if (old_handle == INVALID_HANDLE_VALUE) {
			errno = err_win_to_posix(GetLastError());
			return -1;
		}

		rename_info.Flags = FILE_RENAME_FLAG_REPLACE_IF_EXISTS |
				    FILE_RENAME_FLAG_POSIX_SEMANTICS;
		rename_info.FileNameLength = wpnew_len * sizeof(WCHAR);
		memcpy(rename_info.FileName, wpnew, wpnew_len * sizeof(WCHAR));

		success = SetFileInformationByHandle(old_handle, FileRenameInfoEx,
						     &rename_info, sizeof(rename_info));
		gle = GetLastError();
		CloseHandle(old_handle);
		if (success)
			return 0;

		/*
		 * When we see ERROR_INVALID_PARAMETER we can assume that the
		 * current system doesn't support FileRenameInfoEx. Keep us
		 * from using it in future calls and retry.
		 */
		if (gle == ERROR_INVALID_PARAMETER) {
			supports_file_rename_info_ex = 0;
			goto repeat;
		}

		/*
		 * In theory, we shouldn't get ERROR_ACCESS_DENIED because we
		 * always open files with FILE_SHARE_DELETE But in practice we
		 * cannot assume that Git is the only one accessing files, and
		 * other applications may not set FILE_SHARE_DELETE. So we have
		 * to retry.
		 */
	} else {
		if (MoveFileExW(wpold, wpnew, MOVEFILE_REPLACE_EXISTING))
			return 0;
		gle = GetLastError();
	}

	/* TODO: translate more errors */
	if (gle == ERROR_ACCESS_DENIED &&
	    (attrs = GetFileAttributesW(wpnew)) != INVALID_FILE_ATTRIBUTES) {
		if (attrs & FILE_ATTRIBUTE_DIRECTORY) {
			DWORD attrsold = GetFileAttributesW(wpold);
			if (attrsold == INVALID_FILE_ATTRIBUTES ||
			    !(attrsold & FILE_ATTRIBUTE_DIRECTORY))
				errno = EISDIR;
			else if (!_wrmdir(wpnew))
				goto repeat;
			return -1;
		}
		if ((attrs & FILE_ATTRIBUTE_READONLY) &&
		    SetFileAttributesW(wpnew, attrs & ~FILE_ATTRIBUTE_READONLY)) {
			if (MoveFileExW(wpold, wpnew, MOVEFILE_REPLACE_EXISTING))
				return 0;
			gle = GetLastError();
			/* revert file attributes on failure */
			SetFileAttributesW(wpnew, attrs);
		}
	}
	if (tries < ARRAY_SIZE(delay) && gle == ERROR_ACCESS_DENIED) {
		/*
		 * We assume that some other process had the source or
		 * destination file open at the wrong moment and retry.
		 * In order to give the other process a higher chance to
		 * complete its operation, we give up our time slice now.
		 * If we have to retry again, we do sleep a bit.
		 */
		Sleep(delay[tries]);
		tries++;
		goto repeat;
	}
	if (gle == ERROR_ACCESS_DENIED &&
	       ask_yes_no_if_possible("Rename from '%s' to '%s' failed. "
		       "Should I try again?", pold, pnew))
		goto repeat;

	errno = EACCES;
	return -1;
}

/*
 * Note that this doesn't return the actual pagesize, but
 * the allocation granularity. If future Windows specific git code
 * needs the real getpagesize function, we need to find another solution.
 */
int mingw_getpagesize(void)
{
	SYSTEM_INFO si;
	GetSystemInfo(&si);
	return si.dwAllocationGranularity;
}

/* See https://msdn.microsoft.com/en-us/library/windows/desktop/ms724435.aspx */
enum EXTENDED_NAME_FORMAT {
	NameDisplay = 3,
	NameUserPrincipal = 8
};

static char *get_extended_user_info(enum EXTENDED_NAME_FORMAT type)
{
	DECLARE_PROC_ADDR(secur32.dll, BOOL, SEC_ENTRY, GetUserNameExW,
		enum EXTENDED_NAME_FORMAT, LPCWSTR, PULONG);
	static wchar_t wbuffer[1024];
	DWORD len;

	if (!INIT_PROC_ADDR(GetUserNameExW))
		return NULL;

	len = ARRAY_SIZE(wbuffer);
	if (GetUserNameExW(type, wbuffer, &len)) {
		char *converted = xmalloc((len *= 3));
		if (xwcstoutf(converted, wbuffer, len) >= 0)
			return converted;
		free(converted);
	}

	return NULL;
}

char *mingw_query_user_email(void)
{
	return get_extended_user_info(NameUserPrincipal);
}

struct passwd *getpwuid(int uid UNUSED)
{
	static unsigned initialized;
	static char user_name[100];
	static struct passwd *p;
	wchar_t buf[100];
	DWORD len;

	if (initialized)
		return p;

	len = ARRAY_SIZE(buf);
	if (!GetUserNameW(buf, &len)) {
		initialized = 1;
		return NULL;
	}

	if (xwcstoutf(user_name, buf, sizeof(user_name)) < 0) {
		initialized = 1;
		return NULL;
	}

	p = xmalloc(sizeof(*p));
	p->pw_name = user_name;
	p->pw_gecos = get_extended_user_info(NameDisplay);
	if (!p->pw_gecos)
		/*
		 * Data returned by getpwuid(3P) is treated as internal and
		 * must never be written to or freed.
		 */
		p->pw_gecos = (char *) "unknown";
	p->pw_dir = NULL;

	initialized = 1;
	return p;
}

static HANDLE timer_event;
static HANDLE timer_thread;
static int timer_interval;
static int one_shot;
static sig_handler_t timer_fn = SIG_DFL, sigint_fn = SIG_DFL;

/* The timer works like this:
 * The thread, ticktack(), is a trivial routine that most of the time
 * only waits to receive the signal to terminate. The main thread tells
 * the thread to terminate by setting the timer_event to the signalled
 * state.
 * But ticktack() interrupts the wait state after the timer's interval
 * length to call the signal handler.
 */

static unsigned __stdcall ticktack(void *dummy UNUSED)
{
	while (WaitForSingleObject(timer_event, timer_interval) == WAIT_TIMEOUT) {
		mingw_raise(SIGALRM);
		if (one_shot)
			break;
	}
	return 0;
}

static int start_timer_thread(void)
{
	timer_event = CreateEvent(NULL, FALSE, FALSE, NULL);
	if (timer_event) {
		timer_thread = (HANDLE) _beginthreadex(NULL, 0, ticktack, NULL, 0, NULL);
		if (!timer_thread )
			return errno = ENOMEM,
				error("cannot start timer thread");
	} else
		return errno = ENOMEM,
			error("cannot allocate resources for timer");
	return 0;
}

static void stop_timer_thread(void)
{
	if (timer_event)
		SetEvent(timer_event);	/* tell thread to terminate */
	if (timer_thread) {
		int rc = WaitForSingleObject(timer_thread, 10000);
		if (rc == WAIT_TIMEOUT)
			error("timer thread did not terminate timely");
		else if (rc != WAIT_OBJECT_0)
			error("waiting for timer thread failed: %lu",
			      GetLastError());
		CloseHandle(timer_thread);
	}
	if (timer_event)
		CloseHandle(timer_event);
	timer_event = NULL;
	timer_thread = NULL;
}

static inline int is_timeval_eq(const struct timeval *i1, const struct timeval *i2)
{
	return i1->tv_sec == i2->tv_sec && i1->tv_usec == i2->tv_usec;
}

int setitimer(int type UNUSED, struct itimerval *in, struct itimerval *out)
{
	static const struct timeval zero;
	static int atexit_done;

	if (out)
		return errno = EINVAL,
			error("setitimer param 3 != NULL not implemented");
	if (!is_timeval_eq(&in->it_interval, &zero) &&
	    !is_timeval_eq(&in->it_interval, &in->it_value))
		return errno = EINVAL,
			error("setitimer: it_interval must be zero or eq it_value");

	if (timer_thread)
		stop_timer_thread();

	if (is_timeval_eq(&in->it_value, &zero) &&
	    is_timeval_eq(&in->it_interval, &zero))
		return 0;

	timer_interval = in->it_value.tv_sec * 1000 + in->it_value.tv_usec / 1000;
	one_shot = is_timeval_eq(&in->it_interval, &zero);
	if (!atexit_done) {
		atexit(stop_timer_thread);
		atexit_done = 1;
	}
	return start_timer_thread();
}

int sigaction(int sig, struct sigaction *in, struct sigaction *out)
{
	if (sig != SIGALRM)
		return errno = EINVAL,
			error("sigaction only implemented for SIGALRM");
	if (out)
		return errno = EINVAL,
			error("sigaction: param 3 != NULL not implemented");

	timer_fn = in->sa_handler;
	return 0;
}

#undef signal
sig_handler_t mingw_signal(int sig, sig_handler_t handler)
{
	sig_handler_t old;

	switch (sig) {
	case SIGALRM:
		old = timer_fn;
		timer_fn = handler;
		break;

	case SIGINT:
		old = sigint_fn;
		sigint_fn = handler;
		break;

	default:
		return signal(sig, handler);
	}

	return old;
}

#undef raise
int mingw_raise(int sig)
{
	switch (sig) {
	case SIGALRM:
		if (timer_fn == SIG_DFL) {
			if (isatty(STDERR_FILENO))
				fputs("Alarm clock\n", stderr);
			exit(128 + SIGALRM);
		} else if (timer_fn != SIG_IGN)
			timer_fn(SIGALRM);
		return 0;

	case SIGINT:
		if (sigint_fn == SIG_DFL)
			exit(128 + SIGINT);
		else if (sigint_fn != SIG_IGN)
			sigint_fn(SIGINT);
		return 0;

#if defined(_MSC_VER)
	case SIGILL:
	case SIGFPE:
	case SIGSEGV:
	case SIGTERM:
	case SIGBREAK:
	case SIGABRT:
	case SIGABRT_COMPAT:
		/*
		 * The <signal.h> header in the MS C Runtime defines 8 signals
		 * as being supported on the platform. Anything else causes an
		 * "Invalid signal or error" (which in DEBUG builds causes the
		 * Abort/Retry/Ignore dialog). We by-pass the CRT for things we
		 * already know will fail.
		 */
		return raise(sig);
	default:
		errno = EINVAL;
		return -1;

#else

	default:
		return raise(sig);

#endif

	}
}

int link(const char *oldpath, const char *newpath)
{
	wchar_t woldpath[MAX_PATH], wnewpath[MAX_PATH];
	if (xutftowcs_path(woldpath, oldpath) < 0 ||
		xutftowcs_path(wnewpath, newpath) < 0)
		return -1;

	if (!CreateHardLinkW(wnewpath, woldpath, NULL)) {
		errno = err_win_to_posix(GetLastError());
		return -1;
	}
	return 0;
}

pid_t waitpid(pid_t pid, int *status, int options)
{
	HANDLE h = OpenProcess(SYNCHRONIZE | PROCESS_QUERY_INFORMATION,
	    FALSE, pid);
	if (!h) {
		errno = ECHILD;
		return -1;
	}

	if (pid > 0 && options & WNOHANG) {
		if (WAIT_OBJECT_0 != WaitForSingleObject(h, 0)) {
			CloseHandle(h);
			return 0;
		}
		options &= ~WNOHANG;
	}

	if (options == 0) {
		struct pinfo_t **ppinfo;
		if (WaitForSingleObject(h, INFINITE) != WAIT_OBJECT_0) {
			CloseHandle(h);
			return 0;
		}

		if (status)
			GetExitCodeProcess(h, (LPDWORD)status);

		EnterCriticalSection(&pinfo_cs);

		ppinfo = &pinfo;
		while (*ppinfo) {
			struct pinfo_t *info = *ppinfo;
			if (info->pid == pid) {
				CloseHandle(info->proc);
				*ppinfo = info->next;
				free(info);
				break;
			}
			ppinfo = &info->next;
		}

		LeaveCriticalSection(&pinfo_cs);

		CloseHandle(h);
		return pid;
	}
	CloseHandle(h);

	errno = EINVAL;
	return -1;
}

int xutftowcsn(wchar_t *wcs, const char *utfs, size_t wcslen, int utflen)
{
	int upos = 0, wpos = 0;
	const unsigned char *utf = (const unsigned char*) utfs;
	if (!utf || !wcs || wcslen < 1) {
		errno = EINVAL;
		return -1;
	}
	/* reserve space for \0 */
	wcslen--;
	if (utflen < 0)
		utflen = INT_MAX;

	while (upos < utflen) {
		int c = utf[upos++] & 0xff;
		if (utflen == INT_MAX && c == 0)
			break;

		if (wpos >= wcslen) {
			wcs[wpos] = 0;
			errno = ERANGE;
			return -1;
		}

		if (c < 0x80) {
			/* ASCII */
			wcs[wpos++] = c;
		} else if (c >= 0xc2 && c < 0xe0 && upos < utflen &&
				(utf[upos] & 0xc0) == 0x80) {
			/* 2-byte utf-8 */
			c = ((c & 0x1f) << 6);
			c |= (utf[upos++] & 0x3f);
			wcs[wpos++] = c;
		} else if (c >= 0xe0 && c < 0xf0 && upos + 1 < utflen &&
				!(c == 0xe0 && utf[upos] < 0xa0) && /* over-long encoding */
				(utf[upos] & 0xc0) == 0x80 &&
				(utf[upos + 1] & 0xc0) == 0x80) {
			/* 3-byte utf-8 */
			c = ((c & 0x0f) << 12);
			c |= ((utf[upos++] & 0x3f) << 6);
			c |= (utf[upos++] & 0x3f);
			wcs[wpos++] = c;
		} else if (c >= 0xf0 && c < 0xf5 && upos + 2 < utflen &&
				wpos + 1 < wcslen &&
				!(c == 0xf0 && utf[upos] < 0x90) && /* over-long encoding */
				!(c == 0xf4 && utf[upos] >= 0x90) && /* > \u10ffff */
				(utf[upos] & 0xc0) == 0x80 &&
				(utf[upos + 1] & 0xc0) == 0x80 &&
				(utf[upos + 2] & 0xc0) == 0x80) {
			/* 4-byte utf-8: convert to \ud8xx \udcxx surrogate pair */
			c = ((c & 0x07) << 18);
			c |= ((utf[upos++] & 0x3f) << 12);
			c |= ((utf[upos++] & 0x3f) << 6);
			c |= (utf[upos++] & 0x3f);
			c -= 0x10000;
			wcs[wpos++] = 0xd800 | (c >> 10);
			wcs[wpos++] = 0xdc00 | (c & 0x3ff);
		} else if (c >= 0xa0) {
			/* invalid utf-8 byte, printable unicode char: convert 1:1 */
			wcs[wpos++] = c;
		} else {
			/* invalid utf-8 byte, non-printable unicode: convert to hex */
			static const char *hex = "0123456789abcdef";
			wcs[wpos++] = hex[c >> 4];
			if (wpos < wcslen)
				wcs[wpos++] = hex[c & 0x0f];
		}
	}
	wcs[wpos] = 0;
	return wpos;
}

int xwcstoutf(char *utf, const wchar_t *wcs, size_t utflen)
{
	if (!wcs || !utf || utflen < 1) {
		errno = EINVAL;
		return -1;
	}
	utflen = WideCharToMultiByte(CP_UTF8, 0, wcs, -1, utf, utflen, NULL, NULL);
	if (utflen)
		return utflen - 1;
	errno = ERANGE;
	return -1;
}

static void setup_windows_environment(void)
{
	char *tmp = getenv("TMPDIR");

	/* on Windows it is TMP and TEMP */
	if (!tmp) {
		if (!(tmp = getenv("TMP")))
			tmp = getenv("TEMP");
		if (tmp) {
			setenv("TMPDIR", tmp, 1);
			tmp = getenv("TMPDIR");
		}
	}

	if (tmp) {
		/*
		 * Convert all dir separators to forward slashes,
		 * to help shell commands called from the Git
		 * executable (by not mistaking the dir separators
		 * for escape characters).
		 */
		convert_slashes(tmp);
	}

	/* simulate TERM to enable auto-color (see color.c) */
	if (!getenv("TERM"))
		setenv("TERM", "cygwin", 1);

	/* calculate HOME if not set */
	if (!getenv("HOME")) {
		/*
		 * try $HOMEDRIVE$HOMEPATH - the home share may be a network
		 * location, thus also check if the path exists (i.e. is not
		 * disconnected)
		 */
		if ((tmp = getenv("HOMEDRIVE"))) {
			struct strbuf buf = STRBUF_INIT;
			strbuf_addstr(&buf, tmp);
			if ((tmp = getenv("HOMEPATH"))) {
				strbuf_addstr(&buf, tmp);
				if (is_directory(buf.buf))
					setenv("HOME", buf.buf, 1);
				else
					tmp = NULL; /* use $USERPROFILE */
			}
			strbuf_release(&buf);
		}
		/* use $USERPROFILE if the home share is not available */
		if (!tmp && (tmp = getenv("USERPROFILE")))
			setenv("HOME", tmp, 1);
	}
}

static void get_current_user_sid(PSID *sid, HANDLE *linked_token)
{
	HANDLE token;
	DWORD len = 0;
	TOKEN_ELEVATION_TYPE elevationType;
	DWORD size;

	*sid = NULL;
	*linked_token = NULL;

	if (!OpenProcessToken(GetCurrentProcess(), TOKEN_QUERY, &token))
		return;

	if (!GetTokenInformation(token, TokenUser, NULL, 0, &len)) {
		TOKEN_USER *info = xmalloc((size_t)len);
		if (GetTokenInformation(token, TokenUser, info, len, &len)) {
			len = GetLengthSid(info->User.Sid);
			*sid = xmalloc(len);
			if (!CopySid(len, *sid, info->User.Sid)) {
				error(_("failed to copy SID (%ld)"),
				      GetLastError());
				FREE_AND_NULL(*sid);
			}
		}
		FREE_AND_NULL(info);
	}

	if (GetTokenInformation(token, TokenElevationType, &elevationType, sizeof(elevationType), &size) &&
	    elevationType == TokenElevationTypeLimited) {
		/*
		 * The current process is run by a member of the Administrators
		 * group, but is not running elevated.
		 */
		if (!GetTokenInformation(token, TokenLinkedToken, linked_token, sizeof(*linked_token), &size))
			linked_token = NULL; /* there is no linked token */
	}

	CloseHandle(token);
}

static BOOL user_sid_to_user_name(PSID sid, LPSTR *str)
{
	SID_NAME_USE pe_use;
	DWORD len_user = 0, len_domain = 0;
	BOOL translate_sid_to_user;

	/*
	 * returns only FALSE, because the string pointers are NULL
	 */
	LookupAccountSidA(NULL, sid, NULL, &len_user, NULL, &len_domain,
			  &pe_use);
	/*
	 * Alloc needed space of the strings
	 */
	ALLOC_ARRAY((*str), (size_t)len_domain + (size_t)len_user);
	translate_sid_to_user = LookupAccountSidA(NULL, sid,
	    (*str) + len_domain, &len_user, *str, &len_domain, &pe_use);
	if (!translate_sid_to_user)
		FREE_AND_NULL(*str);
	else
		(*str)[len_domain] = '/';
	return translate_sid_to_user;
}

static int acls_supported(const char *path)
{
	size_t offset = offset_1st_component(path);
	WCHAR wroot[MAX_PATH];
	DWORD file_system_flags;

	if (offset &&
	    xutftowcsn(wroot, path, MAX_PATH, offset) > 0 &&
	    GetVolumeInformationW(wroot, NULL, 0, NULL, NULL,
				  &file_system_flags, NULL, 0))
		return !!(file_system_flags & FILE_PERSISTENT_ACLS);

	return 0;
}

int is_path_owned_by_current_sid(const char *path, struct strbuf *report)
{
	WCHAR wpath[MAX_PATH];
	PSID sid = NULL;
	PSECURITY_DESCRIPTOR descriptor = NULL;
	DWORD err;

	static wchar_t home[MAX_PATH];

	int result = 0;

	if (xutftowcs_path(wpath, path) < 0)
		return 0;

	/*
	 * On Windows, the home directory is owned by the administrator, but for
	 * all practical purposes, it belongs to the user. Do pretend that it is
	 * owned by the user.
	 */
	if (!*home) {
		DWORD size = ARRAY_SIZE(home);
		DWORD len = GetEnvironmentVariableW(L"HOME", home, size);
		if (!len || len > size)
			wcscpy(home, L"::N/A::");
	}
	if (!wcsicmp(wpath, home))
		return 1;

	/* Get the owner SID */
	err = GetNamedSecurityInfoW(wpath, SE_FILE_OBJECT,
				    OWNER_SECURITY_INFORMATION |
				    DACL_SECURITY_INFORMATION,
				    &sid, NULL, NULL, NULL, &descriptor);

	if (err != ERROR_SUCCESS)
		error(_("failed to get owner for '%s' (%ld)"), path, err);
	else if (sid && IsValidSid(sid)) {
		/* Now, verify that the SID matches the current user's */
		static PSID current_user_sid;
		static HANDLE linked_token;
		BOOL is_member;

		if (!current_user_sid)
			get_current_user_sid(&current_user_sid, &linked_token);

		if (current_user_sid &&
		    IsValidSid(current_user_sid) &&
		    EqualSid(sid, current_user_sid))
			result = 1;
		else if (IsWellKnownSid(sid, WinBuiltinAdministratorsSid) &&
			 ((CheckTokenMembership(NULL, sid, &is_member) &&
			   is_member) ||
			  (linked_token &&
			   CheckTokenMembership(linked_token, sid, &is_member) &&
			   is_member)))
			/*
			 * If owned by the Administrators group, and the
			 * current user is an administrator, we consider that
			 * okay, too.
			 */
			result = 1;
		else if (report &&
			 IsWellKnownSid(sid, WinWorldSid) &&
			 !acls_supported(path)) {
			/*
			 * On FAT32 volumes, ownership is not actually recorded.
			 */
			strbuf_addf(report, "'%s' is on a file system that does "
				    "not record ownership\n", path);
		} else if (report) {
			PCSTR str1, str2, str3, str4;
			LPSTR to_free1 = NULL, to_free3 = NULL,
			    to_local_free2 = NULL, to_local_free4 = NULL;

			if (user_sid_to_user_name(sid, &to_free1))
				str1 = to_free1;
			else
				str1 = "(inconvertible)";
			if (ConvertSidToStringSidA(sid, &to_local_free2))
				str2 = to_local_free2;
			else
				str2 = "(inconvertible)";

			if (!current_user_sid) {
				str3 = "(none)";
				str4 = "(none)";
			}
			else if (!IsValidSid(current_user_sid)) {
				str3 = "(invalid)";
				str4 = "(invalid)";
			} else {
				if (user_sid_to_user_name(current_user_sid,
							  &to_free3))
					str3 = to_free3;
				else
					str3 = "(inconvertible)";
				if (ConvertSidToStringSidA(current_user_sid,
							   &to_local_free4))
					str4 = to_local_free4;
				else
					str4 = "(inconvertible)";
			}
			strbuf_addf(report,
				    "'%s' is owned by:\n"
				    "\t%s (%s)\nbut the current user is:\n"
				    "\t%s (%s)\n",
				    path, str1, str2, str3, str4);
			free(to_free1);
			LocalFree(to_local_free2);
			free(to_free3);
			LocalFree(to_local_free4);
		}
	}

	/*
	 * We can release the security descriptor struct only now because `sid`
	 * actually points into this struct.
	 */
	if (descriptor)
		LocalFree(descriptor);

	return result;
}

int is_valid_win32_path(const char *path, int allow_literal_nul)
{
	const char *p = path;
	int preceding_space_or_period = 0, i = 0, periods = 0;

	if (!protect_ntfs)
		return 1;

	skip_dos_drive_prefix((char **)&path);
	goto segment_start;

	for (;;) {
		char c = *(path++);
		switch (c) {
		case '\0':
		case '/': case '\\':
			/* cannot end in ` ` or `.`, except for `.` and `..` */
			if (preceding_space_or_period &&
			    (i != periods || periods > 2))
				return 0;
			if (!c)
				return 1;

			i = periods = preceding_space_or_period = 0;

segment_start:
			switch (*path) {
			case 'a': case 'A': /* AUX */
				if (((c = path[++i]) != 'u' && c != 'U') ||
				    ((c = path[++i]) != 'x' && c != 'X')) {
not_a_reserved_name:
					path += i;
					continue;
				}
				break;
			case 'c': case 'C':
				/* COM1 ... COM9, CON, CONIN$, CONOUT$ */
				if ((c = path[++i]) != 'o' && c != 'O')
					goto not_a_reserved_name;
				c = path[++i];
				if (c == 'm' || c == 'M') { /* COM1 ... COM9 */
					c = path[++i];
					if (c < '1' || c > '9')
						goto not_a_reserved_name;
				} else if (c == 'n' || c == 'N') { /* CON */
					c = path[i + 1];
					if ((c == 'i' || c == 'I') &&
					    ((c = path[i + 2]) == 'n' ||
					     c == 'N') &&
					    path[i + 3] == '$')
						i += 3; /* CONIN$ */
					else if ((c == 'o' || c == 'O') &&
						 ((c = path[i + 2]) == 'u' ||
						  c == 'U') &&
						 ((c = path[i + 3]) == 't' ||
						  c == 'T') &&
						 path[i + 4] == '$')
						i += 4; /* CONOUT$ */
				} else
					goto not_a_reserved_name;
				break;
			case 'l': case 'L': /* LPT<N> */
				if (((c = path[++i]) != 'p' && c != 'P') ||
				    ((c = path[++i]) != 't' && c != 'T') ||
				    !isdigit(path[++i]))
					goto not_a_reserved_name;
				break;
			case 'n': case 'N': /* NUL */
				if (((c = path[++i]) != 'u' && c != 'U') ||
				    ((c = path[++i]) != 'l' && c != 'L') ||
				    (allow_literal_nul &&
				     !path[i + 1] && p == path))
					goto not_a_reserved_name;
				break;
			case 'p': case 'P': /* PRN */
				if (((c = path[++i]) != 'r' && c != 'R') ||
				    ((c = path[++i]) != 'n' && c != 'N'))
					goto not_a_reserved_name;
				break;
			default:
				continue;
			}

			/*
			 * So far, this looks like a reserved name. Let's see
			 * whether it actually is one: trailing spaces, a file
			 * extension, or an NTFS Alternate Data Stream do not
			 * matter, the name is still reserved if any of those
			 * follow immediately after the actual name.
			 */
			i++;
			if (path[i] == ' ') {
				preceding_space_or_period = 1;
				while (path[++i] == ' ')
					; /* skip all spaces */
			}

			c = path[i];
			if (c && c != '.' && c != ':' && !is_xplatform_dir_sep(c))
				goto not_a_reserved_name;

			/* contains reserved name */
			return 0;
		case '.':
			periods++;
			/* fallthru */
		case ' ':
			preceding_space_or_period = 1;
			i++;
			continue;
		case ':': /* DOS drive prefix was already skipped */
		case '<': case '>': case '"': case '|': case '?': case '*':
			/* illegal character */
			return 0;
		default:
			if (c > '\0' && c < '\x20')
				/* illegal character */
				return 0;
		}
		preceding_space_or_period = 0;
		i++;
	}
}

#if !defined(_MSC_VER)
/*
 * Disable MSVCRT command line wildcard expansion (__getmainargs called from
 * mingw startup code, see init.c in mingw runtime).
 */
int _CRT_glob = 0;
#endif

static NORETURN void die_startup(void)
{
	fputs("fatal: not enough memory for initialization", stderr);
	exit(128);
}

static void *malloc_startup(size_t size)
{
	void *result = malloc(size);
	if (!result)
		die_startup();
	return result;
}

static char *wcstoutfdup_startup(char *buffer, const wchar_t *wcs, size_t len)
{
	len = xwcstoutf(buffer, wcs, len) + 1;
	return memcpy(malloc_startup(len), buffer, len);
}

static void maybe_redirect_std_handle(const wchar_t *key, DWORD std_id, int fd,
				      DWORD desired_access, DWORD flags)
{
	DWORD create_flag = fd ? OPEN_ALWAYS : OPEN_EXISTING;
	wchar_t buf[MAX_PATH];
	DWORD max = ARRAY_SIZE(buf);
	HANDLE handle;
	DWORD ret = GetEnvironmentVariableW(key, buf, max);

	if (!ret || ret >= max)
		return;

	/* make sure this does not leak into child processes */
	SetEnvironmentVariableW(key, NULL);
	if (!wcscmp(buf, L"off")) {
		close(fd);
		handle = GetStdHandle(std_id);
		if (handle != INVALID_HANDLE_VALUE)
			CloseHandle(handle);
		return;
	}
	if (std_id == STD_ERROR_HANDLE && !wcscmp(buf, L"2>&1")) {
		handle = GetStdHandle(STD_OUTPUT_HANDLE);
		if (handle == INVALID_HANDLE_VALUE) {
			close(fd);
			handle = GetStdHandle(std_id);
			if (handle != INVALID_HANDLE_VALUE)
				CloseHandle(handle);
		} else {
			int new_fd = _open_osfhandle((intptr_t)handle, O_BINARY);
			SetStdHandle(std_id, handle);
			dup2(new_fd, fd);
			/* do *not* close the new_fd: that would close stdout */
		}
		return;
	}
	handle = CreateFileW(buf, desired_access, 0, NULL, create_flag,
			     flags, NULL);
	if (handle != INVALID_HANDLE_VALUE) {
		int new_fd = _open_osfhandle((intptr_t)handle, O_BINARY);
		SetStdHandle(std_id, handle);
		dup2(new_fd, fd);
		close(new_fd);
	}
}

static void maybe_redirect_std_handles(void)
{
	maybe_redirect_std_handle(L"GIT_REDIRECT_STDIN", STD_INPUT_HANDLE, 0,
				  GENERIC_READ, FILE_ATTRIBUTE_NORMAL);
	maybe_redirect_std_handle(L"GIT_REDIRECT_STDOUT", STD_OUTPUT_HANDLE, 1,
				  GENERIC_WRITE, FILE_ATTRIBUTE_NORMAL);
	maybe_redirect_std_handle(L"GIT_REDIRECT_STDERR", STD_ERROR_HANDLE, 2,
				  GENERIC_WRITE, FILE_FLAG_NO_BUFFERING);
}

#ifdef _MSC_VER
#ifdef _DEBUG
#include <crtdbg.h>
#endif
#endif

/*
 * We implement wmain() and compile with -municode, which would
 * normally ignore main(), but we call the latter from the former
 * so that we can handle non-ASCII command-line parameters
 * appropriately.
 *
 * To be more compatible with the core git code, we convert
 * argv into UTF8 and pass them directly to main().
 */
int wmain(int argc, const wchar_t **wargv)
{
	int i, exit_status;
	size_t maxlen;
	char *buffer, **save;
	const char **argv;

	trace2_initialize_clock();

#ifdef _MSC_VER
#ifdef _DEBUG
	_CrtSetReportMode(_CRT_ASSERT, _CRTDBG_MODE_DEBUG);
#endif

#ifdef USE_MSVC_CRTDBG
	_CrtSetDbgFlag(_CRTDBG_ALLOC_MEM_DF | _CRTDBG_LEAK_CHECK_DF);
#endif
#endif

	maybe_redirect_std_handles();

	/* determine size of argv and environ conversion buffer */
	maxlen = wcslen(wargv[0]);
	for (i = 1; i < argc; i++)
		maxlen = max(maxlen, wcslen(wargv[i]));

	/* allocate buffer (wchar_t encodes to max 3 UTF-8 bytes) */
	maxlen = 3 * maxlen + 1;
	buffer = malloc_startup(maxlen);

	/*
	 * Create a UTF-8 version of w_argv. Also create a "save" copy
	 * to remember all the string pointers because parse_options()
	 * will remove claimed items from the argv that we pass down.
	 */
	ALLOC_ARRAY(argv, argc + 1);
	ALLOC_ARRAY(save, argc + 1);
	for (i = 0; i < argc; i++)
		argv[i] = save[i] = wcstoutfdup_startup(buffer, wargv[i], maxlen);
	argv[i] = save[i] = NULL;
	free(buffer);

	/* fix Windows specific environment settings */
	setup_windows_environment();

	unset_environment_variables = xstrdup("PERL5LIB");

	/* initialize critical section for waitpid pinfo_t list */
	InitializeCriticalSection(&pinfo_cs);

	/* set up default file mode and file modes for stdin/out/err */
	_fmode = _O_BINARY;
	_setmode(_fileno(stdin), _O_BINARY);
	_setmode(_fileno(stdout), _O_BINARY);
	_setmode(_fileno(stderr), _O_BINARY);

	/* initialize Unicode console */
	winansi_init();

	/* invoke the real main() using our utf8 version of argv. */
	exit_status = main(argc, argv);

	for (i = 0; i < argc; i++)
		free(save[i]);
	free(save);
	free(argv);

	return exit_status;
}

int uname(struct utsname *buf)
{
	unsigned v = (unsigned)GetVersion();
	memset(buf, 0, sizeof(*buf));
	xsnprintf(buf->sysname, sizeof(buf->sysname), "Windows");
	xsnprintf(buf->release, sizeof(buf->release),
		 "%u.%u", v & 0xff, (v >> 8) & 0xff);
	/* assuming NT variants only.. */
	xsnprintf(buf->version, sizeof(buf->version),
		  "%u", (v >> 16) & 0x7fff);
	return 0;
}

#ifndef NO_UNIX_SOCKETS
int mingw_have_unix_sockets(void)
{
	SC_HANDLE scm, srvc;
	SERVICE_STATUS_PROCESS status;
	DWORD bytes;
	int ret = 0;
	scm = OpenSCManagerA(NULL, NULL, SC_MANAGER_CONNECT);
	if (scm) {
		srvc = OpenServiceA(scm, "afunix", SERVICE_QUERY_STATUS);
		if (srvc) {
			if(QueryServiceStatusEx(srvc, SC_STATUS_PROCESS_INFO, (LPBYTE)&status, sizeof(SERVICE_STATUS_PROCESS), &bytes))
				ret = status.dwCurrentState == SERVICE_RUNNING;
			CloseServiceHandle(srvc);
		}
		CloseServiceHandle(scm);
	}
	return ret;
}
#endif<|MERGE_RESOLUTION|>--- conflicted
+++ resolved
@@ -1,5 +1,4 @@
 #define USE_THE_REPOSITORY_VARIABLE
-#define DISABLE_SIGN_COMPARE_WARNINGS
 
 #include "../git-compat-util.h"
 #include "win32.h"
@@ -21,9 +20,6 @@
 #include "gettext.h"
 #define SECURITY_WIN32
 #include <sspi.h>
-#include <winternl.h>
-
-#define STATUS_DELETE_PENDING ((NTSTATUS) 0xC0000056)
 
 #define HCAST(type, handle) ((type)(intptr_t)handle)
 
@@ -305,7 +301,7 @@
 	return wbuf;
 }
 
-int mingw_unlink(const char *pathname, int handle_in_use_error)
+int mingw_unlink(const char *pathname)
 {
 	int ret, tries = 0;
 	wchar_t wpathname[MAX_PATH];
@@ -320,9 +316,6 @@
 	while ((ret = _wunlink(wpathname)) == -1 && tries < ARRAY_SIZE(delay)) {
 		if (!is_file_in_use_error(GetLastError()))
 			break;
-		if (!handle_in_use_error)
-			return ret;
-
 		/*
 		 * We assume that some other process had the source or
 		 * destination file open at the wrong moment and retry.
@@ -627,8 +620,6 @@
 	wchar_t wfilename[MAX_PATH];
 	open_fn_t open_fn;
 
-	DECLARE_PROC_ADDR(ntdll.dll, NTSTATUS, NTAPI, RtlGetLastNtStatus, void);
-
 	va_start(args, oflags);
 	mode = va_arg(args, int);
 	va_end(args);
@@ -652,21 +643,6 @@
 
 	fd = open_fn(wfilename, oflags, mode);
 
-	/*
-	 * Internally, `_wopen()` uses the `CreateFile()` API with CREATE_NEW,
-	 * which may error out with ERROR_ACCESS_DENIED and an NtStatus of
-	 * STATUS_DELETE_PENDING when the file is scheduled for deletion via
-	 * `DeleteFileW()`. The file essentially exists, so we map errno to
-	 * EEXIST instead of EACCESS so that callers don't have to special-case
-	 * this.
-	 *
-	 * This fixes issues for example with the lockfile interface when one
-	 * process has a lock that it is about to commit or release while
-	 * another process wants to acquire it.
-	 */
-	if (fd < 0 && create && GetLastError() == ERROR_ACCESS_DENIED &&
-	    INIT_PROC_ADDR(RtlGetLastNtStatus) && RtlGetLastNtStatus() == STATUS_DELETE_PENDING)
-		errno = EEXIST;
 	if (fd < 0 && (oflags & O_ACCMODE) != O_RDONLY && errno == EACCES) {
 		DWORD attrs = GetFileAttributesW(wfilename);
 		if (attrs != INVALID_FILE_ATTRIBUTES && (attrs & FILE_ATTRIBUTE_DIRECTORY))
@@ -2301,13 +2277,7 @@
 
 		old_handle = CreateFileW(wpold, DELETE,
 					 FILE_SHARE_WRITE | FILE_SHARE_READ | FILE_SHARE_DELETE,
-<<<<<<< HEAD
-					 NULL, OPEN_EXISTING,
-					 FILE_FLAG_BACKUP_SEMANTICS | FILE_FLAG_OPEN_REPARSE_POINT,
-					 NULL);
-=======
 					 NULL, OPEN_EXISTING, FILE_ATTRIBUTE_NORMAL, NULL);
->>>>>>> 515fd3a3
 		if (old_handle == INVALID_HANDLE_VALUE) {
 			errno = err_win_to_posix(GetLastError());
 			return -1;
@@ -2853,44 +2823,31 @@
 	}
 }
 
-static void get_current_user_sid(PSID *sid, HANDLE *linked_token)
+static PSID get_current_user_sid(void)
 {
 	HANDLE token;
 	DWORD len = 0;
-	TOKEN_ELEVATION_TYPE elevationType;
-	DWORD size;
-
-	*sid = NULL;
-	*linked_token = NULL;
+	PSID result = NULL;
 
 	if (!OpenProcessToken(GetCurrentProcess(), TOKEN_QUERY, &token))
-		return;
+		return NULL;
 
 	if (!GetTokenInformation(token, TokenUser, NULL, 0, &len)) {
 		TOKEN_USER *info = xmalloc((size_t)len);
 		if (GetTokenInformation(token, TokenUser, info, len, &len)) {
 			len = GetLengthSid(info->User.Sid);
-			*sid = xmalloc(len);
-			if (!CopySid(len, *sid, info->User.Sid)) {
+			result = xmalloc(len);
+			if (!CopySid(len, result, info->User.Sid)) {
 				error(_("failed to copy SID (%ld)"),
 				      GetLastError());
-				FREE_AND_NULL(*sid);
+				FREE_AND_NULL(result);
 			}
 		}
 		FREE_AND_NULL(info);
 	}
-
-	if (GetTokenInformation(token, TokenElevationType, &elevationType, sizeof(elevationType), &size) &&
-	    elevationType == TokenElevationTypeLimited) {
-		/*
-		 * The current process is run by a member of the Administrators
-		 * group, but is not running elevated.
-		 */
-		if (!GetTokenInformation(token, TokenLinkedToken, linked_token, sizeof(*linked_token), &size))
-			linked_token = NULL; /* there is no linked token */
-	}
-
 	CloseHandle(token);
+
+	return result;
 }
 
 static BOOL user_sid_to_user_name(PSID sid, LPSTR *str)
@@ -2971,22 +2928,18 @@
 	else if (sid && IsValidSid(sid)) {
 		/* Now, verify that the SID matches the current user's */
 		static PSID current_user_sid;
-		static HANDLE linked_token;
 		BOOL is_member;
 
 		if (!current_user_sid)
-			get_current_user_sid(&current_user_sid, &linked_token);
+			current_user_sid = get_current_user_sid();
 
 		if (current_user_sid &&
 		    IsValidSid(current_user_sid) &&
 		    EqualSid(sid, current_user_sid))
 			result = 1;
 		else if (IsWellKnownSid(sid, WinBuiltinAdministratorsSid) &&
-			 ((CheckTokenMembership(NULL, sid, &is_member) &&
-			   is_member) ||
-			  (linked_token &&
-			   CheckTokenMembership(linked_token, sid, &is_member) &&
-			   is_member)))
+			 CheckTokenMembership(NULL, sid, &is_member) &&
+			 is_member)
 			/*
 			 * If owned by the Administrators group, and the
 			 * current user is an administrator, we consider that
