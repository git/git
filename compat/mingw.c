#include "../git-compat-util.h"
#include "win32.h"
#include <aclapi.h>
#include <sddl.h>
#include <conio.h>
#include <wchar.h>
#include "../strbuf.h"
#include "../run-command.h"
#include "../abspath.h"
#include "../alloc.h"
#include "win32/lazyload.h"
#include "../config.h"
#include "../environment.h"
#include "../trace2.h"
#include "../symlinks.h"
#include "../wrapper.h"
#include "dir.h"
#include "gettext.h"
#define SECURITY_WIN32
#include <sspi.h>
#include "../write-or-die.h"
#include "../repository.h"

#define HCAST(type, handle) ((type)(intptr_t)handle)

static const int delay[] = { 0, 1, 10, 20, 40 };

void open_in_gdb(void)
{
	static struct child_process cp = CHILD_PROCESS_INIT;
	extern char *_pgmptr;

	strvec_pushl(&cp.args, "mintty", "gdb", NULL);
	strvec_pushf(&cp.args, "--pid=%d", getpid());
	cp.clean_on_exit = 1;
	if (start_command(&cp) < 0)
		die_errno("Could not start gdb");
	sleep(1);
}

int err_win_to_posix(DWORD winerr)
{
	int error = ENOSYS;
	switch(winerr) {
	case ERROR_ACCESS_DENIED: error = EACCES; break;
	case ERROR_ACCOUNT_DISABLED: error = EACCES; break;
	case ERROR_ACCOUNT_RESTRICTION: error = EACCES; break;
	case ERROR_ALREADY_ASSIGNED: error = EBUSY; break;
	case ERROR_ALREADY_EXISTS: error = EEXIST; break;
	case ERROR_ARITHMETIC_OVERFLOW: error = ERANGE; break;
	case ERROR_BAD_COMMAND: error = EIO; break;
	case ERROR_BAD_DEVICE: error = ENODEV; break;
	case ERROR_BAD_DRIVER_LEVEL: error = ENXIO; break;
	case ERROR_BAD_EXE_FORMAT: error = ENOEXEC; break;
	case ERROR_BAD_FORMAT: error = ENOEXEC; break;
	case ERROR_BAD_LENGTH: error = EINVAL; break;
	case ERROR_BAD_PATHNAME: error = ENOENT; break;
	case ERROR_BAD_PIPE: error = EPIPE; break;
	case ERROR_BAD_UNIT: error = ENODEV; break;
	case ERROR_BAD_USERNAME: error = EINVAL; break;
	case ERROR_BROKEN_PIPE: error = EPIPE; break;
	case ERROR_BUFFER_OVERFLOW: error = ENAMETOOLONG; break;
	case ERROR_BUSY: error = EBUSY; break;
	case ERROR_BUSY_DRIVE: error = EBUSY; break;
	case ERROR_CALL_NOT_IMPLEMENTED: error = ENOSYS; break;
	case ERROR_CANNOT_MAKE: error = EACCES; break;
	case ERROR_CANTOPEN: error = EIO; break;
	case ERROR_CANTREAD: error = EIO; break;
	case ERROR_CANTWRITE: error = EIO; break;
	case ERROR_CRC: error = EIO; break;
	case ERROR_CURRENT_DIRECTORY: error = EACCES; break;
	case ERROR_DEVICE_IN_USE: error = EBUSY; break;
	case ERROR_DEV_NOT_EXIST: error = ENODEV; break;
	case ERROR_DIRECTORY: error = EINVAL; break;
	case ERROR_DIR_NOT_EMPTY: error = ENOTEMPTY; break;
	case ERROR_DISK_CHANGE: error = EIO; break;
	case ERROR_DISK_FULL: error = ENOSPC; break;
	case ERROR_DRIVE_LOCKED: error = EBUSY; break;
	case ERROR_ENVVAR_NOT_FOUND: error = EINVAL; break;
	case ERROR_EXE_MARKED_INVALID: error = ENOEXEC; break;
	case ERROR_FILENAME_EXCED_RANGE: error = ENAMETOOLONG; break;
	case ERROR_FILE_EXISTS: error = EEXIST; break;
	case ERROR_FILE_INVALID: error = ENODEV; break;
	case ERROR_FILE_NOT_FOUND: error = ENOENT; break;
	case ERROR_GEN_FAILURE: error = EIO; break;
	case ERROR_HANDLE_DISK_FULL: error = ENOSPC; break;
	case ERROR_INSUFFICIENT_BUFFER: error = ENOMEM; break;
	case ERROR_INVALID_ACCESS: error = EACCES; break;
	case ERROR_INVALID_ADDRESS: error = EFAULT; break;
	case ERROR_INVALID_BLOCK: error = EFAULT; break;
	case ERROR_INVALID_DATA: error = EINVAL; break;
	case ERROR_INVALID_DRIVE: error = ENODEV; break;
	case ERROR_INVALID_EXE_SIGNATURE: error = ENOEXEC; break;
	case ERROR_INVALID_FLAGS: error = EINVAL; break;
	case ERROR_INVALID_FUNCTION: error = ENOSYS; break;
	case ERROR_INVALID_HANDLE: error = EBADF; break;
	case ERROR_INVALID_LOGON_HOURS: error = EACCES; break;
	case ERROR_INVALID_NAME: error = EINVAL; break;
	case ERROR_INVALID_OWNER: error = EINVAL; break;
	case ERROR_INVALID_PARAMETER: error = EINVAL; break;
	case ERROR_INVALID_PASSWORD: error = EPERM; break;
	case ERROR_INVALID_PRIMARY_GROUP: error = EINVAL; break;
	case ERROR_INVALID_SIGNAL_NUMBER: error = EINVAL; break;
	case ERROR_INVALID_TARGET_HANDLE: error = EIO; break;
	case ERROR_INVALID_WORKSTATION: error = EACCES; break;
	case ERROR_IO_DEVICE: error = EIO; break;
	case ERROR_IO_INCOMPLETE: error = EINTR; break;
	case ERROR_LOCKED: error = EBUSY; break;
	case ERROR_LOCK_VIOLATION: error = EACCES; break;
	case ERROR_LOGON_FAILURE: error = EACCES; break;
	case ERROR_MAPPED_ALIGNMENT: error = EINVAL; break;
	case ERROR_META_EXPANSION_TOO_LONG: error = E2BIG; break;
	case ERROR_MORE_DATA: error = EPIPE; break;
	case ERROR_NEGATIVE_SEEK: error = ESPIPE; break;
	case ERROR_NOACCESS: error = EFAULT; break;
	case ERROR_NONE_MAPPED: error = EINVAL; break;
	case ERROR_NOT_ENOUGH_MEMORY: error = ENOMEM; break;
	case ERROR_NOT_READY: error = EAGAIN; break;
	case ERROR_NOT_SAME_DEVICE: error = EXDEV; break;
	case ERROR_NO_DATA: error = EPIPE; break;
	case ERROR_NO_MORE_SEARCH_HANDLES: error = EIO; break;
	case ERROR_NO_PROC_SLOTS: error = EAGAIN; break;
	case ERROR_NO_SUCH_PRIVILEGE: error = EACCES; break;
	case ERROR_OPEN_FAILED: error = EIO; break;
	case ERROR_OPEN_FILES: error = EBUSY; break;
	case ERROR_OPERATION_ABORTED: error = EINTR; break;
	case ERROR_OUTOFMEMORY: error = ENOMEM; break;
	case ERROR_PASSWORD_EXPIRED: error = EACCES; break;
	case ERROR_PATH_BUSY: error = EBUSY; break;
	case ERROR_PATH_NOT_FOUND: error = ENOENT; break;
	case ERROR_PIPE_BUSY: error = EBUSY; break;
	case ERROR_PIPE_CONNECTED: error = EPIPE; break;
	case ERROR_PIPE_LISTENING: error = EPIPE; break;
	case ERROR_PIPE_NOT_CONNECTED: error = EPIPE; break;
	case ERROR_PRIVILEGE_NOT_HELD: error = EACCES; break;
	case ERROR_READ_FAULT: error = EIO; break;
	case ERROR_SEEK: error = EIO; break;
	case ERROR_SEEK_ON_DEVICE: error = ESPIPE; break;
	case ERROR_SHARING_BUFFER_EXCEEDED: error = ENFILE; break;
	case ERROR_SHARING_VIOLATION: error = EACCES; break;
	case ERROR_STACK_OVERFLOW: error = ENOMEM; break;
	case ERROR_SUCCESS: BUG("err_win_to_posix() called without an error!");
	case ERROR_SWAPERROR: error = ENOENT; break;
	case ERROR_TOO_MANY_MODULES: error = EMFILE; break;
	case ERROR_TOO_MANY_OPEN_FILES: error = EMFILE; break;
	case ERROR_UNRECOGNIZED_MEDIA: error = ENXIO; break;
	case ERROR_UNRECOGNIZED_VOLUME: error = ENODEV; break;
	case ERROR_WAIT_NO_CHILDREN: error = ECHILD; break;
	case ERROR_WRITE_FAULT: error = EIO; break;
	case ERROR_WRITE_PROTECT: error = EROFS; break;
	}
	return error;
}

static inline int is_file_in_use_error(DWORD errcode)
{
	switch (errcode) {
	case ERROR_SHARING_VIOLATION:
	case ERROR_ACCESS_DENIED:
		return 1;
	}

	return 0;
}

static int read_yes_no_answer(void)
{
	char answer[1024];

	if (fgets(answer, sizeof(answer), stdin)) {
		size_t answer_len = strlen(answer);
		int got_full_line = 0, c;

		/* remove the newline */
		if (answer_len >= 2 && answer[answer_len-2] == '\r') {
			answer[answer_len-2] = '\0';
			got_full_line = 1;
		} else if (answer_len >= 1 && answer[answer_len-1] == '\n') {
			answer[answer_len-1] = '\0';
			got_full_line = 1;
		}
		/* flush the buffer in case we did not get the full line */
		if (!got_full_line)
			while ((c = getchar()) != EOF && c != '\n')
				;
	} else
		/* we could not read, return the
		 * default answer which is no */
		return 0;

	if (tolower(answer[0]) == 'y' && !answer[1])
		return 1;
	if (!strncasecmp(answer, "yes", sizeof(answer)))
		return 1;
	if (tolower(answer[0]) == 'n' && !answer[1])
		return 0;
	if (!strncasecmp(answer, "no", sizeof(answer)))
		return 0;

	/* did not find an answer we understand */
	return -1;
}

static int ask_yes_no_if_possible(const char *format, ...)
{
	char question[4096];
	const char *retry_hook;
	va_list args;

	va_start(args, format);
	vsnprintf(question, sizeof(question), format, args);
	va_end(args);

	retry_hook = mingw_getenv("GIT_ASK_YESNO");
	if (retry_hook) {
		struct child_process cmd = CHILD_PROCESS_INIT;

		strvec_pushl(&cmd.args, retry_hook, question, NULL);
		return !run_command(&cmd);
	}

	if (!isatty(_fileno(stdin)) || !isatty(_fileno(stderr)))
		return 0;

	while (1) {
		int answer;
		fprintf(stderr, "%s (y/n) ", question);

		if ((answer = read_yes_no_answer()) >= 0)
			return answer;

		fprintf(stderr, "Sorry, I did not understand your answer. "
				"Please type 'y' or 'n'\n");
	}
}

/* Windows only */
enum hide_dotfiles_type {
	HIDE_DOTFILES_FALSE = 0,
	HIDE_DOTFILES_TRUE,
	HIDE_DOTFILES_DOTGITONLY
};

static int core_restrict_inherited_handles = -1;
static enum hide_dotfiles_type hide_dotfiles = HIDE_DOTFILES_DOTGITONLY;
static char *unset_environment_variables;

int mingw_core_config(const char *var, const char *value,
		      const struct config_context *ctx, void *cb)
{
	if (!strcmp(var, "core.hidedotfiles")) {
		if (value && !strcasecmp(value, "dotgitonly"))
			hide_dotfiles = HIDE_DOTFILES_DOTGITONLY;
		else
			hide_dotfiles = git_config_bool(var, value);
		return 0;
	}

	if (!strcmp(var, "core.unsetenvvars")) {
		if (!value)
			return config_error_nonbool(var);
		free(unset_environment_variables);
		unset_environment_variables = xstrdup(value);
		return 0;
	}

	if (!strcmp(var, "core.restrictinheritedhandles")) {
		if (value && !strcasecmp(value, "auto"))
			core_restrict_inherited_handles = -1;
		else
			core_restrict_inherited_handles =
				git_config_bool(var, value);
		return 0;
	}

	return 0;
}

/* Normalizes NT paths as returned by some low-level APIs. */
static wchar_t *normalize_ntpath(wchar_t *wbuf)
{
	int i;
	/* fix absolute path prefixes */
	if (wbuf[0] == '\\') {
		/* strip NT namespace prefixes */
		if (!wcsncmp(wbuf, L"\\??\\", 4) ||
		    !wcsncmp(wbuf, L"\\\\?\\", 4))
			wbuf += 4;
		else if (!wcsnicmp(wbuf, L"\\DosDevices\\", 12))
			wbuf += 12;
		/* replace remaining '...UNC\' with '\\' */
		if (!wcsnicmp(wbuf, L"UNC\\", 4)) {
			wbuf += 2;
			*wbuf = '\\';
		}
	}
	/* convert backslashes to slashes */
	for (i = 0; wbuf[i]; i++)
		if (wbuf[i] == '\\')
			wbuf[i] = '/';
	return wbuf;
}

int mingw_unlink(const char *pathname)
{
	int ret, tries = 0;
	wchar_t wpathname[MAX_PATH];
	if (xutftowcs_path(wpathname, pathname) < 0)
		return -1;

	if (DeleteFileW(wpathname))
		return 0;

	/* read-only files cannot be removed */
	_wchmod(wpathname, 0666);
	while ((ret = _wunlink(wpathname)) == -1 && tries < ARRAY_SIZE(delay)) {
		if (!is_file_in_use_error(GetLastError()))
			break;
		/*
		 * We assume that some other process had the source or
		 * destination file open at the wrong moment and retry.
		 * In order to give the other process a higher chance to
		 * complete its operation, we give up our time slice now.
		 * If we have to retry again, we do sleep a bit.
		 */
		Sleep(delay[tries]);
		tries++;
	}
	while (ret == -1 && is_file_in_use_error(GetLastError()) &&
	       ask_yes_no_if_possible("Unlink of file '%s' failed. "
			"Should I try again?", pathname))
	       ret = _wunlink(wpathname);
	return ret;
}

static int is_dir_empty(const wchar_t *wpath)
{
	WIN32_FIND_DATAW findbuf;
	HANDLE handle;
	wchar_t wbuf[MAX_PATH + 2];
	wcscpy(wbuf, wpath);
	wcscat(wbuf, L"\\*");
	handle = FindFirstFileW(wbuf, &findbuf);
	if (handle == INVALID_HANDLE_VALUE)
		return GetLastError() == ERROR_NO_MORE_FILES;

	while (!wcscmp(findbuf.cFileName, L".") ||
			!wcscmp(findbuf.cFileName, L".."))
		if (!FindNextFileW(handle, &findbuf)) {
			DWORD err = GetLastError();
			FindClose(handle);
			return err == ERROR_NO_MORE_FILES;
		}
	FindClose(handle);
	return 0;
}

int mingw_rmdir(const char *pathname)
{
	int ret, tries = 0;
	wchar_t wpathname[MAX_PATH];
	struct stat st;

	/*
	 * Contrary to Linux' `rmdir()`, Windows' _wrmdir() and _rmdir()
	 * (and `RemoveDirectoryW()`) will attempt to remove the target of a
	 * symbolic link (if it points to a directory).
	 *
	 * This behavior breaks the assumption of e.g. `remove_path()` which
	 * upon successful deletion of a file will attempt to remove its parent
	 * directories recursively until failure (which usually happens when
	 * the directory is not empty).
	 *
	 * Therefore, before calling `_wrmdir()`, we first check if the path is
	 * a symbolic link. If it is, we exit and return the same error as
	 * Linux' `rmdir()` would, i.e. `ENOTDIR`.
	 */
	if (!mingw_lstat(pathname, &st) && S_ISLNK(st.st_mode)) {
		errno = ENOTDIR;
		return -1;
	}

	if (xutftowcs_path(wpathname, pathname) < 0)
		return -1;

	while ((ret = _wrmdir(wpathname)) == -1 && tries < ARRAY_SIZE(delay)) {
		if (!is_file_in_use_error(GetLastError()))
			errno = err_win_to_posix(GetLastError());
		if (errno != EACCES)
			break;
		if (!is_dir_empty(wpathname)) {
			errno = ENOTEMPTY;
			break;
		}
		/*
		 * We assume that some other process had the source or
		 * destination file open at the wrong moment and retry.
		 * In order to give the other process a higher chance to
		 * complete its operation, we give up our time slice now.
		 * If we have to retry again, we do sleep a bit.
		 */
		Sleep(delay[tries]);
		tries++;
	}
	while (ret == -1 && errno == EACCES && is_file_in_use_error(GetLastError()) &&
	       ask_yes_no_if_possible("Deletion of directory '%s' failed. "
			"Should I try again?", pathname))
	       ret = _wrmdir(wpathname);
	if (!ret)
		invalidate_lstat_cache();
	return ret;
}

static inline int needs_hiding(const char *path)
{
	const char *basename;

	if (hide_dotfiles == HIDE_DOTFILES_FALSE)
		return 0;

	/* We cannot use basename(), as it would remove trailing slashes */
	win32_skip_dos_drive_prefix((char **)&path);
	if (!*path)
		return 0;

	for (basename = path; *path; path++)
		if (is_dir_sep(*path)) {
			do {
				path++;
			} while (is_dir_sep(*path));
			/* ignore trailing slashes */
			if (*path)
				basename = path;
			else
				break;
		}

	if (hide_dotfiles == HIDE_DOTFILES_TRUE)
		return *basename == '.';

	assert(hide_dotfiles == HIDE_DOTFILES_DOTGITONLY);
	return !strncasecmp(".git", basename, 4) &&
		(!basename[4] || is_dir_sep(basename[4]));
}

static int set_hidden_flag(const wchar_t *path, int set)
{
	DWORD original = GetFileAttributesW(path), modified;
	if (set)
		modified = original | FILE_ATTRIBUTE_HIDDEN;
	else
		modified = original & ~FILE_ATTRIBUTE_HIDDEN;
	if (original == modified || SetFileAttributesW(path, modified))
		return 0;
	errno = err_win_to_posix(GetLastError());
	return -1;
}

int mingw_mkdir(const char *path, int mode)
{
	int ret;
	wchar_t wpath[MAX_PATH];

	if (!is_valid_win32_path(path, 0)) {
		errno = EINVAL;
		return -1;
	}

	if (xutftowcs_path(wpath, path) < 0)
		return -1;
	ret = _wmkdir(wpath);
	if (!ret && needs_hiding(path))
		return set_hidden_flag(wpath, 1);
	return ret;
}

/*
 * Calling CreateFile() using FILE_APPEND_DATA and without FILE_WRITE_DATA
 * is documented in [1] as opening a writable file handle in append mode.
 * (It is believed that) this is atomic since it is maintained by the
 * kernel unlike the O_APPEND flag which is racily maintained by the CRT.
 *
 * [1] https://docs.microsoft.com/en-us/windows/desktop/fileio/file-access-rights-constants
 *
 * This trick does not appear to work for named pipes.  Instead it creates
 * a named pipe client handle that cannot be written to.  Callers should
 * just use the regular _wopen() for them.  (And since client handle gets
 * bound to a unique server handle, it isn't really an issue.)
 */
static int mingw_open_append(wchar_t const *wfilename, int oflags, ...)
{
	HANDLE handle;
	int fd;
	DWORD create = (oflags & O_CREAT) ? OPEN_ALWAYS : OPEN_EXISTING;

	/* only these flags are supported */
	if ((oflags & ~O_CREAT) != (O_WRONLY | O_APPEND))
		return errno = ENOSYS, -1;

	/*
	 * FILE_SHARE_WRITE is required to permit child processes
	 * to append to the file.
	 */
	handle = CreateFileW(wfilename, FILE_APPEND_DATA,
			FILE_SHARE_WRITE | FILE_SHARE_READ,
			NULL, create, FILE_ATTRIBUTE_NORMAL, NULL);
	if (handle == INVALID_HANDLE_VALUE) {
		DWORD err = GetLastError();

		/*
		 * Some network storage solutions (e.g. Isilon) might return
		 * ERROR_INVALID_PARAMETER instead of expected error
		 * ERROR_PATH_NOT_FOUND, which results in an unknown error. If
		 * so, let's turn the error to ERROR_PATH_NOT_FOUND instead.
		 */
		if (err == ERROR_INVALID_PARAMETER)
			err = ERROR_PATH_NOT_FOUND;

		errno = err_win_to_posix(err);
		return -1;
	}

	/*
	 * No O_APPEND here, because the CRT uses it only to reset the
	 * file pointer to EOF before each write(); but that is not
	 * necessary (and may lead to races) for a file created with
	 * FILE_APPEND_DATA.
	 */
	fd = _open_osfhandle((intptr_t)handle, O_BINARY);
	if (fd < 0)
		CloseHandle(handle);
	return fd;
}

/*
 * Does the pathname map to the local named pipe filesystem?
 * That is, does it have a "//./pipe/" prefix?
 */
static int is_local_named_pipe_path(const char *filename)
{
	return (is_dir_sep(filename[0]) &&
		is_dir_sep(filename[1]) &&
		filename[2] == '.'  &&
		is_dir_sep(filename[3]) &&
		!strncasecmp(filename+4, "pipe", 4) &&
		is_dir_sep(filename[8]) &&
		filename[9]);
}

int mingw_open (const char *filename, int oflags, ...)
{
	static int append_atomically = -1;
	typedef int (*open_fn_t)(wchar_t const *wfilename, int oflags, ...);
	va_list args;
	unsigned mode;
	int fd, create = (oflags & (O_CREAT | O_EXCL)) == (O_CREAT | O_EXCL);
	wchar_t wfilename[MAX_PATH];
	open_fn_t open_fn;

	va_start(args, oflags);
	mode = va_arg(args, int);
	va_end(args);

	if (!is_valid_win32_path(filename, !create)) {
		errno = create ? EINVAL : ENOENT;
		return -1;
	}

	/*
	 * Only set append_atomically to default value(1) when repo is initialized
	 * and fail to get config value
	 */
	if (append_atomically < 0 && the_repository && the_repository->commondir &&
		git_config_get_bool("windows.appendatomically", &append_atomically))
		append_atomically = 1;

	if (append_atomically && (oflags & O_APPEND) &&
		!is_local_named_pipe_path(filename))
		open_fn = mingw_open_append;
	else
		open_fn = _wopen;

	if (filename && !strcmp(filename, "/dev/null"))
		wcscpy(wfilename, L"nul");
	else if (xutftowcs_path(wfilename, filename) < 0)
		return -1;

	fd = open_fn(wfilename, oflags, mode);

	if (fd < 0 && (oflags & O_ACCMODE) != O_RDONLY && errno == EACCES) {
		DWORD attrs = GetFileAttributesW(wfilename);
		if (attrs != INVALID_FILE_ATTRIBUTES && (attrs & FILE_ATTRIBUTE_DIRECTORY))
			errno = EISDIR;
	}
	if ((oflags & O_CREAT) && needs_hiding(filename)) {
		/*
		 * Internally, _wopen() uses the CreateFile() API which errors
		 * out with an ERROR_ACCESS_DENIED if CREATE_ALWAYS was
		 * specified and an already existing file's attributes do not
		 * match *exactly*. As there is no mode or flag we can set that
		 * would correspond to FILE_ATTRIBUTE_HIDDEN, let's just try
		 * again *without* the O_CREAT flag (that corresponds to the
		 * CREATE_ALWAYS flag of CreateFile()).
		 */
		if (fd < 0 && errno == EACCES)
			fd = open_fn(wfilename, oflags & ~O_CREAT, mode);
		if (fd >= 0 && set_hidden_flag(wfilename, 1))
			warning("could not mark '%s' as hidden.", filename);
	}
	return fd;
}

static BOOL WINAPI ctrl_ignore(DWORD type)
{
	return TRUE;
}

#undef fgetc
int mingw_fgetc(FILE *stream)
{
	int ch;
	if (!isatty(_fileno(stream)))
		return fgetc(stream);

	SetConsoleCtrlHandler(ctrl_ignore, TRUE);
	while (1) {
		ch = fgetc(stream);
		if (ch != EOF || GetLastError() != ERROR_OPERATION_ABORTED)
			break;

		/* Ctrl+C was pressed, simulate SIGINT and retry */
		mingw_raise(SIGINT);
	}
	SetConsoleCtrlHandler(ctrl_ignore, FALSE);
	return ch;
}

#undef fopen
FILE *mingw_fopen (const char *filename, const char *otype)
{
	int hide = needs_hiding(filename);
	FILE *file;
	wchar_t wfilename[MAX_PATH], wotype[4];
	if (filename && !strcmp(filename, "/dev/null"))
		wcscpy(wfilename, L"nul");
	else if (!is_valid_win32_path(filename, 1)) {
		int create = otype && strchr(otype, 'w');
		errno = create ? EINVAL : ENOENT;
		return NULL;
	} else if (xutftowcs_path(wfilename, filename) < 0)
		return NULL;

	if (xutftowcs(wotype, otype, ARRAY_SIZE(wotype)) < 0)
		return NULL;

	if (hide && !access(filename, F_OK) && set_hidden_flag(wfilename, 0)) {
		error("could not unhide %s", filename);
		return NULL;
	}
	file = _wfopen(wfilename, wotype);
	if (!file && GetLastError() == ERROR_INVALID_NAME)
		errno = ENOENT;
	if (file && hide && set_hidden_flag(wfilename, 1))
		warning("could not mark '%s' as hidden.", filename);
	return file;
}

FILE *mingw_freopen (const char *filename, const char *otype, FILE *stream)
{
	int hide = needs_hiding(filename);
	FILE *file;
	wchar_t wfilename[MAX_PATH], wotype[4];
	if (filename && !strcmp(filename, "/dev/null"))
		wcscpy(wfilename, L"nul");
	else if (!is_valid_win32_path(filename, 1)) {
		int create = otype && strchr(otype, 'w');
		errno = create ? EINVAL : ENOENT;
		return NULL;
	} else if (xutftowcs_path(wfilename, filename) < 0)
		return NULL;

	if (xutftowcs(wotype, otype, ARRAY_SIZE(wotype)) < 0)
		return NULL;

	if (hide && !access(filename, F_OK) && set_hidden_flag(wfilename, 0)) {
		error("could not unhide %s", filename);
		return NULL;
	}
	file = _wfreopen(wfilename, wotype, stream);
	if (file && hide && set_hidden_flag(wfilename, 1))
		warning("could not mark '%s' as hidden.", filename);
	return file;
}

#undef fflush
int mingw_fflush(FILE *stream)
{
	int ret = fflush(stream);

	/*
	 * write() is used behind the scenes of stdio output functions.
	 * Since git code does not check for errors after each stdio write
	 * operation, it can happen that write() is called by a later
	 * stdio function even if an earlier write() call failed. In the
	 * case of a pipe whose readable end was closed, only the first
	 * call to write() reports EPIPE on Windows. Subsequent write()
	 * calls report EINVAL. It is impossible to notice whether this
	 * fflush invocation triggered such a case, therefore, we have to
	 * catch all EINVAL errors whole-sale.
	 */
	if (ret && errno == EINVAL)
		errno = EPIPE;

	return ret;
}

#undef write
ssize_t mingw_write(int fd, const void *buf, size_t len)
{
	ssize_t result = write(fd, buf, len);

	if (result < 0 && (errno == EINVAL || errno == EBADF || errno == ENOSPC) && buf) {
		int orig = errno;

		/* check if fd is a pipe */
		HANDLE h = (HANDLE) _get_osfhandle(fd);
		if (GetFileType(h) != FILE_TYPE_PIPE) {
			if (orig == EINVAL) {
				wchar_t path[MAX_PATH];
				DWORD ret = GetFinalPathNameByHandleW(h, path,
								ARRAY_SIZE(path), 0);
				UINT drive_type = ret > 0 && ret < ARRAY_SIZE(path) ?
					GetDriveTypeW(path) : DRIVE_UNKNOWN;

				/*
				 * The default atomic append causes such an error on
				 * network file systems, in such a case, it should be
				 * turned off via config.
				 *
				 * `drive_type` of UNC path: DRIVE_NO_ROOT_DIR
				 */
				if (DRIVE_NO_ROOT_DIR == drive_type || DRIVE_REMOTE == drive_type)
					warning("invalid write operation detected; you may try:\n"
						"\n\tgit config windows.appendAtomically false");
			}

			errno = orig;
<<<<<<< HEAD
		} else if (orig == EINVAL)
=======
		else if (orig == EINVAL || errno == EBADF)
>>>>>>> 6f0132ef
			errno = EPIPE;
		else {
			DWORD buf_size;

			if (!GetNamedPipeInfo(h, NULL, NULL, &buf_size, NULL))
				buf_size = 4096;
			if (len > buf_size)
				return write(fd, buf, buf_size);
			errno = orig;
		}
	}

	return result;
}

int mingw_access(const char *filename, int mode)
{
	wchar_t wfilename[MAX_PATH];
	if (!strcmp("nul", filename) || !strcmp("/dev/null", filename))
		return 0;
	if (xutftowcs_path(wfilename, filename) < 0)
		return -1;
	/* X_OK is not supported by the MSVCRT version */
	return _waccess(wfilename, mode & ~X_OK);
}

int mingw_chdir(const char *dirname)
{
	wchar_t wdirname[MAX_PATH];
	if (xutftowcs_path(wdirname, dirname) < 0)
		return -1;
	return _wchdir(wdirname);
}

int mingw_chmod(const char *filename, int mode)
{
	wchar_t wfilename[MAX_PATH];
	if (xutftowcs_path(wfilename, filename) < 0)
		return -1;
	return _wchmod(wfilename, mode);
}

/*
 * The unit of FILETIME is 100-nanoseconds since January 1, 1601, UTC.
 * Returns the 100-nanoseconds ("hekto nanoseconds") since the epoch.
 */
static inline long long filetime_to_hnsec(const FILETIME *ft)
{
	long long winTime = ((long long)ft->dwHighDateTime << 32) + ft->dwLowDateTime;
	/* Windows to Unix Epoch conversion */
	return winTime - 116444736000000000LL;
}

static inline void filetime_to_timespec(const FILETIME *ft, struct timespec *ts)
{
	long long hnsec = filetime_to_hnsec(ft);
	ts->tv_sec = (time_t)(hnsec / 10000000);
	ts->tv_nsec = (hnsec % 10000000) * 100;
}

/**
 * Verifies that safe_create_leading_directories() would succeed.
 */
static int has_valid_directory_prefix(wchar_t *wfilename)
{
	int n = wcslen(wfilename);

	while (n > 0) {
		wchar_t c = wfilename[--n];
		DWORD attributes;

		if (!is_dir_sep(c))
			continue;

		wfilename[n] = L'\0';
		attributes = GetFileAttributesW(wfilename);
		wfilename[n] = c;
		if (attributes &
		    (FILE_ATTRIBUTE_DIRECTORY | FILE_ATTRIBUTE_DEVICE))
			return 1;
		if (attributes == INVALID_FILE_ATTRIBUTES)
			switch (GetLastError()) {
			case ERROR_PATH_NOT_FOUND:
				continue;
			case ERROR_FILE_NOT_FOUND:
				/* This implies parent directory exists. */
				return 1;
			}
		return 0;
	}
	return 1;
}

/* We keep the do_lstat code in a separate function to avoid recursion.
 * When a path ends with a slash, the stat will fail with ENOENT. In
 * this case, we strip the trailing slashes and stat again.
 *
 * If follow is true then act like stat() and report on the link
 * target. Otherwise report on the link itself.
 */
static int do_lstat(int follow, const char *file_name, struct stat *buf)
{
	WIN32_FILE_ATTRIBUTE_DATA fdata;
	wchar_t wfilename[MAX_PATH];
	if (xutftowcs_path(wfilename, file_name) < 0)
		return -1;

	if (GetFileAttributesExW(wfilename, GetFileExInfoStandard, &fdata)) {
		buf->st_ino = 0;
		buf->st_gid = 0;
		buf->st_uid = 0;
		buf->st_nlink = 1;
		buf->st_mode = file_attr_to_st_mode(fdata.dwFileAttributes);
		buf->st_size = fdata.nFileSizeLow |
			(((off_t)fdata.nFileSizeHigh)<<32);
		buf->st_dev = buf->st_rdev = 0; /* not used by Git */
		filetime_to_timespec(&(fdata.ftLastAccessTime), &(buf->st_atim));
		filetime_to_timespec(&(fdata.ftLastWriteTime), &(buf->st_mtim));
		filetime_to_timespec(&(fdata.ftCreationTime), &(buf->st_ctim));
		if (fdata.dwFileAttributes & FILE_ATTRIBUTE_REPARSE_POINT) {
			WIN32_FIND_DATAW findbuf;
			HANDLE handle = FindFirstFileW(wfilename, &findbuf);
			if (handle != INVALID_HANDLE_VALUE) {
				if ((findbuf.dwFileAttributes & FILE_ATTRIBUTE_REPARSE_POINT) &&
						(findbuf.dwReserved0 == IO_REPARSE_TAG_SYMLINK)) {
					if (follow) {
						char buffer[MAXIMUM_REPARSE_DATA_BUFFER_SIZE];
						buf->st_size = readlink(file_name, buffer, MAXIMUM_REPARSE_DATA_BUFFER_SIZE);
					} else {
						buf->st_mode = S_IFLNK;
					}
					buf->st_mode |= S_IREAD;
					if (!(findbuf.dwFileAttributes & FILE_ATTRIBUTE_READONLY))
						buf->st_mode |= S_IWRITE;
				}
				FindClose(handle);
			}
		}
		return 0;
	}
	switch (GetLastError()) {
	case ERROR_ACCESS_DENIED:
	case ERROR_SHARING_VIOLATION:
	case ERROR_LOCK_VIOLATION:
	case ERROR_SHARING_BUFFER_EXCEEDED:
		errno = EACCES;
		break;
	case ERROR_BUFFER_OVERFLOW:
		errno = ENAMETOOLONG;
		break;
	case ERROR_NOT_ENOUGH_MEMORY:
		errno = ENOMEM;
		break;
	case ERROR_PATH_NOT_FOUND:
		if (!has_valid_directory_prefix(wfilename)) {
			errno = ENOTDIR;
			break;
		}
		/* fallthru */
	default:
		errno = ENOENT;
		break;
	}
	return -1;
}

/* We provide our own lstat/fstat functions, since the provided
 * lstat/fstat functions are so slow. These stat functions are
 * tailored for Git's usage (read: fast), and are not meant to be
 * complete. Note that Git stat()s are redirected to mingw_lstat()
 * too, since Windows doesn't really handle symlinks that well.
 */
static int do_stat_internal(int follow, const char *file_name, struct stat *buf)
{
	int namelen;
	char alt_name[PATH_MAX];

	if (!do_lstat(follow, file_name, buf))
		return 0;

	/* if file_name ended in a '/', Windows returned ENOENT;
	 * try again without trailing slashes
	 */
	if (errno != ENOENT)
		return -1;

	namelen = strlen(file_name);
	if (namelen && file_name[namelen-1] != '/')
		return -1;
	while (namelen && file_name[namelen-1] == '/')
		--namelen;
	if (!namelen || namelen >= PATH_MAX)
		return -1;

	memcpy(alt_name, file_name, namelen);
	alt_name[namelen] = 0;
	return do_lstat(follow, alt_name, buf);
}

static int get_file_info_by_handle(HANDLE hnd, struct stat *buf)
{
	BY_HANDLE_FILE_INFORMATION fdata;

	if (!GetFileInformationByHandle(hnd, &fdata)) {
		errno = err_win_to_posix(GetLastError());
		return -1;
	}

	buf->st_ino = 0;
	buf->st_gid = 0;
	buf->st_uid = 0;
	buf->st_nlink = 1;
	buf->st_mode = file_attr_to_st_mode(fdata.dwFileAttributes);
	buf->st_size = fdata.nFileSizeLow |
		(((off_t)fdata.nFileSizeHigh)<<32);
	buf->st_dev = buf->st_rdev = 0; /* not used by Git */
	filetime_to_timespec(&(fdata.ftLastAccessTime), &(buf->st_atim));
	filetime_to_timespec(&(fdata.ftLastWriteTime), &(buf->st_mtim));
	filetime_to_timespec(&(fdata.ftCreationTime), &(buf->st_ctim));
	return 0;
}

int mingw_lstat(const char *file_name, struct stat *buf)
{
	return do_stat_internal(0, file_name, buf);
}
int mingw_stat(const char *file_name, struct stat *buf)
{
	return do_stat_internal(1, file_name, buf);
}

int mingw_fstat(int fd, struct stat *buf)
{
	HANDLE fh = (HANDLE)_get_osfhandle(fd);
	DWORD avail, type = GetFileType(fh) & ~FILE_TYPE_REMOTE;

	switch (type) {
	case FILE_TYPE_DISK:
		return get_file_info_by_handle(fh, buf);

	case FILE_TYPE_CHAR:
	case FILE_TYPE_PIPE:
		/* initialize stat fields */
		memset(buf, 0, sizeof(*buf));
		buf->st_nlink = 1;

		if (type == FILE_TYPE_CHAR) {
			buf->st_mode = _S_IFCHR;
		} else {
			buf->st_mode = _S_IFIFO;
			if (PeekNamedPipe(fh, NULL, 0, NULL, &avail, NULL))
				buf->st_size = avail;
		}
		return 0;

	default:
		errno = EBADF;
		return -1;
	}
}

static inline void time_t_to_filetime(time_t t, FILETIME *ft)
{
	long long winTime = t * 10000000LL + 116444736000000000LL;
	ft->dwLowDateTime = winTime;
	ft->dwHighDateTime = winTime >> 32;
}

int mingw_utime (const char *file_name, const struct utimbuf *times)
{
	FILETIME mft, aft;
	int rc;
	DWORD attrs;
	wchar_t wfilename[MAX_PATH];
	HANDLE osfilehandle;

	if (xutftowcs_path(wfilename, file_name) < 0)
		return -1;

	/* must have write permission */
	attrs = GetFileAttributesW(wfilename);
	if (attrs != INVALID_FILE_ATTRIBUTES &&
	    (attrs & FILE_ATTRIBUTE_READONLY)) {
		/* ignore errors here; open() will report them */
		SetFileAttributesW(wfilename, attrs & ~FILE_ATTRIBUTE_READONLY);
	}

	osfilehandle = CreateFileW(wfilename,
				   FILE_WRITE_ATTRIBUTES,
				   0 /*FileShare.None*/,
				   NULL,
				   OPEN_EXISTING,
				   (attrs != INVALID_FILE_ATTRIBUTES &&
					(attrs & FILE_ATTRIBUTE_DIRECTORY)) ?
					FILE_FLAG_BACKUP_SEMANTICS : 0,
				   NULL);
	if (osfilehandle == INVALID_HANDLE_VALUE) {
		errno = err_win_to_posix(GetLastError());
		rc = -1;
		goto revert_attrs;
	}

	if (times) {
		time_t_to_filetime(times->modtime, &mft);
		time_t_to_filetime(times->actime, &aft);
	} else {
		GetSystemTimeAsFileTime(&mft);
		aft = mft;
	}

	if (!SetFileTime(osfilehandle, NULL, &aft, &mft)) {
		errno = EINVAL;
		rc = -1;
	} else
		rc = 0;

	if (osfilehandle != INVALID_HANDLE_VALUE)
		CloseHandle(osfilehandle);

revert_attrs:
	if (attrs != INVALID_FILE_ATTRIBUTES &&
	    (attrs & FILE_ATTRIBUTE_READONLY)) {
		/* ignore errors again */
		SetFileAttributesW(wfilename, attrs);
	}
	return rc;
}

#undef strftime
size_t mingw_strftime(char *s, size_t max,
		      const char *format, const struct tm *tm)
{
	/* a pointer to the original strftime in case we can't find the UCRT version */
	static size_t (*fallback)(char *, size_t, const char *, const struct tm *) = strftime;
	size_t ret;
	DECLARE_PROC_ADDR(ucrtbase.dll, size_t, __cdecl, strftime, char *, size_t,
		const char *, const struct tm *);

	if (INIT_PROC_ADDR(strftime))
		ret = strftime(s, max, format, tm);
	else
		ret = fallback(s, max, format, tm);

	if (!ret && errno == EINVAL)
		die("invalid strftime format: '%s'", format);
	return ret;
}

unsigned int sleep (unsigned int seconds)
{
	Sleep(seconds*1000);
	return 0;
}

char *mingw_mktemp(char *template)
{
	wchar_t wtemplate[MAX_PATH];
	int offset = 0;

	if (xutftowcs_path(wtemplate, template) < 0)
		return NULL;

	if (is_dir_sep(template[0]) && !is_dir_sep(template[1]) &&
	    iswalpha(wtemplate[0]) && wtemplate[1] == L':') {
		/* We have an absolute path missing the drive prefix */
		offset = 2;
	}
	if (!_wmktemp(wtemplate))
		return NULL;
	if (xwcstoutf(template, wtemplate + offset, strlen(template) + 1) < 0)
		return NULL;
	return template;
}

int mkstemp(char *template)
{
	return git_mkstemp_mode(template, 0600);
}

int gettimeofday(struct timeval *tv, void *tz)
{
	FILETIME ft;
	long long hnsec;

	GetSystemTimeAsFileTime(&ft);
	hnsec = filetime_to_hnsec(&ft);
	tv->tv_sec = hnsec / 10000000;
	tv->tv_usec = (hnsec % 10000000) / 10;
	return 0;
}

int pipe(int filedes[2])
{
	HANDLE h[2];

	/* this creates non-inheritable handles */
	if (!CreatePipe(&h[0], &h[1], NULL, 8192)) {
		errno = err_win_to_posix(GetLastError());
		return -1;
	}
	filedes[0] = _open_osfhandle(HCAST(int, h[0]), O_NOINHERIT);
	if (filedes[0] < 0) {
		CloseHandle(h[0]);
		CloseHandle(h[1]);
		return -1;
	}
	filedes[1] = _open_osfhandle(HCAST(int, h[1]), O_NOINHERIT);
	if (filedes[1] < 0) {
		close(filedes[0]);
		CloseHandle(h[1]);
		return -1;
	}
	return 0;
}

#ifndef __MINGW64__
struct tm *gmtime_r(const time_t *timep, struct tm *result)
{
	if (gmtime_s(result, timep) == 0)
		return result;
	return NULL;
}

struct tm *localtime_r(const time_t *timep, struct tm *result)
{
	if (localtime_s(result, timep) == 0)
		return result;
	return NULL;
}
#endif

char *mingw_strbuf_realpath(struct strbuf *resolved, const char *path)
{
	wchar_t wpath[MAX_PATH];
	HANDLE h;
	DWORD ret;
	int len;
	const char *last_component = NULL;
	char *append = NULL;

	if (xutftowcs_path(wpath, path) < 0)
		return NULL;

	h = CreateFileW(wpath, 0,
			FILE_SHARE_READ | FILE_SHARE_WRITE | FILE_SHARE_DELETE, NULL,
			OPEN_EXISTING, FILE_FLAG_BACKUP_SEMANTICS, NULL);

	/*
	 * strbuf_realpath() allows the last path component to not exist. If
	 * that is the case, now it's time to try without last component.
	 */
	if (h == INVALID_HANDLE_VALUE &&
	    GetLastError() == ERROR_FILE_NOT_FOUND) {
		/* cut last component off of `wpath` */
		wchar_t *p = wpath + wcslen(wpath);

		while (p != wpath)
			if (*(--p) == L'/' || *p == L'\\')
				break; /* found start of last component */

		if (p != wpath && (last_component = find_last_dir_sep(path))) {
			append = xstrdup(last_component + 1); /* skip directory separator */
			/*
			 * Do not strip the trailing slash at the drive root, otherwise
			 * the path would be e.g. `C:` (which resolves to the
			 * _current_ directory on that drive).
			 */
			if (p[-1] == L':')
				p[1] = L'\0';
			else
				*p = L'\0';
			h = CreateFileW(wpath, 0, FILE_SHARE_READ |
					FILE_SHARE_WRITE | FILE_SHARE_DELETE,
					NULL, OPEN_EXISTING,
					FILE_FLAG_BACKUP_SEMANTICS, NULL);
		}
	}

	if (h == INVALID_HANDLE_VALUE) {
realpath_failed:
		FREE_AND_NULL(append);
		return NULL;
	}

	ret = GetFinalPathNameByHandleW(h, wpath, ARRAY_SIZE(wpath), 0);
	CloseHandle(h);
	if (!ret || ret >= ARRAY_SIZE(wpath))
		goto realpath_failed;

	len = wcslen(wpath) * 3;
	strbuf_grow(resolved, len);
	len = xwcstoutf(resolved->buf, normalize_ntpath(wpath), len);
	if (len < 0)
		goto realpath_failed;
	resolved->len = len;

	if (append) {
		/* Use forward-slash, like `normalize_ntpath()` */
		strbuf_complete(resolved, '/');
		strbuf_addstr(resolved, append);
		FREE_AND_NULL(append);
	}

	return resolved->buf;

}

char *mingw_getcwd(char *pointer, int len)
{
	wchar_t cwd[MAX_PATH], wpointer[MAX_PATH];
	DWORD ret = GetCurrentDirectoryW(ARRAY_SIZE(cwd), cwd);
	HANDLE hnd;

	if (!ret || ret >= ARRAY_SIZE(cwd)) {
		errno = ret ? ENAMETOOLONG : err_win_to_posix(GetLastError());
		return NULL;
	}
	hnd = CreateFileW(cwd, 0,
			  FILE_SHARE_READ | FILE_SHARE_WRITE | FILE_SHARE_DELETE, NULL,
			  OPEN_EXISTING, FILE_FLAG_BACKUP_SEMANTICS, NULL);
	if (hnd != INVALID_HANDLE_VALUE) {
		ret = GetFinalPathNameByHandleW(hnd, wpointer, ARRAY_SIZE(wpointer), 0);
		CloseHandle(hnd);
		if (!ret || ret >= ARRAY_SIZE(wpointer)) {
			ret = GetLongPathNameW(cwd, wpointer, ARRAY_SIZE(wpointer));
			if (!ret || ret >= ARRAY_SIZE(wpointer)) {
				errno = ret ? ENAMETOOLONG : err_win_to_posix(GetLastError());
				return NULL;
			}
		}
		if (xwcstoutf(pointer, normalize_ntpath(wpointer), len) < 0)
			return NULL;
		return pointer;
	}
	if (GetFileAttributesW(cwd) == INVALID_FILE_ATTRIBUTES) {
		errno = ENOENT;
		return NULL;
	}
	if (xwcstoutf(pointer, cwd, len) < 0)
		return NULL;
	convert_slashes(pointer);
	return pointer;
}

/*
 * See "Parsing C++ Command-Line Arguments" at Microsoft's Docs:
 * https://docs.microsoft.com/en-us/cpp/cpp/parsing-cpp-command-line-arguments
 */
static const char *quote_arg_msvc(const char *arg)
{
	/* count chars to quote */
	int len = 0, n = 0;
	int force_quotes = 0;
	char *q, *d;
	const char *p = arg;
	if (!*p) force_quotes = 1;
	while (*p) {
		if (isspace(*p) || *p == '*' || *p == '?' || *p == '{' || *p == '\'')
			force_quotes = 1;
		else if (*p == '"')
			n++;
		else if (*p == '\\') {
			int count = 0;
			while (*p == '\\') {
				count++;
				p++;
				len++;
			}
			if (*p == '"' || !*p)
				n += count*2 + 1;
			continue;
		}
		len++;
		p++;
	}
	if (!force_quotes && n == 0)
		return arg;

	/* insert \ where necessary */
	d = q = xmalloc(st_add3(len, n, 3));
	*d++ = '"';
	while (*arg) {
		if (*arg == '"')
			*d++ = '\\';
		else if (*arg == '\\') {
			int count = 0;
			while (*arg == '\\') {
				count++;
				*d++ = *arg++;
			}
			if (*arg == '"' || !*arg) {
				while (count-- > 0)
					*d++ = '\\';
				/* don't escape the surrounding end quote */
				if (!*arg)
					break;
				*d++ = '\\';
			}
		}
		*d++ = *arg++;
	}
	*d++ = '"';
	*d++ = '\0';
	return q;
}

#include "quote.h"

static const char *quote_arg_msys2(const char *arg)
{
	struct strbuf buf = STRBUF_INIT;
	const char *p2 = arg, *p;

	for (p = arg; *p; p++) {
		int ws = isspace(*p);
		if (!ws && *p != '\\' && *p != '"' && *p != '{' && *p != '\'' &&
		    *p != '?' && *p != '*' && *p != '~')
			continue;
		if (!buf.len)
			strbuf_addch(&buf, '"');
		if (p != p2)
			strbuf_add(&buf, p2, p - p2);
		if (*p == '\\' || *p == '"')
			strbuf_addch(&buf, '\\');
		p2 = p;
	}

	if (p == arg)
		strbuf_addch(&buf, '"');
	else if (!buf.len)
		return arg;
	else
		strbuf_add(&buf, p2, p - p2);

	strbuf_addch(&buf, '"');
	return strbuf_detach(&buf, 0);
}

static const char *parse_interpreter(const char *cmd)
{
	static char buf[MAX_PATH];
	char *p, *opt;
	int n, fd;

	/* don't even try a .exe */
	n = strlen(cmd);
	if (n >= 4 && !strcasecmp(cmd+n-4, ".exe"))
		return NULL;

	fd = open(cmd, O_RDONLY);
	if (fd < 0)
		return NULL;
	n = read(fd, buf, sizeof(buf)-1);
	close(fd);
	if (n < 4)	/* at least '#!/x' and not error */
		return NULL;

	if (buf[0] != '#' || buf[1] != '!')
		return NULL;
	buf[n] = '\0';
	p = buf + strcspn(buf, "\r\n");
	if (!*p)
		return NULL;

	*p = '\0';
	if (!(p = strrchr(buf+2, '/')) && !(p = strrchr(buf+2, '\\')))
		return NULL;
	/* strip options */
	if ((opt = strchr(p+1, ' ')))
		*opt = '\0';
	return p+1;
}

/*
 * exe_only means that we only want to detect .exe files, but not scripts
 * (which do not have an extension)
 */
static char *lookup_prog(const char *dir, int dirlen, const char *cmd,
			 int isexe, int exe_only)
{
	char path[MAX_PATH];
	wchar_t wpath[MAX_PATH];
	snprintf(path, sizeof(path), "%.*s\\%s.exe", dirlen, dir, cmd);

	if (xutftowcs_path(wpath, path) < 0)
		return NULL;

	if (!isexe && _waccess(wpath, F_OK) == 0)
		return xstrdup(path);
	wpath[wcslen(wpath)-4] = '\0';
	if ((!exe_only || isexe) && _waccess(wpath, F_OK) == 0) {
		if (!(GetFileAttributesW(wpath) & FILE_ATTRIBUTE_DIRECTORY)) {
			path[strlen(path)-4] = '\0';
			return xstrdup(path);
		}
	}
	return NULL;
}

/*
 * Determines the absolute path of cmd using the split path in path.
 * If cmd contains a slash or backslash, no lookup is performed.
 */
static char *path_lookup(const char *cmd, int exe_only)
{
	const char *path;
	char *prog = NULL;
	int len = strlen(cmd);
	int isexe = len >= 4 && !strcasecmp(cmd+len-4, ".exe");

	if (strpbrk(cmd, "/\\"))
		return xstrdup(cmd);

	path = mingw_getenv("PATH");
	if (!path)
		return NULL;

	while (!prog) {
		const char *sep = strchrnul(path, ';');
		int dirlen = sep - path;
		if (dirlen)
			prog = lookup_prog(path, dirlen, cmd, isexe, exe_only);
		if (!*sep)
			break;
		path = sep + 1;
	}

	return prog;
}

char *mingw_locate_in_PATH(const char *cmd)
{
	return path_lookup(cmd, 0);
}

static const wchar_t *wcschrnul(const wchar_t *s, wchar_t c)
{
	while (*s && *s != c)
		s++;
	return s;
}

/* Compare only keys */
static int wenvcmp(const void *a, const void *b)
{
	wchar_t *p = *(wchar_t **)a, *q = *(wchar_t **)b;
	size_t p_len, q_len;

	/* Find the keys */
	p_len = wcschrnul(p, L'=') - p;
	q_len = wcschrnul(q, L'=') - q;

	/* If the length differs, include the shorter key's NUL */
	if (p_len < q_len)
		p_len++;
	else if (p_len > q_len)
		p_len = q_len + 1;

	return _wcsnicmp(p, q, p_len);
}

/*
 * Build an environment block combining the inherited environment
 * merged with the given list of settings.
 *
 * Values of the form "KEY=VALUE" in deltaenv override inherited values.
 * Values of the form "KEY" in deltaenv delete inherited values.
 *
 * Multiple entries in deltaenv for the same key are explicitly allowed.
 *
 * We return a contiguous block of UNICODE strings with a final trailing
 * zero word.
 */
static wchar_t *make_environment_block(char **deltaenv)
{
	wchar_t *wenv = GetEnvironmentStringsW(), *wdeltaenv, *result, *p;
	size_t wlen, s, delta_size, size;

	wchar_t **array = NULL;
	size_t alloc = 0, nr = 0, i;

	size = 1; /* for extra NUL at the end */

	/* If there is no deltaenv to apply, simply return a copy. */
	if (!deltaenv || !*deltaenv) {
		for (p = wenv; p && *p; ) {
			size_t s = wcslen(p) + 1;
			size += s;
			p += s;
		}

		DUP_ARRAY(result, wenv, size);
		FreeEnvironmentStringsW(wenv);
		return result;
	}

	/*
	 * If there is a deltaenv, let's accumulate all keys into `array`,
	 * sort them using the stable git_stable_qsort() and then copy,
	 * skipping duplicate keys
	 */
	for (p = wenv; p && *p; ) {
		ALLOC_GROW(array, nr + 1, alloc);
		s = wcslen(p) + 1;
		array[nr++] = p;
		p += s;
		size += s;
	}

	/* (over-)assess size needed for wchar version of deltaenv */
	for (delta_size = 0, i = 0; deltaenv[i]; i++)
		delta_size += strlen(deltaenv[i]) * 2 + 1;
	ALLOC_ARRAY(wdeltaenv, delta_size);

	/* convert the deltaenv, appending to array */
	for (i = 0, p = wdeltaenv; deltaenv[i]; i++) {
		ALLOC_GROW(array, nr + 1, alloc);
		wlen = xutftowcs(p, deltaenv[i], wdeltaenv + delta_size - p);
		array[nr++] = p;
		p += wlen + 1;
	}

	git_stable_qsort(array, nr, sizeof(*array), wenvcmp);
	ALLOC_ARRAY(result, size + delta_size);

	for (p = result, i = 0; i < nr; i++) {
		/* Skip any duplicate keys; last one wins */
		while (i + 1 < nr && !wenvcmp(array + i, array + i + 1))
		       i++;

		/* Skip "to delete" entry */
		if (!wcschr(array[i], L'='))
			continue;

		size = wcslen(array[i]) + 1;
		COPY_ARRAY(p, array[i], size);
		p += size;
	}
	*p = L'\0';

	free(array);
	free(wdeltaenv);
	FreeEnvironmentStringsW(wenv);
	return result;
}

static void do_unset_environment_variables(void)
{
	static int done;
	char *p = unset_environment_variables;

	if (done || !p)
		return;
	done = 1;

	for (;;) {
		char *comma = strchr(p, ',');

		if (comma)
			*comma = '\0';
		unsetenv(p);
		if (!comma)
			break;
		p = comma + 1;
	}
}

struct pinfo_t {
	struct pinfo_t *next;
	pid_t pid;
	HANDLE proc;
};
static struct pinfo_t *pinfo = NULL;
CRITICAL_SECTION pinfo_cs;

/* Used to match and chomp off path components */
static inline int match_last_path_component(const char *path, size_t *len,
					    const char *component)
{
	size_t component_len = strlen(component);
	if (*len < component_len + 1 ||
	    !is_dir_sep(path[*len - component_len - 1]) ||
	    fspathncmp(path + *len - component_len, component, component_len))
		return 0;
	*len -= component_len + 1;
	/* chomp off repeated dir separators */
	while (*len > 0 && is_dir_sep(path[*len - 1]))
		(*len)--;
	return 1;
}

static int is_msys2_sh(const char *cmd)
{
	if (!cmd)
		return 0;

	if (!strcmp(cmd, "sh")) {
		static int ret = -1;
		char *p;

		if (ret >= 0)
			return ret;

		p = path_lookup(cmd, 0);
		if (!p)
			ret = 0;
		else {
			size_t len = strlen(p);

			ret = match_last_path_component(p, &len, "sh.exe") &&
				match_last_path_component(p, &len, "bin") &&
				match_last_path_component(p, &len, "usr");
			free(p);
		}
		return ret;
	}

	if (ends_with(cmd, "\\sh.exe")) {
		static char *sh;

		if (!sh)
			sh = path_lookup("sh", 0);

		return !fspathcmp(cmd, sh);
	}

	return 0;
}

static pid_t mingw_spawnve_fd(const char *cmd, const char **argv, char **deltaenv,
			      const char *dir,
			      int prepend_cmd, int fhin, int fhout, int fherr)
{
	static int restrict_handle_inheritance = -1;
	STARTUPINFOEXW si;
	PROCESS_INFORMATION pi;
	LPPROC_THREAD_ATTRIBUTE_LIST attr_list = NULL;
	HANDLE stdhandles[3];
	DWORD stdhandles_count = 0;
	SIZE_T size;
	struct strbuf args;
	wchar_t wcmd[MAX_PATH], wdir[MAX_PATH], *wargs, *wenvblk = NULL;
	unsigned flags = CREATE_UNICODE_ENVIRONMENT;
	BOOL ret;
	HANDLE cons;
	const char *(*quote_arg)(const char *arg) =
		is_msys2_sh(cmd ? cmd : *argv) ?
		quote_arg_msys2 : quote_arg_msvc;
	const char *strace_env;

	/* Make sure to override previous errors, if any */
	errno = 0;

	if (restrict_handle_inheritance < 0)
		restrict_handle_inheritance = core_restrict_inherited_handles;
	/*
	 * The following code to restrict which handles are inherited seems
	 * to work properly only on Windows 7 and later, so let's disable it
	 * on Windows Vista and 2008.
	 */
	if (restrict_handle_inheritance < 0)
		restrict_handle_inheritance = GetVersion() >> 16 >= 7601;

	do_unset_environment_variables();

	/* Determine whether or not we are associated to a console */
	cons = CreateFileW(L"CONOUT$", GENERIC_WRITE,
			FILE_SHARE_WRITE, NULL, OPEN_EXISTING,
			FILE_ATTRIBUTE_NORMAL, NULL);
	if (cons == INVALID_HANDLE_VALUE) {
		/* There is no console associated with this process.
		 * Since the child is a console process, Windows
		 * would normally create a console window. But
		 * since we'll be redirecting std streams, we do
		 * not need the console.
		 * It is necessary to use DETACHED_PROCESS
		 * instead of CREATE_NO_WINDOW to make ssh
		 * recognize that it has no console.
		 */
		flags |= DETACHED_PROCESS;
	} else {
		/* There is already a console. If we specified
		 * DETACHED_PROCESS here, too, Windows would
		 * disassociate the child from the console.
		 * The same is true for CREATE_NO_WINDOW.
		 * Go figure!
		 */
		CloseHandle(cons);
	}
	memset(&si, 0, sizeof(si));
	si.StartupInfo.cb = sizeof(si);
	si.StartupInfo.hStdInput = winansi_get_osfhandle(fhin);
	si.StartupInfo.hStdOutput = winansi_get_osfhandle(fhout);
	si.StartupInfo.hStdError = winansi_get_osfhandle(fherr);

	/* The list of handles cannot contain duplicates */
	if (si.StartupInfo.hStdInput != INVALID_HANDLE_VALUE)
		stdhandles[stdhandles_count++] = si.StartupInfo.hStdInput;
	if (si.StartupInfo.hStdOutput != INVALID_HANDLE_VALUE &&
	    si.StartupInfo.hStdOutput != si.StartupInfo.hStdInput)
		stdhandles[stdhandles_count++] = si.StartupInfo.hStdOutput;
	if (si.StartupInfo.hStdError != INVALID_HANDLE_VALUE &&
	    si.StartupInfo.hStdError != si.StartupInfo.hStdInput &&
	    si.StartupInfo.hStdError != si.StartupInfo.hStdOutput)
		stdhandles[stdhandles_count++] = si.StartupInfo.hStdError;
	if (stdhandles_count)
		si.StartupInfo.dwFlags |= STARTF_USESTDHANDLES;

	if (*argv && !strcmp(cmd, *argv))
		wcmd[0] = L'\0';
	else if (xutftowcs_path(wcmd, cmd) < 0)
		return -1;
	if (dir && xutftowcs_path(wdir, dir) < 0)
		return -1;

	/* concatenate argv, quoting args as we go */
	strbuf_init(&args, 0);
	if (prepend_cmd) {
		char *quoted = (char *)quote_arg(cmd);
		strbuf_addstr(&args, quoted);
		if (quoted != cmd)
			free(quoted);
	}
	for (; *argv; argv++) {
		char *quoted = (char *)quote_arg(*argv);
		if (*args.buf)
			strbuf_addch(&args, ' ');
		strbuf_addstr(&args, quoted);
		if (quoted != *argv)
			free(quoted);
	}

	strace_env = getenv("GIT_STRACE_COMMANDS");
	if (strace_env) {
		char *p = path_lookup("strace.exe", 1);
		if (!p)
			return error("strace not found!");
		if (xutftowcs_path(wcmd, p) < 0) {
			free(p);
			return -1;
		}
		free(p);
		if (!strcmp("1", strace_env) ||
		    !strcasecmp("yes", strace_env) ||
		    !strcasecmp("true", strace_env))
			strbuf_insert(&args, 0, "strace ", 7);
		else {
			const char *quoted = quote_arg(strace_env);
			struct strbuf buf = STRBUF_INIT;
			strbuf_addf(&buf, "strace -o %s ", quoted);
			if (quoted != strace_env)
				free((char *)quoted);
			strbuf_insert(&args, 0, buf.buf, buf.len);
			strbuf_release(&buf);
		}
	}

	ALLOC_ARRAY(wargs, st_add(st_mult(2, args.len), 1));
	xutftowcs(wargs, args.buf, 2 * args.len + 1);
	strbuf_release(&args);

	wenvblk = make_environment_block(deltaenv);

	memset(&pi, 0, sizeof(pi));
	if (restrict_handle_inheritance && stdhandles_count &&
	    (InitializeProcThreadAttributeList(NULL, 1, 0, &size) ||
	     GetLastError() == ERROR_INSUFFICIENT_BUFFER) &&
	    (attr_list = (LPPROC_THREAD_ATTRIBUTE_LIST)
			(HeapAlloc(GetProcessHeap(), 0, size))) &&
	    InitializeProcThreadAttributeList(attr_list, 1, 0, &size) &&
	    UpdateProcThreadAttribute(attr_list, 0,
				      PROC_THREAD_ATTRIBUTE_HANDLE_LIST,
				      stdhandles,
				      stdhandles_count * sizeof(HANDLE),
				      NULL, NULL)) {
		si.lpAttributeList = attr_list;
		flags |= EXTENDED_STARTUPINFO_PRESENT;
	}

	ret = CreateProcessW(*wcmd ? wcmd : NULL, wargs, NULL, NULL,
			     stdhandles_count ? TRUE : FALSE,
			     flags, wenvblk, dir ? wdir : NULL,
			     &si.StartupInfo, &pi);

	/*
	 * On Windows 2008 R2, it seems that specifying certain types of handles
	 * (such as FILE_TYPE_CHAR or FILE_TYPE_PIPE) will always produce an
	 * error. Rather than playing finicky and fragile games, let's just try
	 * to detect this situation and simply try again without restricting any
	 * handle inheritance. This is still better than failing to create
	 * processes.
	 */
	if (!ret && restrict_handle_inheritance && stdhandles_count) {
		DWORD err = GetLastError();
		struct strbuf buf = STRBUF_INIT;

		if (err != ERROR_NO_SYSTEM_RESOURCES &&
		    /*
		     * On Windows 7 and earlier, handles on pipes and character
		     * devices are inherited automatically, and cannot be
		     * specified in the thread handle list. Rather than trying
		     * to catch each and every corner case (and running the
		     * chance of *still* forgetting a few), let's just fall
		     * back to creating the process without trying to limit the
		     * handle inheritance.
		     */
		    !(err == ERROR_INVALID_PARAMETER &&
		      GetVersion() >> 16 < 9200) &&
		    !getenv("SUPPRESS_HANDLE_INHERITANCE_WARNING")) {
			DWORD fl = 0;
			int i;

			setenv("SUPPRESS_HANDLE_INHERITANCE_WARNING", "1", 1);

			for (i = 0; i < stdhandles_count; i++) {
				HANDLE h = stdhandles[i];
				strbuf_addf(&buf, "handle #%d: %p (type %lx, "
					    "handle info (%d) %lx\n", i, h,
					    GetFileType(h),
					    GetHandleInformation(h, &fl),
					    fl);
			}
			strbuf_addstr(&buf, "\nThis is a bug; please report it "
				      "at\nhttps://github.com/git-for-windows/"
				      "git/issues/new\n\n"
				      "To suppress this warning, please set "
				      "the environment variable\n\n"
				      "\tSUPPRESS_HANDLE_INHERITANCE_WARNING=1"
				      "\n");
		}
		restrict_handle_inheritance = 0;
		flags &= ~EXTENDED_STARTUPINFO_PRESENT;
		ret = CreateProcessW(*wcmd ? wcmd : NULL, wargs, NULL, NULL,
				     TRUE, flags, wenvblk, dir ? wdir : NULL,
				     &si.StartupInfo, &pi);
		if (!ret)
			errno = err_win_to_posix(GetLastError());
		if (ret && buf.len) {
			warning("failed to restrict file handles (%ld)\n\n%s",
				err, buf.buf);
		}
		strbuf_release(&buf);
	} else if (!ret)
		errno = err_win_to_posix(GetLastError());

	if (si.lpAttributeList)
		DeleteProcThreadAttributeList(si.lpAttributeList);
	if (attr_list)
		HeapFree(GetProcessHeap(), 0, attr_list);

	free(wenvblk);
	free(wargs);

	if (!ret)
		return -1;

	CloseHandle(pi.hThread);

	/*
	 * The process ID is the human-readable identifier of the process
	 * that we want to present in log and error messages. The handle
	 * is not useful for this purpose. But we cannot close it, either,
	 * because it is not possible to turn a process ID into a process
	 * handle after the process terminated.
	 * Keep the handle in a list for waitpid.
	 */
	EnterCriticalSection(&pinfo_cs);
	{
		struct pinfo_t *info = xmalloc(sizeof(struct pinfo_t));
		info->pid = pi.dwProcessId;
		info->proc = pi.hProcess;
		info->next = pinfo;
		pinfo = info;
	}
	LeaveCriticalSection(&pinfo_cs);

	return (pid_t)pi.dwProcessId;
}

static pid_t mingw_spawnv(const char *cmd, const char **argv, int prepend_cmd)
{
	return mingw_spawnve_fd(cmd, argv, NULL, NULL, prepend_cmd, 0, 1, 2);
}

pid_t mingw_spawnvpe(const char *cmd, const char **argv, char **deltaenv,
		     const char *dir,
		     int fhin, int fhout, int fherr)
{
	pid_t pid;
	char *prog = path_lookup(cmd, 0);

	if (!prog) {
		errno = ENOENT;
		pid = -1;
	}
	else {
		const char *interpr = parse_interpreter(prog);

		if (interpr) {
			const char *argv0 = argv[0];
			char *iprog = path_lookup(interpr, 1);
			argv[0] = prog;
			if (!iprog) {
				errno = ENOENT;
				pid = -1;
			}
			else {
				pid = mingw_spawnve_fd(iprog, argv, deltaenv, dir, 1,
						       fhin, fhout, fherr);
				free(iprog);
			}
			argv[0] = argv0;
		}
		else
			pid = mingw_spawnve_fd(prog, argv, deltaenv, dir, 0,
					       fhin, fhout, fherr);
		free(prog);
	}
	return pid;
}

static int try_shell_exec(const char *cmd, char *const *argv)
{
	const char *interpr = parse_interpreter(cmd);
	char *prog;
	int pid = 0;

	if (!interpr)
		return 0;
	prog = path_lookup(interpr, 1);
	if (prog) {
		int exec_id;
		int argc = 0;
		char **argv2;
		while (argv[argc]) argc++;
		ALLOC_ARRAY(argv2, argc + 1);
		argv2[0] = (char *)cmd;	/* full path to the script file */
		COPY_ARRAY(&argv2[1], &argv[1], argc);
		exec_id = trace2_exec(prog, (const char **)argv2);
		pid = mingw_spawnv(prog, (const char **)argv2, 1);
		if (pid >= 0) {
			int status;
			if (waitpid(pid, &status, 0) < 0)
				status = 255;
			trace2_exec_result(exec_id, status);
			exit(status);
		}
		trace2_exec_result(exec_id, -1);
		pid = 1;	/* indicate that we tried but failed */
		free(prog);
		free(argv2);
	}
	return pid;
}

int mingw_execv(const char *cmd, char *const *argv)
{
	/* check if git_command is a shell script */
	if (!try_shell_exec(cmd, argv)) {
		int pid, status;
		int exec_id;

		exec_id = trace2_exec(cmd, (const char **)argv);
		pid = mingw_spawnv(cmd, (const char **)argv, 0);
		if (pid < 0) {
			trace2_exec_result(exec_id, -1);
			return -1;
		}
		if (waitpid(pid, &status, 0) < 0)
			status = 255;
		trace2_exec_result(exec_id, status);
		exit(status);
	}
	return -1;
}

int mingw_execvp(const char *cmd, char *const *argv)
{
	char *prog = path_lookup(cmd, 0);

	if (prog) {
		mingw_execv(prog, argv);
		free(prog);
	} else
		errno = ENOENT;

	return -1;
}

int mingw_kill(pid_t pid, int sig)
{
	if (pid > 0 && sig == SIGTERM) {
		HANDLE h = OpenProcess(PROCESS_TERMINATE, FALSE, pid);

		if (TerminateProcess(h, -1)) {
			CloseHandle(h);
			return 0;
		}

		errno = err_win_to_posix(GetLastError());
		CloseHandle(h);
		return -1;
	} else if (pid > 0 && sig == 0) {
		HANDLE h = OpenProcess(PROCESS_QUERY_INFORMATION, FALSE, pid);
		if (h) {
			CloseHandle(h);
			return 0;
		}
	}

	errno = EINVAL;
	return -1;
}

/*
 * UTF-8 versions of getenv(), putenv() and unsetenv().
 * Internally, they use the CRT's stock UNICODE routines
 * to avoid data loss.
 */
char *mingw_getenv(const char *name)
{
#define GETENV_MAX_RETAIN 64
	static char *values[GETENV_MAX_RETAIN];
	static int value_counter;
	int len_key, len_value;
	wchar_t *w_key;
	char *value;
	wchar_t w_value[32768];

	if (!name || !*name)
		return NULL;

	len_key = strlen(name) + 1;
	/* We cannot use xcalloc() here because that uses getenv() itself */
	w_key = calloc(len_key, sizeof(wchar_t));
	if (!w_key)
		die("Out of memory, (tried to allocate %u wchar_t's)", len_key);
	xutftowcs(w_key, name, len_key);
	/* GetEnvironmentVariableW() only sets the last error upon failure */
	SetLastError(ERROR_SUCCESS);
	len_value = GetEnvironmentVariableW(w_key, w_value, ARRAY_SIZE(w_value));
	if (!len_value && GetLastError() == ERROR_ENVVAR_NOT_FOUND) {
		free(w_key);
		return NULL;
	}
	free(w_key);

	len_value = len_value * 3 + 1;
	/* We cannot use xcalloc() here because that uses getenv() itself */
	value = calloc(len_value, sizeof(char));
	if (!value)
		die("Out of memory, (tried to allocate %u bytes)", len_value);
	xwcstoutf(value, w_value, len_value);

	/*
	 * We return `value` which is an allocated value and the caller is NOT
	 * expecting to have to free it, so we keep a round-robin array,
	 * invalidating the buffer after GETENV_MAX_RETAIN getenv() calls.
	 */
	free(values[value_counter]);
	values[value_counter++] = value;
	if (value_counter >= ARRAY_SIZE(values))
		value_counter = 0;

	return value;
}

int mingw_putenv(const char *namevalue)
{
	int size;
	wchar_t *wide, *equal;
	BOOL result;

	if (!namevalue || !*namevalue)
		return 0;

	size = strlen(namevalue) * 2 + 1;
	wide = calloc(size, sizeof(wchar_t));
	if (!wide)
		die("Out of memory, (tried to allocate %u wchar_t's)", size);
	xutftowcs(wide, namevalue, size);
	equal = wcschr(wide, L'=');
	if (!equal)
		result = SetEnvironmentVariableW(wide, NULL);
	else {
		*equal = L'\0';
		result = SetEnvironmentVariableW(wide, equal + 1);
	}
	free(wide);

	if (!result)
		errno = err_win_to_posix(GetLastError());

	return result ? 0 : -1;
}

static void ensure_socket_initialization(void)
{
	WSADATA wsa;
	static int initialized = 0;

	if (initialized)
		return;

	if (WSAStartup(MAKEWORD(2,2), &wsa))
		die("unable to initialize winsock subsystem, error %d",
			WSAGetLastError());

	atexit((void(*)(void)) WSACleanup);
	initialized = 1;
}

static int winsock_error_to_errno(DWORD err)
{
	switch (err) {
	case WSAEINTR: return EINTR;
	case WSAEBADF: return EBADF;
	case WSAEACCES: return EACCES;
	case WSAEFAULT: return EFAULT;
	case WSAEINVAL: return EINVAL;
	case WSAEMFILE: return EMFILE;
	case WSAEWOULDBLOCK: return EWOULDBLOCK;
	case WSAEINPROGRESS: return EINPROGRESS;
	case WSAEALREADY: return EALREADY;
	case WSAENOTSOCK: return ENOTSOCK;
	case WSAEDESTADDRREQ: return EDESTADDRREQ;
	case WSAEMSGSIZE: return EMSGSIZE;
	case WSAEPROTOTYPE: return EPROTOTYPE;
	case WSAENOPROTOOPT: return ENOPROTOOPT;
	case WSAEPROTONOSUPPORT: return EPROTONOSUPPORT;
	case WSAEOPNOTSUPP: return EOPNOTSUPP;
	case WSAEAFNOSUPPORT: return EAFNOSUPPORT;
	case WSAEADDRINUSE: return EADDRINUSE;
	case WSAEADDRNOTAVAIL: return EADDRNOTAVAIL;
	case WSAENETDOWN: return ENETDOWN;
	case WSAENETUNREACH: return ENETUNREACH;
	case WSAENETRESET: return ENETRESET;
	case WSAECONNABORTED: return ECONNABORTED;
	case WSAECONNRESET: return ECONNRESET;
	case WSAENOBUFS: return ENOBUFS;
	case WSAEISCONN: return EISCONN;
	case WSAENOTCONN: return ENOTCONN;
	case WSAETIMEDOUT: return ETIMEDOUT;
	case WSAECONNREFUSED: return ECONNREFUSED;
	case WSAELOOP: return ELOOP;
	case WSAENAMETOOLONG: return ENAMETOOLONG;
	case WSAEHOSTUNREACH: return EHOSTUNREACH;
	case WSAENOTEMPTY: return ENOTEMPTY;
	/* No errno equivalent; default to EIO */
	case WSAESOCKTNOSUPPORT:
	case WSAEPFNOSUPPORT:
	case WSAESHUTDOWN:
	case WSAETOOMANYREFS:
	case WSAEHOSTDOWN:
	case WSAEPROCLIM:
	case WSAEUSERS:
	case WSAEDQUOT:
	case WSAESTALE:
	case WSAEREMOTE:
	case WSASYSNOTREADY:
	case WSAVERNOTSUPPORTED:
	case WSANOTINITIALISED:
	case WSAEDISCON:
	case WSAENOMORE:
	case WSAECANCELLED:
	case WSAEINVALIDPROCTABLE:
	case WSAEINVALIDPROVIDER:
	case WSAEPROVIDERFAILEDINIT:
	case WSASYSCALLFAILURE:
	case WSASERVICE_NOT_FOUND:
	case WSATYPE_NOT_FOUND:
	case WSA_E_NO_MORE:
	case WSA_E_CANCELLED:
	case WSAEREFUSED:
	case WSAHOST_NOT_FOUND:
	case WSATRY_AGAIN:
	case WSANO_RECOVERY:
	case WSANO_DATA:
	case WSA_QOS_RECEIVERS:
	case WSA_QOS_SENDERS:
	case WSA_QOS_NO_SENDERS:
	case WSA_QOS_NO_RECEIVERS:
	case WSA_QOS_REQUEST_CONFIRMED:
	case WSA_QOS_ADMISSION_FAILURE:
	case WSA_QOS_POLICY_FAILURE:
	case WSA_QOS_BAD_STYLE:
	case WSA_QOS_BAD_OBJECT:
	case WSA_QOS_TRAFFIC_CTRL_ERROR:
	case WSA_QOS_GENERIC_ERROR:
	case WSA_QOS_ESERVICETYPE:
	case WSA_QOS_EFLOWSPEC:
	case WSA_QOS_EPROVSPECBUF:
	case WSA_QOS_EFILTERSTYLE:
	case WSA_QOS_EFILTERTYPE:
	case WSA_QOS_EFILTERCOUNT:
	case WSA_QOS_EOBJLENGTH:
	case WSA_QOS_EFLOWCOUNT:
#ifndef _MSC_VER
	case WSA_QOS_EUNKNOWNPSOBJ:
#endif
	case WSA_QOS_EPOLICYOBJ:
	case WSA_QOS_EFLOWDESC:
	case WSA_QOS_EPSFLOWSPEC:
	case WSA_QOS_EPSFILTERSPEC:
	case WSA_QOS_ESDMODEOBJ:
	case WSA_QOS_ESHAPERATEOBJ:
	case WSA_QOS_RESERVED_PETYPE:
	default: return EIO;
	}
}

/*
 * On Windows, `errno` is a global macro to a function call.
 * This makes it difficult to debug and single-step our mappings.
 */
static inline void set_wsa_errno(void)
{
	DWORD wsa = WSAGetLastError();
	int e = winsock_error_to_errno(wsa);
	errno = e;

#ifdef DEBUG_WSA_ERRNO
	fprintf(stderr, "winsock error: %d -> %d\n", wsa, e);
	fflush(stderr);
#endif
}

static inline int winsock_return(int ret)
{
	if (ret < 0)
		set_wsa_errno();

	return ret;
}

#define WINSOCK_RETURN(x) do { return winsock_return(x); } while (0)

#undef gethostname
int mingw_gethostname(char *name, int namelen)
{
	ensure_socket_initialization();
	WINSOCK_RETURN(gethostname(name, namelen));
}

#undef gethostbyname
struct hostent *mingw_gethostbyname(const char *host)
{
	struct hostent *ret;

	ensure_socket_initialization();

	ret = gethostbyname(host);
	if (!ret)
		set_wsa_errno();

	return ret;
}

#undef getaddrinfo
int mingw_getaddrinfo(const char *node, const char *service,
		      const struct addrinfo *hints, struct addrinfo **res)
{
	ensure_socket_initialization();
	WINSOCK_RETURN(getaddrinfo(node, service, hints, res));
}

int mingw_socket(int domain, int type, int protocol)
{
	int sockfd;
	SOCKET s;

	ensure_socket_initialization();
	s = WSASocket(domain, type, protocol, NULL, 0, 0);
	if (s == INVALID_SOCKET) {
		/*
		 * WSAGetLastError() values are regular BSD error codes
		 * biased by WSABASEERR.
		 * However, strerror() does not know about networking
		 * specific errors, which are values beginning at 38 or so.
		 * Therefore, we choose to leave the biased error code
		 * in errno so that _if_ someone looks up the code somewhere,
		 * then it is at least the number that are usually listed.
		 */
		set_wsa_errno();
		return -1;
	}
	/* convert into a file descriptor */
	if ((sockfd = _open_osfhandle(s, O_RDWR|O_BINARY)) < 0) {
		closesocket(s);
		return error("unable to make a socket file descriptor: %s",
			strerror(errno));
	}
	return sockfd;
}

#undef connect
int mingw_connect(int sockfd, struct sockaddr *sa, size_t sz)
{
	SOCKET s = (SOCKET)_get_osfhandle(sockfd);
	WINSOCK_RETURN(connect(s, sa, sz));
}

#undef bind
int mingw_bind(int sockfd, struct sockaddr *sa, size_t sz)
{
	SOCKET s = (SOCKET)_get_osfhandle(sockfd);
	WINSOCK_RETURN(bind(s, sa, sz));
}

#undef setsockopt
int mingw_setsockopt(int sockfd, int lvl, int optname, void *optval, int optlen)
{
	SOCKET s = (SOCKET)_get_osfhandle(sockfd);
	WINSOCK_RETURN(setsockopt(s, lvl, optname, (const char*)optval, optlen));
}

#undef shutdown
int mingw_shutdown(int sockfd, int how)
{
	SOCKET s = (SOCKET)_get_osfhandle(sockfd);
	WINSOCK_RETURN(shutdown(s, how));
}

#undef listen
int mingw_listen(int sockfd, int backlog)
{
	SOCKET s = (SOCKET)_get_osfhandle(sockfd);
	WINSOCK_RETURN(listen(s, backlog));
}

#undef accept
int mingw_accept(int sockfd1, struct sockaddr *sa, socklen_t *sz)
{
	int sockfd2;

	SOCKET s1 = (SOCKET)_get_osfhandle(sockfd1);
	SOCKET s2 = accept(s1, sa, sz);

	if (s2 == INVALID_SOCKET) {
		set_wsa_errno();
		return -1;
	}

	/* convert into a file descriptor */
	if ((sockfd2 = _open_osfhandle(s2, O_RDWR|O_BINARY)) < 0) {
		int err = errno;
		closesocket(s2);
		return error("unable to make a socket file descriptor: %s",
			strerror(err));
	}
	return sockfd2;
}

#undef rename
int mingw_rename(const char *pold, const char *pnew)
{
	DWORD attrs, gle;
	int tries = 0;
	wchar_t wpold[MAX_PATH], wpnew[MAX_PATH];
	if (xutftowcs_path(wpold, pold) < 0 || xutftowcs_path(wpnew, pnew) < 0)
		return -1;

	/*
	 * Try native rename() first to get errno right.
	 * It is based on MoveFile(), which cannot overwrite existing files.
	 */
	if (!_wrename(wpold, wpnew))
		return 0;
	if (errno != EEXIST)
		return -1;
repeat:
	if (MoveFileExW(wpold, wpnew, MOVEFILE_REPLACE_EXISTING))
		return 0;
	/* TODO: translate more errors */
	gle = GetLastError();
	if (gle == ERROR_ACCESS_DENIED &&
	    (attrs = GetFileAttributesW(wpnew)) != INVALID_FILE_ATTRIBUTES) {
		if (attrs & FILE_ATTRIBUTE_DIRECTORY) {
			DWORD attrsold = GetFileAttributesW(wpold);
			if (attrsold == INVALID_FILE_ATTRIBUTES ||
			    !(attrsold & FILE_ATTRIBUTE_DIRECTORY))
				errno = EISDIR;
			else if (!_wrmdir(wpnew))
				goto repeat;
			return -1;
		}
		if ((attrs & FILE_ATTRIBUTE_READONLY) &&
		    SetFileAttributesW(wpnew, attrs & ~FILE_ATTRIBUTE_READONLY)) {
			if (MoveFileExW(wpold, wpnew, MOVEFILE_REPLACE_EXISTING))
				return 0;
			gle = GetLastError();
			/* revert file attributes on failure */
			SetFileAttributesW(wpnew, attrs);
		}
	}
	if (tries < ARRAY_SIZE(delay) && gle == ERROR_ACCESS_DENIED) {
		/*
		 * We assume that some other process had the source or
		 * destination file open at the wrong moment and retry.
		 * In order to give the other process a higher chance to
		 * complete its operation, we give up our time slice now.
		 * If we have to retry again, we do sleep a bit.
		 */
		Sleep(delay[tries]);
		tries++;
		goto repeat;
	}
	if (gle == ERROR_ACCESS_DENIED &&
	       ask_yes_no_if_possible("Rename from '%s' to '%s' failed. "
		       "Should I try again?", pold, pnew))
		goto repeat;

	errno = EACCES;
	return -1;
}

/*
 * Note that this doesn't return the actual pagesize, but
 * the allocation granularity. If future Windows specific git code
 * needs the real getpagesize function, we need to find another solution.
 */
int mingw_getpagesize(void)
{
	SYSTEM_INFO si;
	GetSystemInfo(&si);
	return si.dwAllocationGranularity;
}

/* See https://msdn.microsoft.com/en-us/library/windows/desktop/ms724435.aspx */
enum EXTENDED_NAME_FORMAT {
	NameDisplay = 3,
	NameUserPrincipal = 8
};

static char *get_extended_user_info(enum EXTENDED_NAME_FORMAT type)
{
	DECLARE_PROC_ADDR(secur32.dll, BOOL, SEC_ENTRY, GetUserNameExW,
		enum EXTENDED_NAME_FORMAT, LPCWSTR, PULONG);
	static wchar_t wbuffer[1024];
	DWORD len;

	if (!INIT_PROC_ADDR(GetUserNameExW))
		return NULL;

	len = ARRAY_SIZE(wbuffer);
	if (GetUserNameExW(type, wbuffer, &len)) {
		char *converted = xmalloc((len *= 3));
		if (xwcstoutf(converted, wbuffer, len) >= 0)
			return converted;
		free(converted);
	}

	return NULL;
}

char *mingw_query_user_email(void)
{
	return get_extended_user_info(NameUserPrincipal);
}

struct passwd *getpwuid(int uid)
{
	static unsigned initialized;
	static char user_name[100];
	static struct passwd *p;
	wchar_t buf[100];
	DWORD len;

	if (initialized)
		return p;

	len = ARRAY_SIZE(buf);
	if (!GetUserNameW(buf, &len)) {
		initialized = 1;
		return NULL;
	}

	if (xwcstoutf(user_name, buf, sizeof(user_name)) < 0) {
		initialized = 1;
		return NULL;
	}

	p = xmalloc(sizeof(*p));
	p->pw_name = user_name;
	p->pw_gecos = get_extended_user_info(NameDisplay);
	if (!p->pw_gecos)
		p->pw_gecos = "unknown";
	p->pw_dir = NULL;

	initialized = 1;
	return p;
}

static HANDLE timer_event;
static HANDLE timer_thread;
static int timer_interval;
static int one_shot;
static sig_handler_t timer_fn = SIG_DFL, sigint_fn = SIG_DFL;

/* The timer works like this:
 * The thread, ticktack(), is a trivial routine that most of the time
 * only waits to receive the signal to terminate. The main thread tells
 * the thread to terminate by setting the timer_event to the signalled
 * state.
 * But ticktack() interrupts the wait state after the timer's interval
 * length to call the signal handler.
 */

static unsigned __stdcall ticktack(void *dummy)
{
	while (WaitForSingleObject(timer_event, timer_interval) == WAIT_TIMEOUT) {
		mingw_raise(SIGALRM);
		if (one_shot)
			break;
	}
	return 0;
}

static int start_timer_thread(void)
{
	timer_event = CreateEvent(NULL, FALSE, FALSE, NULL);
	if (timer_event) {
		timer_thread = (HANDLE) _beginthreadex(NULL, 0, ticktack, NULL, 0, NULL);
		if (!timer_thread )
			return errno = ENOMEM,
				error("cannot start timer thread");
	} else
		return errno = ENOMEM,
			error("cannot allocate resources for timer");
	return 0;
}

static void stop_timer_thread(void)
{
	if (timer_event)
		SetEvent(timer_event);	/* tell thread to terminate */
	if (timer_thread) {
		int rc = WaitForSingleObject(timer_thread, 10000);
		if (rc == WAIT_TIMEOUT)
			error("timer thread did not terminate timely");
		else if (rc != WAIT_OBJECT_0)
			error("waiting for timer thread failed: %lu",
			      GetLastError());
		CloseHandle(timer_thread);
	}
	if (timer_event)
		CloseHandle(timer_event);
	timer_event = NULL;
	timer_thread = NULL;
}

static inline int is_timeval_eq(const struct timeval *i1, const struct timeval *i2)
{
	return i1->tv_sec == i2->tv_sec && i1->tv_usec == i2->tv_usec;
}

int setitimer(int type, struct itimerval *in, struct itimerval *out)
{
	static const struct timeval zero;
	static int atexit_done;

	if (out)
		return errno = EINVAL,
			error("setitimer param 3 != NULL not implemented");
	if (!is_timeval_eq(&in->it_interval, &zero) &&
	    !is_timeval_eq(&in->it_interval, &in->it_value))
		return errno = EINVAL,
			error("setitimer: it_interval must be zero or eq it_value");

	if (timer_thread)
		stop_timer_thread();

	if (is_timeval_eq(&in->it_value, &zero) &&
	    is_timeval_eq(&in->it_interval, &zero))
		return 0;

	timer_interval = in->it_value.tv_sec * 1000 + in->it_value.tv_usec / 1000;
	one_shot = is_timeval_eq(&in->it_interval, &zero);
	if (!atexit_done) {
		atexit(stop_timer_thread);
		atexit_done = 1;
	}
	return start_timer_thread();
}

int sigaction(int sig, struct sigaction *in, struct sigaction *out)
{
	if (sig != SIGALRM)
		return errno = EINVAL,
			error("sigaction only implemented for SIGALRM");
	if (out)
		return errno = EINVAL,
			error("sigaction: param 3 != NULL not implemented");

	timer_fn = in->sa_handler;
	return 0;
}

#undef signal
sig_handler_t mingw_signal(int sig, sig_handler_t handler)
{
	sig_handler_t old;

	switch (sig) {
	case SIGALRM:
		old = timer_fn;
		timer_fn = handler;
		break;

	case SIGINT:
		old = sigint_fn;
		sigint_fn = handler;
		break;

	default:
		return signal(sig, handler);
	}

	return old;
}

#undef raise
int mingw_raise(int sig)
{
	switch (sig) {
	case SIGALRM:
		if (timer_fn == SIG_DFL) {
			if (isatty(STDERR_FILENO))
				fputs("Alarm clock\n", stderr);
			exit(128 + SIGALRM);
		} else if (timer_fn != SIG_IGN)
			timer_fn(SIGALRM);
		return 0;

	case SIGINT:
		if (sigint_fn == SIG_DFL)
			exit(128 + SIGINT);
		else if (sigint_fn != SIG_IGN)
			sigint_fn(SIGINT);
		return 0;

#if defined(_MSC_VER)
	case SIGILL:
	case SIGFPE:
	case SIGSEGV:
	case SIGTERM:
	case SIGBREAK:
	case SIGABRT:
	case SIGABRT_COMPAT:
		/*
		 * The <signal.h> header in the MS C Runtime defines 8 signals
		 * as being supported on the platform. Anything else causes an
		 * "Invalid signal or error" (which in DEBUG builds causes the
		 * Abort/Retry/Ignore dialog). We by-pass the CRT for things we
		 * already know will fail.
		 */
		return raise(sig);
	default:
		errno = EINVAL;
		return -1;

#else

	default:
		return raise(sig);

#endif

	}
}

int link(const char *oldpath, const char *newpath)
{
	wchar_t woldpath[MAX_PATH], wnewpath[MAX_PATH];
	if (xutftowcs_path(woldpath, oldpath) < 0 ||
		xutftowcs_path(wnewpath, newpath) < 0)
		return -1;

	if (!CreateHardLinkW(wnewpath, woldpath, NULL)) {
		errno = err_win_to_posix(GetLastError());
		return -1;
	}
	return 0;
}

pid_t waitpid(pid_t pid, int *status, int options)
{
	HANDLE h = OpenProcess(SYNCHRONIZE | PROCESS_QUERY_INFORMATION,
	    FALSE, pid);
	if (!h) {
		errno = ECHILD;
		return -1;
	}

	if (pid > 0 && options & WNOHANG) {
		if (WAIT_OBJECT_0 != WaitForSingleObject(h, 0)) {
			CloseHandle(h);
			return 0;
		}
		options &= ~WNOHANG;
	}

	if (options == 0) {
		struct pinfo_t **ppinfo;
		if (WaitForSingleObject(h, INFINITE) != WAIT_OBJECT_0) {
			CloseHandle(h);
			return 0;
		}

		if (status)
			GetExitCodeProcess(h, (LPDWORD)status);

		EnterCriticalSection(&pinfo_cs);

		ppinfo = &pinfo;
		while (*ppinfo) {
			struct pinfo_t *info = *ppinfo;
			if (info->pid == pid) {
				CloseHandle(info->proc);
				*ppinfo = info->next;
				free(info);
				break;
			}
			ppinfo = &info->next;
		}

		LeaveCriticalSection(&pinfo_cs);

		CloseHandle(h);
		return pid;
	}
	CloseHandle(h);

	errno = EINVAL;
	return -1;
}

int mingw_is_mount_point(struct strbuf *path)
{
	WIN32_FIND_DATAW findbuf = { 0 };
	HANDLE handle;
	wchar_t wfilename[MAX_PATH];
	int wlen = xutftowcs_path(wfilename, path->buf);
	if (wlen < 0)
		die(_("could not get long path for '%s'"), path->buf);

	/* remove trailing slash, if any */
	if (wlen > 0 && wfilename[wlen - 1] == L'/')
		wfilename[--wlen] = L'\0';

	handle = FindFirstFileW(wfilename, &findbuf);
	if (handle == INVALID_HANDLE_VALUE)
		return 0;
	FindClose(handle);

	return (findbuf.dwFileAttributes & FILE_ATTRIBUTE_REPARSE_POINT) &&
		(findbuf.dwReserved0 == IO_REPARSE_TAG_MOUNT_POINT);
}

int xutftowcsn(wchar_t *wcs, const char *utfs, size_t wcslen, int utflen)
{
	int upos = 0, wpos = 0;
	const unsigned char *utf = (const unsigned char*) utfs;
	if (!utf || !wcs || wcslen < 1) {
		errno = EINVAL;
		return -1;
	}
	/* reserve space for \0 */
	wcslen--;
	if (utflen < 0)
		utflen = INT_MAX;

	while (upos < utflen) {
		int c = utf[upos++] & 0xff;
		if (utflen == INT_MAX && c == 0)
			break;

		if (wpos >= wcslen) {
			wcs[wpos] = 0;
			errno = ERANGE;
			return -1;
		}

		if (c < 0x80) {
			/* ASCII */
			wcs[wpos++] = c;
		} else if (c >= 0xc2 && c < 0xe0 && upos < utflen &&
				(utf[upos] & 0xc0) == 0x80) {
			/* 2-byte utf-8 */
			c = ((c & 0x1f) << 6);
			c |= (utf[upos++] & 0x3f);
			wcs[wpos++] = c;
		} else if (c >= 0xe0 && c < 0xf0 && upos + 1 < utflen &&
				!(c == 0xe0 && utf[upos] < 0xa0) && /* over-long encoding */
				(utf[upos] & 0xc0) == 0x80 &&
				(utf[upos + 1] & 0xc0) == 0x80) {
			/* 3-byte utf-8 */
			c = ((c & 0x0f) << 12);
			c |= ((utf[upos++] & 0x3f) << 6);
			c |= (utf[upos++] & 0x3f);
			wcs[wpos++] = c;
		} else if (c >= 0xf0 && c < 0xf5 && upos + 2 < utflen &&
				wpos + 1 < wcslen &&
				!(c == 0xf0 && utf[upos] < 0x90) && /* over-long encoding */
				!(c == 0xf4 && utf[upos] >= 0x90) && /* > \u10ffff */
				(utf[upos] & 0xc0) == 0x80 &&
				(utf[upos + 1] & 0xc0) == 0x80 &&
				(utf[upos + 2] & 0xc0) == 0x80) {
			/* 4-byte utf-8: convert to \ud8xx \udcxx surrogate pair */
			c = ((c & 0x07) << 18);
			c |= ((utf[upos++] & 0x3f) << 12);
			c |= ((utf[upos++] & 0x3f) << 6);
			c |= (utf[upos++] & 0x3f);
			c -= 0x10000;
			wcs[wpos++] = 0xd800 | (c >> 10);
			wcs[wpos++] = 0xdc00 | (c & 0x3ff);
		} else if (c >= 0xa0) {
			/* invalid utf-8 byte, printable unicode char: convert 1:1 */
			wcs[wpos++] = c;
		} else {
			/* invalid utf-8 byte, non-printable unicode: convert to hex */
			static const char *hex = "0123456789abcdef";
			wcs[wpos++] = hex[c >> 4];
			if (wpos < wcslen)
				wcs[wpos++] = hex[c & 0x0f];
		}
	}
	wcs[wpos] = 0;
	return wpos;
}

int xwcstoutf(char *utf, const wchar_t *wcs, size_t utflen)
{
	if (!wcs || !utf || utflen < 1) {
		errno = EINVAL;
		return -1;
	}
	utflen = WideCharToMultiByte(CP_UTF8, 0, wcs, -1, utf, utflen, NULL, NULL);
	if (utflen)
		return utflen - 1;
	errno = ERANGE;
	return -1;
}

#ifdef ENSURE_MSYSTEM_IS_SET
static size_t append_system_bin_dirs(char *path, size_t size)
{
#if !defined(RUNTIME_PREFIX) || !defined(HAVE_WPGMPTR)
	return 0;
#else
	char prefix[32768];
	const char *slash;
	size_t len = xwcstoutf(prefix, _wpgmptr, sizeof(prefix)), off = 0;

	if (len == 0 || len >= sizeof(prefix) ||
	    !(slash = find_last_dir_sep(prefix)))
		return 0;
	/* strip trailing `git.exe` */
	len = slash - prefix;

	/* strip trailing `cmd` or `mingw64\bin` or `mingw32\bin` or `bin` or `libexec\git-core` */
	if (strip_suffix_mem(prefix, &len, "\\mingw64\\libexec\\git-core") ||
	    strip_suffix_mem(prefix, &len, "\\mingw64\\bin"))
		off += xsnprintf(path + off, size - off,
				 "%.*s\\mingw64\\bin;", (int)len, prefix);
	else if (strip_suffix_mem(prefix, &len, "\\mingw32\\libexec\\git-core") ||
		 strip_suffix_mem(prefix, &len, "\\mingw32\\bin"))
		off += xsnprintf(path + off, size - off,
				 "%.*s\\mingw32\\bin;", (int)len, prefix);
	else if (strip_suffix_mem(prefix, &len, "\\cmd") ||
		 strip_suffix_mem(prefix, &len, "\\bin") ||
		 strip_suffix_mem(prefix, &len, "\\libexec\\git-core"))
		off += xsnprintf(path + off, size - off,
				 "%.*s\\mingw%d\\bin;", (int)len, prefix,
				 (int)(sizeof(void *) * 8));
	else
		return 0;

	off += xsnprintf(path + off, size - off,
			 "%.*s\\usr\\bin;", (int)len, prefix);
	return off;
#endif
}
#endif

static int is_system32_path(const char *path)
{
	WCHAR system32[MAX_PATH], wpath[MAX_PATH];

	if (xutftowcs_path(wpath, path) < 0 ||
	    !GetSystemDirectoryW(system32, ARRAY_SIZE(system32)) ||
	    _wcsicmp(system32, wpath))
		return 0;

	return 1;
}

static void setup_windows_environment(void)
{
	char *tmp = getenv("TMPDIR");

	/* on Windows it is TMP and TEMP */
	if (!tmp) {
		if (!(tmp = getenv("TMP")))
			tmp = getenv("TEMP");
		if (tmp) {
			setenv("TMPDIR", tmp, 1);
			tmp = getenv("TMPDIR");
		}
	}

	if (tmp) {
		/*
		 * Convert all dir separators to forward slashes,
		 * to help shell commands called from the Git
		 * executable (by not mistaking the dir separators
		 * for escape characters).
		 */
		convert_slashes(tmp);
	}


	/*
	 * Make sure TERM is set up correctly to enable auto-color
	 * (see color.c .) Use "cygwin" for older OS releases which
	 * works correctly with MSYS2 utilities on older consoles.
	 */
	if (!getenv("TERM")) {
		if ((GetVersion() >> 16) < 15063)
			setenv("TERM", "cygwin", 0);
		else {
			setenv("TERM", "xterm-256color", 0);
			setenv("COLORTERM", "truecolor", 0);
		}
	}

	/* calculate HOME if not set */
	if (!getenv("HOME")) {
		/*
		 * try $HOMEDRIVE$HOMEPATH - the home share may be a network
		 * location, thus also check if the path exists (i.e. is not
		 * disconnected)
		 */
		if ((tmp = getenv("HOMEDRIVE"))) {
			struct strbuf buf = STRBUF_INIT;
			strbuf_addstr(&buf, tmp);
			if ((tmp = getenv("HOMEPATH"))) {
				strbuf_addstr(&buf, tmp);
				if (!is_system32_path(buf.buf) &&
				    is_directory(buf.buf))
					setenv("HOME", buf.buf, 1);
				else
					tmp = NULL; /* use $USERPROFILE */
			}
			strbuf_release(&buf);
		}
		/* use $USERPROFILE if the home share is not available */
		if (!tmp && (tmp = getenv("USERPROFILE")))
			setenv("HOME", tmp, 1);
	}

	if (!getenv("PLINK_PROTOCOL"))
		setenv("PLINK_PROTOCOL", "ssh", 0);

#ifdef ENSURE_MSYSTEM_IS_SET
	if (!(tmp = getenv("MSYSTEM")) || !tmp[0]) {
		const char *home = getenv("HOME"), *path = getenv("PATH");
		char buf[32768];
		size_t off = 0;

		xsnprintf(buf, sizeof(buf),
			  "MINGW%d", (int)(sizeof(void *) * 8));
		setenv("MSYSTEM", buf, 1);

		if (home)
			off += xsnprintf(buf + off, sizeof(buf) - off,
					 "%s\\bin;", home);
		off += append_system_bin_dirs(buf + off, sizeof(buf) - off);
		if (path)
			off += xsnprintf(buf + off, sizeof(buf) - off,
					 "%s", path);
		else if (off > 0)
			buf[off - 1] = '\0';
		else
			buf[0] = '\0';
		setenv("PATH", buf, 1);
	}
#endif

	if (!getenv("LC_ALL") && !getenv("LC_CTYPE") && !getenv("LANG"))
		setenv("LC_CTYPE", "C.UTF-8", 1);
}

static PSID get_current_user_sid(void)
{
	HANDLE token;
	DWORD len = 0;
	PSID result = NULL;

	if (!OpenProcessToken(GetCurrentProcess(), TOKEN_QUERY, &token))
		return NULL;

	if (!GetTokenInformation(token, TokenUser, NULL, 0, &len)) {
		TOKEN_USER *info = xmalloc((size_t)len);
		if (GetTokenInformation(token, TokenUser, info, len, &len)) {
			len = GetLengthSid(info->User.Sid);
			result = xmalloc(len);
			if (!CopySid(len, result, info->User.Sid)) {
				error(_("failed to copy SID (%ld)"),
				      GetLastError());
				FREE_AND_NULL(result);
			}
		}
		FREE_AND_NULL(info);
	}
	CloseHandle(token);

	return result;
}

static BOOL user_sid_to_user_name(PSID sid, LPSTR *str)
{
	SID_NAME_USE pe_use;
	DWORD len_user = 0, len_domain = 0;
	BOOL translate_sid_to_user;

	/*
	 * returns only FALSE, because the string pointers are NULL
	 */
	LookupAccountSidA(NULL, sid, NULL, &len_user, NULL, &len_domain,
			  &pe_use);
	/*
	 * Alloc needed space of the strings
	 */
	ALLOC_ARRAY((*str), (size_t)len_domain + (size_t)len_user);
	translate_sid_to_user = LookupAccountSidA(NULL, sid,
	    (*str) + len_domain, &len_user, *str, &len_domain, &pe_use);
	if (!translate_sid_to_user)
		FREE_AND_NULL(*str);
	else
		(*str)[len_domain] = '/';
	return translate_sid_to_user;
}

static int acls_supported(const char *path)
{
	size_t offset = offset_1st_component(path);
	WCHAR wroot[MAX_PATH];
	DWORD file_system_flags;

	if (offset &&
	    xutftowcsn(wroot, path, MAX_PATH, offset) > 0 &&
	    GetVolumeInformationW(wroot, NULL, 0, NULL, NULL,
				  &file_system_flags, NULL, 0))
		return !!(file_system_flags & FILE_PERSISTENT_ACLS);

	return 0;
}

int is_path_owned_by_current_sid(const char *path, struct strbuf *report)
{
	WCHAR wpath[MAX_PATH];
	PSID sid = NULL;
	PSECURITY_DESCRIPTOR descriptor = NULL;
	DWORD err;

	static wchar_t home[MAX_PATH];

	int result = 0;

	if (xutftowcs_path(wpath, path) < 0)
		return 0;

	/*
	 * On Windows, the home directory is owned by the administrator, but for
	 * all practical purposes, it belongs to the user. Do pretend that it is
	 * owned by the user.
	 */
	if (!*home) {
		DWORD size = ARRAY_SIZE(home);
		DWORD len = GetEnvironmentVariableW(L"HOME", home, size);
		if (!len || len > size)
			wcscpy(home, L"::N/A::");
	}
	if (!wcsicmp(wpath, home))
		return 1;

	/* Get the owner SID */
	err = GetNamedSecurityInfoW(wpath, SE_FILE_OBJECT,
				    OWNER_SECURITY_INFORMATION |
				    DACL_SECURITY_INFORMATION,
				    &sid, NULL, NULL, NULL, &descriptor);

	if (err == ERROR_SUCCESS && sid && IsValidSid(sid)) {
		/* Now, verify that the SID matches the current user's */
		static PSID current_user_sid;
		BOOL is_member;

		if (!current_user_sid)
			current_user_sid = get_current_user_sid();

		if (current_user_sid &&
		    IsValidSid(current_user_sid) &&
		    EqualSid(sid, current_user_sid))
			result = 1;
		else if (IsWellKnownSid(sid, WinBuiltinAdministratorsSid) &&
			 CheckTokenMembership(NULL, sid, &is_member) &&
			 is_member)
			/*
			 * If owned by the Administrators group, and the
			 * current user is an administrator, we consider that
			 * okay, too.
			 */
			result = 1;
		else if (report &&
			 IsWellKnownSid(sid, WinWorldSid) &&
			 !acls_supported(path)) {
			/*
			 * On FAT32 volumes, ownership is not actually recorded.
			 */
			strbuf_addf(report, "'%s' is on a file system that does "
				    "not record ownership\n", path);
		} else if (report) {
			LPSTR str1, str2, str3, str4, to_free1 = NULL,
			    to_free3 = NULL, to_local_free2 = NULL,
			    to_local_free4 = NULL;

			if (user_sid_to_user_name(sid, &str1))
				to_free1 = str1;
			else
				str1 = "(inconvertible)";
			if (ConvertSidToStringSidA(sid, &str2))
				to_local_free2 = str2;
			else
				str2 = "(inconvertible)";

			if (!current_user_sid) {
				str3 = "(none)";
				str4 = "(none)";
			}
			else if (!IsValidSid(current_user_sid)) {
				str3 = "(invalid)";
				str4 = "(invalid)";
			} else {
				if (user_sid_to_user_name(current_user_sid,
							  &str3))
					to_free3 = str3;
				else
					str3 = "(inconvertible)";
				if (ConvertSidToStringSidA(current_user_sid,
							   &str4))
					to_local_free4 = str4;
				else
					str4 = "(inconvertible)";
			}
			strbuf_addf(report,
				    "'%s' is owned by:\n"
				    "\t%s (%s)\nbut the current user is:\n"
				    "\t%s (%s)\n",
				    path, str1, str2, str3, str4);
			free(to_free1);
			LocalFree(to_local_free2);
			free(to_free3);
			LocalFree(to_local_free4);
		}
	}

	/*
	 * We can release the security descriptor struct only now because `sid`
	 * actually points into this struct.
	 */
	if (descriptor)
		LocalFree(descriptor);

	return result;
}

int is_valid_win32_path(const char *path, int allow_literal_nul)
{
	const char *p = path;
	int preceding_space_or_period = 0, i = 0, periods = 0;

	if (!protect_ntfs)
		return 1;

	skip_dos_drive_prefix((char **)&path);
	goto segment_start;

	for (;;) {
		char c = *(path++);
		switch (c) {
		case '\0':
		case '/': case '\\':
			/* cannot end in ` ` or `.`, except for `.` and `..` */
			if (preceding_space_or_period &&
			    (i != periods || periods > 2))
				return 0;
			if (!c)
				return 1;

			i = periods = preceding_space_or_period = 0;

segment_start:
			switch (*path) {
			case 'a': case 'A': /* AUX */
				if (((c = path[++i]) != 'u' && c != 'U') ||
				    ((c = path[++i]) != 'x' && c != 'X')) {
not_a_reserved_name:
					path += i;
					continue;
				}
				break;
			case 'c': case 'C':
				/* COM1 ... COM9, CON, CONIN$, CONOUT$ */
				if ((c = path[++i]) != 'o' && c != 'O')
					goto not_a_reserved_name;
				c = path[++i];
				if (c == 'm' || c == 'M') { /* COM1 ... COM9 */
					c = path[++i];
					if (c < '1' || c > '9')
						goto not_a_reserved_name;
				} else if (c == 'n' || c == 'N') { /* CON */
					c = path[i + 1];
					if ((c == 'i' || c == 'I') &&
					    ((c = path[i + 2]) == 'n' ||
					     c == 'N') &&
					    path[i + 3] == '$')
						i += 3; /* CONIN$ */
					else if ((c == 'o' || c == 'O') &&
						 ((c = path[i + 2]) == 'u' ||
						  c == 'U') &&
						 ((c = path[i + 3]) == 't' ||
						  c == 'T') &&
						 path[i + 4] == '$')
						i += 4; /* CONOUT$ */
				} else
					goto not_a_reserved_name;
				break;
			case 'l': case 'L': /* LPT<N> */
				if (((c = path[++i]) != 'p' && c != 'P') ||
				    ((c = path[++i]) != 't' && c != 'T') ||
				    !isdigit(path[++i]))
					goto not_a_reserved_name;
				break;
			case 'n': case 'N': /* NUL */
				if (((c = path[++i]) != 'u' && c != 'U') ||
				    ((c = path[++i]) != 'l' && c != 'L') ||
				    (allow_literal_nul &&
				     !path[i + 1] && p == path))
					goto not_a_reserved_name;
				break;
			case 'p': case 'P': /* PRN */
				if (((c = path[++i]) != 'r' && c != 'R') ||
				    ((c = path[++i]) != 'n' && c != 'N'))
					goto not_a_reserved_name;
				break;
			default:
				continue;
			}

			/*
			 * So far, this looks like a reserved name. Let's see
			 * whether it actually is one: trailing spaces, a file
			 * extension, or an NTFS Alternate Data Stream do not
			 * matter, the name is still reserved if any of those
			 * follow immediately after the actual name.
			 */
			i++;
			if (path[i] == ' ') {
				preceding_space_or_period = 1;
				while (path[++i] == ' ')
					; /* skip all spaces */
			}

			c = path[i];
			if (c && c != '.' && c != ':' && !is_xplatform_dir_sep(c))
				goto not_a_reserved_name;

			/* contains reserved name */
			return 0;
		case '.':
			periods++;
			/* fallthru */
		case ' ':
			preceding_space_or_period = 1;
			i++;
			continue;
		case ':': /* DOS drive prefix was already skipped */
		case '<': case '>': case '"': case '|': case '?': case '*':
			/* illegal character */
			return 0;
		default:
			if (c > '\0' && c < '\x20')
				/* illegal character */
				return 0;
		}
		preceding_space_or_period = 0;
		i++;
	}
}

#if !defined(_MSC_VER)
/*
 * Disable MSVCRT command line wildcard expansion (__getmainargs called from
 * mingw startup code, see init.c in mingw runtime).
 */
int _CRT_glob = 0;
#endif

static NORETURN void die_startup(void)
{
	fputs("fatal: not enough memory for initialization", stderr);
	exit(128);
}

static void *malloc_startup(size_t size)
{
	void *result = malloc(size);
	if (!result)
		die_startup();
	return result;
}

static char *wcstoutfdup_startup(char *buffer, const wchar_t *wcs, size_t len)
{
	len = xwcstoutf(buffer, wcs, len) + 1;
	return memcpy(malloc_startup(len), buffer, len);
}

static void maybe_redirect_std_handle(const wchar_t *key, DWORD std_id, int fd,
				      DWORD desired_access, DWORD flags)
{
	DWORD create_flag = fd ? OPEN_ALWAYS : OPEN_EXISTING;
	wchar_t buf[MAX_PATH];
	DWORD max = ARRAY_SIZE(buf);
	HANDLE handle;
	DWORD ret = GetEnvironmentVariableW(key, buf, max);

	if (!ret || ret >= max)
		return;

	/* make sure this does not leak into child processes */
	SetEnvironmentVariableW(key, NULL);
	if (!wcscmp(buf, L"off")) {
		close(fd);
		handle = GetStdHandle(std_id);
		if (handle != INVALID_HANDLE_VALUE)
			CloseHandle(handle);
		return;
	}
	if (std_id == STD_ERROR_HANDLE && !wcscmp(buf, L"2>&1")) {
		handle = GetStdHandle(STD_OUTPUT_HANDLE);
		if (handle == INVALID_HANDLE_VALUE) {
			close(fd);
			handle = GetStdHandle(std_id);
			if (handle != INVALID_HANDLE_VALUE)
				CloseHandle(handle);
		} else {
			int new_fd = _open_osfhandle((intptr_t)handle, O_BINARY);
			SetStdHandle(std_id, handle);
			dup2(new_fd, fd);
			/* do *not* close the new_fd: that would close stdout */
		}
		return;
	}
	handle = CreateFileW(buf, desired_access, 0, NULL, create_flag,
			     flags, NULL);
	if (handle != INVALID_HANDLE_VALUE) {
		int new_fd = _open_osfhandle((intptr_t)handle, O_BINARY);
		SetStdHandle(std_id, handle);
		dup2(new_fd, fd);
		close(new_fd);
	}
}

static void maybe_redirect_std_handles(void)
{
	maybe_redirect_std_handle(L"GIT_REDIRECT_STDIN", STD_INPUT_HANDLE, 0,
				  GENERIC_READ, FILE_ATTRIBUTE_NORMAL);
	maybe_redirect_std_handle(L"GIT_REDIRECT_STDOUT", STD_OUTPUT_HANDLE, 1,
				  GENERIC_WRITE, FILE_ATTRIBUTE_NORMAL);
	maybe_redirect_std_handle(L"GIT_REDIRECT_STDERR", STD_ERROR_HANDLE, 2,
				  GENERIC_WRITE, FILE_FLAG_NO_BUFFERING);
}

#ifdef _MSC_VER
#ifdef _DEBUG
#include <crtdbg.h>
#endif
#endif

/*
 * We implement wmain() and compile with -municode, which would
 * normally ignore main(), but we call the latter from the former
 * so that we can handle non-ASCII command-line parameters
 * appropriately.
 *
 * To be more compatible with the core git code, we convert
 * argv into UTF8 and pass them directly to main().
 */
int wmain(int argc, const wchar_t **wargv)
{
	int i, maxlen, exit_status;
	char *buffer, **save;
	const char **argv;

	trace2_initialize_clock();

#ifdef _MSC_VER
#ifdef _DEBUG
	_CrtSetReportMode(_CRT_ASSERT, _CRTDBG_MODE_DEBUG);
#endif

#ifdef USE_MSVC_CRTDBG
	_CrtSetDbgFlag(_CRTDBG_ALLOC_MEM_DF | _CRTDBG_LEAK_CHECK_DF);
#endif
#endif

	maybe_redirect_std_handles();
	fsync_object_files = 1;

	/* determine size of argv and environ conversion buffer */
	maxlen = wcslen(wargv[0]);
	for (i = 1; i < argc; i++)
		maxlen = max(maxlen, wcslen(wargv[i]));

	/* allocate buffer (wchar_t encodes to max 3 UTF-8 bytes) */
	maxlen = 3 * maxlen + 1;
	buffer = malloc_startup(maxlen);

	/*
	 * Create a UTF-8 version of w_argv. Also create a "save" copy
	 * to remember all the string pointers because parse_options()
	 * will remove claimed items from the argv that we pass down.
	 */
	ALLOC_ARRAY(argv, argc + 1);
	ALLOC_ARRAY(save, argc + 1);
	for (i = 0; i < argc; i++)
		argv[i] = save[i] = wcstoutfdup_startup(buffer, wargv[i], maxlen);
	argv[i] = save[i] = NULL;
	free(buffer);

	/* fix Windows specific environment settings */
	setup_windows_environment();

	unset_environment_variables = xstrdup("PERL5LIB");

	/* initialize critical section for waitpid pinfo_t list */
	InitializeCriticalSection(&pinfo_cs);

	/* set up default file mode and file modes for stdin/out/err */
	_fmode = _O_BINARY;
	_setmode(_fileno(stdin), _O_BINARY);
	_setmode(_fileno(stdout), _O_BINARY);
	_setmode(_fileno(stderr), _O_BINARY);

	/* initialize Unicode console */
	winansi_init();

	/* invoke the real main() using our utf8 version of argv. */
	exit_status = main(argc, argv);

	for (i = 0; i < argc; i++)
		free(save[i]);
	free(save);
	free(argv);

	return exit_status;
}

int uname(struct utsname *buf)
{
	unsigned v = (unsigned)GetVersion();
	memset(buf, 0, sizeof(*buf));
	xsnprintf(buf->sysname, sizeof(buf->sysname), "Windows");
	xsnprintf(buf->release, sizeof(buf->release),
		 "%u.%u", v & 0xff, (v >> 8) & 0xff);
	/* assuming NT variants only.. */
	xsnprintf(buf->version, sizeof(buf->version),
		  "%u", (v >> 16) & 0x7fff);
	return 0;
}<|MERGE_RESOLUTION|>--- conflicted
+++ resolved
@@ -745,11 +745,7 @@
 			}
 
 			errno = orig;
-<<<<<<< HEAD
-		} else if (orig == EINVAL)
-=======
-		else if (orig == EINVAL || errno == EBADF)
->>>>>>> 6f0132ef
+		} else if (orig == EINVAL || errno == EBADF)
 			errno = EPIPE;
 		else {
 			DWORD buf_size;
