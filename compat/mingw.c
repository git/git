#include "../git-compat-util.h"
#include "win32.h"
#include <conio.h>
#include <wchar.h>
#include <winioctl.h>
#include "../strbuf.h"
#include "../run-command.h"
#include "../cache.h"
#include "win32/lazyload.h"
#include "../config.h"
#include "dir.h"
#include "../attr.h"
#include "../string-list.h"
#include "win32/fscache.h"

#define HCAST(type, handle) ((type)(intptr_t)handle)

void open_in_gdb(void)
{
	static struct child_process cp = CHILD_PROCESS_INIT;
	extern char *_pgmptr;

	argv_array_pushl(&cp.args, "mintty", "gdb", NULL);
	argv_array_pushf(&cp.args, "--pid=%d", getpid());
	cp.clean_on_exit = 1;
	if (start_command(&cp) < 0)
		die_errno("Could not start gdb");
	sleep(1);
}

int err_win_to_posix(DWORD winerr)
{
	int error = ENOSYS;
	switch(winerr) {
	case ERROR_ACCESS_DENIED: error = EACCES; break;
	case ERROR_ACCOUNT_DISABLED: error = EACCES; break;
	case ERROR_ACCOUNT_RESTRICTION: error = EACCES; break;
	case ERROR_ALREADY_ASSIGNED: error = EBUSY; break;
	case ERROR_ALREADY_EXISTS: error = EEXIST; break;
	case ERROR_ARITHMETIC_OVERFLOW: error = ERANGE; break;
	case ERROR_BAD_COMMAND: error = EIO; break;
	case ERROR_BAD_DEVICE: error = ENODEV; break;
	case ERROR_BAD_DRIVER_LEVEL: error = ENXIO; break;
	case ERROR_BAD_EXE_FORMAT: error = ENOEXEC; break;
	case ERROR_BAD_FORMAT: error = ENOEXEC; break;
	case ERROR_BAD_LENGTH: error = EINVAL; break;
	case ERROR_BAD_PATHNAME: error = ENOENT; break;
	case ERROR_BAD_PIPE: error = EPIPE; break;
	case ERROR_BAD_UNIT: error = ENODEV; break;
	case ERROR_BAD_USERNAME: error = EINVAL; break;
	case ERROR_BROKEN_PIPE: error = EPIPE; break;
	case ERROR_BUFFER_OVERFLOW: error = ENAMETOOLONG; break;
	case ERROR_BUSY: error = EBUSY; break;
	case ERROR_BUSY_DRIVE: error = EBUSY; break;
	case ERROR_CALL_NOT_IMPLEMENTED: error = ENOSYS; break;
	case ERROR_CANNOT_MAKE: error = EACCES; break;
	case ERROR_CANTOPEN: error = EIO; break;
	case ERROR_CANTREAD: error = EIO; break;
	case ERROR_CANTWRITE: error = EIO; break;
	case ERROR_CRC: error = EIO; break;
	case ERROR_CURRENT_DIRECTORY: error = EACCES; break;
	case ERROR_DEVICE_IN_USE: error = EBUSY; break;
	case ERROR_DEV_NOT_EXIST: error = ENODEV; break;
	case ERROR_DIRECTORY: error = EINVAL; break;
	case ERROR_DIR_NOT_EMPTY: error = ENOTEMPTY; break;
	case ERROR_DISK_CHANGE: error = EIO; break;
	case ERROR_DISK_FULL: error = ENOSPC; break;
	case ERROR_DRIVE_LOCKED: error = EBUSY; break;
	case ERROR_ENVVAR_NOT_FOUND: error = EINVAL; break;
	case ERROR_EXE_MARKED_INVALID: error = ENOEXEC; break;
	case ERROR_FILENAME_EXCED_RANGE: error = ENAMETOOLONG; break;
	case ERROR_FILE_EXISTS: error = EEXIST; break;
	case ERROR_FILE_INVALID: error = ENODEV; break;
	case ERROR_FILE_NOT_FOUND: error = ENOENT; break;
	case ERROR_GEN_FAILURE: error = EIO; break;
	case ERROR_HANDLE_DISK_FULL: error = ENOSPC; break;
	case ERROR_INSUFFICIENT_BUFFER: error = ENOMEM; break;
	case ERROR_INVALID_ACCESS: error = EACCES; break;
	case ERROR_INVALID_ADDRESS: error = EFAULT; break;
	case ERROR_INVALID_BLOCK: error = EFAULT; break;
	case ERROR_INVALID_DATA: error = EINVAL; break;
	case ERROR_INVALID_DRIVE: error = ENODEV; break;
	case ERROR_INVALID_EXE_SIGNATURE: error = ENOEXEC; break;
	case ERROR_INVALID_FLAGS: error = EINVAL; break;
	case ERROR_INVALID_FUNCTION: error = ENOSYS; break;
	case ERROR_INVALID_HANDLE: error = EBADF; break;
	case ERROR_INVALID_LOGON_HOURS: error = EACCES; break;
	case ERROR_INVALID_NAME: error = EINVAL; break;
	case ERROR_INVALID_OWNER: error = EINVAL; break;
	case ERROR_INVALID_PARAMETER: error = EINVAL; break;
	case ERROR_INVALID_PASSWORD: error = EPERM; break;
	case ERROR_INVALID_PRIMARY_GROUP: error = EINVAL; break;
	case ERROR_INVALID_REPARSE_DATA: error = EINVAL; break;
	case ERROR_INVALID_SIGNAL_NUMBER: error = EINVAL; break;
	case ERROR_INVALID_TARGET_HANDLE: error = EIO; break;
	case ERROR_INVALID_WORKSTATION: error = EACCES; break;
	case ERROR_IO_DEVICE: error = EIO; break;
	case ERROR_IO_INCOMPLETE: error = EINTR; break;
	case ERROR_LOCKED: error = EBUSY; break;
	case ERROR_LOCK_VIOLATION: error = EACCES; break;
	case ERROR_LOGON_FAILURE: error = EACCES; break;
	case ERROR_MAPPED_ALIGNMENT: error = EINVAL; break;
	case ERROR_META_EXPANSION_TOO_LONG: error = E2BIG; break;
	case ERROR_MORE_DATA: error = EPIPE; break;
	case ERROR_NEGATIVE_SEEK: error = ESPIPE; break;
	case ERROR_NOACCESS: error = EFAULT; break;
	case ERROR_NONE_MAPPED: error = EINVAL; break;
	case ERROR_NOT_A_REPARSE_POINT: error = EINVAL; break;
	case ERROR_NOT_ENOUGH_MEMORY: error = ENOMEM; break;
	case ERROR_NOT_READY: error = EAGAIN; break;
	case ERROR_NOT_SAME_DEVICE: error = EXDEV; break;
	case ERROR_NO_DATA: error = EPIPE; break;
	case ERROR_NO_MORE_SEARCH_HANDLES: error = EIO; break;
	case ERROR_NO_PROC_SLOTS: error = EAGAIN; break;
	case ERROR_NO_SUCH_PRIVILEGE: error = EACCES; break;
	case ERROR_OPEN_FAILED: error = EIO; break;
	case ERROR_OPEN_FILES: error = EBUSY; break;
	case ERROR_OPERATION_ABORTED: error = EINTR; break;
	case ERROR_OUTOFMEMORY: error = ENOMEM; break;
	case ERROR_PASSWORD_EXPIRED: error = EACCES; break;
	case ERROR_PATH_BUSY: error = EBUSY; break;
	case ERROR_PATH_NOT_FOUND: error = ENOENT; break;
	case ERROR_PIPE_BUSY: error = EBUSY; break;
	case ERROR_PIPE_CONNECTED: error = EPIPE; break;
	case ERROR_PIPE_LISTENING: error = EPIPE; break;
	case ERROR_PIPE_NOT_CONNECTED: error = EPIPE; break;
	case ERROR_PRIVILEGE_NOT_HELD: error = EACCES; break;
	case ERROR_READ_FAULT: error = EIO; break;
	case ERROR_REPARSE_ATTRIBUTE_CONFLICT: error = EINVAL; break;
	case ERROR_REPARSE_TAG_INVALID: error = EINVAL; break;
	case ERROR_REPARSE_TAG_MISMATCH: error = EINVAL; break;
	case ERROR_SEEK: error = EIO; break;
	case ERROR_SEEK_ON_DEVICE: error = ESPIPE; break;
	case ERROR_SHARING_BUFFER_EXCEEDED: error = ENFILE; break;
	case ERROR_SHARING_VIOLATION: error = EACCES; break;
	case ERROR_STACK_OVERFLOW: error = ENOMEM; break;
	case ERROR_SWAPERROR: error = ENOENT; break;
	case ERROR_TOO_MANY_MODULES: error = EMFILE; break;
	case ERROR_TOO_MANY_OPEN_FILES: error = EMFILE; break;
	case ERROR_UNRECOGNIZED_MEDIA: error = ENXIO; break;
	case ERROR_UNRECOGNIZED_VOLUME: error = ENODEV; break;
	case ERROR_WAIT_NO_CHILDREN: error = ECHILD; break;
	case ERROR_WRITE_FAULT: error = EIO; break;
	case ERROR_WRITE_PROTECT: error = EROFS; break;
	}
	return error;
}

static inline int is_file_in_use_error(DWORD errcode)
{
	switch (errcode) {
	case ERROR_SHARING_VIOLATION:
	case ERROR_ACCESS_DENIED:
		return 1;
	}

	return 0;
}

static int read_yes_no_answer(void)
{
	char answer[1024];

	if (fgets(answer, sizeof(answer), stdin)) {
		size_t answer_len = strlen(answer);
		int got_full_line = 0, c;

		/* remove the newline */
		if (answer_len >= 2 && answer[answer_len-2] == '\r') {
			answer[answer_len-2] = '\0';
			got_full_line = 1;
		} else if (answer_len >= 1 && answer[answer_len-1] == '\n') {
			answer[answer_len-1] = '\0';
			got_full_line = 1;
		}
		/* flush the buffer in case we did not get the full line */
		if (!got_full_line)
			while ((c = getchar()) != EOF && c != '\n')
				;
	} else
		/* we could not read, return the
		 * default answer which is no */
		return 0;

	if (tolower(answer[0]) == 'y' && !answer[1])
		return 1;
	if (!strncasecmp(answer, "yes", sizeof(answer)))
		return 1;
	if (tolower(answer[0]) == 'n' && !answer[1])
		return 0;
	if (!strncasecmp(answer, "no", sizeof(answer)))
		return 0;

	/* did not find an answer we understand */
	return -1;
}

static int ask_yes_no_if_possible(const char *format, va_list args)
{
	char question[4096];
	const char *retry_hook[] = { NULL, NULL, NULL };

	vsnprintf(question, sizeof(question), format, args);

	if ((retry_hook[0] = mingw_getenv("GIT_ASK_YESNO"))) {
		retry_hook[1] = question;
		return !run_command_v_opt(retry_hook, 0);
	}

	if (!isatty(_fileno(stdin)) || !isatty(_fileno(stderr)))
		return 0;

	while (1) {
		int answer;
		fprintf(stderr, "%s (y/n) ", question);

		if ((answer = read_yes_no_answer()) >= 0)
			return answer;

		fprintf(stderr, "Sorry, I did not understand your answer. "
				"Please type 'y' or 'n'\n");
	}
}

static int retry_ask_yes_no(int *tries, const char *format, ...)
{
	static const int delay[] = { 0, 1, 10, 20, 40 };
	va_list args;
	int result, saved_errno = errno;

	if ((*tries) < ARRAY_SIZE(delay)) {
		/*
		 * We assume that some other process had the file open at the wrong
		 * moment and retry. In order to give the other process a higher
		 * chance to complete its operation, we give up our time slice now.
		 * If we have to retry again, we do sleep a bit.
		 */
		Sleep(delay[*tries]);
		(*tries)++;
		return 1;
	}

	va_start(args, format);
	result = ask_yes_no_if_possible(format, args);
	va_end(args);
	errno = saved_errno;
	return result;
}

/* Windows only */
enum hide_dotfiles_type {
	HIDE_DOTFILES_FALSE = 0,
	HIDE_DOTFILES_TRUE,
	HIDE_DOTFILES_DOTGITONLY
};

static enum hide_dotfiles_type hide_dotfiles = HIDE_DOTFILES_DOTGITONLY;
static char *unset_environment_variables;
int core_fscache;
int core_long_paths;

int mingw_core_config(const char *var, const char *value, void *cb)
{
	if (!strcmp(var, "core.hidedotfiles")) {
		if (value && !strcasecmp(value, "dotgitonly"))
			hide_dotfiles = HIDE_DOTFILES_DOTGITONLY;
		else
			hide_dotfiles = git_config_bool(var, value);
		return 0;
	}

	if (!strcmp(var, "core.fscache")) {
		core_fscache = git_config_bool(var, value);
		return 0;
	}

	if (!strcmp(var, "core.longpaths")) {
		core_long_paths = git_config_bool(var, value);
		return 0;
	}

	if (!strcmp(var, "core.unsetenvvars")) {
		free(unset_environment_variables);
		unset_environment_variables = xstrdup(value);
		return 0;
	}

	return 0;
}

static DWORD symlink_file_flags = 0, symlink_directory_flags = 1;

enum phantom_symlink_result {
	PHANTOM_SYMLINK_RETRY,
	PHANTOM_SYMLINK_DONE,
	PHANTOM_SYMLINK_DIRECTORY
};

static inline int is_wdir_sep(wchar_t wchar)
{
	return wchar == L'/' || wchar == L'\\';
}

static const wchar_t *make_relative_to(const wchar_t *path,
				       const wchar_t *relative_to, wchar_t *out,
				       size_t size)
{
	size_t i = wcslen(relative_to), len;

	/* Is `path` already absolute? */
	if (is_wdir_sep(path[0]) ||
	    (iswalpha(path[0]) && path[1] == L':' && is_wdir_sep(path[2])))
		return path;

	while (i > 0 && !is_wdir_sep(relative_to[i - 1]))
		i--;

	/* Is `relative_to` in the current directory? */
	if (!i)
		return path;

	len = wcslen(path);
	if (i + len + 1 > size) {
		error("Could not make '%S' relative to '%S' (too large)",
		      path, relative_to);
		return NULL;
	}

	memcpy(out, relative_to, i * sizeof(wchar_t));
	wcscpy(out + i, path);
	return out;
}

/*
 * Changes a file symlink to a directory symlink if the target exists and is a
 * directory.
 */
static enum phantom_symlink_result
process_phantom_symlink(const wchar_t *wtarget, const wchar_t *wlink)
{
	HANDLE hnd;
	BY_HANDLE_FILE_INFORMATION fdata;
	wchar_t relative[MAX_LONG_PATH];
	const wchar_t *rel;

	/* check that wlink is still a file symlink */
	if ((GetFileAttributesW(wlink)
			& (FILE_ATTRIBUTE_REPARSE_POINT | FILE_ATTRIBUTE_DIRECTORY))
			!= FILE_ATTRIBUTE_REPARSE_POINT)
		return PHANTOM_SYMLINK_DONE;

	/* make it relative, if necessary */
	rel = make_relative_to(wtarget, wlink, relative, ARRAY_SIZE(relative));
	if (!rel)
		return PHANTOM_SYMLINK_DONE;

	/* let Windows resolve the link by opening it */
	hnd = CreateFileW(rel, 0,
			FILE_SHARE_READ | FILE_SHARE_WRITE | FILE_SHARE_DELETE, NULL,
			OPEN_EXISTING, FILE_FLAG_BACKUP_SEMANTICS, NULL);
	if (hnd == INVALID_HANDLE_VALUE) {
		errno = err_win_to_posix(GetLastError());
		return PHANTOM_SYMLINK_RETRY;
	}

	if (!GetFileInformationByHandle(hnd, &fdata)) {
		errno = err_win_to_posix(GetLastError());
		CloseHandle(hnd);
		return PHANTOM_SYMLINK_RETRY;
	}
	CloseHandle(hnd);

	/* if target exists and is a file, we're done */
	if (!(fdata.dwFileAttributes & FILE_ATTRIBUTE_DIRECTORY))
		return PHANTOM_SYMLINK_DONE;

	/* otherwise recreate the symlink with directory flag */
	if (DeleteFileW(wlink) &&
	    CreateSymbolicLinkW(wlink, wtarget, symlink_directory_flags))
		return PHANTOM_SYMLINK_DIRECTORY;

	errno = err_win_to_posix(GetLastError());
	return PHANTOM_SYMLINK_RETRY;
}

/* keep track of newly created symlinks to non-existing targets */
struct phantom_symlink_info {
	struct phantom_symlink_info *next;
	wchar_t *wlink;
	wchar_t *wtarget;
};

static struct phantom_symlink_info *phantom_symlinks = NULL;
static CRITICAL_SECTION phantom_symlinks_cs;

static void process_phantom_symlinks(void)
{
	struct phantom_symlink_info *current, **psi;
	EnterCriticalSection(&phantom_symlinks_cs);
	/* process phantom symlinks list */
	psi = &phantom_symlinks;
	while ((current = *psi)) {
		enum phantom_symlink_result result = process_phantom_symlink(
				current->wtarget, current->wlink);
		if (result == PHANTOM_SYMLINK_RETRY) {
			psi = &current->next;
		} else {
			/* symlink was processed, remove from list */
			*psi = current->next;
			free(current);
			/* if symlink was a directory, start over */
			if (result == PHANTOM_SYMLINK_DIRECTORY)
				psi = &phantom_symlinks;
		}
	}
	LeaveCriticalSection(&phantom_symlinks_cs);
}

static int create_phantom_symlink(wchar_t *wtarget, wchar_t *wlink)
{
	int len;

	/* create file symlink */
	if (!CreateSymbolicLinkW(wlink, wtarget, symlink_file_flags)) {
		errno = err_win_to_posix(GetLastError());
		return -1;
	}

	/* convert to directory symlink if target exists */
	switch (process_phantom_symlink(wtarget, wlink)) {
	case PHANTOM_SYMLINK_RETRY: {
		/* if target doesn't exist, add to phantom symlinks list */
		wchar_t wfullpath[MAX_LONG_PATH];
		struct phantom_symlink_info *psi;

		/* convert to absolute path to be independent of cwd */
		len = GetFullPathNameW(wlink, MAX_LONG_PATH, wfullpath, NULL);
		if (!len || len >= MAX_LONG_PATH) {
			errno = err_win_to_posix(GetLastError());
			return -1;
		}

		/* over-allocate and fill phantom_symlink_info structure */
		psi = xmalloc(sizeof(struct phantom_symlink_info) +
			      sizeof(wchar_t) * (len + wcslen(wtarget) + 2));
		psi->wlink = (wchar_t *)(psi + 1);
		wcscpy(psi->wlink, wfullpath);
		psi->wtarget = psi->wlink + len + 1;
		wcscpy(psi->wtarget, wtarget);

		EnterCriticalSection(&phantom_symlinks_cs);
		psi->next = phantom_symlinks;
		phantom_symlinks = psi;
		LeaveCriticalSection(&phantom_symlinks_cs);
		break;
	}
	case PHANTOM_SYMLINK_DIRECTORY:
		/* if we created a dir symlink, process other phantom symlinks */
		process_phantom_symlinks();
		break;
	default:
		break;
	}
	return 0;
}

/* Normalizes NT paths as returned by some low-level APIs. */
static wchar_t *normalize_ntpath(wchar_t *wbuf)
{
	int i;
	/* fix absolute path prefixes */
	if (wbuf[0] == '\\') {
		/* strip NT namespace prefixes */
		if (!wcsncmp(wbuf, L"\\??\\", 4) ||
		    !wcsncmp(wbuf, L"\\\\?\\", 4))
			wbuf += 4;
		else if (!wcsnicmp(wbuf, L"\\DosDevices\\", 12))
			wbuf += 12;
		/* replace remaining '...UNC\' with '\\' */
		if (!wcsnicmp(wbuf, L"UNC\\", 4)) {
			wbuf += 2;
			*wbuf = '\\';
		}
	}
	/* convert backslashes to slashes */
	for (i = 0; wbuf[i]; i++)
		if (wbuf[i] == '\\')
			wbuf[i] = '/';
	return wbuf;
}

int mingw_unlink(const char *pathname)
{
	int tries = 0;
	wchar_t wpathname[MAX_LONG_PATH];
	if (xutftowcs_long_path(wpathname, pathname) < 0)
		return -1;

	do {
		/* read-only files cannot be removed */
		_wchmod(wpathname, 0666);
		if (!_wunlink(wpathname))
			return 0;
		if (!is_file_in_use_error(GetLastError()))
			break;
		/*
		 * _wunlink() / DeleteFileW() for directory symlinks fails with
		 * ERROR_ACCESS_DENIED (EACCES), so try _wrmdir() as well. This is the
		 * same error we get if a file is in use (already checked above).
		 */
		if (!_wrmdir(wpathname))
			return 0;
	} while (retry_ask_yes_no(&tries, "Unlink of file '%s' failed. "
			"Should I try again?", pathname));
	return -1;
}

static int is_dir_empty(const wchar_t *wpath)
{
	WIN32_FIND_DATAW findbuf;
	HANDLE handle;
	wchar_t wbuf[MAX_LONG_PATH + 2];
	wcscpy(wbuf, wpath);
	wcscat(wbuf, L"\\*");
	handle = FindFirstFileW(wbuf, &findbuf);
	if (handle == INVALID_HANDLE_VALUE)
		return GetLastError() == ERROR_NO_MORE_FILES;

	while (!wcscmp(findbuf.cFileName, L".") ||
			!wcscmp(findbuf.cFileName, L".."))
		if (!FindNextFileW(handle, &findbuf)) {
			DWORD err = GetLastError();
			FindClose(handle);
			return err == ERROR_NO_MORE_FILES;
		}
	FindClose(handle);
	return 0;
}

int mingw_rmdir(const char *pathname)
{
	int tries = 0;
	wchar_t wpathname[MAX_LONG_PATH];
	if (xutftowcs_long_path(wpathname, pathname) < 0)
		return -1;

	do {
		if (!_wrmdir(wpathname))
			return 0;
		if (!is_file_in_use_error(GetLastError()))
			errno = err_win_to_posix(GetLastError());
		if (errno != EACCES)
			break;
		if (!is_dir_empty(wpathname)) {
			errno = ENOTEMPTY;
			break;
		}
	} while (retry_ask_yes_no(&tries, "Deletion of directory '%s' failed. "
			"Should I try again?", pathname));
	return -1;
}

static inline int needs_hiding(const char *path)
{
	const char *basename;

	if (hide_dotfiles == HIDE_DOTFILES_FALSE)
		return 0;

	/* We cannot use basename(), as it would remove trailing slashes */
	win32_skip_dos_drive_prefix((char **)&path);
	if (!*path)
		return 0;

	for (basename = path; *path; path++)
		if (is_dir_sep(*path)) {
			do {
				path++;
			} while (is_dir_sep(*path));
			/* ignore trailing slashes */
			if (*path)
				basename = path;
		}

	if (hide_dotfiles == HIDE_DOTFILES_TRUE)
		return *basename == '.';

	assert(hide_dotfiles == HIDE_DOTFILES_DOTGITONLY);
	return !strncasecmp(".git", basename, 4) &&
		(!basename[4] || is_dir_sep(basename[4]));
}

static int set_hidden_flag(const wchar_t *path, int set)
{
	DWORD original = GetFileAttributesW(path), modified;
	if (set)
		modified = original | FILE_ATTRIBUTE_HIDDEN;
	else
		modified = original & ~FILE_ATTRIBUTE_HIDDEN;
	if (original == modified || SetFileAttributesW(path, modified))
		return 0;
	errno = err_win_to_posix(GetLastError());
	return -1;
}

int mingw_mkdir(const char *path, int mode)
{
	int ret;
	wchar_t wpath[MAX_LONG_PATH];
	/* CreateDirectoryW path limit is 248 (MAX_PATH - 8.3 file name) */
	if (xutftowcs_path_ex(wpath, path, MAX_LONG_PATH, -1, 248,
			core_long_paths) < 0)
		return -1;

	ret = _wmkdir(wpath);
	if (!ret)
		process_phantom_symlinks();
	if (!ret && needs_hiding(path))
		return set_hidden_flag(wpath, 1);
	return ret;
}

/*
 * Calling CreateFile() using FILE_APPEND_DATA and without FILE_WRITE_DATA
 * is documented in [1] as opening a writable file handle in append mode.
 * (It is believed that) this is atomic since it is maintained by the
 * kernel unlike the O_APPEND flag which is racily maintained by the CRT.
 *
 * [1] https://docs.microsoft.com/en-us/windows/desktop/fileio/file-access-rights-constants
 *
 * This trick does not appear to work for named pipes.  Instead it creates
 * a named pipe client handle that cannot be written to.  Callers should
 * just use the regular _wopen() for them.  (And since client handle gets
 * bound to a unique server handle, it isn't really an issue.)
 */
static int mingw_open_append(wchar_t const *wfilename, int oflags, ...)
{
	HANDLE handle;
	int fd;
	DWORD create = (oflags & O_CREAT) ? OPEN_ALWAYS : OPEN_EXISTING;

	/* only these flags are supported */
	if ((oflags & ~O_CREAT) != (O_WRONLY | O_APPEND))
		return errno = ENOSYS, -1;

	/*
	 * FILE_SHARE_WRITE is required to permit child processes
	 * to append to the file.
	 */
	handle = CreateFileW(wfilename, FILE_APPEND_DATA,
			FILE_SHARE_WRITE | FILE_SHARE_READ,
			NULL, create, FILE_ATTRIBUTE_NORMAL, NULL);
	if (handle == INVALID_HANDLE_VALUE)
		return errno = err_win_to_posix(GetLastError()), -1;

	/*
	 * No O_APPEND here, because the CRT uses it only to reset the
	 * file pointer to EOF before each write(); but that is not
	 * necessary (and may lead to races) for a file created with
	 * FILE_APPEND_DATA.
	 */
	fd = _open_osfhandle((intptr_t)handle, O_BINARY);
	if (fd < 0)
		CloseHandle(handle);
	return fd;
}

/*
 * Does the pathname map to the local named pipe filesystem?
 * That is, does it have a "//./pipe/" prefix?
 */
static int is_local_named_pipe_path(const char *filename)
{
	return (is_dir_sep(filename[0]) &&
		is_dir_sep(filename[1]) &&
		filename[2] == '.'  &&
		is_dir_sep(filename[3]) &&
		!strncasecmp(filename+4, "pipe", 4) &&
		is_dir_sep(filename[8]) &&
		filename[9]);
}

int mingw_open (const char *filename, int oflags, ...)
{
	typedef int (*open_fn_t)(wchar_t const *wfilename, int oflags, ...);
	va_list args;
	unsigned mode;
	int fd;
	wchar_t wfilename[MAX_LONG_PATH];
	open_fn_t open_fn;

	va_start(args, oflags);
	mode = va_arg(args, int);
	va_end(args);

	if (filename && !strcmp(filename, "/dev/null"))
		filename = "nul";

	if ((oflags & O_APPEND) && !is_local_named_pipe_path(filename))
		open_fn = mingw_open_append;
	else
		open_fn = _wopen;

	if (xutftowcs_long_path(wfilename, filename) < 0)
		return -1;
	fd = open_fn(wfilename, oflags, mode);

	if (fd < 0 && (oflags & O_ACCMODE) != O_RDONLY && errno == EACCES) {
		DWORD attrs = GetFileAttributesW(wfilename);
		if (attrs != INVALID_FILE_ATTRIBUTES && (attrs & FILE_ATTRIBUTE_DIRECTORY))
			errno = EISDIR;
	}
	if ((oflags & O_CREAT) && needs_hiding(filename)) {
		/*
		 * Internally, _wopen() uses the CreateFile() API which errors
		 * out with an ERROR_ACCESS_DENIED if CREATE_ALWAYS was
		 * specified and an already existing file's attributes do not
		 * match *exactly*. As there is no mode or flag we can set that
		 * would correspond to FILE_ATTRIBUTE_HIDDEN, let's just try
		 * again *without* the O_CREAT flag (that corresponds to the
		 * CREATE_ALWAYS flag of CreateFile()).
		 */
		if (fd < 0 && errno == EACCES)
			fd = open_fn(wfilename, oflags & ~O_CREAT, mode);
		if (fd >= 0 && set_hidden_flag(wfilename, 1))
			warning("could not mark '%s' as hidden.", filename);
	}
	return fd;
}

static BOOL WINAPI ctrl_ignore(DWORD type)
{
	return TRUE;
}

#undef fgetc
int mingw_fgetc(FILE *stream)
{
	int ch;
	if (!isatty(_fileno(stream)))
		return fgetc(stream);

	SetConsoleCtrlHandler(ctrl_ignore, TRUE);
	while (1) {
		ch = fgetc(stream);
		if (ch != EOF || GetLastError() != ERROR_OPERATION_ABORTED)
			break;

		/* Ctrl+C was pressed, simulate SIGINT and retry */
		mingw_raise(SIGINT);
	}
	SetConsoleCtrlHandler(ctrl_ignore, FALSE);
	return ch;
}

#undef fopen
FILE *mingw_fopen (const char *filename, const char *otype)
{
	int hide = needs_hiding(filename);
	FILE *file;
	wchar_t wfilename[MAX_LONG_PATH], wotype[4];
	if (filename && !strcmp(filename, "/dev/null"))
		filename = "nul";
	if (xutftowcs_long_path(wfilename, filename) < 0 ||
		xutftowcs(wotype, otype, ARRAY_SIZE(wotype)) < 0)
		return NULL;
	if (hide && !access(filename, F_OK) && set_hidden_flag(wfilename, 0)) {
		error("could not unhide %s", filename);
		return NULL;
	}
	file = _wfopen(wfilename, wotype);
	if (!file && GetLastError() == ERROR_INVALID_NAME)
		errno = ENOENT;
	if (file && hide && set_hidden_flag(wfilename, 1))
		warning("could not mark '%s' as hidden.", filename);
	return file;
}

FILE *mingw_freopen (const char *filename, const char *otype, FILE *stream)
{
	int hide = needs_hiding(filename);
	FILE *file;
	wchar_t wfilename[MAX_LONG_PATH], wotype[4];
	if (filename && !strcmp(filename, "/dev/null"))
		filename = "nul";
	if (xutftowcs_long_path(wfilename, filename) < 0 ||
		xutftowcs(wotype, otype, ARRAY_SIZE(wotype)) < 0)
		return NULL;
	if (hide && !access(filename, F_OK) && set_hidden_flag(wfilename, 0)) {
		error("could not unhide %s", filename);
		return NULL;
	}
	file = _wfreopen(wfilename, wotype, stream);
	if (file && hide && set_hidden_flag(wfilename, 1))
		warning("could not mark '%s' as hidden.", filename);
	return file;
}

#undef fflush
int mingw_fflush(FILE *stream)
{
	int ret = fflush(stream);

	/*
	 * write() is used behind the scenes of stdio output functions.
	 * Since git code does not check for errors after each stdio write
	 * operation, it can happen that write() is called by a later
	 * stdio function even if an earlier write() call failed. In the
	 * case of a pipe whose readable end was closed, only the first
	 * call to write() reports EPIPE on Windows. Subsequent write()
	 * calls report EINVAL. It is impossible to notice whether this
	 * fflush invocation triggered such a case, therefore, we have to
	 * catch all EINVAL errors whole-sale.
	 */
	if (ret && errno == EINVAL)
		errno = EPIPE;

	return ret;
}

#undef write
ssize_t mingw_write(int fd, const void *buf, size_t len)
{
	ssize_t result = write(fd, buf, len);

	if (result < 0 && errno == EINVAL && buf) {
		/* check if fd is a pipe */
		HANDLE h = (HANDLE) _get_osfhandle(fd);
		if (GetFileType(h) == FILE_TYPE_PIPE)
			errno = EPIPE;
		else
			errno = EINVAL;
	}

	return result;
}

int mingw_access(const char *filename, int mode)
{
	wchar_t wfilename[MAX_LONG_PATH];
	if (xutftowcs_long_path(wfilename, filename) < 0)
		return -1;
	/* X_OK is not supported by the MSVCRT version */
	return _waccess(wfilename, mode & ~X_OK);
}

/* cached length of current directory for handle_long_path */
static int current_directory_len = 0;

int mingw_chdir(const char *dirname)
{
	int result;
	wchar_t wdirname[MAX_LONG_PATH];
	if (xutftowcs_long_path(wdirname, dirname) < 0)
		return -1;

	if (has_symlinks) {
		HANDLE hnd = CreateFileW(wdirname, 0,
				FILE_SHARE_READ | FILE_SHARE_WRITE | FILE_SHARE_DELETE, NULL,
				OPEN_EXISTING, FILE_FLAG_BACKUP_SEMANTICS, NULL);
		if (hnd == INVALID_HANDLE_VALUE) {
			errno = err_win_to_posix(GetLastError());
			return -1;
		}
		if (!GetFinalPathNameByHandleW(hnd, wdirname, ARRAY_SIZE(wdirname), 0)) {
			errno = err_win_to_posix(GetLastError());
			CloseHandle(hnd);
			return -1;
		}
		CloseHandle(hnd);
	}

	result = _wchdir(normalize_ntpath(wdirname));
	current_directory_len = GetCurrentDirectoryW(0, NULL);
	return result;
}

int mingw_chmod(const char *filename, int mode)
{
	wchar_t wfilename[MAX_LONG_PATH];
	if (xutftowcs_long_path(wfilename, filename) < 0)
		return -1;
	return _wchmod(wfilename, mode);
}

/**
 * Verifies that safe_create_leading_directories() would succeed.
 */
static int has_valid_directory_prefix(wchar_t *wfilename)
{
	int n = wcslen(wfilename);

	while (n > 0) {
		wchar_t c = wfilename[--n];
		DWORD attributes;

		if (!is_dir_sep(c))
			continue;

		wfilename[n] = L'\0';
		attributes = GetFileAttributesW(wfilename);
		wfilename[n] = c;
		if (attributes == FILE_ATTRIBUTE_DIRECTORY ||
				attributes == FILE_ATTRIBUTE_DEVICE)
			return 1;
		if (attributes == INVALID_FILE_ATTRIBUTES)
			switch (GetLastError()) {
			case ERROR_PATH_NOT_FOUND:
				continue;
			case ERROR_FILE_NOT_FOUND:
				/* This implies parent directory exists. */
				return 1;
			}
		return 0;
	}
	return 1;
}

int mingw_lstat(const char *file_name, struct stat *buf)
{
	WIN32_FILE_ATTRIBUTE_DATA fdata;
	WIN32_FIND_DATAW findbuf = { 0 };
	wchar_t wfilename[MAX_LONG_PATH];
	int wlen = xutftowcs_long_path(wfilename, file_name);
	if (wlen < 0)
		return -1;

	/* strip trailing '/', or GetFileAttributes will fail */
	while (wlen && is_dir_sep(wfilename[wlen - 1]))
		wfilename[--wlen] = 0;
	if (!wlen) {
		errno = ENOENT;
		return -1;
	}

	if (GetFileAttributesExW(wfilename, GetFileExInfoStandard, &fdata)) {
		/* for reparse points, use FindFirstFile to get the reparse tag */
		if (fdata.dwFileAttributes & FILE_ATTRIBUTE_REPARSE_POINT) {
			HANDLE handle = FindFirstFileW(wfilename, &findbuf);
			if (handle == INVALID_HANDLE_VALUE)
				goto error;
			FindClose(handle);
		}
		buf->st_ino = 0;
		buf->st_gid = 0;
		buf->st_uid = 0;
		buf->st_nlink = 1;
		buf->st_mode = file_attr_to_st_mode(fdata.dwFileAttributes,
				findbuf.dwReserved0, file_name);
		buf->st_size = S_ISLNK(buf->st_mode) ? MAX_LONG_PATH :
			fdata.nFileSizeLow | (((off_t) fdata.nFileSizeHigh) << 32);
		buf->st_dev = buf->st_rdev = 0; /* not used by Git */
		filetime_to_timespec(&(fdata.ftLastAccessTime), &(buf->st_atim));
		filetime_to_timespec(&(fdata.ftLastWriteTime), &(buf->st_mtim));
		filetime_to_timespec(&(fdata.ftCreationTime), &(buf->st_ctim));
		return 0;
	}
error:
	switch (GetLastError()) {
	case ERROR_ACCESS_DENIED:
	case ERROR_SHARING_VIOLATION:
	case ERROR_LOCK_VIOLATION:
	case ERROR_SHARING_BUFFER_EXCEEDED:
		errno = EACCES;
		break;
	case ERROR_BUFFER_OVERFLOW:
		errno = ENAMETOOLONG;
		break;
	case ERROR_NOT_ENOUGH_MEMORY:
		errno = ENOMEM;
		break;
	case ERROR_PATH_NOT_FOUND:
		if (!has_valid_directory_prefix(wfilename)) {
			errno = ENOTDIR;
			break;
		}
		/* fallthru */
	default:
		errno = ENOENT;
		break;
	}
	return -1;
}

int (*lstat)(const char *file_name, struct stat *buf) = mingw_lstat;

static int get_file_info_by_handle(HANDLE hnd, struct stat *buf)
{
	BY_HANDLE_FILE_INFORMATION fdata;

	if (!GetFileInformationByHandle(hnd, &fdata)) {
		errno = err_win_to_posix(GetLastError());
		return -1;
	}

	buf->st_ino = 0;
	buf->st_gid = 0;
	buf->st_uid = 0;
	buf->st_nlink = 1;
	buf->st_mode = file_attr_to_st_mode(fdata.dwFileAttributes, 0, NULL);
	buf->st_size = fdata.nFileSizeLow |
		(((off_t)fdata.nFileSizeHigh)<<32);
	buf->st_dev = buf->st_rdev = 0; /* not used by Git */
	filetime_to_timespec(&(fdata.ftLastAccessTime), &(buf->st_atim));
	filetime_to_timespec(&(fdata.ftLastWriteTime), &(buf->st_mtim));
	filetime_to_timespec(&(fdata.ftCreationTime), &(buf->st_ctim));
	return 0;
}

int mingw_stat(const char *file_name, struct stat *buf)
{
	wchar_t wfile_name[MAX_LONG_PATH];
	HANDLE hnd;
	int result;

	/* open the file and let Windows resolve the links */
	if (xutftowcs_long_path(wfile_name, file_name) < 0)
		return -1;
	hnd = CreateFileW(wfile_name, 0,
			FILE_SHARE_READ | FILE_SHARE_WRITE | FILE_SHARE_DELETE, NULL,
			OPEN_EXISTING, FILE_FLAG_BACKUP_SEMANTICS, NULL);
	if (hnd == INVALID_HANDLE_VALUE) {
		errno = err_win_to_posix(GetLastError());
		return -1;
	}
	result = get_file_info_by_handle(hnd, buf);
	CloseHandle(hnd);
	return result;
}

int mingw_fstat(int fd, struct stat *buf)
{
	HANDLE fh = (HANDLE)_get_osfhandle(fd);
	DWORD avail, type = GetFileType(fh) & ~FILE_TYPE_REMOTE;

	switch (type) {
	case FILE_TYPE_DISK:
		return get_file_info_by_handle(fh, buf);

	case FILE_TYPE_CHAR:
	case FILE_TYPE_PIPE:
		/* initialize stat fields */
		memset(buf, 0, sizeof(*buf));
		buf->st_nlink = 1;

		if (type == FILE_TYPE_CHAR) {
			buf->st_mode = _S_IFCHR;
		} else {
			buf->st_mode = _S_IFIFO;
			if (PeekNamedPipe(fh, NULL, 0, NULL, &avail, NULL))
				buf->st_size = avail;
		}
		return 0;

	default:
		errno = EBADF;
		return -1;
	}
}

static inline void time_t_to_filetime(time_t t, FILETIME *ft)
{
	long long winTime = t * 10000000LL + 116444736000000000LL;
	ft->dwLowDateTime = winTime;
	ft->dwHighDateTime = winTime >> 32;
}

int mingw_utime (const char *file_name, const struct utimbuf *times)
{
	FILETIME mft, aft;
	int fh, rc;
	DWORD attrs;
	wchar_t wfilename[MAX_LONG_PATH];
	if (xutftowcs_long_path(wfilename, file_name) < 0)
		return -1;

	/* must have write permission */
	attrs = GetFileAttributesW(wfilename);
	if (attrs != INVALID_FILE_ATTRIBUTES &&
	    (attrs & FILE_ATTRIBUTE_READONLY)) {
		/* ignore errors here; open() will report them */
		SetFileAttributesW(wfilename, attrs & ~FILE_ATTRIBUTE_READONLY);
	}

	if ((fh = _wopen(wfilename, O_RDWR | O_BINARY)) < 0) {
		rc = -1;
		goto revert_attrs;
	}

	if (times) {
		time_t_to_filetime(times->modtime, &mft);
		time_t_to_filetime(times->actime, &aft);
	} else {
		GetSystemTimeAsFileTime(&mft);
		aft = mft;
	}
	if (!SetFileTime((HANDLE)_get_osfhandle(fh), NULL, &aft, &mft)) {
		errno = EINVAL;
		rc = -1;
	} else
		rc = 0;
	close(fh);

revert_attrs:
	if (attrs != INVALID_FILE_ATTRIBUTES &&
	    (attrs & FILE_ATTRIBUTE_READONLY)) {
		/* ignore errors again */
		SetFileAttributesW(wfilename, attrs);
	}
	return rc;
}

#undef strftime
size_t mingw_strftime(char *s, size_t max,
		      const char *format, const struct tm *tm)
{
	size_t ret = strftime(s, max, format, tm);

	if (!ret && errno == EINVAL)
		die("invalid strftime format: '%s'", format);
	return ret;
}

unsigned int sleep (unsigned int seconds)
{
	Sleep(seconds*1000);
	return 0;
}

char *mingw_mktemp(char *template)
{
	wchar_t wtemplate[MAX_PATH];
	int offset = 0;

	/* we need to return the path, thus no long paths here! */
	if (xutftowcs_path(wtemplate, template) < 0)
		return NULL;

	if (is_dir_sep(template[0]) && !is_dir_sep(template[1]) &&
	    iswalpha(wtemplate[0]) && wtemplate[1] == L':') {
		/* We have an absolute path missing the drive prefix */
		offset = 2;
	}
	if (!_wmktemp(wtemplate))
		return NULL;
	if (xwcstoutf(template, wtemplate + offset, strlen(template) + 1) < 0)
		return NULL;
	return template;
}

int mkstemp(char *template)
{
	char *filename = mktemp(template);
	if (filename == NULL)
		return -1;
	return open(filename, O_RDWR | O_CREAT, 0600);
}

int gettimeofday(struct timeval *tv, void *tz)
{
	FILETIME ft;
	long long hnsec;

	GetSystemTimeAsFileTime(&ft);
	hnsec = filetime_to_hnsec(&ft);
	tv->tv_sec = hnsec / 10000000;
	tv->tv_usec = (hnsec % 10000000) / 10;
	return 0;
}

int pipe(int filedes[2])
{
	HANDLE h[2];

	/* this creates non-inheritable handles */
	if (!CreatePipe(&h[0], &h[1], NULL, 8192)) {
		errno = err_win_to_posix(GetLastError());
		return -1;
	}
	filedes[0] = _open_osfhandle(HCAST(int, h[0]), O_NOINHERIT);
	if (filedes[0] < 0) {
		CloseHandle(h[0]);
		CloseHandle(h[1]);
		return -1;
	}
	filedes[1] = _open_osfhandle(HCAST(int, h[1]), O_NOINHERIT);
	if (filedes[1] < 0) {
		close(filedes[0]);
		CloseHandle(h[1]);
		return -1;
	}
	return 0;
}

struct tm *gmtime_r(const time_t *timep, struct tm *result)
{
	/* gmtime() in MSVCRT.DLL is thread-safe, but not reentrant */
	memcpy(result, gmtime(timep), sizeof(struct tm));
	return result;
}

struct tm *localtime_r(const time_t *timep, struct tm *result)
{
	/* localtime() in MSVCRT.DLL is thread-safe, but not reentrant */
	memcpy(result, localtime(timep), sizeof(struct tm));
	return result;
}

char *mingw_getcwd(char *pointer, int len)
{
	wchar_t cwd[MAX_PATH], wpointer[MAX_PATH];
	DWORD ret = GetCurrentDirectoryW(ARRAY_SIZE(cwd), cwd);

	if (!ret || ret >= ARRAY_SIZE(cwd)) {
		errno = ret ? ENAMETOOLONG : err_win_to_posix(GetLastError());
		return NULL;
	}
	ret = GetLongPathNameW(cwd, wpointer, ARRAY_SIZE(wpointer));
	if (!ret && GetLastError() == ERROR_ACCESS_DENIED) {
		HANDLE hnd = CreateFileW(cwd, 0,
			FILE_SHARE_READ | FILE_SHARE_WRITE | FILE_SHARE_DELETE, NULL,
			OPEN_EXISTING, FILE_FLAG_BACKUP_SEMANTICS, NULL);
		if (hnd == INVALID_HANDLE_VALUE)
			return NULL;
		ret = GetFinalPathNameByHandleW(hnd, wpointer, ARRAY_SIZE(wpointer), 0);
		CloseHandle(hnd);
		if (!ret || ret >= ARRAY_SIZE(wpointer))
			return NULL;
		if (xwcstoutf(pointer, normalize_ntpath(wpointer), len) < 0)
			return NULL;
		return pointer;
	}
	if (!ret || ret >= ARRAY_SIZE(wpointer))
		return NULL;
	if (xwcstoutf(pointer, wpointer, len) < 0)
		return NULL;
	convert_slashes(pointer);
	return pointer;
}

/*
 * See "Parsing C++ Command-Line Arguments" at Microsoft's Docs:
 * https://docs.microsoft.com/en-us/cpp/cpp/parsing-cpp-command-line-arguments
 */
static const char *quote_arg_msvc(const char *arg)
{
	/* count chars to quote */
	int len = 0, n = 0;
	int force_quotes = 0;
	char *q, *d;
	const char *p = arg;
	if (!*p) force_quotes = 1;
	while (*p) {
		if (isspace(*p) || *p == '*' || *p == '?' || *p == '{' || *p == '\'')
			force_quotes = 1;
		else if (*p == '"')
			n++;
		else if (*p == '\\') {
			int count = 0;
			while (*p == '\\') {
				count++;
				p++;
				len++;
			}
			if (*p == '"')
				n += count*2 + 1;
			continue;
		}
		len++;
		p++;
	}
	if (!force_quotes && n == 0)
		return arg;

	/* insert \ where necessary */
	d = q = xmalloc(st_add3(len, n, 3));
	*d++ = '"';
	while (*arg) {
		if (*arg == '"')
			*d++ = '\\';
		else if (*arg == '\\') {
			int count = 0;
			while (*arg == '\\') {
				count++;
				*d++ = *arg++;
			}
			if (*arg == '"') {
				while (count-- > 0)
					*d++ = '\\';
				*d++ = '\\';
			}
		}
		*d++ = *arg++;
	}
	*d++ = '"';
	*d++ = 0;
	return q;
}

#include "quote.h"

static const char *quote_arg_msys2(const char *arg)
{
	struct strbuf buf = STRBUF_INIT;
	const char *p2 = arg, *p;

	for (p = arg; *p; p++) {
		int ws = isspace(*p);
		if (!ws && *p != '\\' && *p != '"' && *p != '{')
			continue;
		if (!buf.len)
			strbuf_addch(&buf, '"');
		if (p != p2)
			strbuf_add(&buf, p2, p - p2);
		if (!ws && *p != '{')
			strbuf_addch(&buf, '\\');
		p2 = p;
	}

	if (p == arg)
		strbuf_addch(&buf, '"');
	else if (!buf.len)
		return arg;
	else
		strbuf_add(&buf, p2, p - p2),

	strbuf_addch(&buf, '"');
	return strbuf_detach(&buf, 0);
}

static const char *parse_interpreter(const char *cmd)
{
	static char buf[100];
	char *p, *opt;
	int n, fd;

	/* don't even try a .exe */
	n = strlen(cmd);
	if (n >= 4 && !strcasecmp(cmd+n-4, ".exe"))
		return NULL;

	fd = open(cmd, O_RDONLY);
	if (fd < 0)
		return NULL;
	n = read(fd, buf, sizeof(buf)-1);
	close(fd);
	if (n < 4)	/* at least '#!/x' and not error */
		return NULL;

	if (buf[0] != '#' || buf[1] != '!')
		return NULL;
	buf[n] = '\0';
	p = buf + strcspn(buf, "\r\n");
	if (!*p)
		return NULL;

	*p = '\0';
	if (!(p = strrchr(buf+2, '/')) && !(p = strrchr(buf+2, '\\')))
		return NULL;
	/* strip options */
	if ((opt = strchr(p+1, ' ')))
		*opt = '\0';
	return p+1;
}

/*
 * exe_only means that we only want to detect .exe files, but not scripts
 * (which do not have an extension)
 */
static char *lookup_prog(const char *dir, int dirlen, const char *cmd,
			 int isexe, int exe_only)
{
	char path[MAX_PATH];
	wchar_t wpath[MAX_PATH];
	snprintf(path, sizeof(path), "%.*s\\%s.exe", dirlen, dir, cmd);

	if (xutftowcs_path(wpath, path) < 0)
		return NULL;

	if (!isexe && _waccess(wpath, F_OK) == 0)
		return xstrdup(path);
	wpath[wcslen(wpath)-4] = '\0';
	if ((!exe_only || isexe) && _waccess(wpath, F_OK) == 0) {
		if (!(GetFileAttributesW(wpath) & FILE_ATTRIBUTE_DIRECTORY)) {
			path[strlen(path)-4] = '\0';
			return xstrdup(path);
		}
	}
	return NULL;
}

static char *path_lookup(const char *cmd, int exe_only);

static char *is_busybox_applet(const char *cmd)
{
	static struct string_list applets = STRING_LIST_INIT_DUP;
	static char *busybox_path;
	static int busybox_path_initialized;

	/* Avoid infinite loop */
	if (!strncasecmp(cmd, "busybox", 7) &&
	    (!cmd[7] || !strcasecmp(cmd + 7, ".exe")))
		return NULL;

	if (!busybox_path_initialized) {
		busybox_path = path_lookup("busybox.exe", 1);
		busybox_path_initialized = 1;
	}

	/* Assume that sh is compiled in... */
	if (!busybox_path || !strcasecmp(cmd, "sh"))
		return xstrdup_or_null(busybox_path);

	if (!applets.nr) {
		struct child_process cp = CHILD_PROCESS_INIT;
		struct strbuf buf = STRBUF_INIT;
		char *p;

		argv_array_pushl(&cp.args, busybox_path, "--help", NULL);

		if (capture_command(&cp, &buf, 2048)) {
			string_list_append(&applets, "");
			return NULL;
		}

		/* parse output */
		p = strstr(buf.buf, "Currently defined functions:\n");
		if (!p) {
			warning("Could not parse output of busybox --help");
			string_list_append(&applets, "");
			return NULL;
		}
		p = strchrnul(p, '\n');
		for (;;) {
			size_t len;

			p += strspn(p, "\n\t ,");
			len = strcspn(p, "\n\t ,");
			if (!len)
				break;
			p[len] = '\0';
			string_list_insert(&applets, p);
			p = p + len + 1;
		}
	}

	return string_list_has_string(&applets, cmd) ?
		xstrdup(busybox_path) : NULL;
}

/*
 * Determines the absolute path of cmd using the split path in path.
 * If cmd contains a slash or backslash, no lookup is performed.
 */
static char *path_lookup(const char *cmd, int exe_only)
{
	const char *path;
	char *prog = NULL;
	int len = strlen(cmd);
	int isexe = len >= 4 && !strcasecmp(cmd+len-4, ".exe");

	if (strchr(cmd, '/') || strchr(cmd, '\\'))
		return xstrdup(cmd);

	path = mingw_getenv("PATH");
	if (!path)
		return NULL;

	while (!prog) {
		const char *sep = strchrnul(path, ';');
		int dirlen = sep - path;
		if (dirlen)
			prog = lookup_prog(path, dirlen, cmd, isexe, exe_only);
		if (!*sep)
			break;
		path = sep + 1;
	}

	if (!prog && !isexe)
		prog = is_busybox_applet(cmd);

	return prog;
}

static const wchar_t *wcschrnul(const wchar_t *s, wchar_t c)
{
	while (*s && *s != c)
		s++;
	return s;
}

/* Compare only keys */
static int wenvcmp(const void *a, const void *b)
{
	wchar_t *p = *(wchar_t **)a, *q = *(wchar_t **)b;
	size_t p_len, q_len;

	/* Find the keys */
	p_len = wcschrnul(p, L'=') - p;
	q_len = wcschrnul(q, L'=') - q;

	/* If the length differs, include the shorter key's NUL */
	if (p_len < q_len)
		p_len++;
	else if (p_len > q_len)
		p_len = q_len + 1;

	return _wcsnicmp(p, q, p_len);
}

/* We need a stable sort to convert the environment between UTF-16 <-> UTF-8 */
#ifndef INTERNAL_QSORT
#include "qsort.c"
#endif

/*
 * Build an environment block combining the inherited environment
 * merged with the given list of settings.
 *
 * Values of the form "KEY=VALUE" in deltaenv override inherited values.
 * Values of the form "KEY" in deltaenv delete inherited values.
 *
 * Multiple entries in deltaenv for the same key are explicitly allowed.
 *
 * We return a contiguous block of UNICODE strings with a final trailing
 * zero word.
 */
static wchar_t *make_environment_block(char **deltaenv)
{
	wchar_t *wenv = GetEnvironmentStringsW(), *wdeltaenv, *result, *p;
	size_t wlen, s, delta_size, size;

	wchar_t **array = NULL;
	size_t alloc = 0, nr = 0, i;

	size = 1; /* for extra NUL at the end */

	/* If there is no deltaenv to apply, simply return a copy. */
	if (!deltaenv || !*deltaenv) {
		for (p = wenv; p && *p; ) {
			size_t s = wcslen(p) + 1;
			size += s;
			p += s;
		}

		ALLOC_ARRAY(result, size);
		memcpy(result, wenv, size * sizeof(*wenv));
		FreeEnvironmentStringsW(wenv);
		return result;
	}

	/*
	 * If there is a deltaenv, let's accumulate all keys into `array`,
	 * sort them using the stable git_qsort() and then copy, skipping
	 * duplicate keys
	 */
	for (p = wenv; p && *p; ) {
		ALLOC_GROW(array, nr + 1, alloc);
		s = wcslen(p) + 1;
		array[nr++] = p;
		p += s;
		size += s;
	}

	/* (over-)assess size needed for wchar version of deltaenv */
	for (delta_size = 0, i = 0; deltaenv[i]; i++)
		delta_size += strlen(deltaenv[i]) * 2 + 1;
	ALLOC_ARRAY(wdeltaenv, delta_size);

	/* convert the deltaenv, appending to array */
	for (i = 0, p = wdeltaenv; deltaenv[i]; i++) {
		ALLOC_GROW(array, nr + 1, alloc);
		wlen = xutftowcs(p, deltaenv[i], wdeltaenv + delta_size - p);
		array[nr++] = p;
		p += wlen + 1;
	}

	git_qsort(array, nr, sizeof(*array), wenvcmp);
	ALLOC_ARRAY(result, size + delta_size);

	for (p = result, i = 0; i < nr; i++) {
		/* Skip any duplicate keys; last one wins */
		while (i + 1 < nr && !wenvcmp(array + i, array + i + 1))
		       i++;

		/* Skip "to delete" entry */
		if (!wcschr(array[i], L'='))
			continue;

		size = wcslen(array[i]) + 1;
		memcpy(p, array[i], size * sizeof(*p));
		p += size;
	}
	*p = L'\0';

	free(array);
	free(wdeltaenv);
	FreeEnvironmentStringsW(wenv);
	return result;
}

static void do_unset_environment_variables(void)
{
	static int done;
	char *p = unset_environment_variables;

	if (done || !p)
		return;
	done = 1;

	for (;;) {
		char *comma = strchr(p, ',');

		if (comma)
			*comma = '\0';
		unsetenv(p);
		if (!comma)
			break;
		p = comma + 1;
	}
}

struct pinfo_t {
	struct pinfo_t *next;
	pid_t pid;
	HANDLE proc;
};
static struct pinfo_t *pinfo = NULL;
CRITICAL_SECTION pinfo_cs;

/* Used to match and chomp off path components */
static inline int match_last_path_component(const char *path, size_t *len,
					    const char *component)
{
	size_t component_len = strlen(component);
	if (*len < component_len + 1 ||
	    !is_dir_sep(path[*len - component_len - 1]) ||
	    fspathncmp(path + *len - component_len, component, component_len))
		return 0;
	*len -= component_len + 1;
	/* chomp off repeated dir separators */
	while (*len > 0 && is_dir_sep(path[*len - 1]))
		(*len)--;
	return 1;
}

static int is_msys2_sh(const char *cmd)
{
	if (cmd && !strcmp(cmd, "sh")) {
		static int ret = -1;
		char *p;

		if (ret >= 0)
			return ret;

		p = path_lookup(cmd, 0);
		if (!p)
			ret = 0;
		else {
			size_t len = strlen(p);

			ret = match_last_path_component(p, &len, "sh.exe") &&
				match_last_path_component(p, &len, "bin") &&
				match_last_path_component(p, &len, "usr");
			free(p);
		}
		return ret;
	}
	return 0;
}

static pid_t mingw_spawnve_fd(const char *cmd, const char **argv, char **deltaenv,
			      const char *dir, const char *prepend_cmd,
			      int fhin, int fhout, int fherr)
{
	static int restrict_handle_inheritance = 1;
	STARTUPINFOEXW si;
	PROCESS_INFORMATION pi;
	LPPROC_THREAD_ATTRIBUTE_LIST attr_list = NULL;
	HANDLE stdhandles[3];
	DWORD stdhandles_count = 0;
	SIZE_T size;
	struct strbuf args;
	wchar_t wcmd[MAX_PATH], wdir[MAX_PATH], *wargs, *wenvblk = NULL;
	unsigned flags = CREATE_UNICODE_ENVIRONMENT;
	BOOL ret;
	HANDLE cons;
	const char *(*quote_arg)(const char *arg) =
		is_msys2_sh(*argv) ? quote_arg_msys2 : quote_arg_msvc;
	const char *strace_env;

	do_unset_environment_variables();

	/* Determine whether or not we are associated to a console */
	cons = CreateFile("CONOUT$", GENERIC_WRITE,
			FILE_SHARE_WRITE, NULL, OPEN_EXISTING,
			FILE_ATTRIBUTE_NORMAL, NULL);
	if (cons == INVALID_HANDLE_VALUE) {
		/* There is no console associated with this process.
		 * Since the child is a console process, Windows
		 * would normally create a console window. But
		 * since we'll be redirecting std streams, we do
		 * not need the console.
		 * It is necessary to use DETACHED_PROCESS
		 * instead of CREATE_NO_WINDOW to make ssh
		 * recognize that it has no console.
		 */
		flags |= DETACHED_PROCESS;
	} else {
		/* There is already a console. If we specified
		 * DETACHED_PROCESS here, too, Windows would
		 * disassociate the child from the console.
		 * The same is true for CREATE_NO_WINDOW.
		 * Go figure!
		 */
		CloseHandle(cons);
	}
	memset(&si, 0, sizeof(si));
	si.StartupInfo.cb = sizeof(si);
	si.StartupInfo.hStdInput = winansi_get_osfhandle(fhin);
	si.StartupInfo.hStdOutput = winansi_get_osfhandle(fhout);
	si.StartupInfo.hStdError = winansi_get_osfhandle(fherr);

	/* The list of handles cannot contain duplicates */
	if (si.StartupInfo.hStdInput != INVALID_HANDLE_VALUE)
		stdhandles[stdhandles_count++] = si.StartupInfo.hStdInput;
	if (si.StartupInfo.hStdOutput != INVALID_HANDLE_VALUE &&
	    si.StartupInfo.hStdOutput != si.StartupInfo.hStdInput)
		stdhandles[stdhandles_count++] = si.StartupInfo.hStdOutput;
	if (si.StartupInfo.hStdError != INVALID_HANDLE_VALUE &&
	    si.StartupInfo.hStdError != si.StartupInfo.hStdInput &&
	    si.StartupInfo.hStdError != si.StartupInfo.hStdOutput)
		stdhandles[stdhandles_count++] = si.StartupInfo.hStdError;
	if (stdhandles_count)
		si.StartupInfo.dwFlags |= STARTF_USESTDHANDLES;

	/* executables and the current directory don't support long paths */
	if (*argv && !strcmp(cmd, *argv))
		wcmd[0] = L'\0';
	else if (xutftowcs_path(wcmd, cmd) < 0)
		return -1;
	if (dir && xutftowcs_path(wdir, dir) < 0)
		return -1;

	/* concatenate argv, quoting args as we go */
	strbuf_init(&args, 0);
	if (prepend_cmd) {
		char *quoted = (char *)quote_arg(prepend_cmd);
		strbuf_addstr(&args, quoted);
		if (quoted != prepend_cmd)
			free(quoted);
	}
	for (; *argv; argv++) {
		char *quoted = (char *)quote_arg(*argv);
		if (*args.buf)
			strbuf_addch(&args, ' ');
		strbuf_addstr(&args, quoted);
		if (quoted != *argv)
			free(quoted);
	}

	strace_env = getenv("GIT_STRACE_COMMANDS");
	if (strace_env) {
		char *p = path_lookup("strace.exe", 1);
		if (!p)
			return error("strace not found!");
		if (xutftowcs_path(wcmd, p) < 0) {
			free(p);
			return -1;
		}
		free(p);
		if (!strcmp("1", strace_env) ||
		    !strcasecmp("yes", strace_env) ||
		    !strcasecmp("true", strace_env))
			strbuf_insert(&args, 0, "strace ", 7);
		else {
			const char *quoted = quote_arg(strace_env);
			struct strbuf buf = STRBUF_INIT;
			strbuf_addf(&buf, "strace -o %s ", quoted);
			if (quoted != strace_env)
				free((char *)quoted);
			strbuf_insert(&args, 0, buf.buf, buf.len);
			strbuf_release(&buf);
		}
	}

	ALLOC_ARRAY(wargs, st_add(st_mult(2, args.len), 1));
	xutftowcs(wargs, args.buf, 2 * args.len + 1);
	strbuf_release(&args);

	wenvblk = make_environment_block(deltaenv);

	memset(&pi, 0, sizeof(pi));
	if (restrict_handle_inheritance && stdhandles_count &&
	    (InitializeProcThreadAttributeList(NULL, 1, 0, &size) ||
	     GetLastError() == ERROR_INSUFFICIENT_BUFFER) &&
	    (attr_list = (LPPROC_THREAD_ATTRIBUTE_LIST)
			(HeapAlloc(GetProcessHeap(), 0, size))) &&
	    InitializeProcThreadAttributeList(attr_list, 1, 0, &size) &&
	    UpdateProcThreadAttribute(attr_list, 0,
				      PROC_THREAD_ATTRIBUTE_HANDLE_LIST,
				      stdhandles,
				      stdhandles_count * sizeof(HANDLE),
				      NULL, NULL)) {
		si.lpAttributeList = attr_list;
		flags |= EXTENDED_STARTUPINFO_PRESENT;
	}

	ret = CreateProcessW(*wcmd ? wcmd : NULL, wargs, NULL, NULL,
			     stdhandles_count ? TRUE : FALSE,
			     flags, wenvblk, dir ? wdir : NULL,
			     &si.StartupInfo, &pi);

	/*
	 * On Windows 2008 R2, it seems that specifying certain types of handles
	 * (such as FILE_TYPE_CHAR or FILE_TYPE_PIPE) will always produce an
	 * error. Rather than playing finicky and fragile games, let's just try
	 * to detect this situation and simply try again without restricting any
	 * handle inheritance. This is still better than failing to create
	 * processes.
	 */
	if (!ret && restrict_handle_inheritance && stdhandles_count) {
		DWORD err = GetLastError();
		struct strbuf buf = STRBUF_INIT;

		if (err != ERROR_NO_SYSTEM_RESOURCES &&
		    /*
		     * On Windows 7 and earlier, handles on pipes and character
		     * devices are inherited automatically, and cannot be
		     * specified in the thread handle list. Rather than trying
		     * to catch each and every corner case (and running the
		     * chance of *still* forgetting a few), let's just fall
		     * back to creating the process without trying to limit the
		     * handle inheritance.
		     */
		    !(err == ERROR_INVALID_PARAMETER &&
		      GetVersion() >> 16 < 9200) &&
		    !getenv("SUPPRESS_HANDLE_INHERITANCE_WARNING")) {
			DWORD fl = 0;
			int i;

			setenv("SUPPRESS_HANDLE_INHERITANCE_WARNING", "1", 1);

			for (i = 0; i < stdhandles_count; i++) {
				HANDLE h = stdhandles[i];
				strbuf_addf(&buf, "handle #%d: %p (type %lx, "
					    "handle info (%d) %lx\n", i, h,
					    GetFileType(h),
					    GetHandleInformation(h, &fl),
					    fl);
			}
			strbuf_addstr(&buf, "\nThis is a bug; please report it "
				      "at\nhttps://github.com/git-for-windows/"
				      "git/issues/new\n\n"
				      "To suppress this warning, please set "
				      "the environment variable\n\n"
				      "\tSUPPRESS_HANDLE_INHERITANCE_WARNING=1"
				      "\n");
		}
		restrict_handle_inheritance = 0;
		flags &= ~EXTENDED_STARTUPINFO_PRESENT;
		ret = CreateProcessW(*wcmd ? wcmd : NULL, wargs, NULL, NULL,
				     TRUE, flags, wenvblk, dir ? wdir : NULL,
				     &si.StartupInfo, &pi);
		if (ret && buf.len) {
			errno = err_win_to_posix(GetLastError());
			warning("failed to restrict file handles (%ld)\n\n%s",
				err, buf.buf);
		}
		strbuf_release(&buf);
	} else if (!ret)
		errno = err_win_to_posix(GetLastError());

	if (si.lpAttributeList)
		DeleteProcThreadAttributeList(si.lpAttributeList);
	if (attr_list)
		HeapFree(GetProcessHeap(), 0, attr_list);

	free(wenvblk);
	free(wargs);

	if (!ret)
		return -1;

	CloseHandle(pi.hThread);

	/*
	 * The process ID is the human-readable identifier of the process
	 * that we want to present in log and error messages. The handle
	 * is not useful for this purpose. But we cannot close it, either,
	 * because it is not possible to turn a process ID into a process
	 * handle after the process terminated.
	 * Keep the handle in a list for waitpid.
	 */
	EnterCriticalSection(&pinfo_cs);
	{
		struct pinfo_t *info = xmalloc(sizeof(struct pinfo_t));
		info->pid = pi.dwProcessId;
		info->proc = pi.hProcess;
		info->next = pinfo;
		pinfo = info;
	}
	LeaveCriticalSection(&pinfo_cs);

	return (pid_t)pi.dwProcessId;
}

static pid_t mingw_spawnv(const char *cmd, const char **argv,
			  const char *prepend_cmd)
{
	return mingw_spawnve_fd(cmd, argv, NULL, NULL, prepend_cmd, 0, 1, 2);
}

pid_t mingw_spawnvpe(const char *cmd, const char **argv, char **deltaenv,
		     const char *dir,
		     int fhin, int fhout, int fherr)
{
	pid_t pid;
	char *prog = path_lookup(cmd, 0);

	if (!prog) {
		errno = ENOENT;
		pid = -1;
	}
	else {
		const char *interpr = parse_interpreter(prog);

		if (interpr) {
			const char *argv0 = argv[0];
			char *iprog = path_lookup(interpr, 1);
			argv[0] = prog;
			if (!iprog) {
				errno = ENOENT;
				pid = -1;
			}
			else {
				pid = mingw_spawnve_fd(iprog, argv, deltaenv, dir, interpr,
						       fhin, fhout, fherr);
				free(iprog);
			}
			argv[0] = argv0;
		}
		else
			pid = mingw_spawnve_fd(prog, argv, deltaenv, dir, NULL,
					       fhin, fhout, fherr);
		free(prog);
	}
	return pid;
}

static int try_shell_exec(const char *cmd, char *const *argv)
{
	const char *interpr = parse_interpreter(cmd);
	char *prog;
	int pid = 0;

	if (!interpr)
		return 0;
	prog = path_lookup(interpr, 1);
	if (prog) {
		int argc = 0;
#ifndef _MSC_VER
		const
#endif
		char **argv2;
		while (argv[argc]) argc++;
		ALLOC_ARRAY(argv2, argc + 1);
		argv2[0] = (char *)cmd;	/* full path to the script file */
		memcpy(&argv2[1], &argv[1], sizeof(*argv) * argc);
		pid = mingw_spawnv(prog, argv2, interpr);
		if (pid >= 0) {
			int status;
			if (waitpid(pid, &status, 0) < 0)
				status = 255;
			exit(status);
		}
		pid = 1;	/* indicate that we tried but failed */
		free(prog);
		free(argv2);
	}
	return pid;
}

int mingw_execv(const char *cmd, char *const *argv)
{
	/* check if git_command is a shell script */
	if (!try_shell_exec(cmd, argv)) {
		int pid, status;

		pid = mingw_spawnv(cmd, (const char **)argv, NULL);
		if (pid < 0)
			return -1;
		if (waitpid(pid, &status, 0) < 0)
			status = 255;
		exit(status);
	}
	return -1;
}

int mingw_execvp(const char *cmd, char *const *argv)
{
	char *prog = path_lookup(cmd, 0);

	if (prog) {
		mingw_execv(prog, argv);
		free(prog);
	} else
		errno = ENOENT;

	return -1;
}

int mingw_kill(pid_t pid, int sig)
{
	if (pid > 0 && sig == SIGTERM) {
		HANDLE h = OpenProcess(PROCESS_TERMINATE, FALSE, pid);

		if (TerminateProcess(h, -1)) {
			CloseHandle(h);
			return 0;
		}

		errno = err_win_to_posix(GetLastError());
		CloseHandle(h);
		return -1;
	} else if (pid > 0 && sig == 0) {
		HANDLE h = OpenProcess(PROCESS_QUERY_INFORMATION, FALSE, pid);
		if (h) {
			CloseHandle(h);
			return 0;
		}
	}

	errno = EINVAL;
	return -1;
}

/*
 * UTF-8 versions of getenv(), putenv() and unsetenv().
 * Internally, they use the CRT's stock UNICODE routines
 * to avoid data loss.
 */
char *mingw_getenv(const char *name)
{
#define GETENV_MAX_RETAIN 30
	static char *values[GETENV_MAX_RETAIN];
	static int value_counter;
	int len_key, len_value;
	wchar_t *w_key;
	char *value;
	wchar_t w_value[32768];

	if (!name || !*name)
		return NULL;

	len_key = strlen(name) + 1;
	/* We cannot use xcalloc() here because that uses getenv() itself */
	w_key = calloc(len_key, sizeof(wchar_t));
	if (!w_key)
		die("Out of memory, (tried to allocate %u wchar_t's)", len_key);
	xutftowcs(w_key, name, len_key);
	len_value = GetEnvironmentVariableW(w_key, w_value, ARRAY_SIZE(w_value));
	if (!len_value && GetLastError() == ERROR_ENVVAR_NOT_FOUND) {
		free(w_key);
		return NULL;
	}
	free(w_key);

	len_value = len_value * 3 + 1;
	/* We cannot use xcalloc() here because that uses getenv() itself */
	value = calloc(len_value, sizeof(char));
	if (!value)
		die("Out of memory, (tried to allocate %u bytes)", len_value);
	xwcstoutf(value, w_value, len_value);

	/*
	 * We return `value` which is an allocated value and the caller is NOT
	 * expecting to have to free it, so we keep a round-robin array,
	 * invalidating the buffer after GETENV_MAX_RETAIN getenv() calls.
	 */
	free(values[value_counter]);
	values[value_counter++] = value;
	if (value_counter >= ARRAY_SIZE(values))
		value_counter = 0;

	return value;
}

int mingw_putenv(const char *namevalue)
{
	int size;
	wchar_t *wide, *equal;
	BOOL result;

	if (!namevalue || !*namevalue)
		return 0;

	size = strlen(namevalue) * 2 + 1;
	wide = calloc(size, sizeof(wchar_t));
	if (!wide)
		die("Out of memory, (tried to allocate %u wchar_t's)", size);
	xutftowcs(wide, namevalue, size);
	equal = wcschr(wide, L'=');
	if (!equal)
		result = SetEnvironmentVariableW(wide, NULL);
	else {
		*equal = L'\0';
		result = SetEnvironmentVariableW(wide, equal + 1);
	}
	free(wide);

	if (!result)
		errno = err_win_to_posix(GetLastError());

	return result ? 0 : -1;
}

static void ensure_socket_initialization(void)
{
	WSADATA wsa;
	static int initialized = 0;

	if (initialized)
		return;

	if (WSAStartup(MAKEWORD(2,2), &wsa))
		die("unable to initialize winsock subsystem, error %d",
			WSAGetLastError());

	atexit((void(*)(void)) WSACleanup);
	initialized = 1;
}

#undef gethostname
int mingw_gethostname(char *name, int namelen)
{
    ensure_socket_initialization();
    return gethostname(name, namelen);
}

#undef gethostbyname
struct hostent *mingw_gethostbyname(const char *host)
{
	ensure_socket_initialization();
	return gethostbyname(host);
}

#undef getaddrinfo
int mingw_getaddrinfo(const char *node, const char *service,
		      const struct addrinfo *hints, struct addrinfo **res)
{
	ensure_socket_initialization();
	return getaddrinfo(node, service, hints, res);
}

int mingw_socket(int domain, int type, int protocol)
{
	int sockfd;
	SOCKET s;

	ensure_socket_initialization();
	s = WSASocket(domain, type, protocol, NULL, 0, 0);
	if (s == INVALID_SOCKET) {
		/*
		 * WSAGetLastError() values are regular BSD error codes
		 * biased by WSABASEERR.
		 * However, strerror() does not know about networking
		 * specific errors, which are values beginning at 38 or so.
		 * Therefore, we choose to leave the biased error code
		 * in errno so that _if_ someone looks up the code somewhere,
		 * then it is at least the number that are usually listed.
		 */
		errno = WSAGetLastError();
		return -1;
	}
	/* convert into a file descriptor */
	if ((sockfd = _open_osfhandle(s, O_RDWR|O_BINARY)) < 0) {
		closesocket(s);
		return error("unable to make a socket file descriptor: %s",
			strerror(errno));
	}
	return sockfd;
}

#undef connect
int mingw_connect(int sockfd, struct sockaddr *sa, size_t sz)
{
	SOCKET s = (SOCKET)_get_osfhandle(sockfd);
	return connect(s, sa, sz);
}

#undef bind
int mingw_bind(int sockfd, struct sockaddr *sa, size_t sz)
{
	SOCKET s = (SOCKET)_get_osfhandle(sockfd);
	return bind(s, sa, sz);
}

#undef setsockopt
int mingw_setsockopt(int sockfd, int lvl, int optname, void *optval, int optlen)
{
	SOCKET s = (SOCKET)_get_osfhandle(sockfd);
	return setsockopt(s, lvl, optname, (const char*)optval, optlen);
}

#undef shutdown
int mingw_shutdown(int sockfd, int how)
{
	SOCKET s = (SOCKET)_get_osfhandle(sockfd);
	return shutdown(s, how);
}

#undef listen
int mingw_listen(int sockfd, int backlog)
{
	SOCKET s = (SOCKET)_get_osfhandle(sockfd);
	return listen(s, backlog);
}

#undef accept
int mingw_accept(int sockfd1, struct sockaddr *sa, socklen_t *sz)
{
	int sockfd2;

	SOCKET s1 = (SOCKET)_get_osfhandle(sockfd1);
	SOCKET s2 = accept(s1, sa, sz);

	/* convert into a file descriptor */
	if ((sockfd2 = _open_osfhandle(s2, O_RDWR|O_BINARY)) < 0) {
		int err = errno;
		closesocket(s2);
		return error("unable to make a socket file descriptor: %s",
			strerror(err));
	}
	return sockfd2;
}

#undef rename
int mingw_rename(const char *pold, const char *pnew)
{
	DWORD attrs = INVALID_FILE_ATTRIBUTES, gle;
	int tries = 0;
	wchar_t wpold[MAX_LONG_PATH], wpnew[MAX_LONG_PATH];
	if (xutftowcs_long_path(wpold, pold) < 0 ||
	    xutftowcs_long_path(wpnew, pnew) < 0)
		return -1;

repeat:
	if (MoveFileExW(wpold, wpnew,
			MOVEFILE_REPLACE_EXISTING | MOVEFILE_COPY_ALLOWED))
		return 0;
	gle = GetLastError();

	if (gle == ERROR_ACCESS_DENIED && is_inside_windows_container()) {
		/* Fall back to copy to destination & remove source */
		if (CopyFileW(wpold, wpnew, FALSE) && !mingw_unlink(pold))
			return 0;
		gle = GetLastError();
	}

	/* revert file attributes on failure */
	if (attrs != INVALID_FILE_ATTRIBUTES)
		SetFileAttributesW(wpnew, attrs);

	if (!is_file_in_use_error(gle)) {
		errno = err_win_to_posix(gle);
		return -1;
	}

	if (attrs == INVALID_FILE_ATTRIBUTES &&
	    (attrs = GetFileAttributesW(wpnew)) != INVALID_FILE_ATTRIBUTES) {
		if (attrs & FILE_ATTRIBUTE_DIRECTORY) {
			DWORD attrsold = GetFileAttributesW(wpold);
			if (attrsold == INVALID_FILE_ATTRIBUTES ||
			    !(attrsold & FILE_ATTRIBUTE_DIRECTORY))
				errno = EISDIR;
			else if (!_wrmdir(wpnew))
				goto repeat;
			return -1;
		}
		if ((attrs & FILE_ATTRIBUTE_READONLY) &&
		    SetFileAttributesW(wpnew, attrs & ~FILE_ATTRIBUTE_READONLY))
			goto repeat;
	}
	if (retry_ask_yes_no(&tries, "Rename from '%s' to '%s' failed. "
		       "Should I try again?", pold, pnew))
		goto repeat;

	errno = EACCES;
	return -1;
}

/*
 * Note that this doesn't return the actual pagesize, but
 * the allocation granularity. If future Windows specific git code
 * needs the real getpagesize function, we need to find another solution.
 */
int mingw_getpagesize(void)
{
	SYSTEM_INFO si;
	GetSystemInfo(&si);
	return si.dwAllocationGranularity;
}

/* See https://msdn.microsoft.com/en-us/library/windows/desktop/ms724435.aspx */
enum EXTENDED_NAME_FORMAT {
	NameDisplay = 3,
	NameUserPrincipal = 8
};

static char *get_extended_user_info(enum EXTENDED_NAME_FORMAT type)
{
	DECLARE_PROC_ADDR(secur32.dll, BOOL, GetUserNameExW,
		enum EXTENDED_NAME_FORMAT, LPCWSTR, PULONG);
	static wchar_t wbuffer[1024];
	DWORD len;

	if (!INIT_PROC_ADDR(GetUserNameExW))
		return NULL;

	len = ARRAY_SIZE(wbuffer);
	if (GetUserNameExW(type, wbuffer, &len)) {
		char *converted = xmalloc((len *= 3));
		if (xwcstoutf(converted, wbuffer, len) >= 0)
			return converted;
		free(converted);
	}

	return NULL;
}

char *mingw_query_user_email(void)
{
	return get_extended_user_info(NameUserPrincipal);
}

struct passwd *getpwuid(int uid)
{
	static unsigned initialized;
	static char user_name[100];
	static struct passwd *p;
	DWORD len;

	if (initialized)
		return p;

	len = sizeof(user_name);
	if (!GetUserName(user_name, &len)) {
		initialized = 1;
		return NULL;
	}

	p = xmalloc(sizeof(*p));
	p->pw_name = user_name;
	p->pw_gecos = get_extended_user_info(NameDisplay);
	if (!p->pw_gecos)
		p->pw_gecos = "unknown";
	p->pw_dir = NULL;

	initialized = 1;
	return p;
}

static HANDLE timer_event;
static HANDLE timer_thread;
static int timer_interval;
static int one_shot;
static sig_handler_t timer_fn = SIG_DFL, sigint_fn = SIG_DFL;

/* The timer works like this:
 * The thread, ticktack(), is a trivial routine that most of the time
 * only waits to receive the signal to terminate. The main thread tells
 * the thread to terminate by setting the timer_event to the signalled
 * state.
 * But ticktack() interrupts the wait state after the timer's interval
 * length to call the signal handler.
 */

static unsigned __stdcall ticktack(void *dummy)
{
	while (WaitForSingleObject(timer_event, timer_interval) == WAIT_TIMEOUT) {
		mingw_raise(SIGALRM);
		if (one_shot)
			break;
	}
	return 0;
}

static int start_timer_thread(void)
{
	timer_event = CreateEvent(NULL, FALSE, FALSE, NULL);
	if (timer_event) {
		timer_thread = (HANDLE) _beginthreadex(NULL, 0, ticktack, NULL, 0, NULL);
		if (!timer_thread )
			return errno = ENOMEM,
				error("cannot start timer thread");
	} else
		return errno = ENOMEM,
			error("cannot allocate resources for timer");
	return 0;
}

static void stop_timer_thread(void)
{
	if (timer_event)
		SetEvent(timer_event);	/* tell thread to terminate */
	if (timer_thread) {
		int rc = WaitForSingleObject(timer_thread, 10000);
		if (rc == WAIT_TIMEOUT)
			error("timer thread did not terminate timely");
		else if (rc != WAIT_OBJECT_0)
			error("waiting for timer thread failed: %lu",
			      GetLastError());
		CloseHandle(timer_thread);
	}
	if (timer_event)
		CloseHandle(timer_event);
	timer_event = NULL;
	timer_thread = NULL;
}

static inline int is_timeval_eq(const struct timeval *i1, const struct timeval *i2)
{
	return i1->tv_sec == i2->tv_sec && i1->tv_usec == i2->tv_usec;
}

int setitimer(int type, struct itimerval *in, struct itimerval *out)
{
	static const struct timeval zero;
	static int atexit_done;

	if (out != NULL)
		return errno = EINVAL,
			error("setitimer param 3 != NULL not implemented");
	if (!is_timeval_eq(&in->it_interval, &zero) &&
	    !is_timeval_eq(&in->it_interval, &in->it_value))
		return errno = EINVAL,
			error("setitimer: it_interval must be zero or eq it_value");

	if (timer_thread)
		stop_timer_thread();

	if (is_timeval_eq(&in->it_value, &zero) &&
	    is_timeval_eq(&in->it_interval, &zero))
		return 0;

	timer_interval = in->it_value.tv_sec * 1000 + in->it_value.tv_usec / 1000;
	one_shot = is_timeval_eq(&in->it_interval, &zero);
	if (!atexit_done) {
		atexit(stop_timer_thread);
		atexit_done = 1;
	}
	return start_timer_thread();
}

int sigaction(int sig, struct sigaction *in, struct sigaction *out)
{
	if (sig != SIGALRM)
		return errno = EINVAL,
			error("sigaction only implemented for SIGALRM");
	if (out != NULL)
		return errno = EINVAL,
			error("sigaction: param 3 != NULL not implemented");

	timer_fn = in->sa_handler;
	return 0;
}

#undef signal
sig_handler_t mingw_signal(int sig, sig_handler_t handler)
{
	sig_handler_t old;

	switch (sig) {
	case SIGALRM:
		old = timer_fn;
		timer_fn = handler;
		break;

	case SIGINT:
		old = sigint_fn;
		sigint_fn = handler;
		break;

	default:
		return signal(sig, handler);
	}

	return old;
}

#undef raise
int mingw_raise(int sig)
{
	switch (sig) {
	case SIGALRM:
		if (timer_fn == SIG_DFL) {
			if (isatty(STDERR_FILENO))
				fputs("Alarm clock\n", stderr);
			exit(128 + SIGALRM);
		} else if (timer_fn != SIG_IGN)
			timer_fn(SIGALRM);
		return 0;

	case SIGINT:
		if (sigint_fn == SIG_DFL)
			exit(128 + SIGINT);
		else if (sigint_fn != SIG_IGN)
			sigint_fn(SIGINT);
		return 0;

#if defined(_MSC_VER)
		/*
		 * <signal.h> in the CRT defines 8 signals as being
		 * supported on the platform.  Anything else causes
		 * an "Invalid signal or error" (which in DEBUG builds
		 * causes the Abort/Retry/Ignore dialog).  We by-pass
		 * the CRT for things we already know will fail.
		 */
		/*case SIGINT:*/
	case SIGILL:
	case SIGFPE:
	case SIGSEGV:
	case SIGTERM:
	case SIGBREAK:
	case SIGABRT:
	case SIGABRT_COMPAT:
		return raise(sig);
	default:
		errno = EINVAL;
		return -1;

#else

	default:
		return raise(sig);

#endif

	}
}

int link(const char *oldpath, const char *newpath)
{
	wchar_t woldpath[MAX_LONG_PATH], wnewpath[MAX_LONG_PATH];
	if (xutftowcs_long_path(woldpath, oldpath) < 0 ||
	    xutftowcs_long_path(wnewpath, newpath) < 0)
		return -1;

	if (!CreateHardLinkW(wnewpath, woldpath, NULL)) {
		errno = err_win_to_posix(GetLastError());
		return -1;
	}
	return 0;
}

enum symlink_type {
	SYMLINK_TYPE_UNSPECIFIED = 0,
	SYMLINK_TYPE_FILE,
	SYMLINK_TYPE_DIRECTORY,
};

static enum symlink_type check_symlink_attr(const char *link)
{
	static struct attr_check *check;
	const char *value;

	if (!check)
		check = attr_check_initl("symlink", NULL);

	git_check_attr(the_repository->index, link, check);

	value = check->items[0].value;
	if (value == NULL)
		;
	else if (!strcmp(value, "file"))
		return SYMLINK_TYPE_FILE;
	else if (!strcmp(value, "dir"))
		return SYMLINK_TYPE_DIRECTORY;

	return SYMLINK_TYPE_UNSPECIFIED;
}

int symlink(const char *target, const char *link)
{
	wchar_t wtarget[MAX_LONG_PATH], wlink[MAX_LONG_PATH];
	int len;

	/* fail if symlinks are disabled or API is not supported (WinXP) */
	if (!has_symlinks) {
		errno = ENOSYS;
		return -1;
	}

	if ((len = xutftowcs_long_path(wtarget, target)) < 0
			|| xutftowcs_long_path(wlink, link) < 0)
		return -1;

	/* convert target dir separators to backslashes */
	while (len--)
		if (wtarget[len] == '/')
			wtarget[len] = '\\';

	switch (check_symlink_attr(link)) {
	case SYMLINK_TYPE_UNSPECIFIED:
		/* Create a phantom symlink: it is initially created as a file
		 * symlink, but may change to a directory symlink later if/when
		 * the target exists. */
		return create_phantom_symlink(wtarget, wlink);
	case SYMLINK_TYPE_FILE:
		if (!CreateSymbolicLinkW(wlink, wtarget, symlink_file_flags))
			break;
		return 0;
	case SYMLINK_TYPE_DIRECTORY:
		if (!CreateSymbolicLinkW(wlink, wtarget,
					 symlink_directory_flags))
			break;
		/* There may be dangling phantom symlinks that point at this
		 * one, which should now morph into directory symlinks. */
		process_phantom_symlinks();
		return 0;
	default:
		BUG("unhandled symlink type");
	}

	/* CreateSymbolicLinkW failed. */
	errno = err_win_to_posix(GetLastError());
	return -1;
}

#ifndef _WINNT_H
/*
 * The REPARSE_DATA_BUFFER structure is defined in the Windows DDK (in
 * ntifs.h) and in MSYS1's winnt.h (which defines _WINNT_H). So define
 * it ourselves if we are on MSYS2 (whose winnt.h defines _WINNT_).
 */
typedef struct _REPARSE_DATA_BUFFER {
	DWORD  ReparseTag;
	WORD   ReparseDataLength;
	WORD   Reserved;
#ifndef _MSC_VER
	_ANONYMOUS_UNION
#endif
	union {
		struct {
			WORD   SubstituteNameOffset;
			WORD   SubstituteNameLength;
			WORD   PrintNameOffset;
			WORD   PrintNameLength;
			ULONG  Flags;
			WCHAR PathBuffer[1];
		} SymbolicLinkReparseBuffer;
		struct {
			WORD   SubstituteNameOffset;
			WORD   SubstituteNameLength;
			WORD   PrintNameOffset;
			WORD   PrintNameLength;
			WCHAR PathBuffer[1];
		} MountPointReparseBuffer;
		struct {
			BYTE   DataBuffer[1];
		} GenericReparseBuffer;
	} DUMMYUNIONNAME;
} REPARSE_DATA_BUFFER, *PREPARSE_DATA_BUFFER;
#endif

int readlink(const char *path, char *buf, size_t bufsiz)
{
	HANDLE handle;
	WCHAR wpath[MAX_LONG_PATH], *wbuf;
	REPARSE_DATA_BUFFER *b = alloca(MAXIMUM_REPARSE_DATA_BUFFER_SIZE);
	DWORD dummy;
	char tmpbuf[MAX_LONG_PATH];
	int len;

	if (xutftowcs_long_path(wpath, path) < 0)
		return -1;

	/* read reparse point data */
	handle = CreateFileW(wpath, 0,
			FILE_SHARE_READ | FILE_SHARE_WRITE | FILE_SHARE_DELETE, NULL,
			OPEN_EXISTING,
			FILE_FLAG_BACKUP_SEMANTICS | FILE_FLAG_OPEN_REPARSE_POINT, NULL);
	if (handle == INVALID_HANDLE_VALUE) {
		errno = err_win_to_posix(GetLastError());
		return -1;
	}
	if (!DeviceIoControl(handle, FSCTL_GET_REPARSE_POINT, NULL, 0, b,
			MAXIMUM_REPARSE_DATA_BUFFER_SIZE, &dummy, NULL)) {
		errno = err_win_to_posix(GetLastError());
		CloseHandle(handle);
		return -1;
	}
	CloseHandle(handle);

	/* get target path for symlinks or mount points (aka 'junctions') */
	switch (b->ReparseTag) {
	case IO_REPARSE_TAG_SYMLINK:
		wbuf = (WCHAR*) (((char*) b->SymbolicLinkReparseBuffer.PathBuffer)
				+ b->SymbolicLinkReparseBuffer.SubstituteNameOffset);
		*(WCHAR*) (((char*) wbuf)
				+ b->SymbolicLinkReparseBuffer.SubstituteNameLength) = 0;
		break;
	case IO_REPARSE_TAG_MOUNT_POINT:
		wbuf = (WCHAR*) (((char*) b->MountPointReparseBuffer.PathBuffer)
				+ b->MountPointReparseBuffer.SubstituteNameOffset);
		*(WCHAR*) (((char*) wbuf)
				+ b->MountPointReparseBuffer.SubstituteNameLength) = 0;
		break;
	default:
		errno = EINVAL;
		return -1;
	}

	/*
	 * Adapt to strange readlink() API: Copy up to bufsiz *bytes*, potentially
	 * cutting off a UTF-8 sequence. Insufficient bufsize is *not* a failure
	 * condition. There is no conversion function that produces invalid UTF-8,
	 * so convert to a (hopefully large enough) temporary buffer, then memcpy
	 * the requested number of bytes (including '\0' for robustness).
	 */
	if ((len = xwcstoutf(tmpbuf, normalize_ntpath(wbuf), MAX_LONG_PATH)) < 0)
		return -1;
	memcpy(buf, tmpbuf, min(bufsiz, len + 1));
	return min(bufsiz, len);
}

pid_t waitpid(pid_t pid, int *status, int options)
{
	HANDLE h = OpenProcess(SYNCHRONIZE | PROCESS_QUERY_INFORMATION,
	    FALSE, pid);
	if (!h) {
		errno = ECHILD;
		return -1;
	}

	if (pid > 0 && options & WNOHANG) {
		if (WAIT_OBJECT_0 != WaitForSingleObject(h, 0)) {
			CloseHandle(h);
			return 0;
		}
		options &= ~WNOHANG;
	}

	if (options == 0) {
		struct pinfo_t **ppinfo;
		if (WaitForSingleObject(h, INFINITE) != WAIT_OBJECT_0) {
			CloseHandle(h);
			return 0;
		}

		if (status)
			GetExitCodeProcess(h, (LPDWORD)status);

		EnterCriticalSection(&pinfo_cs);

		ppinfo = &pinfo;
		while (*ppinfo) {
			struct pinfo_t *info = *ppinfo;
			if (info->pid == pid) {
				CloseHandle(info->proc);
				*ppinfo = info->next;
				free(info);
				break;
			}
			ppinfo = &info->next;
		}

		LeaveCriticalSection(&pinfo_cs);

		CloseHandle(h);
		return pid;
	}
	CloseHandle(h);

	errno = EINVAL;
	return -1;
}

int xutftowcsn(wchar_t *wcs, const char *utfs, size_t wcslen, int utflen)
{
	int upos = 0, wpos = 0;
	const unsigned char *utf = (const unsigned char*) utfs;
	if (!utf || !wcs || wcslen < 1) {
		errno = EINVAL;
		return -1;
	}
	/* reserve space for \0 */
	wcslen--;
	if (utflen < 0)
		utflen = INT_MAX;

	while (upos < utflen) {
		int c = utf[upos++] & 0xff;
		if (utflen == INT_MAX && c == 0)
			break;

		if (wpos >= wcslen) {
			wcs[wpos] = 0;
			errno = ERANGE;
			return -1;
		}

		if (c < 0x80) {
			/* ASCII */
			wcs[wpos++] = c;
		} else if (c >= 0xc2 && c < 0xe0 && upos < utflen &&
				(utf[upos] & 0xc0) == 0x80) {
			/* 2-byte utf-8 */
			c = ((c & 0x1f) << 6);
			c |= (utf[upos++] & 0x3f);
			wcs[wpos++] = c;
		} else if (c >= 0xe0 && c < 0xf0 && upos + 1 < utflen &&
				!(c == 0xe0 && utf[upos] < 0xa0) && /* over-long encoding */
				(utf[upos] & 0xc0) == 0x80 &&
				(utf[upos + 1] & 0xc0) == 0x80) {
			/* 3-byte utf-8 */
			c = ((c & 0x0f) << 12);
			c |= ((utf[upos++] & 0x3f) << 6);
			c |= (utf[upos++] & 0x3f);
			wcs[wpos++] = c;
		} else if (c >= 0xf0 && c < 0xf5 && upos + 2 < utflen &&
				wpos + 1 < wcslen &&
				!(c == 0xf0 && utf[upos] < 0x90) && /* over-long encoding */
				!(c == 0xf4 && utf[upos] >= 0x90) && /* > \u10ffff */
				(utf[upos] & 0xc0) == 0x80 &&
				(utf[upos + 1] & 0xc0) == 0x80 &&
				(utf[upos + 2] & 0xc0) == 0x80) {
			/* 4-byte utf-8: convert to \ud8xx \udcxx surrogate pair */
			c = ((c & 0x07) << 18);
			c |= ((utf[upos++] & 0x3f) << 12);
			c |= ((utf[upos++] & 0x3f) << 6);
			c |= (utf[upos++] & 0x3f);
			c -= 0x10000;
			wcs[wpos++] = 0xd800 | (c >> 10);
			wcs[wpos++] = 0xdc00 | (c & 0x3ff);
		} else if (c >= 0xa0) {
			/* invalid utf-8 byte, printable unicode char: convert 1:1 */
			wcs[wpos++] = c;
		} else {
			/* invalid utf-8 byte, non-printable unicode: convert to hex */
			static const char *hex = "0123456789abcdef";
			wcs[wpos++] = hex[c >> 4];
			if (wpos < wcslen)
				wcs[wpos++] = hex[c & 0x0f];
		}
	}
	wcs[wpos] = 0;
	return wpos;
}

int xwcstoutf(char *utf, const wchar_t *wcs, size_t utflen)
{
	if (!wcs || !utf || utflen < 1) {
		errno = EINVAL;
		return -1;
	}
	utflen = WideCharToMultiByte(CP_UTF8, 0, wcs, -1, utf, utflen, NULL, NULL);
	if (utflen)
		return utflen - 1;
	errno = ERANGE;
	return -1;
}

static void setup_windows_environment(void)
{
	char *tmp = getenv("TMPDIR");

	/* on Windows it is TMP and TEMP */
	if (!tmp) {
		if (!(tmp = getenv("TMP")))
			tmp = getenv("TEMP");
		if (tmp) {
			setenv("TMPDIR", tmp, 1);
			tmp = getenv("TMPDIR");
		}
	}

	if (tmp) {
		/*
		 * Convert all dir separators to forward slashes,
		 * to help shell commands called from the Git
		 * executable (by not mistaking the dir separators
		 * for escape characters).
		 */
		convert_slashes(tmp);
	}

	/* simulate TERM to enable auto-color (see color.c) */
	if (!getenv("TERM"))
		setenv("TERM", "cygwin", 1);

	/* calculate HOME if not set */
	if (!getenv("HOME")) {
		/*
		 * try $HOMEDRIVE$HOMEPATH - the home share may be a network
		 * location, thus also check if the path exists (i.e. is not
		 * disconnected)
		 */
		if ((tmp = getenv("HOMEDRIVE"))) {
			struct strbuf buf = STRBUF_INIT;
			strbuf_addstr(&buf, tmp);
			if ((tmp = getenv("HOMEPATH"))) {
				strbuf_addstr(&buf, tmp);
				if (is_directory(buf.buf))
					setenv("HOME", buf.buf, 1);
				else
					tmp = NULL; /* use $USERPROFILE */
			}
			strbuf_release(&buf);
		}
		/* use $USERPROFILE if the home share is not available */
		if (!tmp && (tmp = getenv("USERPROFILE")))
			setenv("HOME", tmp, 1);
	}

	/*
	 * Change 'core.symlinks' default to false, unless native symlinks are
	 * enabled in MSys2 (via 'MSYS=winsymlinks:nativestrict'). Thus we can
	 * run the test suite (which doesn't obey config files) with or without
	 * symlink support.
	 */
	if (!(tmp = getenv("MSYS")) || !strstr(tmp, "winsymlinks:nativestrict"))
		has_symlinks = 0;

	if (!getenv("LC_ALL") && !getenv("LC_CTYPE") && !getenv("LANG"))
		setenv("LC_CTYPE", "C", 1);
}

int handle_long_path(wchar_t *path, int len, int max_path, int expand)
{
	int result;
	wchar_t buf[MAX_LONG_PATH];

	/*
	 * we don't need special handling if path is relative to the current
	 * directory, and current directory + path don't exceed the desired
	 * max_path limit. This should cover > 99 % of cases with minimal
	 * performance impact (git almost always uses relative paths).
	 */
	if ((len < 2 || (!is_dir_sep(path[0]) && path[1] != ':')) &&
	    (current_directory_len + len < max_path))
		return len;

	/*
	 * handle everything else:
	 * - absolute paths: "C:\dir\file"
	 * - absolute UNC paths: "\\server\share\dir\file"
	 * - absolute paths on current drive: "\dir\file"
	 * - relative paths on other drive: "X:file"
	 * - prefixed paths: "\\?\...", "\\.\..."
	 */

	/* convert to absolute path using GetFullPathNameW */
	result = GetFullPathNameW(path, MAX_LONG_PATH, buf, NULL);
	if (!result) {
		errno = err_win_to_posix(GetLastError());
		return -1;
	}

	/*
	 * return absolute path if it fits within max_path (even if
	 * "cwd + path" doesn't due to '..' components)
	 */
	if (result < max_path) {
		wcscpy(path, buf);
		return result;
	}

	/* error out if we shouldn't expand the path or buf is too small */
	if (!expand || result >= MAX_LONG_PATH - 6) {
		errno = ENAMETOOLONG;
		return -1;
	}

	/* prefix full path with "\\?\" or "\\?\UNC\" */
	if (buf[0] == '\\') {
		/* ...unless already prefixed */
		if (buf[1] == '\\' && (buf[2] == '?' || buf[2] == '.'))
			return len;

		wcscpy(path, L"\\\\?\\UNC\\");
		wcscpy(path + 8, buf + 2);
		return result + 6;
	} else {
		wcscpy(path, L"\\\\?\\");
		wcscpy(path + 4, buf);
		return result + 4;
	}
}

#if !defined(_MSC_VER)
/*
 * Disable MSVCRT command line wildcard expansion (__getmainargs called from
 * mingw startup code, see init.c in mingw runtime).
 */
int _CRT_glob = 0;
#endif

static NORETURN void die_startup(void)
{
	fputs("fatal: not enough memory for initialization", stderr);
	exit(128);
}

static void *malloc_startup(size_t size)
{
	void *result = malloc(size);
	if (!result)
		die_startup();
	return result;
}

static char *wcstoutfdup_startup(char *buffer, const wchar_t *wcs, size_t len)
{
	len = xwcstoutf(buffer, wcs, len) + 1;
	return memcpy(malloc_startup(len), buffer, len);
}

static void maybe_redirect_std_handle(const wchar_t *key, DWORD std_id, int fd,
				      DWORD desired_access, DWORD flags)
{
	DWORD create_flag = fd ? OPEN_ALWAYS : OPEN_EXISTING;
	wchar_t buf[MAX_PATH];
	DWORD max = ARRAY_SIZE(buf);
	HANDLE handle;
	DWORD ret = GetEnvironmentVariableW(key, buf, max);

	if (!ret || ret >= max)
		return;

	/* make sure this does not leak into child processes */
	SetEnvironmentVariableW(key, NULL);
	if (!wcscmp(buf, L"off")) {
		close(fd);
		handle = GetStdHandle(std_id);
		if (handle != INVALID_HANDLE_VALUE)
			CloseHandle(handle);
		return;
	}
	if (std_id == STD_ERROR_HANDLE && !wcscmp(buf, L"2>&1")) {
		handle = GetStdHandle(STD_OUTPUT_HANDLE);
		if (handle == INVALID_HANDLE_VALUE) {
			close(fd);
			handle = GetStdHandle(std_id);
			if (handle != INVALID_HANDLE_VALUE)
				CloseHandle(handle);
		} else {
			int new_fd = _open_osfhandle((intptr_t)handle, O_BINARY);
			SetStdHandle(std_id, handle);
			dup2(new_fd, fd);
			/* do *not* close the new_fd: that would close stdout */
		}
		return;
	}
	handle = CreateFileW(buf, desired_access, 0, NULL, create_flag,
			     flags, NULL);
	if (handle != INVALID_HANDLE_VALUE) {
		int new_fd = _open_osfhandle((intptr_t)handle, O_BINARY);
		SetStdHandle(std_id, handle);
		dup2(new_fd, fd);
		close(new_fd);
	}
}

static void maybe_redirect_std_handles(void)
{
	maybe_redirect_std_handle(L"GIT_REDIRECT_STDIN", STD_INPUT_HANDLE, 0,
				  GENERIC_READ, FILE_ATTRIBUTE_NORMAL);
	maybe_redirect_std_handle(L"GIT_REDIRECT_STDOUT", STD_OUTPUT_HANDLE, 1,
				  GENERIC_WRITE, FILE_ATTRIBUTE_NORMAL);
	maybe_redirect_std_handle(L"GIT_REDIRECT_STDERR", STD_ERROR_HANDLE, 2,
				  GENERIC_WRITE, FILE_FLAG_NO_BUFFERING);
}

static void adjust_symlink_flags(void)
{
	/*
	 * Starting with Windows 10 Build 14972, symbolic links can be created
	 * using CreateSymbolicLink() without elevation by passing the flag
	 * SYMBOLIC_LINK_FLAG_ALLOW_UNPRIVILEGED_CREATE (0x02) as last
	 * parameter, provided the Developer Mode has been enabled. Some
	 * earlier Windows versions complain about this flag with an
	 * ERROR_INVALID_PARAMETER, hence we have to test the build number
	 * specifically.
	 */
	if (GetVersion() >= 14972 << 16) {
		symlink_file_flags |= 2;
		symlink_directory_flags |= 2;
	}

}

#ifdef _MSC_VER
#ifdef _DEBUG
#include <crtdbg.h>
#endif
#endif

/*
 * We implement wmain() and compile with -municode, which would
 * normally ignore main(), but we call the latter from the former
 * so that we can handle non-ASCII command-line parameters
 * appropriately.
 *
 * To be more compatible with the core git code, we convert
 * argv into UTF8 and pass them directly to main().
 */
int wmain(int argc, const wchar_t **wargv)
{
	int i, maxlen, exit_status;
	char *buffer, **save;
	const char **argv;

#ifdef _MSC_VER
#ifdef _DEBUG
	_CrtSetReportMode(_CRT_ASSERT, _CRTDBG_MODE_DEBUG);
#endif

#ifdef USE_MSVC_CRTDBG
	_CrtSetDbgFlag(_CRTDBG_ALLOC_MEM_DF | _CRTDBG_LEAK_CHECK_DF);
#endif
#endif

	maybe_redirect_std_handles();
	adjust_symlink_flags();

	/* determine size of argv and environ conversion buffer */
	maxlen = wcslen(wargv[0]);
	for (i = 1; i < argc; i++)
		maxlen = max(maxlen, wcslen(wargv[i]));

	/* allocate buffer (wchar_t encodes to max 3 UTF-8 bytes) */
	maxlen = 3 * maxlen + 1;
	buffer = malloc_startup(maxlen);

	/*
	 * Create a UTF-8 version of w_argv. Also create a "save" copy
	 * to remember all the string pointers because parse_options()
	 * will remove claimed items from the argv that we pass down.
	 */
	ALLOC_ARRAY(argv, argc + 1);
	ALLOC_ARRAY(save, argc + 1);
	for (i = 0; i < argc; i++)
		argv[i] = save[i] = wcstoutfdup_startup(buffer, wargv[i], maxlen);
	argv[i] = save[i] = NULL;
	free(buffer);

	/* fix Windows specific environment settings */
	setup_windows_environment();

	unset_environment_variables = xstrdup("PERL5LIB");

	/* initialize critical section for waitpid pinfo_t list */
	InitializeCriticalSection(&pinfo_cs);
	InitializeCriticalSection(&phantom_symlinks_cs);

	/* initialize critical section for fscache */
	InitializeCriticalSection(&fscache_cs);

	/* set up default file mode and file modes for stdin/out/err */
	_fmode = _O_BINARY;
	_setmode(_fileno(stdin), _O_BINARY);
	_setmode(_fileno(stdout), _O_BINARY);
	_setmode(_fileno(stderr), _O_BINARY);

	/* initialize Unicode console */
	winansi_init();

	/* init length of current directory for handle_long_path */
	current_directory_len = GetCurrentDirectoryW(0, NULL);

	/* invoke the real main() using our utf8 version of argv. */
	exit_status = main(argc, argv);

	for (i = 0; i < argc; i++)
		free(save[i]);
	free(save);
	free(argv);

	return exit_status;
}

int uname(struct utsname *buf)
{
	unsigned v = (unsigned)GetVersion();
	memset(buf, 0, sizeof(*buf));
	xsnprintf(buf->sysname, sizeof(buf->sysname), "Windows");
	xsnprintf(buf->release, sizeof(buf->release),
		 "%u.%u", v & 0xff, (v >> 8) & 0xff);
	/* assuming NT variants only.. */
	xsnprintf(buf->version, sizeof(buf->version),
		  "%u", (v >> 16) & 0x7fff);
	return 0;
}

const char *program_data_config(void)
{
	static struct strbuf path = STRBUF_INIT;
	static unsigned initialized;

	if (!initialized) {
		const char *env = mingw_getenv("PROGRAMDATA");
		if (env)
			strbuf_addf(&path, "%s/Git/config", env);
		initialized = 1;
	}
	return *path.buf ? path.buf : NULL;
<<<<<<< HEAD
=======
}

/*
 * Based on https://stackoverflow.com/questions/43002803
 *
 * [HKLM\SYSTEM\CurrentControlSet\Services\cexecsvc]
 * "DisplayName"="@%systemroot%\\system32\\cexecsvc.exe,-100"
 * "ErrorControl"=dword:00000001
 * "ImagePath"=hex(2):25,00,73,00,79,00,73,00,74,00,65,00,6d,00,72,00,6f,00,
 *    6f,00,74,00,25,00,5c,00,73,00,79,00,73,00,74,00,65,00,6d,00,33,00,32,00,
 *    5c,00,63,00,65,00,78,00,65,00,63,00,73,00,76,00,63,00,2e,00,65,00,78,00,
 *    65,00,00,00
 * "Start"=dword:00000002
 * "Type"=dword:00000010
 * "Description"="@%systemroot%\\system32\\cexecsvc.exe,-101"
 * "ObjectName"="LocalSystem"
 * "ServiceSidType"=dword:00000001
 */
int is_inside_windows_container(void)
{
	static int inside_container = -1; /* -1 uninitialized */
	const char *key = "SYSTEM\\CurrentControlSet\\Services\\cexecsvc";
	HKEY handle = NULL;

	if (inside_container != -1)
		return inside_container;

	inside_container = ERROR_SUCCESS ==
		RegOpenKeyExA(HKEY_LOCAL_MACHINE, key, 0, KEY_READ, &handle);
	RegCloseKey(handle);

	return inside_container;
}

int file_attr_to_st_mode (DWORD attr, DWORD tag, const char *path)
{
	int fMode = S_IREAD;
	if ((attr & FILE_ATTRIBUTE_REPARSE_POINT) &&
	    tag == IO_REPARSE_TAG_SYMLINK) {
		int flag = S_IFLNK;
		char buf[MAX_LONG_PATH];

		/*
		 * Windows containers' mapped volumes are marked as reparse
		 * points and look like symbolic links, but they are not.
		 */
		if (path && is_inside_windows_container() &&
		    readlink(path, buf, sizeof(buf)) > 27 &&
		    starts_with(buf, "/ContainerMappedDirectories/"))
			flag = S_IFDIR;

		fMode |= flag;
	} else if (attr & FILE_ATTRIBUTE_DIRECTORY)
		fMode |= S_IFDIR;
	else
		fMode |= S_IFREG;
	if (!(attr & FILE_ATTRIBUTE_READONLY))
		fMode |= S_IWRITE;
	return fMode;
>>>>>>> 9e9a60fd
}<|MERGE_RESOLUTION|>--- conflicted
+++ resolved
@@ -3206,8 +3206,6 @@
 		initialized = 1;
 	}
 	return *path.buf ? path.buf : NULL;
-<<<<<<< HEAD
-=======
 }
 
 /*
@@ -3267,5 +3265,4 @@
 	if (!(attr & FILE_ATTRIBUTE_READONLY))
 		fMode |= S_IWRITE;
 	return fMode;
->>>>>>> 9e9a60fd
 }