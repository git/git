#include "../git-compat-util.h"
#include "win32.h"
#include <conio.h>
#include <wchar.h>
#include <winioctl.h>
#include "../strbuf.h"
#include "../run-command.h"
#include "../cache.h"
#include "win32/lazyload.h"
#include "../config.h"
#include "../attr.h"

#define HCAST(type, handle) ((type)(intptr_t)handle)

int err_win_to_posix(DWORD winerr)
{
	int error = ENOSYS;
	switch(winerr) {
	case ERROR_ACCESS_DENIED: error = EACCES; break;
	case ERROR_ACCOUNT_DISABLED: error = EACCES; break;
	case ERROR_ACCOUNT_RESTRICTION: error = EACCES; break;
	case ERROR_ALREADY_ASSIGNED: error = EBUSY; break;
	case ERROR_ALREADY_EXISTS: error = EEXIST; break;
	case ERROR_ARITHMETIC_OVERFLOW: error = ERANGE; break;
	case ERROR_BAD_COMMAND: error = EIO; break;
	case ERROR_BAD_DEVICE: error = ENODEV; break;
	case ERROR_BAD_DRIVER_LEVEL: error = ENXIO; break;
	case ERROR_BAD_EXE_FORMAT: error = ENOEXEC; break;
	case ERROR_BAD_FORMAT: error = ENOEXEC; break;
	case ERROR_BAD_LENGTH: error = EINVAL; break;
	case ERROR_BAD_PATHNAME: error = ENOENT; break;
	case ERROR_BAD_PIPE: error = EPIPE; break;
	case ERROR_BAD_UNIT: error = ENODEV; break;
	case ERROR_BAD_USERNAME: error = EINVAL; break;
	case ERROR_BROKEN_PIPE: error = EPIPE; break;
	case ERROR_BUFFER_OVERFLOW: error = ENAMETOOLONG; break;
	case ERROR_BUSY: error = EBUSY; break;
	case ERROR_BUSY_DRIVE: error = EBUSY; break;
	case ERROR_CALL_NOT_IMPLEMENTED: error = ENOSYS; break;
	case ERROR_CANNOT_MAKE: error = EACCES; break;
	case ERROR_CANTOPEN: error = EIO; break;
	case ERROR_CANTREAD: error = EIO; break;
	case ERROR_CANTWRITE: error = EIO; break;
	case ERROR_CRC: error = EIO; break;
	case ERROR_CURRENT_DIRECTORY: error = EACCES; break;
	case ERROR_DEVICE_IN_USE: error = EBUSY; break;
	case ERROR_DEV_NOT_EXIST: error = ENODEV; break;
	case ERROR_DIRECTORY: error = EINVAL; break;
	case ERROR_DIR_NOT_EMPTY: error = ENOTEMPTY; break;
	case ERROR_DISK_CHANGE: error = EIO; break;
	case ERROR_DISK_FULL: error = ENOSPC; break;
	case ERROR_DRIVE_LOCKED: error = EBUSY; break;
	case ERROR_ENVVAR_NOT_FOUND: error = EINVAL; break;
	case ERROR_EXE_MARKED_INVALID: error = ENOEXEC; break;
	case ERROR_FILENAME_EXCED_RANGE: error = ENAMETOOLONG; break;
	case ERROR_FILE_EXISTS: error = EEXIST; break;
	case ERROR_FILE_INVALID: error = ENODEV; break;
	case ERROR_FILE_NOT_FOUND: error = ENOENT; break;
	case ERROR_GEN_FAILURE: error = EIO; break;
	case ERROR_HANDLE_DISK_FULL: error = ENOSPC; break;
	case ERROR_INSUFFICIENT_BUFFER: error = ENOMEM; break;
	case ERROR_INVALID_ACCESS: error = EACCES; break;
	case ERROR_INVALID_ADDRESS: error = EFAULT; break;
	case ERROR_INVALID_BLOCK: error = EFAULT; break;
	case ERROR_INVALID_DATA: error = EINVAL; break;
	case ERROR_INVALID_DRIVE: error = ENODEV; break;
	case ERROR_INVALID_EXE_SIGNATURE: error = ENOEXEC; break;
	case ERROR_INVALID_FLAGS: error = EINVAL; break;
	case ERROR_INVALID_FUNCTION: error = ENOSYS; break;
	case ERROR_INVALID_HANDLE: error = EBADF; break;
	case ERROR_INVALID_LOGON_HOURS: error = EACCES; break;
	case ERROR_INVALID_NAME: error = EINVAL; break;
	case ERROR_INVALID_OWNER: error = EINVAL; break;
	case ERROR_INVALID_PARAMETER: error = EINVAL; break;
	case ERROR_INVALID_PASSWORD: error = EPERM; break;
	case ERROR_INVALID_PRIMARY_GROUP: error = EINVAL; break;
	case ERROR_INVALID_REPARSE_DATA: error = EINVAL; break;
	case ERROR_INVALID_SIGNAL_NUMBER: error = EINVAL; break;
	case ERROR_INVALID_TARGET_HANDLE: error = EIO; break;
	case ERROR_INVALID_WORKSTATION: error = EACCES; break;
	case ERROR_IO_DEVICE: error = EIO; break;
	case ERROR_IO_INCOMPLETE: error = EINTR; break;
	case ERROR_LOCKED: error = EBUSY; break;
	case ERROR_LOCK_VIOLATION: error = EACCES; break;
	case ERROR_LOGON_FAILURE: error = EACCES; break;
	case ERROR_MAPPED_ALIGNMENT: error = EINVAL; break;
	case ERROR_META_EXPANSION_TOO_LONG: error = E2BIG; break;
	case ERROR_MORE_DATA: error = EPIPE; break;
	case ERROR_NEGATIVE_SEEK: error = ESPIPE; break;
	case ERROR_NOACCESS: error = EFAULT; break;
	case ERROR_NONE_MAPPED: error = EINVAL; break;
	case ERROR_NOT_A_REPARSE_POINT: error = EINVAL; break;
	case ERROR_NOT_ENOUGH_MEMORY: error = ENOMEM; break;
	case ERROR_NOT_READY: error = EAGAIN; break;
	case ERROR_NOT_SAME_DEVICE: error = EXDEV; break;
	case ERROR_NO_DATA: error = EPIPE; break;
	case ERROR_NO_MORE_SEARCH_HANDLES: error = EIO; break;
	case ERROR_NO_PROC_SLOTS: error = EAGAIN; break;
	case ERROR_NO_SUCH_PRIVILEGE: error = EACCES; break;
	case ERROR_OPEN_FAILED: error = EIO; break;
	case ERROR_OPEN_FILES: error = EBUSY; break;
	case ERROR_OPERATION_ABORTED: error = EINTR; break;
	case ERROR_OUTOFMEMORY: error = ENOMEM; break;
	case ERROR_PASSWORD_EXPIRED: error = EACCES; break;
	case ERROR_PATH_BUSY: error = EBUSY; break;
	case ERROR_PATH_NOT_FOUND: error = ENOENT; break;
	case ERROR_PIPE_BUSY: error = EBUSY; break;
	case ERROR_PIPE_CONNECTED: error = EPIPE; break;
	case ERROR_PIPE_LISTENING: error = EPIPE; break;
	case ERROR_PIPE_NOT_CONNECTED: error = EPIPE; break;
	case ERROR_PRIVILEGE_NOT_HELD: error = EACCES; break;
	case ERROR_READ_FAULT: error = EIO; break;
	case ERROR_REPARSE_ATTRIBUTE_CONFLICT: error = EINVAL; break;
	case ERROR_REPARSE_TAG_INVALID: error = EINVAL; break;
	case ERROR_REPARSE_TAG_MISMATCH: error = EINVAL; break;
	case ERROR_SEEK: error = EIO; break;
	case ERROR_SEEK_ON_DEVICE: error = ESPIPE; break;
	case ERROR_SHARING_BUFFER_EXCEEDED: error = ENFILE; break;
	case ERROR_SHARING_VIOLATION: error = EACCES; break;
	case ERROR_STACK_OVERFLOW: error = ENOMEM; break;
	case ERROR_SWAPERROR: error = ENOENT; break;
	case ERROR_TOO_MANY_MODULES: error = EMFILE; break;
	case ERROR_TOO_MANY_OPEN_FILES: error = EMFILE; break;
	case ERROR_UNRECOGNIZED_MEDIA: error = ENXIO; break;
	case ERROR_UNRECOGNIZED_VOLUME: error = ENODEV; break;
	case ERROR_WAIT_NO_CHILDREN: error = ECHILD; break;
	case ERROR_WRITE_FAULT: error = EIO; break;
	case ERROR_WRITE_PROTECT: error = EROFS; break;
	}
	return error;
}

static inline int is_file_in_use_error(DWORD errcode)
{
	switch (errcode) {
	case ERROR_SHARING_VIOLATION:
	case ERROR_ACCESS_DENIED:
		return 1;
	}

	return 0;
}

static int read_yes_no_answer(void)
{
	char answer[1024];

	if (fgets(answer, sizeof(answer), stdin)) {
		size_t answer_len = strlen(answer);
		int got_full_line = 0, c;

		/* remove the newline */
		if (answer_len >= 2 && answer[answer_len-2] == '\r') {
			answer[answer_len-2] = '\0';
			got_full_line = 1;
		} else if (answer_len >= 1 && answer[answer_len-1] == '\n') {
			answer[answer_len-1] = '\0';
			got_full_line = 1;
		}
		/* flush the buffer in case we did not get the full line */
		if (!got_full_line)
			while ((c = getchar()) != EOF && c != '\n')
				;
	} else
		/* we could not read, return the
		 * default answer which is no */
		return 0;

	if (tolower(answer[0]) == 'y' && !answer[1])
		return 1;
	if (!strncasecmp(answer, "yes", sizeof(answer)))
		return 1;
	if (tolower(answer[0]) == 'n' && !answer[1])
		return 0;
	if (!strncasecmp(answer, "no", sizeof(answer)))
		return 0;

	/* did not find an answer we understand */
	return -1;
}

static int ask_yes_no_if_possible(const char *format, va_list args)
{
	char question[4096];
	const char *retry_hook[] = { NULL, NULL, NULL };

	vsnprintf(question, sizeof(question), format, args);

	if ((retry_hook[0] = mingw_getenv("GIT_ASK_YESNO"))) {
		retry_hook[1] = question;
		return !run_command_v_opt(retry_hook, 0);
	}

	if (!isatty(_fileno(stdin)) || !isatty(_fileno(stderr)))
		return 0;

	while (1) {
		int answer;
		fprintf(stderr, "%s (y/n) ", question);

		if ((answer = read_yes_no_answer()) >= 0)
			return answer;

		fprintf(stderr, "Sorry, I did not understand your answer. "
				"Please type 'y' or 'n'\n");
	}
}

static int retry_ask_yes_no(int *tries, const char *format, ...)
{
	static const int delay[] = { 0, 1, 10, 20, 40 };
	va_list args;
	int result, saved_errno = errno;

	if ((*tries) < ARRAY_SIZE(delay)) {
		/*
		 * We assume that some other process had the file open at the wrong
		 * moment and retry. In order to give the other process a higher
		 * chance to complete its operation, we give up our time slice now.
		 * If we have to retry again, we do sleep a bit.
		 */
		Sleep(delay[*tries]);
		(*tries)++;
		return 1;
	}

	va_start(args, format);
	result = ask_yes_no_if_possible(format, args);
	va_end(args);
	errno = saved_errno;
	return result;
}

/* Windows only */
enum hide_dotfiles_type {
	HIDE_DOTFILES_FALSE = 0,
	HIDE_DOTFILES_TRUE,
	HIDE_DOTFILES_DOTGITONLY
};

static enum hide_dotfiles_type hide_dotfiles = HIDE_DOTFILES_DOTGITONLY;
static char *unset_environment_variables;
int core_fscache;
int core_long_paths;

int mingw_core_config(const char *var, const char *value, void *cb)
{
	if (!strcmp(var, "core.hidedotfiles")) {
		if (value && !strcasecmp(value, "dotgitonly"))
			hide_dotfiles = HIDE_DOTFILES_DOTGITONLY;
		else
			hide_dotfiles = git_config_bool(var, value);
		return 0;
	}

	if (!strcmp(var, "core.fscache")) {
		core_fscache = git_config_bool(var, value);
		return 0;
	}

	if (!strcmp(var, "core.longpaths")) {
		core_long_paths = git_config_bool(var, value);
		return 0;
	}

	if (!strcmp(var, "core.unsetenvvars")) {
		free(unset_environment_variables);
		unset_environment_variables = xstrdup(value);
		return 0;
	}

	return 0;
}

static DWORD symlink_file_flags = 0, symlink_directory_flags = 1;

enum phantom_symlink_result {
	PHANTOM_SYMLINK_RETRY,
	PHANTOM_SYMLINK_DONE,
	PHANTOM_SYMLINK_DIRECTORY
};

static inline int is_wdir_sep(wchar_t wchar)
{
	return wchar == L'/' || wchar == L'\\';
}

static const wchar_t *make_relative_to(const wchar_t *path,
				       const wchar_t *relative_to, wchar_t *out,
				       size_t size)
{
	size_t i = wcslen(relative_to), len;

	/* Is `path` already absolute? */
	if (is_wdir_sep(path[0]) ||
	    (iswalpha(path[0]) && path[1] == L':' && is_wdir_sep(path[2])))
		return path;

	while (i > 0 && !is_wdir_sep(relative_to[i - 1]))
		i--;

	/* Is `relative_to` in the current directory? */
	if (!i)
		return path;

	len = wcslen(path);
	if (i + len + 1 > size) {
		error("Could not make '%S' relative to '%S' (too large)",
		      path, relative_to);
		return NULL;
	}

	memcpy(out, relative_to, i * sizeof(wchar_t));
	wcscpy(out + i, path);
	return out;
}

/*
 * Changes a file symlink to a directory symlink if the target exists and is a
 * directory.
 */
static enum phantom_symlink_result
process_phantom_symlink(const wchar_t *wtarget, const wchar_t *wlink)
{
	HANDLE hnd;
	BY_HANDLE_FILE_INFORMATION fdata;
	wchar_t relative[MAX_LONG_PATH];
	const wchar_t *rel;

	/* check that wlink is still a file symlink */
	if ((GetFileAttributesW(wlink)
			& (FILE_ATTRIBUTE_REPARSE_POINT | FILE_ATTRIBUTE_DIRECTORY))
			!= FILE_ATTRIBUTE_REPARSE_POINT)
		return PHANTOM_SYMLINK_DONE;

	/* make it relative, if necessary */
	rel = make_relative_to(wtarget, wlink, relative, ARRAY_SIZE(relative));
	if (!rel)
		return PHANTOM_SYMLINK_DONE;

	/* let Windows resolve the link by opening it */
	hnd = CreateFileW(rel, 0,
			FILE_SHARE_READ | FILE_SHARE_WRITE | FILE_SHARE_DELETE, NULL,
			OPEN_EXISTING, FILE_FLAG_BACKUP_SEMANTICS, NULL);
	if (hnd == INVALID_HANDLE_VALUE) {
		errno = err_win_to_posix(GetLastError());
		return PHANTOM_SYMLINK_RETRY;
	}

	if (!GetFileInformationByHandle(hnd, &fdata)) {
		errno = err_win_to_posix(GetLastError());
		CloseHandle(hnd);
		return PHANTOM_SYMLINK_RETRY;
	}
	CloseHandle(hnd);

	/* if target exists and is a file, we're done */
	if (!(fdata.dwFileAttributes & FILE_ATTRIBUTE_DIRECTORY))
		return PHANTOM_SYMLINK_DONE;

	/* otherwise recreate the symlink with directory flag */
	if (DeleteFileW(wlink) &&
	    CreateSymbolicLinkW(wlink, wtarget, symlink_directory_flags))
		return PHANTOM_SYMLINK_DIRECTORY;

	errno = err_win_to_posix(GetLastError());
	return PHANTOM_SYMLINK_RETRY;
}

/* keep track of newly created symlinks to non-existing targets */
struct phantom_symlink_info {
	struct phantom_symlink_info *next;
	wchar_t *wlink;
	wchar_t *wtarget;
};

static struct phantom_symlink_info *phantom_symlinks = NULL;
static CRITICAL_SECTION phantom_symlinks_cs;

static void process_phantom_symlinks(void)
{
	struct phantom_symlink_info *current, **psi;
	EnterCriticalSection(&phantom_symlinks_cs);
	/* process phantom symlinks list */
	psi = &phantom_symlinks;
	while ((current = *psi)) {
		enum phantom_symlink_result result = process_phantom_symlink(
				current->wtarget, current->wlink);
		if (result == PHANTOM_SYMLINK_RETRY) {
			psi = &current->next;
		} else {
			/* symlink was processed, remove from list */
			*psi = current->next;
			free(current);
			/* if symlink was a directory, start over */
			if (result == PHANTOM_SYMLINK_DIRECTORY)
				psi = &phantom_symlinks;
		}
	}
	LeaveCriticalSection(&phantom_symlinks_cs);
}

static int create_phantom_symlink(wchar_t *wtarget, wchar_t *wlink)
{
	int len;

	/* create file symlink */
	if (!CreateSymbolicLinkW(wlink, wtarget, symlink_file_flags)) {
		errno = err_win_to_posix(GetLastError());
		return -1;
	}

	/* convert to directory symlink if target exists */
	switch (process_phantom_symlink(wtarget, wlink)) {
	case PHANTOM_SYMLINK_RETRY: {
		/* if target doesn't exist, add to phantom symlinks list */
		wchar_t wfullpath[MAX_LONG_PATH];
		struct phantom_symlink_info *psi;

		/* convert to absolute path to be independent of cwd */
		len = GetFullPathNameW(wlink, MAX_LONG_PATH, wfullpath, NULL);
		if (!len || len >= MAX_LONG_PATH) {
			errno = err_win_to_posix(GetLastError());
			return -1;
		}

		/* over-allocate and fill phantom_symlink_info structure */
		psi = xmalloc(sizeof(struct phantom_symlink_info) +
			      sizeof(wchar_t) * (len + wcslen(wtarget) + 2));
		psi->wlink = (wchar_t *)(psi + 1);
		wcscpy(psi->wlink, wfullpath);
		psi->wtarget = psi->wlink + len + 1;
		wcscpy(psi->wtarget, wtarget);

		EnterCriticalSection(&phantom_symlinks_cs);
		psi->next = phantom_symlinks;
		phantom_symlinks = psi;
		LeaveCriticalSection(&phantom_symlinks_cs);
		break;
	}
	case PHANTOM_SYMLINK_DIRECTORY:
		/* if we created a dir symlink, process other phantom symlinks */
		process_phantom_symlinks();
		break;
	default:
		break;
	}
	return 0;
}

/* Normalizes NT paths as returned by some low-level APIs. */
static wchar_t *normalize_ntpath(wchar_t *wbuf)
{
	int i;
	/* fix absolute path prefixes */
	if (wbuf[0] == '\\') {
		/* strip NT namespace prefixes */
		if (!wcsncmp(wbuf, L"\\??\\", 4) ||
		    !wcsncmp(wbuf, L"\\\\?\\", 4))
			wbuf += 4;
		else if (!wcsnicmp(wbuf, L"\\DosDevices\\", 12))
			wbuf += 12;
		/* replace remaining '...UNC\' with '\\' */
		if (!wcsnicmp(wbuf, L"UNC\\", 4)) {
			wbuf += 2;
			*wbuf = '\\';
		}
	}
	/* convert backslashes to slashes */
	for (i = 0; wbuf[i]; i++)
		if (wbuf[i] == '\\')
			wbuf[i] = '/';
	return wbuf;
}

int mingw_unlink(const char *pathname)
{
	int tries = 0;
	wchar_t wpathname[MAX_LONG_PATH];
	if (xutftowcs_long_path(wpathname, pathname) < 0)
		return -1;

	do {
		/* read-only files cannot be removed */
		_wchmod(wpathname, 0666);
		if (!_wunlink(wpathname))
			return 0;
		if (!is_file_in_use_error(GetLastError()))
			break;
		/*
		 * _wunlink() / DeleteFileW() for directory symlinks fails with
		 * ERROR_ACCESS_DENIED (EACCES), so try _wrmdir() as well. This is the
		 * same error we get if a file is in use (already checked above).
		 */
		if (!_wrmdir(wpathname))
			return 0;
	} while (retry_ask_yes_no(&tries, "Unlink of file '%s' failed. "
			"Should I try again?", pathname));
	return -1;
}

static int is_dir_empty(const wchar_t *wpath)
{
	WIN32_FIND_DATAW findbuf;
	HANDLE handle;
	wchar_t wbuf[MAX_LONG_PATH + 2];
	wcscpy(wbuf, wpath);
	wcscat(wbuf, L"\\*");
	handle = FindFirstFileW(wbuf, &findbuf);
	if (handle == INVALID_HANDLE_VALUE)
		return GetLastError() == ERROR_NO_MORE_FILES;

	while (!wcscmp(findbuf.cFileName, L".") ||
			!wcscmp(findbuf.cFileName, L".."))
		if (!FindNextFileW(handle, &findbuf)) {
			DWORD err = GetLastError();
			FindClose(handle);
			return err == ERROR_NO_MORE_FILES;
		}
	FindClose(handle);
	return 0;
}

int mingw_rmdir(const char *pathname)
{
	int tries = 0;
	wchar_t wpathname[MAX_LONG_PATH];
	if (xutftowcs_long_path(wpathname, pathname) < 0)
		return -1;

	do {
		if (!_wrmdir(wpathname))
			return 0;
		if (!is_file_in_use_error(GetLastError()))
			errno = err_win_to_posix(GetLastError());
		if (errno != EACCES)
			break;
		if (!is_dir_empty(wpathname)) {
			errno = ENOTEMPTY;
			break;
		}
	} while (retry_ask_yes_no(&tries, "Deletion of directory '%s' failed. "
			"Should I try again?", pathname));
	return -1;
}

static inline int needs_hiding(const char *path)
{
	const char *basename;

	if (hide_dotfiles == HIDE_DOTFILES_FALSE)
		return 0;

	/* We cannot use basename(), as it would remove trailing slashes */
	mingw_skip_dos_drive_prefix((char **)&path);
	if (!*path)
		return 0;

	for (basename = path; *path; path++)
		if (is_dir_sep(*path)) {
			do {
				path++;
			} while (is_dir_sep(*path));
			/* ignore trailing slashes */
			if (*path)
				basename = path;
		}

	if (hide_dotfiles == HIDE_DOTFILES_TRUE)
		return *basename == '.';

	assert(hide_dotfiles == HIDE_DOTFILES_DOTGITONLY);
	return !strncasecmp(".git", basename, 4) &&
		(!basename[4] || is_dir_sep(basename[4]));
}

static int set_hidden_flag(const wchar_t *path, int set)
{
	DWORD original = GetFileAttributesW(path), modified;
	if (set)
		modified = original | FILE_ATTRIBUTE_HIDDEN;
	else
		modified = original & ~FILE_ATTRIBUTE_HIDDEN;
	if (original == modified || SetFileAttributesW(path, modified))
		return 0;
	errno = err_win_to_posix(GetLastError());
	return -1;
}

int mingw_mkdir(const char *path, int mode)
{
	int ret;
	wchar_t wpath[MAX_LONG_PATH];
	/* CreateDirectoryW path limit is 248 (MAX_PATH - 8.3 file name) */
	if (xutftowcs_path_ex(wpath, path, MAX_LONG_PATH, -1, 248,
			core_long_paths) < 0)
		return -1;

	ret = _wmkdir(wpath);
	if (!ret)
		process_phantom_symlinks();
	if (!ret && needs_hiding(path))
		return set_hidden_flag(wpath, 1);
	return ret;
}

/*
 * Calling CreateFile() using FILE_APPEND_DATA and without FILE_WRITE_DATA
 * is documented in [1] as opening a writable file handle in append mode.
 * (It is believed that) this is atomic since it is maintained by the
 * kernel unlike the O_APPEND flag which is racily maintained by the CRT.
 *
 * [1] https://docs.microsoft.com/en-us/windows/desktop/fileio/file-access-rights-constants
 *
 * This trick does not appear to work for named pipes.  Instead it creates
 * a named pipe client handle that cannot be written to.  Callers should
 * just use the regular _wopen() for them.  (And since client handle gets
 * bound to a unique server handle, it isn't really an issue.)
 */
static int mingw_open_append(wchar_t const *wfilename, int oflags, ...)
{
	HANDLE handle;
	int fd;
	DWORD create = (oflags & O_CREAT) ? OPEN_ALWAYS : OPEN_EXISTING;

	/* only these flags are supported */
	if ((oflags & ~O_CREAT) != (O_WRONLY | O_APPEND))
		return errno = ENOSYS, -1;

	/*
	 * FILE_SHARE_WRITE is required to permit child processes
	 * to append to the file.
	 */
	handle = CreateFileW(wfilename, FILE_APPEND_DATA,
			FILE_SHARE_WRITE | FILE_SHARE_READ,
			NULL, create, FILE_ATTRIBUTE_NORMAL, NULL);
	if (handle == INVALID_HANDLE_VALUE)
		return errno = err_win_to_posix(GetLastError()), -1;

	/*
	 * No O_APPEND here, because the CRT uses it only to reset the
	 * file pointer to EOF before each write(); but that is not
	 * necessary (and may lead to races) for a file created with
	 * FILE_APPEND_DATA.
	 */
	fd = _open_osfhandle((intptr_t)handle, O_BINARY);
	if (fd < 0)
		CloseHandle(handle);
	return fd;
}

/*
 * Does the pathname map to the local named pipe filesystem?
 * That is, does it have a "//./pipe/" prefix?
 */
static int is_local_named_pipe_path(const char *filename)
{
	return (is_dir_sep(filename[0]) &&
		is_dir_sep(filename[1]) &&
		filename[2] == '.'  &&
		is_dir_sep(filename[3]) &&
		!strncasecmp(filename+4, "pipe", 4) &&
		is_dir_sep(filename[8]) &&
		filename[9]);
}

int mingw_open (const char *filename, int oflags, ...)
{
	typedef int (*open_fn_t)(wchar_t const *wfilename, int oflags, ...);
	va_list args;
	unsigned mode;
	int fd;
	wchar_t wfilename[MAX_LONG_PATH];
	open_fn_t open_fn;

	va_start(args, oflags);
	mode = va_arg(args, int);
	va_end(args);

	if (filename && !strcmp(filename, "/dev/null"))
		filename = "nul";

	if ((oflags & O_APPEND) && !is_local_named_pipe_path(filename))
		open_fn = mingw_open_append;
	else
		open_fn = _wopen;

	if (xutftowcs_long_path(wfilename, filename) < 0)
		return -1;
	fd = open_fn(wfilename, oflags, mode);

	if (fd < 0 && (oflags & O_ACCMODE) != O_RDONLY && errno == EACCES) {
		DWORD attrs = GetFileAttributesW(wfilename);
		if (attrs != INVALID_FILE_ATTRIBUTES && (attrs & FILE_ATTRIBUTE_DIRECTORY))
			errno = EISDIR;
	}
	if ((oflags & O_CREAT) && needs_hiding(filename)) {
		/*
		 * Internally, _wopen() uses the CreateFile() API which errors
		 * out with an ERROR_ACCESS_DENIED if CREATE_ALWAYS was
		 * specified and an already existing file's attributes do not
		 * match *exactly*. As there is no mode or flag we can set that
		 * would correspond to FILE_ATTRIBUTE_HIDDEN, let's just try
		 * again *without* the O_CREAT flag (that corresponds to the
		 * CREATE_ALWAYS flag of CreateFile()).
		 */
		if (fd < 0 && errno == EACCES)
			fd = open_fn(wfilename, oflags & ~O_CREAT, mode);
		if (fd >= 0 && set_hidden_flag(wfilename, 1))
			warning("could not mark '%s' as hidden.", filename);
	}
	return fd;
}

static BOOL WINAPI ctrl_ignore(DWORD type)
{
	return TRUE;
}

#undef fgetc
int mingw_fgetc(FILE *stream)
{
	int ch;
	if (!isatty(_fileno(stream)))
		return fgetc(stream);

	SetConsoleCtrlHandler(ctrl_ignore, TRUE);
	while (1) {
		ch = fgetc(stream);
		if (ch != EOF || GetLastError() != ERROR_OPERATION_ABORTED)
			break;

		/* Ctrl+C was pressed, simulate SIGINT and retry */
		mingw_raise(SIGINT);
	}
	SetConsoleCtrlHandler(ctrl_ignore, FALSE);
	return ch;
}

#undef fopen
FILE *mingw_fopen (const char *filename, const char *otype)
{
	int hide = needs_hiding(filename);
	FILE *file;
	wchar_t wfilename[MAX_LONG_PATH], wotype[4];
	if (filename && !strcmp(filename, "/dev/null"))
		filename = "nul";
	if (xutftowcs_long_path(wfilename, filename) < 0 ||
		xutftowcs(wotype, otype, ARRAY_SIZE(wotype)) < 0)
		return NULL;
	if (hide && !access(filename, F_OK) && set_hidden_flag(wfilename, 0)) {
		error("could not unhide %s", filename);
		return NULL;
	}
	file = _wfopen(wfilename, wotype);
	if (!file && GetLastError() == ERROR_INVALID_NAME)
		errno = ENOENT;
	if (file && hide && set_hidden_flag(wfilename, 1))
		warning("could not mark '%s' as hidden.", filename);
	return file;
}

FILE *mingw_freopen (const char *filename, const char *otype, FILE *stream)
{
	int hide = needs_hiding(filename);
	FILE *file;
	wchar_t wfilename[MAX_LONG_PATH], wotype[4];
	if (filename && !strcmp(filename, "/dev/null"))
		filename = "nul";
	if (xutftowcs_long_path(wfilename, filename) < 0 ||
		xutftowcs(wotype, otype, ARRAY_SIZE(wotype)) < 0)
		return NULL;
	if (hide && !access(filename, F_OK) && set_hidden_flag(wfilename, 0)) {
		error("could not unhide %s", filename);
		return NULL;
	}
	file = _wfreopen(wfilename, wotype, stream);
	if (file && hide && set_hidden_flag(wfilename, 1))
		warning("could not mark '%s' as hidden.", filename);
	return file;
}

#undef fflush
int mingw_fflush(FILE *stream)
{
	int ret = fflush(stream);

	/*
	 * write() is used behind the scenes of stdio output functions.
	 * Since git code does not check for errors after each stdio write
	 * operation, it can happen that write() is called by a later
	 * stdio function even if an earlier write() call failed. In the
	 * case of a pipe whose readable end was closed, only the first
	 * call to write() reports EPIPE on Windows. Subsequent write()
	 * calls report EINVAL. It is impossible to notice whether this
	 * fflush invocation triggered such a case, therefore, we have to
	 * catch all EINVAL errors whole-sale.
	 */
	if (ret && errno == EINVAL)
		errno = EPIPE;

	return ret;
}

#undef write
ssize_t mingw_write(int fd, const void *buf, size_t len)
{
	ssize_t result = write(fd, buf, len);

	if (result < 0 && errno == EINVAL && buf) {
		/* check if fd is a pipe */
		HANDLE h = (HANDLE) _get_osfhandle(fd);
		if (GetFileType(h) == FILE_TYPE_PIPE)
			errno = EPIPE;
		else
			errno = EINVAL;
	}

	return result;
}

int mingw_access(const char *filename, int mode)
{
	wchar_t wfilename[MAX_LONG_PATH];
	if (xutftowcs_long_path(wfilename, filename) < 0)
		return -1;
	/* X_OK is not supported by the MSVCRT version */
	return _waccess(wfilename, mode & ~X_OK);
}

/* cached length of current directory for handle_long_path */
static int current_directory_len = 0;

int mingw_chdir(const char *dirname)
{
	int result;
	wchar_t wdirname[MAX_LONG_PATH];
	if (xutftowcs_long_path(wdirname, dirname) < 0)
		return -1;

	if (has_symlinks) {
		HANDLE hnd = CreateFileW(wdirname, 0,
				FILE_SHARE_READ | FILE_SHARE_WRITE | FILE_SHARE_DELETE, NULL,
				OPEN_EXISTING, FILE_FLAG_BACKUP_SEMANTICS, NULL);
		if (hnd == INVALID_HANDLE_VALUE) {
			errno = err_win_to_posix(GetLastError());
			return -1;
		}
		if (!GetFinalPathNameByHandleW(hnd, wdirname, ARRAY_SIZE(wdirname), 0)) {
			errno = err_win_to_posix(GetLastError());
			CloseHandle(hnd);
			return -1;
		}
		CloseHandle(hnd);
	}

	result = _wchdir(normalize_ntpath(wdirname));
	current_directory_len = GetCurrentDirectoryW(0, NULL);
	return result;
}

int mingw_chmod(const char *filename, int mode)
{
	wchar_t wfilename[MAX_LONG_PATH];
	if (xutftowcs_long_path(wfilename, filename) < 0)
		return -1;
	return _wchmod(wfilename, mode);
}

/**
 * Verifies that safe_create_leading_directories() would succeed.
 */
static int has_valid_directory_prefix(wchar_t *wfilename)
{
	int n = wcslen(wfilename);

	while (n > 0) {
		wchar_t c = wfilename[--n];
		DWORD attributes;

		if (!is_dir_sep(c))
			continue;

		wfilename[n] = L'\0';
		attributes = GetFileAttributesW(wfilename);
		wfilename[n] = c;
		if (attributes == FILE_ATTRIBUTE_DIRECTORY ||
				attributes == FILE_ATTRIBUTE_DEVICE)
			return 1;
		if (attributes == INVALID_FILE_ATTRIBUTES)
			switch (GetLastError()) {
			case ERROR_PATH_NOT_FOUND:
				continue;
			case ERROR_FILE_NOT_FOUND:
				/* This implies parent directory exists. */
				return 1;
			}
		return 0;
	}
	return 1;
}

int mingw_lstat(const char *file_name, struct stat *buf)
{
	WIN32_FILE_ATTRIBUTE_DATA fdata;
	WIN32_FIND_DATAW findbuf = { 0 };
	wchar_t wfilename[MAX_LONG_PATH];
	int wlen = xutftowcs_long_path(wfilename, file_name);
	if (wlen < 0)
		return -1;

	/* strip trailing '/', or GetFileAttributes will fail */
	while (wlen && is_dir_sep(wfilename[wlen - 1]))
		wfilename[--wlen] = 0;
	if (!wlen) {
		errno = ENOENT;
		return -1;
	}

	if (GetFileAttributesExW(wfilename, GetFileExInfoStandard, &fdata)) {
		/* for reparse points, use FindFirstFile to get the reparse tag */
		if (fdata.dwFileAttributes & FILE_ATTRIBUTE_REPARSE_POINT) {
			HANDLE handle = FindFirstFileW(wfilename, &findbuf);
			if (handle == INVALID_HANDLE_VALUE)
				goto error;
			FindClose(handle);
		}
		buf->st_ino = 0;
		buf->st_gid = 0;
		buf->st_uid = 0;
		buf->st_nlink = 1;
		buf->st_mode = file_attr_to_st_mode(fdata.dwFileAttributes,
				findbuf.dwReserved0, file_name);
		buf->st_size = S_ISLNK(buf->st_mode) ? MAX_LONG_PATH :
			fdata.nFileSizeLow | (((off_t) fdata.nFileSizeHigh) << 32);
		buf->st_dev = buf->st_rdev = 0; /* not used by Git */
		filetime_to_timespec(&(fdata.ftLastAccessTime), &(buf->st_atim));
		filetime_to_timespec(&(fdata.ftLastWriteTime), &(buf->st_mtim));
		filetime_to_timespec(&(fdata.ftCreationTime), &(buf->st_ctim));
		return 0;
	}
error:
	switch (GetLastError()) {
	case ERROR_ACCESS_DENIED:
	case ERROR_SHARING_VIOLATION:
	case ERROR_LOCK_VIOLATION:
	case ERROR_SHARING_BUFFER_EXCEEDED:
		errno = EACCES;
		break;
	case ERROR_BUFFER_OVERFLOW:
		errno = ENAMETOOLONG;
		break;
	case ERROR_NOT_ENOUGH_MEMORY:
		errno = ENOMEM;
		break;
	case ERROR_PATH_NOT_FOUND:
		if (!has_valid_directory_prefix(wfilename)) {
			errno = ENOTDIR;
			break;
		}
		/* fallthru */
	default:
		errno = ENOENT;
		break;
	}
	return -1;
}

int (*lstat)(const char *file_name, struct stat *buf) = mingw_lstat;

static int get_file_info_by_handle(HANDLE hnd, struct stat *buf)
{
	BY_HANDLE_FILE_INFORMATION fdata;

	if (!GetFileInformationByHandle(hnd, &fdata)) {
		errno = err_win_to_posix(GetLastError());
		return -1;
	}

	buf->st_ino = 0;
	buf->st_gid = 0;
	buf->st_uid = 0;
	buf->st_nlink = 1;
	buf->st_mode = file_attr_to_st_mode(fdata.dwFileAttributes, 0, NULL);
	buf->st_size = fdata.nFileSizeLow |
		(((off_t)fdata.nFileSizeHigh)<<32);
	buf->st_dev = buf->st_rdev = 0; /* not used by Git */
	filetime_to_timespec(&(fdata.ftLastAccessTime), &(buf->st_atim));
	filetime_to_timespec(&(fdata.ftLastWriteTime), &(buf->st_mtim));
	filetime_to_timespec(&(fdata.ftCreationTime), &(buf->st_ctim));
	return 0;
}

int mingw_stat(const char *file_name, struct stat *buf)
{
	wchar_t wfile_name[MAX_LONG_PATH];
	HANDLE hnd;
	int result;

	/* open the file and let Windows resolve the links */
	if (xutftowcs_long_path(wfile_name, file_name) < 0)
		return -1;
	hnd = CreateFileW(wfile_name, 0,
			FILE_SHARE_READ | FILE_SHARE_WRITE | FILE_SHARE_DELETE, NULL,
			OPEN_EXISTING, FILE_FLAG_BACKUP_SEMANTICS, NULL);
	if (hnd == INVALID_HANDLE_VALUE) {
		errno = err_win_to_posix(GetLastError());
		return -1;
	}
	result = get_file_info_by_handle(hnd, buf);
	CloseHandle(hnd);
	return result;
}

int mingw_fstat(int fd, struct stat *buf)
{
	HANDLE fh = (HANDLE)_get_osfhandle(fd);
	DWORD avail, type = GetFileType(fh) & ~FILE_TYPE_REMOTE;

	switch (type) {
	case FILE_TYPE_DISK:
		return get_file_info_by_handle(fh, buf);

	case FILE_TYPE_CHAR:
	case FILE_TYPE_PIPE:
		/* initialize stat fields */
		memset(buf, 0, sizeof(*buf));
		buf->st_nlink = 1;

		if (type == FILE_TYPE_CHAR) {
			buf->st_mode = _S_IFCHR;
		} else {
			buf->st_mode = _S_IFIFO;
			if (PeekNamedPipe(fh, NULL, 0, NULL, &avail, NULL))
				buf->st_size = avail;
		}
		return 0;

	default:
		errno = EBADF;
		return -1;
	}
}

static inline void time_t_to_filetime(time_t t, FILETIME *ft)
{
	long long winTime = t * 10000000LL + 116444736000000000LL;
	ft->dwLowDateTime = winTime;
	ft->dwHighDateTime = winTime >> 32;
}

int mingw_utime (const char *file_name, const struct utimbuf *times)
{
	FILETIME mft, aft;
	int fh, rc;
	DWORD attrs;
	wchar_t wfilename[MAX_LONG_PATH];
	if (xutftowcs_long_path(wfilename, file_name) < 0)
		return -1;

	/* must have write permission */
	attrs = GetFileAttributesW(wfilename);
	if (attrs != INVALID_FILE_ATTRIBUTES &&
	    (attrs & FILE_ATTRIBUTE_READONLY)) {
		/* ignore errors here; open() will report them */
		SetFileAttributesW(wfilename, attrs & ~FILE_ATTRIBUTE_READONLY);
	}

	if ((fh = _wopen(wfilename, O_RDWR | O_BINARY)) < 0) {
		rc = -1;
		goto revert_attrs;
	}

	if (times) {
		time_t_to_filetime(times->modtime, &mft);
		time_t_to_filetime(times->actime, &aft);
	} else {
		GetSystemTimeAsFileTime(&mft);
		aft = mft;
	}
	if (!SetFileTime((HANDLE)_get_osfhandle(fh), NULL, &aft, &mft)) {
		errno = EINVAL;
		rc = -1;
	} else
		rc = 0;
	close(fh);

revert_attrs:
	if (attrs != INVALID_FILE_ATTRIBUTES &&
	    (attrs & FILE_ATTRIBUTE_READONLY)) {
		/* ignore errors again */
		SetFileAttributesW(wfilename, attrs);
	}
	return rc;
}

#undef strftime
size_t mingw_strftime(char *s, size_t max,
		      const char *format, const struct tm *tm)
{
	size_t ret = strftime(s, max, format, tm);

	if (!ret && errno == EINVAL)
		die("invalid strftime format: '%s'", format);
	return ret;
}

unsigned int sleep (unsigned int seconds)
{
	Sleep(seconds*1000);
	return 0;
}

char *mingw_mktemp(char *template)
{
	wchar_t wtemplate[MAX_PATH];
	int offset = 0;

	/* we need to return the path, thus no long paths here! */
	if (xutftowcs_path(wtemplate, template) < 0)
		return NULL;

	if (is_dir_sep(template[0]) && !is_dir_sep(template[1]) &&
	    iswalpha(wtemplate[0]) && wtemplate[1] == L':') {
		/* We have an absolute path missing the drive prefix */
		offset = 2;
	}
	if (!_wmktemp(wtemplate))
		return NULL;
	if (xwcstoutf(template, wtemplate + offset, strlen(template) + 1) < 0)
		return NULL;
	return template;
}

int mkstemp(char *template)
{
	char *filename = mktemp(template);
	if (filename == NULL)
		return -1;
	return open(filename, O_RDWR | O_CREAT, 0600);
}

int gettimeofday(struct timeval *tv, void *tz)
{
	FILETIME ft;
	long long hnsec;

	GetSystemTimeAsFileTime(&ft);
	hnsec = filetime_to_hnsec(&ft);
	tv->tv_sec = hnsec / 10000000;
	tv->tv_usec = (hnsec % 10000000) / 10;
	return 0;
}

int pipe(int filedes[2])
{
	HANDLE h[2];

	/* this creates non-inheritable handles */
	if (!CreatePipe(&h[0], &h[1], NULL, 8192)) {
		errno = err_win_to_posix(GetLastError());
		return -1;
	}
	filedes[0] = _open_osfhandle(HCAST(int, h[0]), O_NOINHERIT);
	if (filedes[0] < 0) {
		CloseHandle(h[0]);
		CloseHandle(h[1]);
		return -1;
	}
	filedes[1] = _open_osfhandle(HCAST(int, h[1]), O_NOINHERIT);
	if (filedes[1] < 0) {
		close(filedes[0]);
		CloseHandle(h[1]);
		return -1;
	}
	return 0;
}

struct tm *gmtime_r(const time_t *timep, struct tm *result)
{
	/* gmtime() in MSVCRT.DLL is thread-safe, but not reentrant */
	memcpy(result, gmtime(timep), sizeof(struct tm));
	return result;
}

struct tm *localtime_r(const time_t *timep, struct tm *result)
{
	/* localtime() in MSVCRT.DLL is thread-safe, but not reentrant */
	memcpy(result, localtime(timep), sizeof(struct tm));
	return result;
}

char *mingw_getcwd(char *pointer, int len)
{
	wchar_t cwd[MAX_PATH], wpointer[MAX_PATH];
	DWORD ret = GetCurrentDirectoryW(ARRAY_SIZE(cwd), cwd);

	if (!ret || ret >= ARRAY_SIZE(cwd)) {
		errno = ret ? ENAMETOOLONG : err_win_to_posix(GetLastError());
		return NULL;
	}
	ret = GetLongPathNameW(cwd, wpointer, ARRAY_SIZE(wpointer));
	if (!ret && GetLastError() == ERROR_ACCESS_DENIED) {
		HANDLE hnd = CreateFileW(cwd, 0,
			FILE_SHARE_READ | FILE_SHARE_WRITE | FILE_SHARE_DELETE, NULL,
			OPEN_EXISTING, FILE_FLAG_BACKUP_SEMANTICS, NULL);
		if (hnd == INVALID_HANDLE_VALUE)
			return NULL;
		ret = GetFinalPathNameByHandleW(hnd, wpointer, ARRAY_SIZE(wpointer), 0);
		CloseHandle(hnd);
		if (!ret || ret >= ARRAY_SIZE(wpointer))
			return NULL;
		if (xwcstoutf(pointer, normalize_ntpath(wpointer), len) < 0)
			return NULL;
		return pointer;
	}
	if (!ret || ret >= ARRAY_SIZE(wpointer))
		return NULL;
	if (xwcstoutf(pointer, wpointer, len) < 0)
		return NULL;
	convert_slashes(pointer);
	return pointer;
}

/*
 * See "Parsing C++ Command-Line Arguments" at Microsoft's Docs:
 * https://docs.microsoft.com/en-us/cpp/cpp/parsing-cpp-command-line-arguments
 */
static const char *quote_arg_msvc(const char *arg)
{
	/* count chars to quote */
	int len = 0, n = 0;
	int force_quotes = 0;
	char *q, *d;
	const char *p = arg;
	if (!*p) force_quotes = 1;
	while (*p) {
		if (isspace(*p) || *p == '*' || *p == '?' || *p == '{' || *p == '\'')
			force_quotes = 1;
		else if (*p == '"')
			n++;
		else if (*p == '\\') {
			int count = 0;
			while (*p == '\\') {
				count++;
				p++;
				len++;
			}
			if (*p == '"')
				n += count*2 + 1;
			continue;
		}
		len++;
		p++;
	}
	if (!force_quotes && n == 0)
		return arg;

	/* insert \ where necessary */
	d = q = xmalloc(st_add3(len, n, 3));
	*d++ = '"';
	while (*arg) {
		if (*arg == '"')
			*d++ = '\\';
		else if (*arg == '\\') {
			int count = 0;
			while (*arg == '\\') {
				count++;
				*d++ = *arg++;
			}
			if (*arg == '"') {
				while (count-- > 0)
					*d++ = '\\';
				*d++ = '\\';
			}
		}
		*d++ = *arg++;
	}
	*d++ = '"';
	*d++ = 0;
	return q;
}

#include "quote.h"

static const char *quote_arg_msys2(const char *arg)
{
	struct strbuf buf = STRBUF_INIT;
	const char *p2 = arg, *p;

	for (p = arg; *p; p++) {
		int ws = isspace(*p);
		if (!ws && *p != '\\' && *p != '"' && *p != '{')
			continue;
		if (!buf.len)
			strbuf_addch(&buf, '"');
		if (p != p2)
			strbuf_add(&buf, p2, p - p2);
		if (!ws && *p != '{')
			strbuf_addch(&buf, '\\');
		p2 = p;
	}

	if (p == arg)
		strbuf_addch(&buf, '"');
	else if (!buf.len)
		return arg;
	else
		strbuf_add(&buf, p2, p - p2),

	strbuf_addch(&buf, '"');
	return strbuf_detach(&buf, 0);
}

static const char *parse_interpreter(const char *cmd)
{
	static char buf[100];
	char *p, *opt;
	int n, fd;

	/* don't even try a .exe */
	n = strlen(cmd);
	if (n >= 4 && !strcasecmp(cmd+n-4, ".exe"))
		return NULL;

	fd = open(cmd, O_RDONLY);
	if (fd < 0)
		return NULL;
	n = read(fd, buf, sizeof(buf)-1);
	close(fd);
	if (n < 4)	/* at least '#!/x' and not error */
		return NULL;

	if (buf[0] != '#' || buf[1] != '!')
		return NULL;
	buf[n] = '\0';
	p = buf + strcspn(buf, "\r\n");
	if (!*p)
		return NULL;

	*p = '\0';
	if (!(p = strrchr(buf+2, '/')) && !(p = strrchr(buf+2, '\\')))
		return NULL;
	/* strip options */
	if ((opt = strchr(p+1, ' ')))
		*opt = '\0';
	return p+1;
}

/*
 * exe_only means that we only want to detect .exe files, but not scripts
 * (which do not have an extension)
 */
static char *lookup_prog(const char *dir, int dirlen, const char *cmd,
			 int isexe, int exe_only)
{
	char path[MAX_PATH];
	wchar_t wpath[MAX_PATH];
	snprintf(path, sizeof(path), "%.*s\\%s.exe", dirlen, dir, cmd);

	if (xutftowcs_path(wpath, path) < 0)
		return NULL;

	if (!isexe && _waccess(wpath, F_OK) == 0)
		return xstrdup(path);
	wpath[wcslen(wpath)-4] = '\0';
	if ((!exe_only || isexe) && _waccess(wpath, F_OK) == 0) {
		if (!(GetFileAttributesW(wpath) & FILE_ATTRIBUTE_DIRECTORY)) {
			path[strlen(path)-4] = '\0';
			return xstrdup(path);
		}
	}
	return NULL;
}

/*
 * Determines the absolute path of cmd using the split path in path.
 * If cmd contains a slash or backslash, no lookup is performed.
 */
static char *path_lookup(const char *cmd, int exe_only)
{
	const char *path;
	char *prog = NULL;
	int len = strlen(cmd);
	int isexe = len >= 4 && !strcasecmp(cmd+len-4, ".exe");

	if (strchr(cmd, '/') || strchr(cmd, '\\'))
		return xstrdup(cmd);

	path = mingw_getenv("PATH");
	if (!path)
		return NULL;

	while (!prog) {
		const char *sep = strchrnul(path, ';');
		int dirlen = sep - path;
		if (dirlen)
			prog = lookup_prog(path, dirlen, cmd, isexe, exe_only);
		if (!*sep)
			break;
		path = sep + 1;
	}

	return prog;
}

static const wchar_t *wcschrnul(const wchar_t *s, wchar_t c)
{
	while (*s && *s != c)
		s++;
	return s;
}

/* Compare only keys */
static int wenvcmp(const void *a, const void *b)
{
	wchar_t *p = *(wchar_t **)a, *q = *(wchar_t **)b;
	size_t p_len, q_len;

	/* Find the keys */
	p_len = wcschrnul(p, L'=') - p;
	q_len = wcschrnul(q, L'=') - q;

	/* If the length differs, include the shorter key's NUL */
	if (p_len < q_len)
		p_len++;
	else if (p_len > q_len)
		p_len = q_len + 1;

	return _wcsnicmp(p, q, p_len);
}

/* We need a stable sort to convert the environment between UTF-16 <-> UTF-8 */
#ifndef INTERNAL_QSORT
#include "qsort.c"
#endif

/*
 * Build an environment block combining the inherited environment
 * merged with the given list of settings.
 *
 * Values of the form "KEY=VALUE" in deltaenv override inherited values.
 * Values of the form "KEY" in deltaenv delete inherited values.
 *
 * Multiple entries in deltaenv for the same key are explicitly allowed.
 *
 * We return a contiguous block of UNICODE strings with a final trailing
 * zero word.
 */
static wchar_t *make_environment_block(char **deltaenv)
{
	wchar_t *wenv = GetEnvironmentStringsW(), *wdeltaenv, *result, *p;
	size_t wlen, s, delta_size, size;

	wchar_t **array = NULL;
	size_t alloc = 0, nr = 0, i;

	size = 1; /* for extra NUL at the end */

	/* If there is no deltaenv to apply, simply return a copy. */
	if (!deltaenv || !*deltaenv) {
		for (p = wenv; p && *p; ) {
			size_t s = wcslen(p) + 1;
			size += s;
			p += s;
		}

		ALLOC_ARRAY(result, size);
		memcpy(result, wenv, size * sizeof(*wenv));
		FreeEnvironmentStringsW(wenv);
		return result;
	}

	/*
	 * If there is a deltaenv, let's accumulate all keys into `array`,
	 * sort them using the stable git_qsort() and then copy, skipping
	 * duplicate keys
	 */
	for (p = wenv; p && *p; ) {
		ALLOC_GROW(array, nr + 1, alloc);
		s = wcslen(p) + 1;
		array[nr++] = p;
		p += s;
		size += s;
	}

	/* (over-)assess size needed for wchar version of deltaenv */
	for (delta_size = 0, i = 0; deltaenv[i]; i++)
		delta_size += strlen(deltaenv[i]) * 2 + 1;
	ALLOC_ARRAY(wdeltaenv, delta_size);

	/* convert the deltaenv, appending to array */
	for (i = 0, p = wdeltaenv; deltaenv[i]; i++) {
		ALLOC_GROW(array, nr + 1, alloc);
		wlen = xutftowcs(p, deltaenv[i], wdeltaenv + delta_size - p);
		array[nr++] = p;
		p += wlen + 1;
	}

	git_qsort(array, nr, sizeof(*array), wenvcmp);
	ALLOC_ARRAY(result, size + delta_size);

	for (p = result, i = 0; i < nr; i++) {
		/* Skip any duplicate keys; last one wins */
		while (i + 1 < nr && !wenvcmp(array + i, array + i + 1))
		       i++;

		/* Skip "to delete" entry */
		if (!wcschr(array[i], L'='))
			continue;

		size = wcslen(array[i]) + 1;
		memcpy(p, array[i], size * sizeof(*p));
		p += size;
	}
	*p = L'\0';

	free(array);
	free(wdeltaenv);
	FreeEnvironmentStringsW(wenv);
	return result;
}

static void do_unset_environment_variables(void)
{
	static int done;
	char *p = unset_environment_variables;

	if (done || !p)
		return;
	done = 1;

	for (;;) {
		char *comma = strchr(p, ',');

		if (comma)
			*comma = '\0';
		unsetenv(p);
		if (!comma)
			break;
		p = comma + 1;
	}
}

struct pinfo_t {
	struct pinfo_t *next;
	pid_t pid;
	HANDLE proc;
};
static struct pinfo_t *pinfo = NULL;
CRITICAL_SECTION pinfo_cs;

static int is_msys2_sh(const char *cmd)
{
	if (cmd && !strcmp(cmd, "sh")) {
		static int ret = -1;
		char *p;

		if (ret >= 0)
			return ret;

		p = path_lookup(cmd, 0);
		if (!p)
			ret = 0;
		else {
			size_t len = strlen(p);
			ret = len > 15 &&
				is_dir_sep(p[len - 15]) &&
				!strncasecmp(p + len - 14, "usr", 3) &&
				is_dir_sep(p[len - 11]) &&
				!strncasecmp(p + len - 10, "bin", 3) &&
				is_dir_sep(p[len - 7]) &&
				!strcasecmp(p + len - 6, "sh.exe");
			free(p);
		}
		return ret;
	}
	return 0;
}

static pid_t mingw_spawnve_fd(const char *cmd, const char **argv, char **deltaenv,
			      const char *dir,
			      int prepend_cmd, int fhin, int fhout, int fherr)
{
	STARTUPINFOW si;
	PROCESS_INFORMATION pi;
	struct strbuf args;
	wchar_t wcmd[MAX_PATH], wdir[MAX_PATH], *wargs, *wenvblk = NULL;
	unsigned flags = CREATE_UNICODE_ENVIRONMENT;
	BOOL ret;
	HANDLE cons;
	const char *(*quote_arg)(const char *arg) =
		is_msys2_sh(*argv) ? quote_arg_msys2 : quote_arg_msvc;
	const char *strace_env;

	do_unset_environment_variables();

	/* Determine whether or not we are associated to a console */
	cons = CreateFile("CONOUT$", GENERIC_WRITE,
			FILE_SHARE_WRITE, NULL, OPEN_EXISTING,
			FILE_ATTRIBUTE_NORMAL, NULL);
	if (cons == INVALID_HANDLE_VALUE) {
		/* There is no console associated with this process.
		 * Since the child is a console process, Windows
		 * would normally create a console window. But
		 * since we'll be redirecting std streams, we do
		 * not need the console.
		 * It is necessary to use DETACHED_PROCESS
		 * instead of CREATE_NO_WINDOW to make ssh
		 * recognize that it has no console.
		 */
		flags |= DETACHED_PROCESS;
	} else {
		/* There is already a console. If we specified
		 * DETACHED_PROCESS here, too, Windows would
		 * disassociate the child from the console.
		 * The same is true for CREATE_NO_WINDOW.
		 * Go figure!
		 */
		CloseHandle(cons);
	}
	memset(&si, 0, sizeof(si));
	si.cb = sizeof(si);
	si.dwFlags = STARTF_USESTDHANDLES;
	si.hStdInput = winansi_get_osfhandle(fhin);
	si.hStdOutput = winansi_get_osfhandle(fhout);
	si.hStdError = winansi_get_osfhandle(fherr);

	/* executables and the current directory don't support long paths */
	if (*argv && !strcmp(cmd, *argv))
		wcmd[0] = L'\0';
	else if (xutftowcs_path(wcmd, cmd) < 0)
		return -1;
	if (dir && xutftowcs_path(wdir, dir) < 0)
		return -1;

	/* concatenate argv, quoting args as we go */
	strbuf_init(&args, 0);
	if (prepend_cmd) {
		char *quoted = (char *)quote_arg(cmd);
		strbuf_addstr(&args, quoted);
		if (quoted != cmd)
			free(quoted);
	}
	for (; *argv; argv++) {
		char *quoted = (char *)quote_arg(*argv);
		if (*args.buf)
			strbuf_addch(&args, ' ');
		strbuf_addstr(&args, quoted);
		if (quoted != *argv)
			free(quoted);
	}

	strace_env = getenv("GIT_STRACE_COMMANDS");
	if (strace_env) {
		char *p = path_lookup("strace.exe", 1);
		if (!p)
			return error("strace not found!");
		if (xutftowcs_path(wcmd, p) < 0) {
			free(p);
			return -1;
		}
		free(p);
		if (!strcmp("1", strace_env) ||
		    !strcasecmp("yes", strace_env) ||
		    !strcasecmp("true", strace_env))
			strbuf_insert(&args, 0, "strace ", 7);
		else {
			const char *quoted = quote_arg(strace_env);
			struct strbuf buf = STRBUF_INIT;
			strbuf_addf(&buf, "strace -o %s ", quoted);
			if (quoted != strace_env)
				free((char *)quoted);
			strbuf_insert(&args, 0, buf.buf, buf.len);
			strbuf_release(&buf);
		}
	}

	ALLOC_ARRAY(wargs, st_add(st_mult(2, args.len), 1));
	xutftowcs(wargs, args.buf, 2 * args.len + 1);
	strbuf_release(&args);

	wenvblk = make_environment_block(deltaenv);

	memset(&pi, 0, sizeof(pi));
	ret = CreateProcessW(*wcmd ? wcmd : NULL, wargs, NULL, NULL, TRUE,
		flags, wenvblk, dir ? wdir : NULL, &si, &pi);

	free(wenvblk);
	free(wargs);

	if (!ret) {
		errno = ENOENT;
		return -1;
	}
	CloseHandle(pi.hThread);

	/*
	 * The process ID is the human-readable identifier of the process
	 * that we want to present in log and error messages. The handle
	 * is not useful for this purpose. But we cannot close it, either,
	 * because it is not possible to turn a process ID into a process
	 * handle after the process terminated.
	 * Keep the handle in a list for waitpid.
	 */
	EnterCriticalSection(&pinfo_cs);
	{
		struct pinfo_t *info = xmalloc(sizeof(struct pinfo_t));
		info->pid = pi.dwProcessId;
		info->proc = pi.hProcess;
		info->next = pinfo;
		pinfo = info;
	}
	LeaveCriticalSection(&pinfo_cs);

	return (pid_t)pi.dwProcessId;
}

static pid_t mingw_spawnv(const char *cmd, const char **argv, int prepend_cmd)
{
	return mingw_spawnve_fd(cmd, argv, NULL, NULL, prepend_cmd, 0, 1, 2);
}

pid_t mingw_spawnvpe(const char *cmd, const char **argv, char **deltaenv,
		     const char *dir,
		     int fhin, int fhout, int fherr)
{
	pid_t pid;
	char *prog = path_lookup(cmd, 0);

	if (!prog) {
		errno = ENOENT;
		pid = -1;
	}
	else {
		const char *interpr = parse_interpreter(prog);

		if (interpr) {
			const char *argv0 = argv[0];
			char *iprog = path_lookup(interpr, 1);
			argv[0] = prog;
			if (!iprog) {
				errno = ENOENT;
				pid = -1;
			}
			else {
				pid = mingw_spawnve_fd(iprog, argv, deltaenv, dir, 1,
						       fhin, fhout, fherr);
				free(iprog);
			}
			argv[0] = argv0;
		}
		else
			pid = mingw_spawnve_fd(prog, argv, deltaenv, dir, 0,
					       fhin, fhout, fherr);
		free(prog);
	}
	return pid;
}

static int try_shell_exec(const char *cmd, char *const *argv)
{
	const char *interpr = parse_interpreter(cmd);
	char *prog;
	int pid = 0;

	if (!interpr)
		return 0;
	prog = path_lookup(interpr, 1);
	if (prog) {
		int argc = 0;
#ifndef _MSC_VER
		const
#endif
		char **argv2;
		while (argv[argc]) argc++;
		ALLOC_ARRAY(argv2, argc + 1);
		argv2[0] = (char *)cmd;	/* full path to the script file */
		memcpy(&argv2[1], &argv[1], sizeof(*argv) * argc);
		pid = mingw_spawnv(prog, argv2, 1);
		if (pid >= 0) {
			int status;
			if (waitpid(pid, &status, 0) < 0)
				status = 255;
			exit(status);
		}
		pid = 1;	/* indicate that we tried but failed */
		free(prog);
		free(argv2);
	}
	return pid;
}

int mingw_execv(const char *cmd, char *const *argv)
{
	/* check if git_command is a shell script */
	if (!try_shell_exec(cmd, argv)) {
		int pid, status;

		pid = mingw_spawnv(cmd, (const char **)argv, 0);
		if (pid < 0)
			return -1;
		if (waitpid(pid, &status, 0) < 0)
			status = 255;
		exit(status);
	}
	return -1;
}

int mingw_execvp(const char *cmd, char *const *argv)
{
	char *prog = path_lookup(cmd, 0);

	if (prog) {
		mingw_execv(prog, argv);
		free(prog);
	} else
		errno = ENOENT;

	return -1;
}

int mingw_kill(pid_t pid, int sig)
{
	if (pid > 0 && sig == SIGTERM) {
		HANDLE h = OpenProcess(PROCESS_TERMINATE, FALSE, pid);

		if (TerminateProcess(h, -1)) {
			CloseHandle(h);
			return 0;
		}

		errno = err_win_to_posix(GetLastError());
		CloseHandle(h);
		return -1;
	} else if (pid > 0 && sig == 0) {
		HANDLE h = OpenProcess(PROCESS_QUERY_INFORMATION, FALSE, pid);
		if (h) {
			CloseHandle(h);
			return 0;
		}
	}

	errno = EINVAL;
	return -1;
}

/*
 * UTF-8 versions of getenv(), putenv() and unsetenv().
 * Internally, they use the CRT's stock UNICODE routines
 * to avoid data loss.
 */
char *mingw_getenv(const char *name)
{
#define GETENV_MAX_RETAIN 30
	static char *values[GETENV_MAX_RETAIN];
	static int value_counter;
	int len_key, len_value;
	wchar_t *w_key;
	char *value;
	wchar_t w_value[32768];

	if (!name || !*name)
		return NULL;

	len_key = strlen(name) + 1;
	/* We cannot use xcalloc() here because that uses getenv() itself */
	w_key = calloc(len_key, sizeof(wchar_t));
	if (!w_key)
		die("Out of memory, (tried to allocate %u wchar_t's)", len_key);
	xutftowcs(w_key, name, len_key);
	len_value = GetEnvironmentVariableW(w_key, w_value, ARRAY_SIZE(w_value));
	if (!len_value && GetLastError() == ERROR_ENVVAR_NOT_FOUND) {
		free(w_key);
		return NULL;
	}
	free(w_key);

	len_value = len_value * 3 + 1;
	/* We cannot use xcalloc() here because that uses getenv() itself */
	value = calloc(len_value, sizeof(char));
	if (!value)
		die("Out of memory, (tried to allocate %u bytes)", len_value);
	xwcstoutf(value, w_value, len_value);

	/*
	 * We return `value` which is an allocated value and the caller is NOT
	 * expecting to have to free it, so we keep a round-robin array,
	 * invalidating the buffer after GETENV_MAX_RETAIN getenv() calls.
	 */
	free(values[value_counter]);
	values[value_counter++] = value;
	if (value_counter >= ARRAY_SIZE(values))
		value_counter = 0;

	return value;
}

int mingw_putenv(const char *namevalue)
{
	int size;
	wchar_t *wide, *equal;
	BOOL result;

	if (!namevalue || !*namevalue)
		return 0;

	size = strlen(namevalue) * 2 + 1;
	wide = calloc(size, sizeof(wchar_t));
	if (!wide)
		die("Out of memory, (tried to allocate %u wchar_t's)", size);
	xutftowcs(wide, namevalue, size);
	equal = wcschr(wide, L'=');
	if (!equal)
		result = SetEnvironmentVariableW(wide, NULL);
	else {
		*equal = L'\0';
		result = SetEnvironmentVariableW(wide, equal + 1);
	}
	free(wide);

	if (!result)
		errno = err_win_to_posix(GetLastError());

	return result ? 0 : -1;
}

/*
 * Note, this isn't a complete replacement for getaddrinfo. It assumes
 * that service contains a numerical port, or that it is null. It
 * does a simple search using gethostbyname, and returns one IPv4 host
 * if one was found.
 */
static int WSAAPI getaddrinfo_stub(const char *node, const char *service,
				   const struct addrinfo *hints,
				   struct addrinfo **res)
{
	struct hostent *h = NULL;
	struct addrinfo *ai;
	struct sockaddr_in *sin;

	if (node) {
		h = gethostbyname(node);
		if (!h)
			return WSAGetLastError();
	}

	ai = xmalloc(sizeof(struct addrinfo));
	*res = ai;
	ai->ai_flags = 0;
	ai->ai_family = AF_INET;
	ai->ai_socktype = hints ? hints->ai_socktype : 0;
	switch (ai->ai_socktype) {
	case SOCK_STREAM:
		ai->ai_protocol = IPPROTO_TCP;
		break;
	case SOCK_DGRAM:
		ai->ai_protocol = IPPROTO_UDP;
		break;
	default:
		ai->ai_protocol = 0;
		break;
	}
	ai->ai_addrlen = sizeof(struct sockaddr_in);
	if (hints && (hints->ai_flags & AI_CANONNAME))
		ai->ai_canonname = h ? xstrdup(h->h_name) : NULL;
	else
		ai->ai_canonname = NULL;

	sin = xcalloc(1, ai->ai_addrlen);
	sin->sin_family = AF_INET;
	/* Note: getaddrinfo is supposed to allow service to be a string,
	 * which should be looked up using getservbyname. This is
	 * currently not implemented */
	if (service)
		sin->sin_port = htons(atoi(service));
	if (h)
		sin->sin_addr = *(struct in_addr *)h->h_addr;
	else if (hints && (hints->ai_flags & AI_PASSIVE))
		sin->sin_addr.s_addr = INADDR_ANY;
	else
		sin->sin_addr.s_addr = INADDR_LOOPBACK;
	ai->ai_addr = (struct sockaddr *)sin;
	ai->ai_next = NULL;
	return 0;
}

static void WSAAPI freeaddrinfo_stub(struct addrinfo *res)
{
	free(res->ai_canonname);
	free(res->ai_addr);
	free(res);
}

static int WSAAPI getnameinfo_stub(const struct sockaddr *sa, socklen_t salen,
				   char *host, DWORD hostlen,
				   char *serv, DWORD servlen, int flags)
{
	const struct sockaddr_in *sin = (const struct sockaddr_in *)sa;
	if (sa->sa_family != AF_INET)
		return EAI_FAMILY;
	if (!host && !serv)
		return EAI_NONAME;

	if (host && hostlen > 0) {
		struct hostent *ent = NULL;
		if (!(flags & NI_NUMERICHOST))
			ent = gethostbyaddr((const char *)&sin->sin_addr,
					    sizeof(sin->sin_addr), AF_INET);

		if (ent)
			snprintf(host, hostlen, "%s", ent->h_name);
		else if (flags & NI_NAMEREQD)
			return EAI_NONAME;
		else
			snprintf(host, hostlen, "%s", inet_ntoa(sin->sin_addr));
	}

	if (serv && servlen > 0) {
		struct servent *ent = NULL;
		if (!(flags & NI_NUMERICSERV))
			ent = getservbyport(sin->sin_port,
					    flags & NI_DGRAM ? "udp" : "tcp");

		if (ent)
			snprintf(serv, servlen, "%s", ent->s_name);
		else
			snprintf(serv, servlen, "%d", ntohs(sin->sin_port));
	}

	return 0;
}

static HMODULE ipv6_dll = NULL;
static void (WSAAPI *ipv6_freeaddrinfo)(struct addrinfo *res);
static int (WSAAPI *ipv6_getaddrinfo)(const char *node, const char *service,
				      const struct addrinfo *hints,
				      struct addrinfo **res);
static int (WSAAPI *ipv6_getnameinfo)(const struct sockaddr *sa, socklen_t salen,
				      char *host, DWORD hostlen,
				      char *serv, DWORD servlen, int flags);
/*
 * gai_strerror is an inline function in the ws2tcpip.h header, so we
 * don't need to try to load that one dynamically.
 */

static void socket_cleanup(void)
{
	WSACleanup();
	if (ipv6_dll)
		FreeLibrary(ipv6_dll);
	ipv6_dll = NULL;
	ipv6_freeaddrinfo = freeaddrinfo_stub;
	ipv6_getaddrinfo = getaddrinfo_stub;
	ipv6_getnameinfo = getnameinfo_stub;
}

static void ensure_socket_initialization(void)
{
	WSADATA wsa;
	static int initialized = 0;
	const char *libraries[] = { "ws2_32.dll", "wship6.dll", NULL };
	const char **name;

	if (initialized)
		return;

	if (WSAStartup(MAKEWORD(2,2), &wsa))
		die("unable to initialize winsock subsystem, error %d",
			WSAGetLastError());

	for (name = libraries; *name; name++) {
		ipv6_dll = LoadLibraryExA(*name, NULL,
					  LOAD_LIBRARY_SEARCH_SYSTEM32);
		if (!ipv6_dll)
			continue;

		ipv6_freeaddrinfo = (void (WSAAPI *)(struct addrinfo *))
			GetProcAddress(ipv6_dll, "freeaddrinfo");
		ipv6_getaddrinfo = (int (WSAAPI *)(const char *, const char *,
						   const struct addrinfo *,
						   struct addrinfo **))
			GetProcAddress(ipv6_dll, "getaddrinfo");
		ipv6_getnameinfo = (int (WSAAPI *)(const struct sockaddr *,
						   socklen_t, char *, DWORD,
						   char *, DWORD, int))
			GetProcAddress(ipv6_dll, "getnameinfo");
		if (!ipv6_freeaddrinfo || !ipv6_getaddrinfo || !ipv6_getnameinfo) {
			FreeLibrary(ipv6_dll);
			ipv6_dll = NULL;
		} else
			break;
	}
	if (!ipv6_freeaddrinfo || !ipv6_getaddrinfo || !ipv6_getnameinfo) {
		ipv6_freeaddrinfo = freeaddrinfo_stub;
		ipv6_getaddrinfo = getaddrinfo_stub;
		ipv6_getnameinfo = getnameinfo_stub;
	}

	atexit(socket_cleanup);
	initialized = 1;
}

#undef gethostname
int mingw_gethostname(char *name, int namelen)
{
    ensure_socket_initialization();
    return gethostname(name, namelen);
}

#undef gethostbyname
struct hostent *mingw_gethostbyname(const char *host)
{
	ensure_socket_initialization();
	return gethostbyname(host);
}

void mingw_freeaddrinfo(struct addrinfo *res)
{
	ipv6_freeaddrinfo(res);
}

int mingw_getaddrinfo(const char *node, const char *service,
		      const struct addrinfo *hints, struct addrinfo **res)
{
	ensure_socket_initialization();
	return ipv6_getaddrinfo(node, service, hints, res);
}

int mingw_getnameinfo(const struct sockaddr *sa, socklen_t salen,
		      char *host, DWORD hostlen, char *serv, DWORD servlen,
		      int flags)
{
	ensure_socket_initialization();
	return ipv6_getnameinfo(sa, salen, host, hostlen, serv, servlen, flags);
}

int mingw_socket(int domain, int type, int protocol)
{
	int sockfd;
	SOCKET s;

	ensure_socket_initialization();
	s = WSASocket(domain, type, protocol, NULL, 0, 0);
	if (s == INVALID_SOCKET) {
		/*
		 * WSAGetLastError() values are regular BSD error codes
		 * biased by WSABASEERR.
		 * However, strerror() does not know about networking
		 * specific errors, which are values beginning at 38 or so.
		 * Therefore, we choose to leave the biased error code
		 * in errno so that _if_ someone looks up the code somewhere,
		 * then it is at least the number that are usually listed.
		 */
		errno = WSAGetLastError();
		return -1;
	}
	/* convert into a file descriptor */
	if ((sockfd = _open_osfhandle(s, O_RDWR|O_BINARY)) < 0) {
		closesocket(s);
		return error("unable to make a socket file descriptor: %s",
			strerror(errno));
	}
	return sockfd;
}

#undef connect
int mingw_connect(int sockfd, struct sockaddr *sa, size_t sz)
{
	SOCKET s = (SOCKET)_get_osfhandle(sockfd);
	return connect(s, sa, sz);
}

#undef bind
int mingw_bind(int sockfd, struct sockaddr *sa, size_t sz)
{
	SOCKET s = (SOCKET)_get_osfhandle(sockfd);
	return bind(s, sa, sz);
}

#undef setsockopt
int mingw_setsockopt(int sockfd, int lvl, int optname, void *optval, int optlen)
{
	SOCKET s = (SOCKET)_get_osfhandle(sockfd);
	return setsockopt(s, lvl, optname, (const char*)optval, optlen);
}

#undef shutdown
int mingw_shutdown(int sockfd, int how)
{
	SOCKET s = (SOCKET)_get_osfhandle(sockfd);
	return shutdown(s, how);
}

#undef listen
int mingw_listen(int sockfd, int backlog)
{
	SOCKET s = (SOCKET)_get_osfhandle(sockfd);
	return listen(s, backlog);
}

#undef accept
int mingw_accept(int sockfd1, struct sockaddr *sa, socklen_t *sz)
{
	int sockfd2;

	SOCKET s1 = (SOCKET)_get_osfhandle(sockfd1);
	SOCKET s2 = accept(s1, sa, sz);

	/* convert into a file descriptor */
	if ((sockfd2 = _open_osfhandle(s2, O_RDWR|O_BINARY)) < 0) {
		int err = errno;
		closesocket(s2);
		return error("unable to make a socket file descriptor: %s",
			strerror(err));
	}
	return sockfd2;
}

#undef rename
int mingw_rename(const char *pold, const char *pnew)
{
	DWORD attrs = INVALID_FILE_ATTRIBUTES, gle;
	int tries = 0;
	wchar_t wpold[MAX_LONG_PATH], wpnew[MAX_LONG_PATH];
	if (xutftowcs_long_path(wpold, pold) < 0 ||
	    xutftowcs_long_path(wpnew, pnew) < 0)
		return -1;

repeat:
	if (MoveFileExW(wpold, wpnew,
			MOVEFILE_REPLACE_EXISTING | MOVEFILE_COPY_ALLOWED))
		return 0;
	gle = GetLastError();

	if (gle == ERROR_ACCESS_DENIED && is_inside_windows_container()) {
		/* Fall back to copy to destination & remove source */
		if (CopyFileW(wpold, wpnew, FALSE) && !mingw_unlink(pold))
			return 0;
		gle = GetLastError();
	}

	/* revert file attributes on failure */
	if (attrs != INVALID_FILE_ATTRIBUTES)
		SetFileAttributesW(wpnew, attrs);

	if (!is_file_in_use_error(gle)) {
		errno = err_win_to_posix(gle);
		return -1;
	}

	if (attrs == INVALID_FILE_ATTRIBUTES &&
	    (attrs = GetFileAttributesW(wpnew)) != INVALID_FILE_ATTRIBUTES) {
		if (attrs & FILE_ATTRIBUTE_DIRECTORY) {
			DWORD attrsold = GetFileAttributesW(wpold);
			if (attrsold == INVALID_FILE_ATTRIBUTES ||
			    !(attrsold & FILE_ATTRIBUTE_DIRECTORY))
				errno = EISDIR;
			else if (!_wrmdir(wpnew))
				goto repeat;
			return -1;
		}
		if ((attrs & FILE_ATTRIBUTE_READONLY) &&
		    SetFileAttributesW(wpnew, attrs & ~FILE_ATTRIBUTE_READONLY))
			goto repeat;
	}
	if (retry_ask_yes_no(&tries, "Rename from '%s' to '%s' failed. "
		       "Should I try again?", pold, pnew))
		goto repeat;

	errno = EACCES;
	return -1;
}

/*
 * Note that this doesn't return the actual pagesize, but
 * the allocation granularity. If future Windows specific git code
 * needs the real getpagesize function, we need to find another solution.
 */
int mingw_getpagesize(void)
{
	SYSTEM_INFO si;
	GetSystemInfo(&si);
	return si.dwAllocationGranularity;
}

/* See https://msdn.microsoft.com/en-us/library/windows/desktop/ms724435.aspx */
enum EXTENDED_NAME_FORMAT {
	NameDisplay = 3,
	NameUserPrincipal = 8
};

static char *get_extended_user_info(enum EXTENDED_NAME_FORMAT type)
{
	DECLARE_PROC_ADDR(secur32.dll, BOOL, GetUserNameExW,
		enum EXTENDED_NAME_FORMAT, LPCWSTR, PULONG);
	static wchar_t wbuffer[1024];
	DWORD len;

	if (!INIT_PROC_ADDR(GetUserNameExW))
		return NULL;

	len = ARRAY_SIZE(wbuffer);
	if (GetUserNameExW(type, wbuffer, &len)) {
		char *converted = xmalloc((len *= 3));
		if (xwcstoutf(converted, wbuffer, len) >= 0)
			return converted;
		free(converted);
	}

	return NULL;
}

char *mingw_query_user_email(void)
{
	return get_extended_user_info(NameUserPrincipal);
}

struct passwd *getpwuid(int uid)
{
	static unsigned initialized;
	static char user_name[100];
	static struct passwd *p;
	DWORD len;

	if (initialized)
		return p;

	len = sizeof(user_name);
	if (!GetUserName(user_name, &len)) {
		initialized = 1;
		return NULL;
	}

	p = xmalloc(sizeof(*p));
	p->pw_name = user_name;
	p->pw_gecos = get_extended_user_info(NameDisplay);
	if (!p->pw_gecos)
		p->pw_gecos = "unknown";
	p->pw_dir = NULL;

	initialized = 1;
	return p;
}

static HANDLE timer_event;
static HANDLE timer_thread;
static int timer_interval;
static int one_shot;
static sig_handler_t timer_fn = SIG_DFL, sigint_fn = SIG_DFL;

/* The timer works like this:
 * The thread, ticktack(), is a trivial routine that most of the time
 * only waits to receive the signal to terminate. The main thread tells
 * the thread to terminate by setting the timer_event to the signalled
 * state.
 * But ticktack() interrupts the wait state after the timer's interval
 * length to call the signal handler.
 */

static unsigned __stdcall ticktack(void *dummy)
{
	while (WaitForSingleObject(timer_event, timer_interval) == WAIT_TIMEOUT) {
		mingw_raise(SIGALRM);
		if (one_shot)
			break;
	}
	return 0;
}

static int start_timer_thread(void)
{
	timer_event = CreateEvent(NULL, FALSE, FALSE, NULL);
	if (timer_event) {
		timer_thread = (HANDLE) _beginthreadex(NULL, 0, ticktack, NULL, 0, NULL);
		if (!timer_thread )
			return errno = ENOMEM,
				error("cannot start timer thread");
	} else
		return errno = ENOMEM,
			error("cannot allocate resources for timer");
	return 0;
}

static void stop_timer_thread(void)
{
	if (timer_event)
		SetEvent(timer_event);	/* tell thread to terminate */
	if (timer_thread) {
		int rc = WaitForSingleObject(timer_thread, 1000);
		if (rc == WAIT_TIMEOUT)
			error("timer thread did not terminate timely");
		else if (rc != WAIT_OBJECT_0)
			error("waiting for timer thread failed: %lu",
			      GetLastError());
		CloseHandle(timer_thread);
	}
	if (timer_event)
		CloseHandle(timer_event);
	timer_event = NULL;
	timer_thread = NULL;
}

static inline int is_timeval_eq(const struct timeval *i1, const struct timeval *i2)
{
	return i1->tv_sec == i2->tv_sec && i1->tv_usec == i2->tv_usec;
}

int setitimer(int type, struct itimerval *in, struct itimerval *out)
{
	static const struct timeval zero;
	static int atexit_done;

	if (out != NULL)
		return errno = EINVAL,
			error("setitimer param 3 != NULL not implemented");
	if (!is_timeval_eq(&in->it_interval, &zero) &&
	    !is_timeval_eq(&in->it_interval, &in->it_value))
		return errno = EINVAL,
			error("setitimer: it_interval must be zero or eq it_value");

	if (timer_thread)
		stop_timer_thread();

	if (is_timeval_eq(&in->it_value, &zero) &&
	    is_timeval_eq(&in->it_interval, &zero))
		return 0;

	timer_interval = in->it_value.tv_sec * 1000 + in->it_value.tv_usec / 1000;
	one_shot = is_timeval_eq(&in->it_interval, &zero);
	if (!atexit_done) {
		atexit(stop_timer_thread);
		atexit_done = 1;
	}
	return start_timer_thread();
}

int sigaction(int sig, struct sigaction *in, struct sigaction *out)
{
	if (sig != SIGALRM)
		return errno = EINVAL,
			error("sigaction only implemented for SIGALRM");
	if (out != NULL)
		return errno = EINVAL,
			error("sigaction: param 3 != NULL not implemented");

	timer_fn = in->sa_handler;
	return 0;
}

#undef signal
sig_handler_t mingw_signal(int sig, sig_handler_t handler)
{
	sig_handler_t old;

	switch (sig) {
	case SIGALRM:
		old = timer_fn;
		timer_fn = handler;
		break;

	case SIGINT:
		old = sigint_fn;
		sigint_fn = handler;
		break;

	default:
		return signal(sig, handler);
	}

	return old;
}

#undef raise
int mingw_raise(int sig)
{
	switch (sig) {
	case SIGALRM:
		if (timer_fn == SIG_DFL) {
			if (isatty(STDERR_FILENO))
				fputs("Alarm clock\n", stderr);
			exit(128 + SIGALRM);
		} else if (timer_fn != SIG_IGN)
			timer_fn(SIGALRM);
		return 0;

	case SIGINT:
		if (sigint_fn == SIG_DFL)
			exit(128 + SIGINT);
		else if (sigint_fn != SIG_IGN)
			sigint_fn(SIGINT);
		return 0;

#if defined(_MSC_VER)
		/*
		 * <signal.h> in the CRT defines 8 signals as being
		 * supported on the platform.  Anything else causes
		 * an "Invalid signal or error" (which in DEBUG builds
		 * causes the Abort/Retry/Ignore dialog).  We by-pass
		 * the CRT for things we already know will fail.
		 */
		/*case SIGINT:*/
	case SIGILL:
	case SIGFPE:
	case SIGSEGV:
	case SIGTERM:
	case SIGBREAK:
	case SIGABRT:
	case SIGABRT_COMPAT:
		return raise(sig);
	default:
		errno = EINVAL;
		return -1;

#else

	default:
		return raise(sig);

#endif

	}
}

int link(const char *oldpath, const char *newpath)
{
	wchar_t woldpath[MAX_LONG_PATH], wnewpath[MAX_LONG_PATH];
	if (xutftowcs_long_path(woldpath, oldpath) < 0 ||
	    xutftowcs_long_path(wnewpath, newpath) < 0)
		return -1;

	if (!CreateHardLinkW(wnewpath, woldpath, NULL)) {
		errno = err_win_to_posix(GetLastError());
		return -1;
	}
	return 0;
}

enum symlink_type {
	SYMLINK_TYPE_UNSPECIFIED = 0,
	SYMLINK_TYPE_FILE,
	SYMLINK_TYPE_DIRECTORY,
};

static enum symlink_type check_symlink_attr(const char *link)
{
	static struct attr_check *check;
	const char *value;

	if (!check)
		check = attr_check_initl("symlink", NULL);

	git_check_attr(&the_index, link, check);

	value = check->items[0].value;
	if (value == NULL)
		;
	else if (!strcmp(value, "file"))
		return SYMLINK_TYPE_FILE;
	else if (!strcmp(value, "dir"))
		return SYMLINK_TYPE_DIRECTORY;

	return SYMLINK_TYPE_UNSPECIFIED;
}

int symlink(const char *target, const char *link)
{
	wchar_t wtarget[MAX_LONG_PATH], wlink[MAX_LONG_PATH];
	int len;

	/* fail if symlinks are disabled or API is not supported (WinXP) */
	if (!has_symlinks) {
		errno = ENOSYS;
		return -1;
	}

	if ((len = xutftowcs_long_path(wtarget, target)) < 0
			|| xutftowcs_long_path(wlink, link) < 0)
		return -1;

	/* convert target dir separators to backslashes */
	while (len--)
		if (wtarget[len] == '/')
			wtarget[len] = '\\';

	switch (check_symlink_attr(link)) {
	case SYMLINK_TYPE_UNSPECIFIED:
		/* Create a phantom symlink: it is initially created as a file
		 * symlink, but may change to a directory symlink later if/when
		 * the target exists. */
		return create_phantom_symlink(wtarget, wlink);
	case SYMLINK_TYPE_FILE:
		if (!CreateSymbolicLinkW(wlink, wtarget, symlink_file_flags))
			break;
		return 0;
	case SYMLINK_TYPE_DIRECTORY:
		if (!CreateSymbolicLinkW(wlink, wtarget,
					 symlink_directory_flags))
			break;
		/* There may be dangling phantom symlinks that point at this
		 * one, which should now morph into directory symlinks. */
		process_phantom_symlinks();
		return 0;
	default:
		BUG("unhandled symlink type");
	}

	/* CreateSymbolicLinkW failed. */
	errno = err_win_to_posix(GetLastError());
	return -1;
}

#ifndef _WINNT_H
/*
 * The REPARSE_DATA_BUFFER structure is defined in the Windows DDK (in
 * ntifs.h) and in MSYS1's winnt.h (which defines _WINNT_H). So define
 * it ourselves if we are on MSYS2 (whose winnt.h defines _WINNT_).
 */
typedef struct _REPARSE_DATA_BUFFER {
	DWORD  ReparseTag;
	WORD   ReparseDataLength;
	WORD   Reserved;
#ifndef _MSC_VER
	_ANONYMOUS_UNION
#endif
	union {
		struct {
			WORD   SubstituteNameOffset;
			WORD   SubstituteNameLength;
			WORD   PrintNameOffset;
			WORD   PrintNameLength;
			ULONG  Flags;
			WCHAR PathBuffer[1];
		} SymbolicLinkReparseBuffer;
		struct {
			WORD   SubstituteNameOffset;
			WORD   SubstituteNameLength;
			WORD   PrintNameOffset;
			WORD   PrintNameLength;
			WCHAR PathBuffer[1];
		} MountPointReparseBuffer;
		struct {
			BYTE   DataBuffer[1];
		} GenericReparseBuffer;
	} DUMMYUNIONNAME;
} REPARSE_DATA_BUFFER, *PREPARSE_DATA_BUFFER;
#endif

int readlink(const char *path, char *buf, size_t bufsiz)
{
	HANDLE handle;
	WCHAR wpath[MAX_LONG_PATH], *wbuf;
	REPARSE_DATA_BUFFER *b = alloca(MAXIMUM_REPARSE_DATA_BUFFER_SIZE);
	DWORD dummy;
	char tmpbuf[MAX_LONG_PATH];
	int len;

	if (xutftowcs_long_path(wpath, path) < 0)
		return -1;

	/* read reparse point data */
	handle = CreateFileW(wpath, 0,
			FILE_SHARE_READ | FILE_SHARE_WRITE | FILE_SHARE_DELETE, NULL,
			OPEN_EXISTING,
			FILE_FLAG_BACKUP_SEMANTICS | FILE_FLAG_OPEN_REPARSE_POINT, NULL);
	if (handle == INVALID_HANDLE_VALUE) {
		errno = err_win_to_posix(GetLastError());
		return -1;
	}
	if (!DeviceIoControl(handle, FSCTL_GET_REPARSE_POINT, NULL, 0, b,
			MAXIMUM_REPARSE_DATA_BUFFER_SIZE, &dummy, NULL)) {
		errno = err_win_to_posix(GetLastError());
		CloseHandle(handle);
		return -1;
	}
	CloseHandle(handle);

	/* get target path for symlinks or mount points (aka 'junctions') */
	switch (b->ReparseTag) {
	case IO_REPARSE_TAG_SYMLINK:
		wbuf = (WCHAR*) (((char*) b->SymbolicLinkReparseBuffer.PathBuffer)
				+ b->SymbolicLinkReparseBuffer.SubstituteNameOffset);
		*(WCHAR*) (((char*) wbuf)
				+ b->SymbolicLinkReparseBuffer.SubstituteNameLength) = 0;
		break;
	case IO_REPARSE_TAG_MOUNT_POINT:
		wbuf = (WCHAR*) (((char*) b->MountPointReparseBuffer.PathBuffer)
				+ b->MountPointReparseBuffer.SubstituteNameOffset);
		*(WCHAR*) (((char*) wbuf)
				+ b->MountPointReparseBuffer.SubstituteNameLength) = 0;
		break;
	default:
		errno = EINVAL;
		return -1;
	}

	/*
	 * Adapt to strange readlink() API: Copy up to bufsiz *bytes*, potentially
	 * cutting off a UTF-8 sequence. Insufficient bufsize is *not* a failure
	 * condition. There is no conversion function that produces invalid UTF-8,
	 * so convert to a (hopefully large enough) temporary buffer, then memcpy
	 * the requested number of bytes (including '\0' for robustness).
	 */
	if ((len = xwcstoutf(tmpbuf, normalize_ntpath(wbuf), MAX_LONG_PATH)) < 0)
		return -1;
	memcpy(buf, tmpbuf, min(bufsiz, len + 1));
	return min(bufsiz, len);
}

pid_t waitpid(pid_t pid, int *status, int options)
{
	HANDLE h = OpenProcess(SYNCHRONIZE | PROCESS_QUERY_INFORMATION,
	    FALSE, pid);
	if (!h) {
		errno = ECHILD;
		return -1;
	}

	if (pid > 0 && options & WNOHANG) {
		if (WAIT_OBJECT_0 != WaitForSingleObject(h, 0)) {
			CloseHandle(h);
			return 0;
		}
		options &= ~WNOHANG;
	}

	if (options == 0) {
		struct pinfo_t **ppinfo;
		if (WaitForSingleObject(h, INFINITE) != WAIT_OBJECT_0) {
			CloseHandle(h);
			return 0;
		}

		if (status)
			GetExitCodeProcess(h, (LPDWORD)status);

		EnterCriticalSection(&pinfo_cs);

		ppinfo = &pinfo;
		while (*ppinfo) {
			struct pinfo_t *info = *ppinfo;
			if (info->pid == pid) {
				CloseHandle(info->proc);
				*ppinfo = info->next;
				free(info);
				break;
			}
			ppinfo = &info->next;
		}

		LeaveCriticalSection(&pinfo_cs);

		CloseHandle(h);
		return pid;
	}
	CloseHandle(h);

	errno = EINVAL;
	return -1;
}

int mingw_skip_dos_drive_prefix(char **path)
{
	int ret = has_dos_drive_prefix(*path);
	*path += ret;
	return ret;
}

int mingw_offset_1st_component(const char *path)
{
	char *pos = (char *)path;

	/* unc paths */
	if (!skip_dos_drive_prefix(&pos) &&
			is_dir_sep(pos[0]) && is_dir_sep(pos[1])) {
		/* skip server name */
		pos = strpbrk(pos + 2, "\\/");
		if (!pos)
			return 0; /* Error: malformed unc path */

		do {
			pos++;
		} while (*pos && !is_dir_sep(*pos));
	}

	return pos + is_dir_sep(*pos) - path;
}

int xutftowcsn(wchar_t *wcs, const char *utfs, size_t wcslen, int utflen)
{
	int upos = 0, wpos = 0;
	const unsigned char *utf = (const unsigned char*) utfs;
	if (!utf || !wcs || wcslen < 1) {
		errno = EINVAL;
		return -1;
	}
	/* reserve space for \0 */
	wcslen--;
	if (utflen < 0)
		utflen = INT_MAX;

	while (upos < utflen) {
		int c = utf[upos++] & 0xff;
		if (utflen == INT_MAX && c == 0)
			break;

		if (wpos >= wcslen) {
			wcs[wpos] = 0;
			errno = ERANGE;
			return -1;
		}

		if (c < 0x80) {
			/* ASCII */
			wcs[wpos++] = c;
		} else if (c >= 0xc2 && c < 0xe0 && upos < utflen &&
				(utf[upos] & 0xc0) == 0x80) {
			/* 2-byte utf-8 */
			c = ((c & 0x1f) << 6);
			c |= (utf[upos++] & 0x3f);
			wcs[wpos++] = c;
		} else if (c >= 0xe0 && c < 0xf0 && upos + 1 < utflen &&
				!(c == 0xe0 && utf[upos] < 0xa0) && /* over-long encoding */
				(utf[upos] & 0xc0) == 0x80 &&
				(utf[upos + 1] & 0xc0) == 0x80) {
			/* 3-byte utf-8 */
			c = ((c & 0x0f) << 12);
			c |= ((utf[upos++] & 0x3f) << 6);
			c |= (utf[upos++] & 0x3f);
			wcs[wpos++] = c;
		} else if (c >= 0xf0 && c < 0xf5 && upos + 2 < utflen &&
				wpos + 1 < wcslen &&
				!(c == 0xf0 && utf[upos] < 0x90) && /* over-long encoding */
				!(c == 0xf4 && utf[upos] >= 0x90) && /* > \u10ffff */
				(utf[upos] & 0xc0) == 0x80 &&
				(utf[upos + 1] & 0xc0) == 0x80 &&
				(utf[upos + 2] & 0xc0) == 0x80) {
			/* 4-byte utf-8: convert to \ud8xx \udcxx surrogate pair */
			c = ((c & 0x07) << 18);
			c |= ((utf[upos++] & 0x3f) << 12);
			c |= ((utf[upos++] & 0x3f) << 6);
			c |= (utf[upos++] & 0x3f);
			c -= 0x10000;
			wcs[wpos++] = 0xd800 | (c >> 10);
			wcs[wpos++] = 0xdc00 | (c & 0x3ff);
		} else if (c >= 0xa0) {
			/* invalid utf-8 byte, printable unicode char: convert 1:1 */
			wcs[wpos++] = c;
		} else {
			/* invalid utf-8 byte, non-printable unicode: convert to hex */
			static const char *hex = "0123456789abcdef";
			wcs[wpos++] = hex[c >> 4];
			if (wpos < wcslen)
				wcs[wpos++] = hex[c & 0x0f];
		}
	}
	wcs[wpos] = 0;
	return wpos;
}

int xwcstoutf(char *utf, const wchar_t *wcs, size_t utflen)
{
	if (!wcs || !utf || utflen < 1) {
		errno = EINVAL;
		return -1;
	}
	utflen = WideCharToMultiByte(CP_UTF8, 0, wcs, -1, utf, utflen, NULL, NULL);
	if (utflen)
		return utflen - 1;
	errno = ERANGE;
	return -1;
}

static void setup_windows_environment(void)
{
	char *tmp = getenv("TMPDIR");

	/* on Windows it is TMP and TEMP */
	if (!tmp) {
		if (!(tmp = getenv("TMP")))
			tmp = getenv("TEMP");
		if (tmp) {
			setenv("TMPDIR", tmp, 1);
			tmp = getenv("TMPDIR");
		}
	}

	if (tmp) {
		/*
		 * Convert all dir separators to forward slashes,
		 * to help shell commands called from the Git
		 * executable (by not mistaking the dir separators
		 * for escape characters).
		 */
		convert_slashes(tmp);
	}

	/* simulate TERM to enable auto-color (see color.c) */
	if (!getenv("TERM"))
		setenv("TERM", "cygwin", 1);

	/* calculate HOME if not set */
	if (!getenv("HOME")) {
		/*
		 * try $HOMEDRIVE$HOMEPATH - the home share may be a network
		 * location, thus also check if the path exists (i.e. is not
		 * disconnected)
		 */
		if ((tmp = getenv("HOMEDRIVE"))) {
			struct strbuf buf = STRBUF_INIT;
			strbuf_addstr(&buf, tmp);
			if ((tmp = getenv("HOMEPATH"))) {
				strbuf_addstr(&buf, tmp);
				if (is_directory(buf.buf))
					setenv("HOME", buf.buf, 1);
				else
					tmp = NULL; /* use $USERPROFILE */
			}
			strbuf_release(&buf);
		}
		/* use $USERPROFILE if the home share is not available */
		if (!tmp && (tmp = getenv("USERPROFILE")))
			setenv("HOME", tmp, 1);
	}

	/*
	 * Change 'core.symlinks' default to false, unless native symlinks are
	 * enabled in MSys2 (via 'MSYS=winsymlinks:nativestrict'). Thus we can
	 * run the test suite (which doesn't obey config files) with or without
	 * symlink support.
	 */
	if (!(tmp = getenv("MSYS")) || !strstr(tmp, "winsymlinks:nativestrict"))
		has_symlinks = 0;

	if (!getenv("LC_ALL") && !getenv("LC_CTYPE") && !getenv("LANG"))
		setenv("LC_CTYPE", "C", 1);
}

int handle_long_path(wchar_t *path, int len, int max_path, int expand)
{
	int result;
	wchar_t buf[MAX_LONG_PATH];

	/*
	 * we don't need special handling if path is relative to the current
	 * directory, and current directory + path don't exceed the desired
	 * max_path limit. This should cover > 99 % of cases with minimal
	 * performance impact (git almost always uses relative paths).
	 */
	if ((len < 2 || (!is_dir_sep(path[0]) && path[1] != ':')) &&
	    (current_directory_len + len < max_path))
		return len;

	/*
	 * handle everything else:
	 * - absolute paths: "C:\dir\file"
	 * - absolute UNC paths: "\\server\share\dir\file"
	 * - absolute paths on current drive: "\dir\file"
	 * - relative paths on other drive: "X:file"
	 * - prefixed paths: "\\?\...", "\\.\..."
	 */

	/* convert to absolute path using GetFullPathNameW */
	result = GetFullPathNameW(path, MAX_LONG_PATH, buf, NULL);
	if (!result) {
		errno = err_win_to_posix(GetLastError());
		return -1;
	}

	/*
	 * return absolute path if it fits within max_path (even if
	 * "cwd + path" doesn't due to '..' components)
	 */
	if (result < max_path) {
		wcscpy(path, buf);
		return result;
	}

	/* error out if we shouldn't expand the path or buf is too small */
	if (!expand || result >= MAX_LONG_PATH - 6) {
		errno = ENAMETOOLONG;
		return -1;
	}

	/* prefix full path with "\\?\" or "\\?\UNC\" */
	if (buf[0] == '\\') {
		/* ...unless already prefixed */
		if (buf[1] == '\\' && (buf[2] == '?' || buf[2] == '.'))
			return len;

		wcscpy(path, L"\\\\?\\UNC\\");
		wcscpy(path + 8, buf + 2);
		return result + 6;
	} else {
		wcscpy(path, L"\\\\?\\");
		wcscpy(path + 4, buf);
		return result + 4;
	}
}

#if !defined(_MSC_VER)
/*
 * Disable MSVCRT command line wildcard expansion (__getmainargs called from
 * mingw startup code, see init.c in mingw runtime).
 */
int _CRT_glob = 0;
#endif

static NORETURN void die_startup(void)
{
	fputs("fatal: not enough memory for initialization", stderr);
	exit(128);
}

static void *malloc_startup(size_t size)
{
	void *result = malloc(size);
	if (!result)
		die_startup();
	return result;
}

static char *wcstoutfdup_startup(char *buffer, const wchar_t *wcs, size_t len)
{
	len = xwcstoutf(buffer, wcs, len) + 1;
	return memcpy(malloc_startup(len), buffer, len);
}

static void maybe_redirect_std_handle(const wchar_t *key, DWORD std_id, int fd,
				      DWORD desired_access, DWORD flags)
{
	DWORD create_flag = fd ? OPEN_ALWAYS : OPEN_EXISTING;
	wchar_t buf[MAX_PATH];
	DWORD max = ARRAY_SIZE(buf);
	HANDLE handle;
	DWORD ret = GetEnvironmentVariableW(key, buf, max);

	if (!ret || ret >= max)
		return;

	/* make sure this does not leak into child processes */
	SetEnvironmentVariableW(key, NULL);
	if (!wcscmp(buf, L"off")) {
		close(fd);
		handle = GetStdHandle(std_id);
		if (handle != INVALID_HANDLE_VALUE)
			CloseHandle(handle);
		return;
	}
	if (std_id == STD_ERROR_HANDLE && !wcscmp(buf, L"2>&1")) {
		handle = GetStdHandle(STD_OUTPUT_HANDLE);
		if (handle == INVALID_HANDLE_VALUE) {
			close(fd);
			handle = GetStdHandle(std_id);
			if (handle != INVALID_HANDLE_VALUE)
				CloseHandle(handle);
		} else {
			int new_fd = _open_osfhandle((intptr_t)handle, O_BINARY);
			SetStdHandle(std_id, handle);
			dup2(new_fd, fd);
			/* do *not* close the new_fd: that would close stdout */
		}
		return;
	}
	handle = CreateFileW(buf, desired_access, 0, NULL, create_flag,
			     flags, NULL);
	if (handle != INVALID_HANDLE_VALUE) {
		int new_fd = _open_osfhandle((intptr_t)handle, O_BINARY);
		SetStdHandle(std_id, handle);
		dup2(new_fd, fd);
		close(new_fd);
	}
}

static void maybe_redirect_std_handles(void)
{
	maybe_redirect_std_handle(L"GIT_REDIRECT_STDIN", STD_INPUT_HANDLE, 0,
				  GENERIC_READ, FILE_ATTRIBUTE_NORMAL);
	maybe_redirect_std_handle(L"GIT_REDIRECT_STDOUT", STD_OUTPUT_HANDLE, 1,
				  GENERIC_WRITE, FILE_ATTRIBUTE_NORMAL);
	maybe_redirect_std_handle(L"GIT_REDIRECT_STDERR", STD_ERROR_HANDLE, 2,
				  GENERIC_WRITE, FILE_FLAG_NO_BUFFERING);
}

static void adjust_symlink_flags(void)
{
	/*
	 * Starting with Windows 10 Build 14972, symbolic links can be created
	 * using CreateSymbolicLink() without elevation by passing the flag
	 * SYMBOLIC_LINK_FLAG_ALLOW_UNPRIVILEGED_CREATE (0x02) as last
	 * parameter, provided the Developer Mode has been enabled. Some
	 * earlier Windows versions complain about this flag with an
	 * ERROR_INVALID_PARAMETER, hence we have to test the build number
	 * specifically.
	 */
	if (GetVersion() >= 14972 << 16) {
		symlink_file_flags |= 2;
		symlink_directory_flags |= 2;
	}

}

#ifdef _MSC_VER
#ifdef _DEBUG
#include <crtdbg.h>
#endif
#endif

/*
 * We implement wmain() and compile with -municode, which would
 * normally ignore main(), but we call the latter from the former
 * so that we can handle non-ASCII command-line parameters
 * appropriately.
 *
 * To be more compatible with the core git code, we convert
 * argv into UTF8 and pass them directly to main().
 */
int wmain(int argc, const wchar_t **wargv)
{
	int i, maxlen, exit_status;
	char *buffer, **save;
	const char **argv;

#ifdef _MSC_VER
#ifdef _DEBUG
	_CrtSetReportMode(_CRT_ASSERT, _CRTDBG_MODE_DEBUG);
#endif

#ifdef USE_MSVC_CRTDBG
	_CrtSetDbgFlag(_CRTDBG_ALLOC_MEM_DF | _CRTDBG_LEAK_CHECK_DF);
#endif
#endif

	maybe_redirect_std_handles();
	adjust_symlink_flags();

	/* determine size of argv and environ conversion buffer */
	maxlen = wcslen(wargv[0]);
	for (i = 1; i < argc; i++)
		maxlen = max(maxlen, wcslen(wargv[i]));

	/* allocate buffer (wchar_t encodes to max 3 UTF-8 bytes) */
	maxlen = 3 * maxlen + 1;
	buffer = malloc_startup(maxlen);

	/*
	 * Create a UTF-8 version of w_argv. Also create a "save" copy
	 * to remember all the string pointers because parse_options()
	 * will remove claimed items from the argv that we pass down.
	 */
	ALLOC_ARRAY(argv, argc + 1);
	ALLOC_ARRAY(save, argc + 1);
	for (i = 0; i < argc; i++)
		argv[i] = save[i] = wcstoutfdup_startup(buffer, wargv[i], maxlen);
	argv[i] = save[i] = NULL;
	free(buffer);

	/* fix Windows specific environment settings */
	setup_windows_environment();

	unset_environment_variables = xstrdup("PERL5LIB");

	/* initialize critical section for waitpid pinfo_t list */
	InitializeCriticalSection(&pinfo_cs);
	InitializeCriticalSection(&phantom_symlinks_cs);

	/* set up default file mode and file modes for stdin/out/err */
	_fmode = _O_BINARY;
	_setmode(_fileno(stdin), _O_BINARY);
	_setmode(_fileno(stdout), _O_BINARY);
	_setmode(_fileno(stderr), _O_BINARY);

	/* initialize Unicode console */
	winansi_init();

	/* init length of current directory for handle_long_path */
	current_directory_len = GetCurrentDirectoryW(0, NULL);

	/* invoke the real main() using our utf8 version of argv. */
	exit_status = main(argc, argv);

	for (i = 0; i < argc; i++)
		free(save[i]);
	free(save);
	free(argv);

	return exit_status;
}

int uname(struct utsname *buf)
{
	unsigned v = (unsigned)GetVersion();
	memset(buf, 0, sizeof(*buf));
	xsnprintf(buf->sysname, sizeof(buf->sysname), "Windows");
	xsnprintf(buf->release, sizeof(buf->release),
		 "%u.%u", v & 0xff, (v >> 8) & 0xff);
	/* assuming NT variants only.. */
	xsnprintf(buf->version, sizeof(buf->version),
		  "%u", (v >> 16) & 0x7fff);
	return 0;
}

const char *program_data_config(void)
{
	static struct strbuf path = STRBUF_INIT;
	static unsigned initialized;

	if (!initialized) {
		const char *env = mingw_getenv("PROGRAMDATA");
		if (env)
			strbuf_addf(&path, "%s/Git/config", env);
		initialized = 1;
	}
	return *path.buf ? path.buf : NULL;
<<<<<<< HEAD
=======
}

/*
 * Based on https://stackoverflow.com/questions/43002803
 *
 * [HKLM\SYSTEM\CurrentControlSet\Services\cexecsvc]
 * "DisplayName"="@%systemroot%\\system32\\cexecsvc.exe,-100"
 * "ErrorControl"=dword:00000001
 * "ImagePath"=hex(2):25,00,73,00,79,00,73,00,74,00,65,00,6d,00,72,00,6f,00,
 *    6f,00,74,00,25,00,5c,00,73,00,79,00,73,00,74,00,65,00,6d,00,33,00,32,00,
 *    5c,00,63,00,65,00,78,00,65,00,63,00,73,00,76,00,63,00,2e,00,65,00,78,00,
 *    65,00,00,00
 * "Start"=dword:00000002
 * "Type"=dword:00000010
 * "Description"="@%systemroot%\\system32\\cexecsvc.exe,-101"
 * "ObjectName"="LocalSystem"
 * "ServiceSidType"=dword:00000001
 */
int is_inside_windows_container(void)
{
	static int inside_container = -1; /* -1 uninitialized */
	const char *key = "SYSTEM\\CurrentControlSet\\Services\\cexecsvc";
	HKEY handle = NULL;

	if (inside_container != -1)
		return inside_container;

	inside_container = ERROR_SUCCESS ==
		RegOpenKeyEx(HKEY_LOCAL_MACHINE, key, 0, KEY_READ, &handle);
	RegCloseKey(handle);

	return inside_container;
}

int file_attr_to_st_mode (DWORD attr, DWORD tag, const char *path)
{
	int fMode = S_IREAD;
	if ((attr & FILE_ATTRIBUTE_REPARSE_POINT) &&
	    tag == IO_REPARSE_TAG_SYMLINK) {
		int flag = S_IFLNK;
		char buf[MAX_LONG_PATH];

		/*
		 * Windows containers' mapped volumes are marked as reparse
		 * points and look like symbolic links, but they are not.
		 */
		if (path && is_inside_windows_container() &&
		    readlink(path, buf, sizeof(buf)) > 27 &&
		    starts_with(buf, "/ContainerMappedDirectories/"))
			flag = S_IFDIR;

		fMode |= flag;
	} else if (attr & FILE_ATTRIBUTE_DIRECTORY)
		fMode |= S_IFDIR;
	else
		fMode |= S_IFREG;
	if (!(attr & FILE_ATTRIBUTE_READONLY))
		fMode |= S_IWRITE;
	return fMode;
>>>>>>> 05e20e1d
}<|MERGE_RESOLUTION|>--- conflicted
+++ resolved
@@ -3212,8 +3212,6 @@
 		initialized = 1;
 	}
 	return *path.buf ? path.buf : NULL;
-<<<<<<< HEAD
-=======
 }
 
 /*
@@ -3273,5 +3271,4 @@
 	if (!(attr & FILE_ATTRIBUTE_READONLY))
 		fMode |= S_IWRITE;
 	return fMode;
->>>>>>> 05e20e1d
 }