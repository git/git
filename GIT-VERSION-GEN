--- conflicted
+++ resolved
@@ -1,11 +1,7 @@
 #!/bin/sh
 
 GVF=GIT-VERSION-FILE
-<<<<<<< HEAD
-DEF_VER=v2.25.GIT
-=======
 DEF_VER=v2.26.0-rc0
->>>>>>> 076cbdcd
 
 LF='
 '
