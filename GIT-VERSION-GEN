#!/bin/sh

GVF=GIT-VERSION-FILE
<<<<<<< HEAD
DEF_VER=v2.10.0.GIT
=======
DEF_VER=v2.11.0-rc0
>>>>>>> 1fe8f2cf

LF='
'

# First see if there is a version file (included in release tarballs),
# then try git-describe, then default.
if test -f version
then
	VN=$(cat version) || VN="$DEF_VER"
elif test -d ${GIT_DIR:-.git} -o -f .git &&
	VN=$(git describe --match "v[0-9]*" --abbrev=7 HEAD 2>/dev/null) &&
	case "$VN" in
	*$LF*) (exit 1) ;;
	v[0-9]*)
		git update-index -q --refresh
		test -z "$(git diff-index --name-only HEAD --)" ||
		VN="$VN-dirty" ;;
	esac
then
	VN=$(echo "$VN" | sed -e 's/-/./g');
else
	VN="$DEF_VER"
fi

VN=$(expr "$VN" : v*'\(.*\)')

if test -r $GVF
then
	VC=$(sed -e 's/^GIT_VERSION = //' <$GVF)
else
	VC=unset
fi
test "$VN" = "$VC" || {
	echo >&2 "GIT_VERSION = $VN"
	echo "GIT_VERSION = $VN" >$GVF
}<|MERGE_RESOLUTION|>--- conflicted
+++ resolved
@@ -1,11 +1,7 @@
 #!/bin/sh
 
 GVF=GIT-VERSION-FILE
-<<<<<<< HEAD
-DEF_VER=v2.10.0.GIT
-=======
 DEF_VER=v2.11.0-rc0
->>>>>>> 1fe8f2cf
 
 LF='
 '
