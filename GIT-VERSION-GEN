--- conflicted
+++ resolved
@@ -1,11 +1,7 @@
 #!/bin/sh
 
 GVF=GIT-VERSION-FILE
-<<<<<<< HEAD
-DEF_VER=v2.36.0-rc0
-=======
 DEF_VER=v2.36.0-rc1
->>>>>>> ab1f2765
 
 LF='
 '
