--- conflicted
+++ resolved
@@ -1,11 +1,7 @@
 #!/bin/sh
 
 GVF=GIT-VERSION-FILE
-<<<<<<< HEAD
-DEF_VER=v2.36.0-rc2
-=======
 DEF_VER=v2.36.0
->>>>>>> 6cd33dce
 
 LF='
 '
