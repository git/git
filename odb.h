--- conflicted
+++ resolved
@@ -194,10 +194,6 @@
 void odb_clear(struct object_database *o);
 
 /*
-<<<<<<< HEAD
- * Find source by its object directory path. Returns a `NULL` pointer in case
- * the source could not be found.
-=======
  * Starts an ODB transaction. Subsequent objects are written to the transaction
  * and not committed until odb_transaction_commit() is invoked on the
  * transaction. If the ODB already has a pending transaction, NULL is returned.
@@ -211,9 +207,8 @@
 void odb_transaction_commit(struct odb_transaction *transaction);
 
 /*
- * Find source by its object directory path. Dies in case the source couldn't
- * be found.
->>>>>>> ce1661f9
+ * Find source by its object directory path. Returns a `NULL` pointer in case
+ * the source could not be found.
  */
 struct odb_source *odb_find_source(struct object_database *odb, const char *obj_dir);
 
