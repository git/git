--- conflicted
+++ resolved
@@ -476,11 +476,7 @@
 
 			add_file_item(s->files, name);
 
-<<<<<<< HEAD
 			CALLOC_ARRAY(entry, 1);
-=======
-			entry = xcalloc(1, sizeof(*entry));
->>>>>>> 241b5d3e
 			hashmap_entry_init(&entry->ent, hash);
 			entry->name = s->files->items[s->files->nr - 1].string;
 			entry->item = s->files->items[s->files->nr - 1].util;
