#include "cache.h"
#include "config.h"
#include "grep.h"
#include "object-store.h"
#include "userdiff.h"
#include "xdiff-interface.h"
#include "diff.h"
#include "diffcore.h"
#include "commit.h"
#include "quote.h"
#include "help.h"

static int grep_source_load(struct grep_source *gs);
static int grep_source_is_binary(struct grep_source *gs,
				 struct index_state *istate);

static struct grep_opt grep_defaults;

#ifdef USE_LIBPCRE2
static pcre2_general_context *pcre2_global_context;

#ifdef USE_NED_ALLOCATOR
static void *pcre2_malloc(PCRE2_SIZE size, MAYBE_UNUSED void *memory_data)
{
	return xmalloc(size); /* will use nedalloc underneath */
}

static void pcre2_free(void *pointer, MAYBE_UNUSED void *memory_data)
{
	return free(pointer);
}

/*
 * BUG: this is technically not needed if we will do UTF matching
 *      but UTF locale detection is currently broken
 * TODO: has_non_ascii() doesn't support NUL in pattern
 */
void setup_pcre2_as_needed(struct grep_opt *opt, const char *pat)
{
	if (!pcre2_global_context && opt->ignore_case &&
		has_non_ascii(pat))
		pcre2_global_context = pcre2_general_context_create(
					pcre2_malloc, pcre2_free, NULL);
}

static void cleanup_pcre2_as_needed(void)
{
	pcre2_general_context_free(pcre2_global_context);
}

#else
#define setup_pcre2_as_needed(opt, pat)
#define cleanup_pcre2_as_needed()
#endif
#endif

static const char *color_grep_slots[] = {
	[GREP_COLOR_CONTEXT]	    = "context",
	[GREP_COLOR_FILENAME]	    = "filename",
	[GREP_COLOR_FUNCTION]	    = "function",
	[GREP_COLOR_LINENO]	    = "lineNumber",
	[GREP_COLOR_COLUMNNO]	    = "column",
	[GREP_COLOR_MATCH_CONTEXT]  = "matchContext",
	[GREP_COLOR_MATCH_SELECTED] = "matchSelected",
	[GREP_COLOR_SELECTED]	    = "selected",
	[GREP_COLOR_SEP]	    = "separator",
};

static void std_output(struct grep_opt *opt, const void *buf, size_t size)
{
	fwrite(buf, size, 1, stdout);
}

static void color_set(char *dst, const char *color_bytes)
{
	xsnprintf(dst, COLOR_MAXLEN, "%s", color_bytes);
}

/*
 * Initialize the grep_defaults template with hardcoded defaults.
 * We could let the compiler do this, but without C99 initializers
 * the code gets unwieldy and unreadable, so...
 */
void init_grep_defaults(struct repository *repo)
{
	struct grep_opt *opt = &grep_defaults;
	static int run_once;

	if (run_once)
		return;
	run_once++;

	memset(opt, 0, sizeof(*opt));
	opt->repo = repo;
	opt->relative = 1;
	opt->pathname = 1;
	opt->max_depth = -1;
	opt->pattern_type_option = GREP_PATTERN_TYPE_UNSPECIFIED;
	color_set(opt->colors[GREP_COLOR_CONTEXT], "");
	color_set(opt->colors[GREP_COLOR_FILENAME], "");
	color_set(opt->colors[GREP_COLOR_FUNCTION], "");
	color_set(opt->colors[GREP_COLOR_LINENO], "");
	color_set(opt->colors[GREP_COLOR_COLUMNNO], "");
	color_set(opt->colors[GREP_COLOR_MATCH_CONTEXT], GIT_COLOR_BOLD_RED);
	color_set(opt->colors[GREP_COLOR_MATCH_SELECTED], GIT_COLOR_BOLD_RED);
	color_set(opt->colors[GREP_COLOR_SELECTED], "");
	color_set(opt->colors[GREP_COLOR_SEP], GIT_COLOR_CYAN);
	opt->only_matching = 0;
	opt->color = -1;
	opt->output = std_output;
}

static int parse_pattern_type_arg(const char *opt, const char *arg)
{
	if (!strcmp(arg, "default"))
		return GREP_PATTERN_TYPE_UNSPECIFIED;
	else if (!strcmp(arg, "basic"))
		return GREP_PATTERN_TYPE_BRE;
	else if (!strcmp(arg, "extended"))
		return GREP_PATTERN_TYPE_ERE;
	else if (!strcmp(arg, "fixed"))
		return GREP_PATTERN_TYPE_FIXED;
	else if (!strcmp(arg, "perl"))
		return GREP_PATTERN_TYPE_PCRE;
	die("bad %s argument: %s", opt, arg);
}

define_list_config_array_extra(color_grep_slots, {"match"});

/*
 * Read the configuration file once and store it in
 * the grep_defaults template.
 */
int grep_config(const char *var, const char *value, void *cb)
{
	struct grep_opt *opt = &grep_defaults;
	const char *slot;

	if (userdiff_config(var, value) < 0)
		return -1;

	if (!strcmp(var, "grep.extendedregexp")) {
		opt->extended_regexp_option = git_config_bool(var, value);
		return 0;
	}

	if (!strcmp(var, "grep.patterntype")) {
		opt->pattern_type_option = parse_pattern_type_arg(var, value);
		return 0;
	}

	if (!strcmp(var, "grep.linenumber")) {
		opt->linenum = git_config_bool(var, value);
		return 0;
	}
	if (!strcmp(var, "grep.column")) {
		opt->columnnum = git_config_bool(var, value);
		return 0;
	}

	if (!strcmp(var, "grep.fullname")) {
		opt->relative = !git_config_bool(var, value);
		return 0;
	}

	if (!strcmp(var, "color.grep"))
		opt->color = git_config_colorbool(var, value);
	if (!strcmp(var, "color.grep.match")) {
		if (grep_config("color.grep.matchcontext", value, cb) < 0)
			return -1;
		if (grep_config("color.grep.matchselected", value, cb) < 0)
			return -1;
	} else if (skip_prefix(var, "color.grep.", &slot)) {
		int i = LOOKUP_CONFIG(color_grep_slots, slot);
		char *color;

		if (i < 0)
			return -1;
		color = opt->colors[i];
		if (!value)
			return config_error_nonbool(var);
		return color_parse(value, color);
	}
	return 0;
}

/*
 * Initialize one instance of grep_opt and copy the
 * default values from the template we read the configuration
 * information in an earlier call to git_config(grep_config).
<<<<<<< HEAD
=======
 *
 * If using PCRE make sure that the library is configured
 * to use the right allocator (ex: NED)
 * if any object is created it should be cleaned up in grep_destroy()
>>>>>>> 2d8081d4
 */
void grep_init(struct grep_opt *opt, struct repository *repo, const char *prefix)
{
	struct grep_opt *def = &grep_defaults;
	int i;

	memset(opt, 0, sizeof(*opt));
	opt->repo = repo;
	opt->prefix = prefix;
	opt->prefix_length = (prefix && *prefix) ? strlen(prefix) : 0;
	opt->pattern_tail = &opt->pattern_list;
	opt->header_tail = &opt->header_list;

	opt->only_matching = def->only_matching;
	opt->color = def->color;
	opt->extended_regexp_option = def->extended_regexp_option;
	opt->pattern_type_option = def->pattern_type_option;
	opt->linenum = def->linenum;
	opt->columnnum = def->columnnum;
	opt->max_depth = def->max_depth;
	opt->pathname = def->pathname;
	opt->relative = def->relative;
	opt->output = def->output;

	for (i = 0; i < NR_GREP_COLORS; i++)
		color_set(opt->colors[i], def->colors[i]);
}

void grep_destroy(void)
{
	cleanup_pcre2_as_needed();
}

static void grep_set_pattern_type_option(enum grep_pattern_type pattern_type, struct grep_opt *opt)
{
	/*
	 * When committing to the pattern type by setting the relevant
	 * fields in grep_opt it's generally not necessary to zero out
	 * the fields we're not choosing, since they won't have been
	 * set by anything. The extended_regexp_option field is the
	 * only exception to this.
	 *
	 * This is because in the process of parsing grep.patternType
	 * & grep.extendedRegexp we set opt->pattern_type_option and
	 * opt->extended_regexp_option, respectively. We then
	 * internally use opt->extended_regexp_option to see if we're
	 * compiling an ERE. It must be unset if that's not actually
	 * the case.
	 */
	if (pattern_type != GREP_PATTERN_TYPE_ERE &&
	    opt->extended_regexp_option)
		opt->extended_regexp_option = 0;

	switch (pattern_type) {
	case GREP_PATTERN_TYPE_UNSPECIFIED:
		/* fall through */

	case GREP_PATTERN_TYPE_BRE:
		break;

	case GREP_PATTERN_TYPE_ERE:
		opt->extended_regexp_option = 1;
		break;

	case GREP_PATTERN_TYPE_FIXED:
		opt->fixed = 1;
		break;

	case GREP_PATTERN_TYPE_PCRE:
#ifdef USE_LIBPCRE2
		opt->pcre2 = 1;
#else
		/*
		 * It's important that pcre1 always be assigned to
		 * even when there's no USE_LIBPCRE* defined. We still
		 * call the PCRE stub function, it just dies with
		 * "cannot use Perl-compatible regexes[...]".
		 */
		opt->pcre1 = 1;
#endif
		break;
	}
}

void grep_commit_pattern_type(enum grep_pattern_type pattern_type, struct grep_opt *opt)
{
	if (pattern_type != GREP_PATTERN_TYPE_UNSPECIFIED)
		grep_set_pattern_type_option(pattern_type, opt);
	else if (opt->pattern_type_option != GREP_PATTERN_TYPE_UNSPECIFIED)
		grep_set_pattern_type_option(opt->pattern_type_option, opt);
	else if (opt->extended_regexp_option)
		/*
		 * This branch *must* happen after setting from the
		 * opt->pattern_type_option above, we don't want
		 * grep.extendedRegexp to override grep.patternType!
		 */
		grep_set_pattern_type_option(GREP_PATTERN_TYPE_ERE, opt);
}

static struct grep_pat *create_grep_pat(const char *pat, size_t patlen,
					const char *origin, int no,
					enum grep_pat_token t,
					enum grep_header_field field)
{
	struct grep_pat *p = xcalloc(1, sizeof(*p));
	p->pattern = xmemdupz(pat, patlen);
	p->patternlen = patlen;
	p->origin = origin;
	p->no = no;
	p->token = t;
	p->field = field;
	return p;
}

static void do_append_grep_pat(struct grep_pat ***tail, struct grep_pat *p)
{
	**tail = p;
	*tail = &p->next;
	p->next = NULL;

	switch (p->token) {
	case GREP_PATTERN: /* atom */
	case GREP_PATTERN_HEAD:
	case GREP_PATTERN_BODY:
		for (;;) {
			struct grep_pat *new_pat;
			size_t len = 0;
			char *cp = p->pattern + p->patternlen, *nl = NULL;
			while (++len <= p->patternlen) {
				if (*(--cp) == '\n') {
					nl = cp;
					break;
				}
			}
			if (!nl)
				break;
			new_pat = create_grep_pat(nl + 1, len - 1, p->origin,
						  p->no, p->token, p->field);
			new_pat->next = p->next;
			if (!p->next)
				*tail = &new_pat->next;
			p->next = new_pat;
			*nl = '\0';
			p->patternlen -= len;
		}
		break;
	default:
		break;
	}
}

void append_header_grep_pattern(struct grep_opt *opt,
				enum grep_header_field field, const char *pat)
{
	struct grep_pat *p = create_grep_pat(pat, strlen(pat), "header", 0,
					     GREP_PATTERN_HEAD, field);
	if (field == GREP_HEADER_REFLOG)
		opt->use_reflog_filter = 1;
	do_append_grep_pat(&opt->header_tail, p);
}

void append_grep_pattern(struct grep_opt *opt, const char *pat,
			 const char *origin, int no, enum grep_pat_token t)
{
	append_grep_pat(opt, pat, strlen(pat), origin, no, t);
}

void append_grep_pat(struct grep_opt *opt, const char *pat, size_t patlen,
		     const char *origin, int no, enum grep_pat_token t)
{
	struct grep_pat *p = create_grep_pat(pat, patlen, origin, no, t, 0);
	setup_pcre2_as_needed(opt, pat);
	do_append_grep_pat(&opt->pattern_tail, p);
}

struct grep_opt *grep_opt_dup(const struct grep_opt *opt)
{
	struct grep_pat *pat;
	struct grep_opt *ret = xmalloc(sizeof(struct grep_opt));
	*ret = *opt;

	ret->pattern_list = NULL;
	ret->pattern_tail = &ret->pattern_list;

	for(pat = opt->pattern_list; pat != NULL; pat = pat->next)
	{
		if(pat->token == GREP_PATTERN_HEAD)
			append_header_grep_pattern(ret, pat->field,
						   pat->pattern);
		else
			append_grep_pat(ret, pat->pattern, pat->patternlen,
					pat->origin, pat->no, pat->token);
	}

	return ret;
}

static NORETURN void compile_regexp_failed(const struct grep_pat *p,
		const char *error)
{
	char where[1024];

	if (p->no)
		xsnprintf(where, sizeof(where), "In '%s' at %d, ", p->origin, p->no);
	else if (p->origin)
		xsnprintf(where, sizeof(where), "%s, ", p->origin);
	else
		where[0] = 0;

	die("%s'%s': %s", where, p->pattern, error);
}

static int is_fixed(const char *s, size_t len)
{
	size_t i;

	for (i = 0; i < len; i++) {
		if (is_regex_special(s[i]))
			return 0;
	}

	return 1;
}

#ifdef USE_LIBPCRE1
static void compile_pcre1_regexp(struct grep_pat *p, const struct grep_opt *opt)
{
	const char *error;
	int erroffset;
	int options = PCRE_MULTILINE;

	if (opt->ignore_case) {
		if (!opt->ignore_locale && has_non_ascii(p->pattern))
			p->pcre1_tables = pcre_maketables();
		options |= PCRE_CASELESS;
	}
	if (!opt->ignore_locale && is_utf8_locale() && has_non_ascii(p->pattern))
		options |= PCRE_UTF8;

	p->pcre1_regexp = pcre_compile(p->pattern, options, &error, &erroffset,
				      p->pcre1_tables);
	if (!p->pcre1_regexp)
		compile_regexp_failed(p, error);

	p->pcre1_extra_info = pcre_study(p->pcre1_regexp, GIT_PCRE_STUDY_JIT_COMPILE, &error);
	if (!p->pcre1_extra_info && error)
		die("%s", error);

#ifdef GIT_PCRE1_USE_JIT
	pcre_config(PCRE_CONFIG_JIT, &p->pcre1_jit_on);
#endif
}

static int pcre1match(struct grep_pat *p, const char *line, const char *eol,
		regmatch_t *match, int eflags)
{
	int ovector[30], ret, flags = 0;

	if (eflags & REG_NOTBOL)
		flags |= PCRE_NOTBOL;

	ret = pcre_exec(p->pcre1_regexp, p->pcre1_extra_info, line,
			eol - line, 0, flags, ovector,
			ARRAY_SIZE(ovector));

	if (ret < 0 && ret != PCRE_ERROR_NOMATCH)
		die("pcre_exec failed with error code %d", ret);
	if (ret > 0) {
		ret = 0;
		match->rm_so = ovector[0];
		match->rm_eo = ovector[1];
	}

	return ret;
}

static void free_pcre1_regexp(struct grep_pat *p)
{
	pcre_free(p->pcre1_regexp);
#ifdef GIT_PCRE1_USE_JIT
	if (p->pcre1_jit_on)
		pcre_free_study(p->pcre1_extra_info);
	else
#endif
		pcre_free(p->pcre1_extra_info);
	pcre_free((void *)p->pcre1_tables);
}
#else /* !USE_LIBPCRE1 */
static void compile_pcre1_regexp(struct grep_pat *p, const struct grep_opt *opt)
{
	die("cannot use Perl-compatible regexes when not compiled with USE_LIBPCRE");
}

static int pcre1match(struct grep_pat *p, const char *line, const char *eol,
		regmatch_t *match, int eflags)
{
	return 1;
}

static void free_pcre1_regexp(struct grep_pat *p)
{
}
#endif /* !USE_LIBPCRE1 */

#ifdef USE_LIBPCRE2
static void compile_pcre2_pattern(struct grep_pat *p, const struct grep_opt *opt)
{
	int error;
	PCRE2_UCHAR errbuf[256];
	PCRE2_SIZE erroffset;
	int options = PCRE2_MULTILINE;
	int jitret;
	int patinforet;
	size_t jitsizearg;

	assert(opt->pcre2);

	p->pcre2_compile_context = NULL;

	/*
	 * pcre2_global_context is initialized in append_grep_pat()
	 * with logic from setup_pcre2_as_needed() that mimics what
	 * is used here and with the BUG() to protect from mismatches
	 */
	if (opt->ignore_case) {
<<<<<<< HEAD
		if (!opt->ignore_locale && has_non_ascii(p->pattern)) {
			character_tables = pcre2_maketables(NULL);
=======
		if (has_non_ascii(p->pattern)) {
#ifdef USE_NED_ALLOCATOR
			if (!pcre2_global_context)
				BUG("pcre2_global_context uninitialized");
#endif
			p->pcre2_tables = pcre2_maketables(pcre2_global_context);
>>>>>>> 2d8081d4
			p->pcre2_compile_context = pcre2_compile_context_create(NULL);
			pcre2_set_character_tables(p->pcre2_compile_context,
							p->pcre2_tables);
		}
		options |= PCRE2_CASELESS;
	}
	if (!opt->ignore_locale && is_utf8_locale() && has_non_ascii(p->pattern) &&
	    !(!opt->ignore_case && (p->fixed || p->is_fixed)))
		options |= PCRE2_UTF;

	p->pcre2_pattern = pcre2_compile((PCRE2_SPTR)p->pattern,
					 p->patternlen, options, &error, &erroffset,
					 p->pcre2_compile_context);

	if (p->pcre2_pattern) {
		p->pcre2_match_data = pcre2_match_data_create_from_pattern(p->pcre2_pattern, NULL);
		if (!p->pcre2_match_data)
			die("Couldn't allocate PCRE2 match data");
	} else {
		pcre2_get_error_message(error, errbuf, sizeof(errbuf));
		compile_regexp_failed(p, (const char *)&errbuf);
	}

	pcre2_config(PCRE2_CONFIG_JIT, &p->pcre2_jit_on);
	if (p->pcre2_jit_on) {
		jitret = pcre2_jit_compile(p->pcre2_pattern, PCRE2_JIT_COMPLETE);
		if (jitret)
			die("Couldn't JIT the PCRE2 pattern '%s', got '%d'\n", p->pattern, jitret);

		/*
		 * The pcre2_config(PCRE2_CONFIG_JIT, ...) call just
		 * tells us whether the library itself supports JIT,
		 * but to see whether we're going to be actually using
		 * JIT we need to extract PCRE2_INFO_JITSIZE from the
		 * pattern *after* we do pcre2_jit_compile() above.
		 *
		 * This is because if the pattern contains the
		 * (*NO_JIT) verb (see pcre2syntax(3))
		 * pcre2_jit_compile() will exit early with 0. If we
		 * then proceed to call pcre2_jit_match() further down
		 * the line instead of pcre2_match() we'll either
		 * segfault (pre PCRE 10.31) or run into a fatal error
		 * (post PCRE2 10.31)
		 */
		patinforet = pcre2_pattern_info(p->pcre2_pattern, PCRE2_INFO_JITSIZE, &jitsizearg);
		if (patinforet)
			BUG("pcre2_pattern_info() failed: %d", patinforet);
		if (jitsizearg == 0) {
			p->pcre2_jit_on = 0;
			return;
		}
	}
}

static int pcre2match(struct grep_pat *p, const char *line, const char *eol,
		regmatch_t *match, int eflags)
{
	int ret, flags = 0;
	PCRE2_SIZE *ovector;
	PCRE2_UCHAR errbuf[256];

	if (eflags & REG_NOTBOL)
		flags |= PCRE2_NOTBOL;

	if (p->pcre2_jit_on)
		ret = pcre2_jit_match(p->pcre2_pattern, (unsigned char *)line,
				      eol - line, 0, flags, p->pcre2_match_data,
				      NULL);
	else
		ret = pcre2_match(p->pcre2_pattern, (unsigned char *)line,
				  eol - line, 0, flags, p->pcre2_match_data,
				  NULL);

	if (ret < 0 && ret != PCRE2_ERROR_NOMATCH) {
		pcre2_get_error_message(ret, errbuf, sizeof(errbuf));
		die("%s failed with error code %d: %s",
		    (p->pcre2_jit_on ? "pcre2_jit_match" : "pcre2_match"), ret,
		    errbuf);
	}
	if (ret > 0) {
		ovector = pcre2_get_ovector_pointer(p->pcre2_match_data);
		ret = 0;
		match->rm_so = (int)ovector[0];
		match->rm_eo = (int)ovector[1];
	}

	return ret;
}

static void free_pcre2_pattern(struct grep_pat *p)
{
	pcre2_compile_context_free(p->pcre2_compile_context);
	pcre2_code_free(p->pcre2_pattern);
	pcre2_match_data_free(p->pcre2_match_data);
<<<<<<< HEAD
=======
	pcre2_jit_stack_free(p->pcre2_jit_stack);
	pcre2_match_context_free(p->pcre2_match_context);
	free((void *)p->pcre2_tables);
>>>>>>> 2d8081d4
}
#else /* !USE_LIBPCRE2 */
static void compile_pcre2_pattern(struct grep_pat *p, const struct grep_opt *opt)
{
	/*
	 * Unreachable until USE_LIBPCRE2 becomes synonymous with
	 * USE_LIBPCRE. See the sibling comment in
	 * grep_set_pattern_type_option().
	 */
	die("cannot use Perl-compatible regexes when not compiled with USE_LIBPCRE");
}

static int pcre2match(struct grep_pat *p, const char *line, const char *eol,
		regmatch_t *match, int eflags)
{
	return 1;
}

static void free_pcre2_pattern(struct grep_pat *p)
{
}

static void compile_fixed_regexp(struct grep_pat *p, struct grep_opt *opt)
{
	struct strbuf sb = STRBUF_INIT;
	int err;
	int regflags = 0;

	basic_regex_quote_buf(&sb, p->pattern);
	if (opt->ignore_case)
		regflags |= REG_ICASE;
	err = regcomp(&p->regexp, sb.buf, regflags);
	if (opt->debug)
		fprintf(stderr, "fixed %s\n", sb.buf);
	strbuf_release(&sb);
	if (err) {
		char errbuf[1024];
		regerror(err, &p->regexp, errbuf, sizeof(errbuf));
		compile_regexp_failed(p, errbuf);
	}
}
#endif /* !USE_LIBPCRE2 */

static void compile_regexp(struct grep_pat *p, struct grep_opt *opt)
{
	int err;
	int regflags = REG_NEWLINE;

	p->word_regexp = opt->word_regexp;
	p->ignore_case = opt->ignore_case;
	p->fixed = opt->fixed;

	if (memchr(p->pattern, 0, p->patternlen) && !opt->pcre2)
		die(_("given pattern contains NULL byte (via -f <file>). This is only supported with -P under PCRE v2"));

	p->is_fixed = is_fixed(p->pattern, p->patternlen);
#ifdef USE_LIBPCRE2
       if (!p->fixed && !p->is_fixed) {
	       const char *no_jit = "(*NO_JIT)";
	       const int no_jit_len = strlen(no_jit);
	       if (starts_with(p->pattern, no_jit) &&
		   is_fixed(p->pattern + no_jit_len,
			    p->patternlen - no_jit_len))
		       p->is_fixed = 1;
       }
#endif
	if (p->fixed || p->is_fixed) {
#ifdef USE_LIBPCRE2
		opt->pcre2 = 1;
		if (p->is_fixed) {
			compile_pcre2_pattern(p, opt);
		} else {
			/*
			 * E.g. t7811-grep-open.sh relies on the
			 * pattern being restored.
			 */
			char *old_pattern = p->pattern;
			size_t old_patternlen = p->patternlen;
			struct strbuf sb = STRBUF_INIT;

			/*
			 * There is the PCRE2_LITERAL flag, but it's
			 * only in PCRE v2 10.30 and later. Needing to
			 * ifdef our way around that and dealing with
			 * it + PCRE2_MULTILINE being an error is more
			 * complex than just quoting this ourselves.
			*/
			strbuf_add(&sb, "\\Q", 2);
			strbuf_add(&sb, p->pattern, p->patternlen);
			strbuf_add(&sb, "\\E", 2);

			p->pattern = sb.buf;
			p->patternlen = sb.len;
			compile_pcre2_pattern(p, opt);
			p->pattern = old_pattern;
			p->patternlen = old_patternlen;
			strbuf_release(&sb);
		}
#else /* !USE_LIBPCRE2 */
		compile_fixed_regexp(p, opt);
#endif /* !USE_LIBPCRE2 */
		return;
	}

	if (opt->pcre2) {
		compile_pcre2_pattern(p, opt);
		return;
	}

	if (opt->pcre1) {
		compile_pcre1_regexp(p, opt);
		return;
	}

	if (p->ignore_case)
		regflags |= REG_ICASE;
	if (opt->extended_regexp_option)
		regflags |= REG_EXTENDED;
	err = regcomp(&p->regexp, p->pattern, regflags);
	if (err) {
		char errbuf[1024];
		regerror(err, &p->regexp, errbuf, 1024);
		compile_regexp_failed(p, errbuf);
	}
}

static struct grep_expr *compile_pattern_or(struct grep_pat **);
static struct grep_expr *compile_pattern_atom(struct grep_pat **list)
{
	struct grep_pat *p;
	struct grep_expr *x;

	p = *list;
	if (!p)
		return NULL;
	switch (p->token) {
	case GREP_PATTERN: /* atom */
	case GREP_PATTERN_HEAD:
	case GREP_PATTERN_BODY:
		x = xcalloc(1, sizeof (struct grep_expr));
		x->node = GREP_NODE_ATOM;
		x->u.atom = p;
		*list = p->next;
		return x;
	case GREP_OPEN_PAREN:
		*list = p->next;
		x = compile_pattern_or(list);
		if (!*list || (*list)->token != GREP_CLOSE_PAREN)
			die("unmatched parenthesis");
		*list = (*list)->next;
		return x;
	default:
		return NULL;
	}
}

static struct grep_expr *compile_pattern_not(struct grep_pat **list)
{
	struct grep_pat *p;
	struct grep_expr *x;

	p = *list;
	if (!p)
		return NULL;
	switch (p->token) {
	case GREP_NOT:
		if (!p->next)
			die("--not not followed by pattern expression");
		*list = p->next;
		x = xcalloc(1, sizeof (struct grep_expr));
		x->node = GREP_NODE_NOT;
		x->u.unary = compile_pattern_not(list);
		if (!x->u.unary)
			die("--not followed by non pattern expression");
		return x;
	default:
		return compile_pattern_atom(list);
	}
}

static struct grep_expr *compile_pattern_and(struct grep_pat **list)
{
	struct grep_pat *p;
	struct grep_expr *x, *y, *z;

	x = compile_pattern_not(list);
	p = *list;
	if (p && p->token == GREP_AND) {
		if (!p->next)
			die("--and not followed by pattern expression");
		*list = p->next;
		y = compile_pattern_and(list);
		if (!y)
			die("--and not followed by pattern expression");
		z = xcalloc(1, sizeof (struct grep_expr));
		z->node = GREP_NODE_AND;
		z->u.binary.left = x;
		z->u.binary.right = y;
		return z;
	}
	return x;
}

static struct grep_expr *compile_pattern_or(struct grep_pat **list)
{
	struct grep_pat *p;
	struct grep_expr *x, *y, *z;

	x = compile_pattern_and(list);
	p = *list;
	if (x && p && p->token != GREP_CLOSE_PAREN) {
		y = compile_pattern_or(list);
		if (!y)
			die("not a pattern expression %s", p->pattern);
		z = xcalloc(1, sizeof (struct grep_expr));
		z->node = GREP_NODE_OR;
		z->u.binary.left = x;
		z->u.binary.right = y;
		return z;
	}
	return x;
}

static struct grep_expr *compile_pattern_expr(struct grep_pat **list)
{
	return compile_pattern_or(list);
}

static void indent(int in)
{
	while (in-- > 0)
		fputc(' ', stderr);
}

static void dump_grep_pat(struct grep_pat *p)
{
	switch (p->token) {
	case GREP_AND: fprintf(stderr, "*and*"); break;
	case GREP_OPEN_PAREN: fprintf(stderr, "*(*"); break;
	case GREP_CLOSE_PAREN: fprintf(stderr, "*)*"); break;
	case GREP_NOT: fprintf(stderr, "*not*"); break;
	case GREP_OR: fprintf(stderr, "*or*"); break;

	case GREP_PATTERN: fprintf(stderr, "pattern"); break;
	case GREP_PATTERN_HEAD: fprintf(stderr, "pattern_head"); break;
	case GREP_PATTERN_BODY: fprintf(stderr, "pattern_body"); break;
	}

	switch (p->token) {
	default: break;
	case GREP_PATTERN_HEAD:
		fprintf(stderr, "<head %d>", p->field); break;
	case GREP_PATTERN_BODY:
		fprintf(stderr, "<body>"); break;
	}
	switch (p->token) {
	default: break;
	case GREP_PATTERN_HEAD:
	case GREP_PATTERN_BODY:
	case GREP_PATTERN:
		fprintf(stderr, "%.*s", (int)p->patternlen, p->pattern);
		break;
	}
	fputc('\n', stderr);
}

static void dump_grep_expression_1(struct grep_expr *x, int in)
{
	indent(in);
	switch (x->node) {
	case GREP_NODE_TRUE:
		fprintf(stderr, "true\n");
		break;
	case GREP_NODE_ATOM:
		dump_grep_pat(x->u.atom);
		break;
	case GREP_NODE_NOT:
		fprintf(stderr, "(not\n");
		dump_grep_expression_1(x->u.unary, in+1);
		indent(in);
		fprintf(stderr, ")\n");
		break;
	case GREP_NODE_AND:
		fprintf(stderr, "(and\n");
		dump_grep_expression_1(x->u.binary.left, in+1);
		dump_grep_expression_1(x->u.binary.right, in+1);
		indent(in);
		fprintf(stderr, ")\n");
		break;
	case GREP_NODE_OR:
		fprintf(stderr, "(or\n");
		dump_grep_expression_1(x->u.binary.left, in+1);
		dump_grep_expression_1(x->u.binary.right, in+1);
		indent(in);
		fprintf(stderr, ")\n");
		break;
	}
}

static void dump_grep_expression(struct grep_opt *opt)
{
	struct grep_expr *x = opt->pattern_expression;

	if (opt->all_match)
		fprintf(stderr, "[all-match]\n");
	dump_grep_expression_1(x, 0);
	fflush(NULL);
}

static struct grep_expr *grep_true_expr(void)
{
	struct grep_expr *z = xcalloc(1, sizeof(*z));
	z->node = GREP_NODE_TRUE;
	return z;
}

static struct grep_expr *grep_or_expr(struct grep_expr *left, struct grep_expr *right)
{
	struct grep_expr *z = xcalloc(1, sizeof(*z));
	z->node = GREP_NODE_OR;
	z->u.binary.left = left;
	z->u.binary.right = right;
	return z;
}

static struct grep_expr *prep_header_patterns(struct grep_opt *opt)
{
	struct grep_pat *p;
	struct grep_expr *header_expr;
	struct grep_expr *(header_group[GREP_HEADER_FIELD_MAX]);
	enum grep_header_field fld;

	if (!opt->header_list)
		return NULL;

	for (p = opt->header_list; p; p = p->next) {
		if (p->token != GREP_PATTERN_HEAD)
			BUG("a non-header pattern in grep header list.");
		if (p->field < GREP_HEADER_FIELD_MIN ||
		    GREP_HEADER_FIELD_MAX <= p->field)
			BUG("unknown header field %d", p->field);
		compile_regexp(p, opt);
	}

	for (fld = 0; fld < GREP_HEADER_FIELD_MAX; fld++)
		header_group[fld] = NULL;

	for (p = opt->header_list; p; p = p->next) {
		struct grep_expr *h;
		struct grep_pat *pp = p;

		h = compile_pattern_atom(&pp);
		if (!h || pp != p->next)
			BUG("malformed header expr");
		if (!header_group[p->field]) {
			header_group[p->field] = h;
			continue;
		}
		header_group[p->field] = grep_or_expr(h, header_group[p->field]);
	}

	header_expr = NULL;

	for (fld = 0; fld < GREP_HEADER_FIELD_MAX; fld++) {
		if (!header_group[fld])
			continue;
		if (!header_expr)
			header_expr = grep_true_expr();
		header_expr = grep_or_expr(header_group[fld], header_expr);
	}
	return header_expr;
}

static struct grep_expr *grep_splice_or(struct grep_expr *x, struct grep_expr *y)
{
	struct grep_expr *z = x;

	while (x) {
		assert(x->node == GREP_NODE_OR);
		if (x->u.binary.right &&
		    x->u.binary.right->node == GREP_NODE_TRUE) {
			x->u.binary.right = y;
			break;
		}
		x = x->u.binary.right;
	}
	return z;
}

static void compile_grep_patterns_real(struct grep_opt *opt)
{
	struct grep_pat *p;
	struct grep_expr *header_expr = prep_header_patterns(opt);

	for (p = opt->pattern_list; p; p = p->next) {
		switch (p->token) {
		case GREP_PATTERN: /* atom */
		case GREP_PATTERN_HEAD:
		case GREP_PATTERN_BODY:
			compile_regexp(p, opt);
			break;
		default:
			opt->extended = 1;
			break;
		}
	}

	if (opt->all_match || header_expr)
		opt->extended = 1;
	else if (!opt->extended && !opt->debug)
		return;

	p = opt->pattern_list;
	if (p)
		opt->pattern_expression = compile_pattern_expr(&p);
	if (p)
		die("incomplete pattern expression: %s", p->pattern);

	if (!header_expr)
		return;

	if (!opt->pattern_expression)
		opt->pattern_expression = header_expr;
	else if (opt->all_match)
		opt->pattern_expression = grep_splice_or(header_expr,
							 opt->pattern_expression);
	else
		opt->pattern_expression = grep_or_expr(opt->pattern_expression,
						       header_expr);
	opt->all_match = 1;
}

void compile_grep_patterns(struct grep_opt *opt)
{
	compile_grep_patterns_real(opt);
	if (opt->debug)
		dump_grep_expression(opt);
}

static void free_pattern_expr(struct grep_expr *x)
{
	switch (x->node) {
	case GREP_NODE_TRUE:
	case GREP_NODE_ATOM:
		break;
	case GREP_NODE_NOT:
		free_pattern_expr(x->u.unary);
		break;
	case GREP_NODE_AND:
	case GREP_NODE_OR:
		free_pattern_expr(x->u.binary.left);
		free_pattern_expr(x->u.binary.right);
		break;
	}
	free(x);
}

void free_grep_patterns(struct grep_opt *opt)
{
	struct grep_pat *p, *n;

	for (p = opt->pattern_list; p; p = n) {
		n = p->next;
		switch (p->token) {
		case GREP_PATTERN: /* atom */
		case GREP_PATTERN_HEAD:
		case GREP_PATTERN_BODY:
			if (p->pcre1_regexp)
				free_pcre1_regexp(p);
			else if (p->pcre2_pattern)
				free_pcre2_pattern(p);
			else
				regfree(&p->regexp);
			free(p->pattern);
			break;
		default:
			break;
		}
		free(p);
	}

	if (!opt->extended)
		return;
	free_pattern_expr(opt->pattern_expression);
}

static char *end_of_line(char *cp, unsigned long *left)
{
	unsigned long l = *left;
	while (l && *cp != '\n') {
		l--;
		cp++;
	}
	*left = l;
	return cp;
}

static int word_char(char ch)
{
	return isalnum(ch) || ch == '_';
}

static void output_color(struct grep_opt *opt, const void *data, size_t size,
			 const char *color)
{
	if (want_color(opt->color) && color && color[0]) {
		opt->output(opt, color, strlen(color));
		opt->output(opt, data, size);
		opt->output(opt, GIT_COLOR_RESET, strlen(GIT_COLOR_RESET));
	} else
		opt->output(opt, data, size);
}

static void output_sep(struct grep_opt *opt, char sign)
{
	if (opt->null_following_name)
		opt->output(opt, "\0", 1);
	else
		output_color(opt, &sign, 1, opt->colors[GREP_COLOR_SEP]);
}

static void show_name(struct grep_opt *opt, const char *name)
{
	output_color(opt, name, strlen(name), opt->colors[GREP_COLOR_FILENAME]);
	opt->output(opt, opt->null_following_name ? "\0" : "\n", 1);
}

static int patmatch(struct grep_pat *p, char *line, char *eol,
		    regmatch_t *match, int eflags)
{
	int hit;

	if (p->pcre1_regexp)
		hit = !pcre1match(p, line, eol, match, eflags);
	else if (p->pcre2_pattern)
		hit = !pcre2match(p, line, eol, match, eflags);
	else
		hit = !regexec_buf(&p->regexp, line, eol - line, 1, match,
				   eflags);

	return hit;
}

static int strip_timestamp(char *bol, char **eol_p)
{
	char *eol = *eol_p;
	int ch;

	while (bol < --eol) {
		if (*eol != '>')
			continue;
		*eol_p = ++eol;
		ch = *eol;
		*eol = '\0';
		return ch;
	}
	return 0;
}

static struct {
	const char *field;
	size_t len;
} header_field[] = {
	{ "author ", 7 },
	{ "committer ", 10 },
	{ "reflog ", 7 },
};

static int match_one_pattern(struct grep_pat *p, char *bol, char *eol,
			     enum grep_context ctx,
			     regmatch_t *pmatch, int eflags)
{
	int hit = 0;
	int saved_ch = 0;
	const char *start = bol;

	if ((p->token != GREP_PATTERN) &&
	    ((p->token == GREP_PATTERN_HEAD) != (ctx == GREP_CONTEXT_HEAD)))
		return 0;

	if (p->token == GREP_PATTERN_HEAD) {
		const char *field;
		size_t len;
		assert(p->field < ARRAY_SIZE(header_field));
		field = header_field[p->field].field;
		len = header_field[p->field].len;
		if (strncmp(bol, field, len))
			return 0;
		bol += len;
		switch (p->field) {
		case GREP_HEADER_AUTHOR:
		case GREP_HEADER_COMMITTER:
			saved_ch = strip_timestamp(bol, &eol);
			break;
		default:
			break;
		}
	}

 again:
	hit = patmatch(p, bol, eol, pmatch, eflags);

	if (hit && p->word_regexp) {
		if ((pmatch[0].rm_so < 0) ||
		    (eol - bol) < pmatch[0].rm_so ||
		    (pmatch[0].rm_eo < 0) ||
		    (eol - bol) < pmatch[0].rm_eo)
			die("regexp returned nonsense");

		/* Match beginning must be either beginning of the
		 * line, or at word boundary (i.e. the last char must
		 * not be a word char).  Similarly, match end must be
		 * either end of the line, or at word boundary
		 * (i.e. the next char must not be a word char).
		 */
		if ( ((pmatch[0].rm_so == 0) ||
		      !word_char(bol[pmatch[0].rm_so-1])) &&
		     ((pmatch[0].rm_eo == (eol-bol)) ||
		      !word_char(bol[pmatch[0].rm_eo])) )
			;
		else
			hit = 0;

		/* Words consist of at least one character. */
		if (pmatch->rm_so == pmatch->rm_eo)
			hit = 0;

		if (!hit && pmatch[0].rm_so + bol + 1 < eol) {
			/* There could be more than one match on the
			 * line, and the first match might not be
			 * strict word match.  But later ones could be!
			 * Forward to the next possible start, i.e. the
			 * next position following a non-word char.
			 */
			bol = pmatch[0].rm_so + bol + 1;
			while (word_char(bol[-1]) && bol < eol)
				bol++;
			eflags |= REG_NOTBOL;
			if (bol < eol)
				goto again;
		}
	}
	if (p->token == GREP_PATTERN_HEAD && saved_ch)
		*eol = saved_ch;
	if (hit) {
		pmatch[0].rm_so += bol - start;
		pmatch[0].rm_eo += bol - start;
	}
	return hit;
}

static int match_expr_eval(struct grep_opt *opt, struct grep_expr *x, char *bol,
			   char *eol, enum grep_context ctx, ssize_t *col,
			   ssize_t *icol, int collect_hits)
{
	int h = 0;

	if (!x)
		die("Not a valid grep expression");
	switch (x->node) {
	case GREP_NODE_TRUE:
		h = 1;
		break;
	case GREP_NODE_ATOM:
		{
			regmatch_t tmp;
			h = match_one_pattern(x->u.atom, bol, eol, ctx,
					      &tmp, 0);
			if (h && (*col < 0 || tmp.rm_so < *col))
				*col = tmp.rm_so;
		}
		break;
	case GREP_NODE_NOT:
		/*
		 * Upon visiting a GREP_NODE_NOT, col and icol become swapped.
		 */
		h = !match_expr_eval(opt, x->u.unary, bol, eol, ctx, icol, col,
				     0);
		break;
	case GREP_NODE_AND:
		h = match_expr_eval(opt, x->u.binary.left, bol, eol, ctx, col,
				    icol, 0);
		if (h || opt->columnnum) {
			/*
			 * Don't short-circuit AND when given --column, since a
			 * NOT earlier in the tree may turn this into an OR. In
			 * this case, see the below comment.
			 */
			h &= match_expr_eval(opt, x->u.binary.right, bol, eol,
					     ctx, col, icol, 0);
		}
		break;
	case GREP_NODE_OR:
		if (!(collect_hits || opt->columnnum)) {
			/*
			 * Don't short-circuit OR when given --column (or
			 * collecting hits) to ensure we don't skip a later
			 * child that would produce an earlier match.
			 */
			return (match_expr_eval(opt, x->u.binary.left, bol, eol,
						ctx, col, icol, 0) ||
				match_expr_eval(opt, x->u.binary.right, bol,
						eol, ctx, col, icol, 0));
		}
		h = match_expr_eval(opt, x->u.binary.left, bol, eol, ctx, col,
				    icol, 0);
		if (collect_hits)
			x->u.binary.left->hit |= h;
		h |= match_expr_eval(opt, x->u.binary.right, bol, eol, ctx, col,
				     icol, collect_hits);
		break;
	default:
		die("Unexpected node type (internal error) %d", x->node);
	}
	if (collect_hits)
		x->hit |= h;
	return h;
}

static int match_expr(struct grep_opt *opt, char *bol, char *eol,
		      enum grep_context ctx, ssize_t *col,
		      ssize_t *icol, int collect_hits)
{
	struct grep_expr *x = opt->pattern_expression;
	return match_expr_eval(opt, x, bol, eol, ctx, col, icol, collect_hits);
}

static int match_line(struct grep_opt *opt, char *bol, char *eol,
		      ssize_t *col, ssize_t *icol,
		      enum grep_context ctx, int collect_hits)
{
	struct grep_pat *p;
	int hit = 0;

	if (opt->extended)
		return match_expr(opt, bol, eol, ctx, col, icol,
				  collect_hits);

	/* we do not call with collect_hits without being extended */
	for (p = opt->pattern_list; p; p = p->next) {
		regmatch_t tmp;
		if (match_one_pattern(p, bol, eol, ctx, &tmp, 0)) {
			hit |= 1;
			if (!opt->columnnum) {
				/*
				 * Without --column, any single match on a line
				 * is enough to know that it needs to be
				 * printed. With --column, scan _all_ patterns
				 * to find the earliest.
				 */
				break;
			}
			if (*col < 0 || tmp.rm_so < *col)
				*col = tmp.rm_so;
		}
	}
	return hit;
}

static int match_next_pattern(struct grep_pat *p, char *bol, char *eol,
			      enum grep_context ctx,
			      regmatch_t *pmatch, int eflags)
{
	regmatch_t match;

	if (!match_one_pattern(p, bol, eol, ctx, &match, eflags))
		return 0;
	if (match.rm_so < 0 || match.rm_eo < 0)
		return 0;
	if (pmatch->rm_so >= 0 && pmatch->rm_eo >= 0) {
		if (match.rm_so > pmatch->rm_so)
			return 1;
		if (match.rm_so == pmatch->rm_so && match.rm_eo < pmatch->rm_eo)
			return 1;
	}
	pmatch->rm_so = match.rm_so;
	pmatch->rm_eo = match.rm_eo;
	return 1;
}

static int next_match(struct grep_opt *opt, char *bol, char *eol,
		      enum grep_context ctx, regmatch_t *pmatch, int eflags)
{
	struct grep_pat *p;
	int hit = 0;

	pmatch->rm_so = pmatch->rm_eo = -1;
	if (bol < eol) {
		for (p = opt->pattern_list; p; p = p->next) {
			switch (p->token) {
			case GREP_PATTERN: /* atom */
			case GREP_PATTERN_HEAD:
			case GREP_PATTERN_BODY:
				hit |= match_next_pattern(p, bol, eol, ctx,
							  pmatch, eflags);
				break;
			default:
				break;
			}
		}
	}
	return hit;
}

static void show_line_header(struct grep_opt *opt, const char *name,
			     unsigned lno, ssize_t cno, char sign)
{
	if (opt->heading && opt->last_shown == 0) {
		output_color(opt, name, strlen(name), opt->colors[GREP_COLOR_FILENAME]);
		opt->output(opt, "\n", 1);
	}
	opt->last_shown = lno;

	if (!opt->heading && opt->pathname) {
		output_color(opt, name, strlen(name), opt->colors[GREP_COLOR_FILENAME]);
		output_sep(opt, sign);
	}
	if (opt->linenum) {
		char buf[32];
		xsnprintf(buf, sizeof(buf), "%d", lno);
		output_color(opt, buf, strlen(buf), opt->colors[GREP_COLOR_LINENO]);
		output_sep(opt, sign);
	}
	/*
	 * Treat 'cno' as the 1-indexed offset from the start of a non-context
	 * line to its first match. Otherwise, 'cno' is 0 indicating that we are
	 * being called with a context line.
	 */
	if (opt->columnnum && cno) {
		char buf[32];
		xsnprintf(buf, sizeof(buf), "%"PRIuMAX, (uintmax_t)cno);
		output_color(opt, buf, strlen(buf), opt->colors[GREP_COLOR_COLUMNNO]);
		output_sep(opt, sign);
	}
}

static void show_line(struct grep_opt *opt, char *bol, char *eol,
		      const char *name, unsigned lno, ssize_t cno, char sign)
{
	int rest = eol - bol;
	const char *match_color = NULL;
	const char *line_color = NULL;

	if (opt->file_break && opt->last_shown == 0) {
		if (opt->show_hunk_mark)
			opt->output(opt, "\n", 1);
	} else if (opt->pre_context || opt->post_context || opt->funcbody) {
		if (opt->last_shown == 0) {
			if (opt->show_hunk_mark) {
				output_color(opt, "--", 2, opt->colors[GREP_COLOR_SEP]);
				opt->output(opt, "\n", 1);
			}
		} else if (lno > opt->last_shown + 1) {
			output_color(opt, "--", 2, opt->colors[GREP_COLOR_SEP]);
			opt->output(opt, "\n", 1);
		}
	}
	if (!opt->only_matching) {
		/*
		 * In case the line we're being called with contains more than
		 * one match, leave printing each header to the loop below.
		 */
		show_line_header(opt, name, lno, cno, sign);
	}
	if (opt->color || opt->only_matching) {
		regmatch_t match;
		enum grep_context ctx = GREP_CONTEXT_BODY;
		int ch = *eol;
		int eflags = 0;

		if (opt->color) {
			if (sign == ':')
				match_color = opt->colors[GREP_COLOR_MATCH_SELECTED];
			else
				match_color = opt->colors[GREP_COLOR_MATCH_CONTEXT];
			if (sign == ':')
				line_color = opt->colors[GREP_COLOR_SELECTED];
			else if (sign == '-')
				line_color = opt->colors[GREP_COLOR_CONTEXT];
			else if (sign == '=')
				line_color = opt->colors[GREP_COLOR_FUNCTION];
		}
		*eol = '\0';
		while (next_match(opt, bol, eol, ctx, &match, eflags)) {
			if (match.rm_so == match.rm_eo)
				break;

			if (opt->only_matching)
				show_line_header(opt, name, lno, cno, sign);
			else
				output_color(opt, bol, match.rm_so, line_color);
			output_color(opt, bol + match.rm_so,
				     match.rm_eo - match.rm_so, match_color);
			if (opt->only_matching)
				opt->output(opt, "\n", 1);
			bol += match.rm_eo;
			cno += match.rm_eo;
			rest -= match.rm_eo;
			eflags = REG_NOTBOL;
		}
		*eol = ch;
	}
	if (!opt->only_matching) {
		output_color(opt, bol, rest, line_color);
		opt->output(opt, "\n", 1);
	}
}

int grep_use_locks;

/*
 * This lock protects access to the gitattributes machinery, which is
 * not thread-safe.
 */
pthread_mutex_t grep_attr_mutex;

static inline void grep_attr_lock(void)
{
	if (grep_use_locks)
		pthread_mutex_lock(&grep_attr_mutex);
}

static inline void grep_attr_unlock(void)
{
	if (grep_use_locks)
		pthread_mutex_unlock(&grep_attr_mutex);
}

/*
 * Same as git_attr_mutex, but protecting the thread-unsafe object db access.
 */
pthread_mutex_t grep_read_mutex;

static int match_funcname(struct grep_opt *opt, struct grep_source *gs, char *bol, char *eol)
{
	xdemitconf_t *xecfg = opt->priv;
	if (xecfg && !xecfg->find_func) {
		grep_source_load_driver(gs, opt->repo->index);
		if (gs->driver->funcname.pattern) {
			const struct userdiff_funcname *pe = &gs->driver->funcname;
			xdiff_set_find_func(xecfg, pe->pattern, pe->cflags);
		} else {
			xecfg = opt->priv = NULL;
		}
	}

	if (xecfg) {
		char buf[1];
		return xecfg->find_func(bol, eol - bol, buf, 1,
					xecfg->find_func_priv) >= 0;
	}

	if (bol == eol)
		return 0;
	if (isalpha(*bol) || *bol == '_' || *bol == '$')
		return 1;
	return 0;
}

static void show_funcname_line(struct grep_opt *opt, struct grep_source *gs,
			       char *bol, unsigned lno)
{
	while (bol > gs->buf) {
		char *eol = --bol;

		while (bol > gs->buf && bol[-1] != '\n')
			bol--;
		lno--;

		if (lno <= opt->last_shown)
			break;

		if (match_funcname(opt, gs, bol, eol)) {
			show_line(opt, bol, eol, gs->name, lno, 0, '=');
			break;
		}
	}
}

static int is_empty_line(const char *bol, const char *eol);

static void show_pre_context(struct grep_opt *opt, struct grep_source *gs,
			     char *bol, char *end, unsigned lno)
{
	unsigned cur = lno, from = 1, funcname_lno = 0, orig_from;
	int funcname_needed = !!opt->funcname, comment_needed = 0;

	if (opt->pre_context < lno)
		from = lno - opt->pre_context;
	if (from <= opt->last_shown)
		from = opt->last_shown + 1;
	orig_from = from;
	if (opt->funcbody) {
		if (match_funcname(opt, gs, bol, end))
			comment_needed = 1;
		else
			funcname_needed = 1;
		from = opt->last_shown + 1;
	}

	/* Rewind. */
	while (bol > gs->buf && cur > from) {
		char *next_bol = bol;
		char *eol = --bol;

		while (bol > gs->buf && bol[-1] != '\n')
			bol--;
		cur--;
		if (comment_needed && (is_empty_line(bol, eol) ||
				       match_funcname(opt, gs, bol, eol))) {
			comment_needed = 0;
			from = orig_from;
			if (cur < from) {
				cur++;
				bol = next_bol;
				break;
			}
		}
		if (funcname_needed && match_funcname(opt, gs, bol, eol)) {
			funcname_lno = cur;
			funcname_needed = 0;
			if (opt->funcbody)
				comment_needed = 1;
			else
				from = orig_from;
		}
	}

	/* We need to look even further back to find a function signature. */
	if (opt->funcname && funcname_needed)
		show_funcname_line(opt, gs, bol, cur);

	/* Back forward. */
	while (cur < lno) {
		char *eol = bol, sign = (cur == funcname_lno) ? '=' : '-';

		while (*eol != '\n')
			eol++;
		show_line(opt, bol, eol, gs->name, cur, 0, sign);
		bol = eol + 1;
		cur++;
	}
}

static int should_lookahead(struct grep_opt *opt)
{
	struct grep_pat *p;

	if (opt->extended)
		return 0; /* punt for too complex stuff */
	if (opt->invert)
		return 0;
	for (p = opt->pattern_list; p; p = p->next) {
		if (p->token != GREP_PATTERN)
			return 0; /* punt for "header only" and stuff */
	}
	return 1;
}

static int look_ahead(struct grep_opt *opt,
		      unsigned long *left_p,
		      unsigned *lno_p,
		      char **bol_p)
{
	unsigned lno = *lno_p;
	char *bol = *bol_p;
	struct grep_pat *p;
	char *sp, *last_bol;
	regoff_t earliest = -1;

	for (p = opt->pattern_list; p; p = p->next) {
		int hit;
		regmatch_t m;

		hit = patmatch(p, bol, bol + *left_p, &m, 0);
		if (!hit || m.rm_so < 0 || m.rm_eo < 0)
			continue;
		if (earliest < 0 || m.rm_so < earliest)
			earliest = m.rm_so;
	}

	if (earliest < 0) {
		*bol_p = bol + *left_p;
		*left_p = 0;
		return 1;
	}
	for (sp = bol + earliest; bol < sp && sp[-1] != '\n'; sp--)
		; /* find the beginning of the line */
	last_bol = sp;

	for (sp = bol; sp < last_bol; sp++) {
		if (*sp == '\n')
			lno++;
	}
	*left_p -= last_bol - bol;
	*bol_p = last_bol;
	*lno_p = lno;
	return 0;
}

static int fill_textconv_grep(struct repository *r,
			      struct userdiff_driver *driver,
			      struct grep_source *gs)
{
	struct diff_filespec *df;
	char *buf;
	size_t size;

	if (!driver || !driver->textconv)
		return grep_source_load(gs);

	/*
	 * The textconv interface is intimately tied to diff_filespecs, so we
	 * have to pretend to be one. If we could unify the grep_source
	 * and diff_filespec structs, this mess could just go away.
	 */
	df = alloc_filespec(gs->path);
	switch (gs->type) {
	case GREP_SOURCE_OID:
		fill_filespec(df, gs->identifier, 1, 0100644);
		break;
	case GREP_SOURCE_FILE:
		fill_filespec(df, &null_oid, 0, 0100644);
		break;
	default:
		BUG("attempt to textconv something without a path?");
	}

	/*
	 * fill_textconv is not remotely thread-safe; it may load objects
	 * behind the scenes, and it modifies the global diff tempfile
	 * structure.
	 */
	grep_read_lock();
	size = fill_textconv(r, driver, df, &buf);
	grep_read_unlock();
	free_filespec(df);

	/*
	 * The normal fill_textconv usage by the diff machinery would just keep
	 * the textconv'd buf separate from the diff_filespec. But much of the
	 * grep code passes around a grep_source and assumes that its "buf"
	 * pointer is the beginning of the thing we are searching. So let's
	 * install our textconv'd version into the grep_source, taking care not
	 * to leak any existing buffer.
	 */
	grep_source_clear_data(gs);
	gs->buf = buf;
	gs->size = size;

	return 0;
}

static int is_empty_line(const char *bol, const char *eol)
{
	while (bol < eol && isspace(*bol))
		bol++;
	return bol == eol;
}

static int grep_source_1(struct grep_opt *opt, struct grep_source *gs, int collect_hits)
{
	char *bol;
	char *peek_bol = NULL;
	unsigned long left;
	unsigned lno = 1;
	unsigned last_hit = 0;
	int binary_match_only = 0;
	unsigned count = 0;
	int try_lookahead = 0;
	int show_function = 0;
	struct userdiff_driver *textconv = NULL;
	enum grep_context ctx = GREP_CONTEXT_HEAD;
	xdemitconf_t xecfg;

	if (!opt->status_only && gs->name == NULL)
		BUG("grep call which could print a name requires "
		    "grep_source.name be non-NULL");

	if (!opt->output)
		opt->output = std_output;

	if (opt->pre_context || opt->post_context || opt->file_break ||
	    opt->funcbody) {
		/* Show hunk marks, except for the first file. */
		if (opt->last_shown)
			opt->show_hunk_mark = 1;
		/*
		 * If we're using threads then we can't easily identify
		 * the first file.  Always put hunk marks in that case
		 * and skip the very first one later in work_done().
		 */
		if (opt->output != std_output)
			opt->show_hunk_mark = 1;
	}
	opt->last_shown = 0;

	if (opt->allow_textconv) {
		grep_source_load_driver(gs, opt->repo->index);
		/*
		 * We might set up the shared textconv cache data here, which
		 * is not thread-safe.
		 */
		grep_attr_lock();
		textconv = userdiff_get_textconv(opt->repo, gs->driver);
		grep_attr_unlock();
	}

	/*
	 * We know the result of a textconv is text, so we only have to care
	 * about binary handling if we are not using it.
	 */
	if (!textconv) {
		switch (opt->binary) {
		case GREP_BINARY_DEFAULT:
			if (grep_source_is_binary(gs, opt->repo->index))
				binary_match_only = 1;
			break;
		case GREP_BINARY_NOMATCH:
			if (grep_source_is_binary(gs, opt->repo->index))
				return 0; /* Assume unmatch */
			break;
		case GREP_BINARY_TEXT:
			break;
		default:
			BUG("unknown binary handling mode");
		}
	}

	memset(&xecfg, 0, sizeof(xecfg));
	opt->priv = &xecfg;

	try_lookahead = should_lookahead(opt);

	if (fill_textconv_grep(opt->repo, textconv, gs) < 0)
		return 0;

	bol = gs->buf;
	left = gs->size;
	while (left) {
		char *eol, ch;
		int hit;
		ssize_t cno;
		ssize_t col = -1, icol = -1;

		/*
		 * look_ahead() skips quickly to the line that possibly
		 * has the next hit; don't call it if we need to do
		 * something more than just skipping the current line
		 * in response to an unmatch for the current line.  E.g.
		 * inside a post-context window, we will show the current
		 * line as a context around the previous hit when it
		 * doesn't hit.
		 */
		if (try_lookahead
		    && !(last_hit
			 && (show_function ||
			     lno <= last_hit + opt->post_context))
		    && look_ahead(opt, &left, &lno, &bol))
			break;
		eol = end_of_line(bol, &left);
		ch = *eol;
		*eol = 0;

		if ((ctx == GREP_CONTEXT_HEAD) && (eol == bol))
			ctx = GREP_CONTEXT_BODY;

		hit = match_line(opt, bol, eol, &col, &icol, ctx, collect_hits);
		*eol = ch;

		if (collect_hits)
			goto next_line;

		/* "grep -v -e foo -e bla" should list lines
		 * that do not have either, so inversion should
		 * be done outside.
		 */
		if (opt->invert)
			hit = !hit;
		if (opt->unmatch_name_only) {
			if (hit)
				return 0;
			goto next_line;
		}
		if (hit) {
			count++;
			if (opt->status_only)
				return 1;
			if (opt->name_only) {
				show_name(opt, gs->name);
				return 1;
			}
			if (opt->count)
				goto next_line;
			if (binary_match_only) {
				opt->output(opt, "Binary file ", 12);
				output_color(opt, gs->name, strlen(gs->name),
					     opt->colors[GREP_COLOR_FILENAME]);
				opt->output(opt, " matches\n", 9);
				return 1;
			}
			/* Hit at this line.  If we haven't shown the
			 * pre-context lines, we would need to show them.
			 */
			if (opt->pre_context || opt->funcbody)
				show_pre_context(opt, gs, bol, eol, lno);
			else if (opt->funcname)
				show_funcname_line(opt, gs, bol, lno);
			cno = opt->invert ? icol : col;
			if (cno < 0) {
				/*
				 * A negative cno indicates that there was no
				 * match on the line. We are thus inverted and
				 * being asked to show all lines that _don't_
				 * match a given expression. Therefore, set cno
				 * to 0 to suggest the whole line matches.
				 */
				cno = 0;
			}
			show_line(opt, bol, eol, gs->name, lno, cno + 1, ':');
			last_hit = lno;
			if (opt->funcbody)
				show_function = 1;
			goto next_line;
		}
		if (show_function && (!peek_bol || peek_bol < bol)) {
			unsigned long peek_left = left;
			char *peek_eol = eol;

			/*
			 * Trailing empty lines are not interesting.
			 * Peek past them to see if they belong to the
			 * body of the current function.
			 */
			peek_bol = bol;
			while (is_empty_line(peek_bol, peek_eol)) {
				peek_bol = peek_eol + 1;
				peek_eol = end_of_line(peek_bol, &peek_left);
			}

			if (match_funcname(opt, gs, peek_bol, peek_eol))
				show_function = 0;
		}
		if (show_function ||
		    (last_hit && lno <= last_hit + opt->post_context)) {
			/* If the last hit is within the post context,
			 * we need to show this line.
			 */
			show_line(opt, bol, eol, gs->name, lno, col + 1, '-');
		}

	next_line:
		bol = eol + 1;
		if (!left)
			break;
		left--;
		lno++;
	}

	if (collect_hits)
		return 0;

	if (opt->status_only)
		return opt->unmatch_name_only;
	if (opt->unmatch_name_only) {
		/* We did not see any hit, so we want to show this */
		show_name(opt, gs->name);
		return 1;
	}

	xdiff_clear_find_func(&xecfg);
	opt->priv = NULL;

	/* NEEDSWORK:
	 * The real "grep -c foo *.c" gives many "bar.c:0" lines,
	 * which feels mostly useless but sometimes useful.  Maybe
	 * make it another option?  For now suppress them.
	 */
	if (opt->count && count) {
		char buf[32];
		if (opt->pathname) {
			output_color(opt, gs->name, strlen(gs->name),
				     opt->colors[GREP_COLOR_FILENAME]);
			output_sep(opt, ':');
		}
		xsnprintf(buf, sizeof(buf), "%u\n", count);
		opt->output(opt, buf, strlen(buf));
		return 1;
	}
	return !!last_hit;
}

static void clr_hit_marker(struct grep_expr *x)
{
	/* All-hit markers are meaningful only at the very top level
	 * OR node.
	 */
	while (1) {
		x->hit = 0;
		if (x->node != GREP_NODE_OR)
			return;
		x->u.binary.left->hit = 0;
		x = x->u.binary.right;
	}
}

static int chk_hit_marker(struct grep_expr *x)
{
	/* Top level nodes have hit markers.  See if they all are hits */
	while (1) {
		if (x->node != GREP_NODE_OR)
			return x->hit;
		if (!x->u.binary.left->hit)
			return 0;
		x = x->u.binary.right;
	}
}

int grep_source(struct grep_opt *opt, struct grep_source *gs)
{
	/*
	 * we do not have to do the two-pass grep when we do not check
	 * buffer-wide "all-match".
	 */
	if (!opt->all_match)
		return grep_source_1(opt, gs, 0);

	/* Otherwise the toplevel "or" terms hit a bit differently.
	 * We first clear hit markers from them.
	 */
	clr_hit_marker(opt->pattern_expression);
	grep_source_1(opt, gs, 1);

	if (!chk_hit_marker(opt->pattern_expression))
		return 0;

	return grep_source_1(opt, gs, 0);
}

int grep_buffer(struct grep_opt *opt, char *buf, unsigned long size)
{
	struct grep_source gs;
	int r;

	grep_source_init(&gs, GREP_SOURCE_BUF, NULL, NULL, NULL);
	gs.buf = buf;
	gs.size = size;

	r = grep_source(opt, &gs);

	grep_source_clear(&gs);
	return r;
}

void grep_source_init(struct grep_source *gs, enum grep_source_type type,
		      const char *name, const char *path,
		      const void *identifier)
{
	gs->type = type;
	gs->name = xstrdup_or_null(name);
	gs->path = xstrdup_or_null(path);
	gs->buf = NULL;
	gs->size = 0;
	gs->driver = NULL;

	switch (type) {
	case GREP_SOURCE_FILE:
		gs->identifier = xstrdup(identifier);
		break;
	case GREP_SOURCE_OID:
		gs->identifier = oiddup(identifier);
		break;
	case GREP_SOURCE_BUF:
		gs->identifier = NULL;
		break;
	}
}

void grep_source_clear(struct grep_source *gs)
{
	FREE_AND_NULL(gs->name);
	FREE_AND_NULL(gs->path);
	FREE_AND_NULL(gs->identifier);
	grep_source_clear_data(gs);
}

void grep_source_clear_data(struct grep_source *gs)
{
	switch (gs->type) {
	case GREP_SOURCE_FILE:
	case GREP_SOURCE_OID:
		FREE_AND_NULL(gs->buf);
		gs->size = 0;
		break;
	case GREP_SOURCE_BUF:
		/* leave user-provided buf intact */
		break;
	}
}

static int grep_source_load_oid(struct grep_source *gs)
{
	enum object_type type;

	grep_read_lock();
	gs->buf = read_object_file(gs->identifier, &type, &gs->size);
	grep_read_unlock();

	if (!gs->buf)
		return error(_("'%s': unable to read %s"),
			     gs->name,
			     oid_to_hex(gs->identifier));
	return 0;
}

static int grep_source_load_file(struct grep_source *gs)
{
	const char *filename = gs->identifier;
	struct stat st;
	char *data;
	size_t size;
	int i;

	if (lstat(filename, &st) < 0) {
	err_ret:
		if (errno != ENOENT)
			error_errno(_("failed to stat '%s'"), filename);
		return -1;
	}
	if (!S_ISREG(st.st_mode))
		return -1;
	size = xsize_t(st.st_size);
	i = open(filename, O_RDONLY);
	if (i < 0)
		goto err_ret;
	data = xmallocz(size);
	if (st.st_size != read_in_full(i, data, size)) {
		error_errno(_("'%s': short read"), filename);
		close(i);
		free(data);
		return -1;
	}
	close(i);

	gs->buf = data;
	gs->size = size;
	return 0;
}

static int grep_source_load(struct grep_source *gs)
{
	if (gs->buf)
		return 0;

	switch (gs->type) {
	case GREP_SOURCE_FILE:
		return grep_source_load_file(gs);
	case GREP_SOURCE_OID:
		return grep_source_load_oid(gs);
	case GREP_SOURCE_BUF:
		return gs->buf ? 0 : -1;
	}
	BUG("invalid grep_source type to load");
}

void grep_source_load_driver(struct grep_source *gs,
			     struct index_state *istate)
{
	if (gs->driver)
		return;

	grep_attr_lock();
	if (gs->path)
		gs->driver = userdiff_find_by_path(istate, gs->path);
	if (!gs->driver)
		gs->driver = userdiff_find_by_name("default");
	grep_attr_unlock();
}

static int grep_source_is_binary(struct grep_source *gs,
				 struct index_state *istate)
{
	grep_source_load_driver(gs, istate);
	if (gs->driver->binary != -1)
		return gs->driver->binary;

	if (!grep_source_load(gs))
		return buffer_is_binary(gs->buf, gs->size);

	return 0;
}<|MERGE_RESOLUTION|>--- conflicted
+++ resolved
@@ -37,7 +37,7 @@
  */
 void setup_pcre2_as_needed(struct grep_opt *opt, const char *pat)
 {
-	if (!pcre2_global_context && opt->ignore_case &&
+	if (!pcre2_global_context && !opt->ignore_locale && opt->ignore_case &&
 		has_non_ascii(pat))
 		pcre2_global_context = pcre2_general_context_create(
 					pcre2_malloc, pcre2_free, NULL);
@@ -188,13 +188,10 @@
  * Initialize one instance of grep_opt and copy the
  * default values from the template we read the configuration
  * information in an earlier call to git_config(grep_config).
-<<<<<<< HEAD
-=======
  *
  * If using PCRE make sure that the library is configured
  * to use the right allocator (ex: NED)
  * if any object is created it should be cleaned up in grep_destroy()
->>>>>>> 2d8081d4
  */
 void grep_init(struct grep_opt *opt, struct repository *repo, const char *prefix)
 {
@@ -520,17 +517,12 @@
 	 * is used here and with the BUG() to protect from mismatches
 	 */
 	if (opt->ignore_case) {
-<<<<<<< HEAD
 		if (!opt->ignore_locale && has_non_ascii(p->pattern)) {
-			character_tables = pcre2_maketables(NULL);
-=======
-		if (has_non_ascii(p->pattern)) {
 #ifdef USE_NED_ALLOCATOR
 			if (!pcre2_global_context)
 				BUG("pcre2_global_context uninitialized");
 #endif
 			p->pcre2_tables = pcre2_maketables(pcre2_global_context);
->>>>>>> 2d8081d4
 			p->pcre2_compile_context = pcre2_compile_context_create(NULL);
 			pcre2_set_character_tables(p->pcre2_compile_context,
 							p->pcre2_tables);
@@ -625,12 +617,7 @@
 	pcre2_compile_context_free(p->pcre2_compile_context);
 	pcre2_code_free(p->pcre2_pattern);
 	pcre2_match_data_free(p->pcre2_match_data);
-<<<<<<< HEAD
-=======
-	pcre2_jit_stack_free(p->pcre2_jit_stack);
-	pcre2_match_context_free(p->pcre2_match_context);
 	free((void *)p->pcre2_tables);
->>>>>>> 2d8081d4
 }
 #else /* !USE_LIBPCRE2 */
 static void compile_pcre2_pattern(struct grep_pat *p, const struct grep_opt *opt)
