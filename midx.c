--- conflicted
+++ resolved
@@ -93,21 +93,15 @@
 	return 0;
 }
 
-<<<<<<< HEAD
+struct multi_pack_index *get_multi_pack_index(struct odb_source *source)
+{
+	packfile_store_prepare(source->odb->packfiles);
+	return source->midx;
+}
+
 static struct multi_pack_index *load_multi_pack_index_one(struct odb_source *source,
 							  const char *midx_name)
 {
-=======
-struct multi_pack_index *get_multi_pack_index(struct odb_source *source)
-{
-	packfile_store_prepare(source->odb->packfiles);
-	return source->midx;
-}
-
-static struct multi_pack_index *load_multi_pack_index_one(struct odb_source *source,
-							  const char *midx_name)
-{
->>>>>>> dd52a29b
 	struct repository *r = source->odb->repo;
 	struct multi_pack_index *m = NULL;
 	int fd;
@@ -466,30 +460,10 @@
 
 	strbuf_addf(&pack_name, "%s/pack/%s", m->source->path,
 		    m->pack_names[pack_int_id]);
-<<<<<<< HEAD
-
-	/* pack_map holds the ".pack" name, but we have the .idx */
-	strbuf_addbuf(&key, &pack_name);
-	strbuf_strip_suffix(&key, ".idx");
-	strbuf_addstr(&key, ".pack");
-	p = hashmap_get_entry_from_hash(&r->objects->pack_map,
-					strhash(key.buf), key.buf,
-					struct packed_git, packmap_ent);
-	if (!p) {
-		p = add_packed_git(r, pack_name.buf, pack_name.len,
-				   m->source->local);
-		if (p) {
-			install_packed_git(r, p);
-			list_add_tail(&p->mru, &r->objects->packed_git_mru);
-		}
-	}
-
-=======
 	p = packfile_store_load_pack(r->objects->packfiles,
 				     pack_name.buf, m->source->local);
 	if (p)
 		list_add_tail(&p->mru, &r->objects->packfiles->mru);
->>>>>>> dd52a29b
 	strbuf_release(&pack_name);
 
 	if (!p) {
