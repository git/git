--- conflicted
+++ resolved
@@ -16,12 +16,9 @@
 #include "progress.h"
 #include "bloom.h"
 #include "commit-slab.h"
-<<<<<<< HEAD
 #include "shallow.h"
-=======
 #include "json-writer.h"
 #include "trace2.h"
->>>>>>> c525ce95
 
 void git_test_write_commit_graph_or_die(void)
 {
@@ -343,15 +340,6 @@
 		uint64_t chunk_offset = next_chunk_offset;
 		int chunk_repeated = 0;
 
-<<<<<<< HEAD
-		if (data + graph_size - chunk_lookup <
-		    GRAPH_CHUNKLOOKUP_WIDTH) {
-			error(_("commit-graph chunk lookup table entry missing; file may be incomplete"));
-			goto free_and_return;
-		}
-
-=======
->>>>>>> c525ce95
 		chunk_id = get_be32(chunk_lookup + 0);
 
 		chunk_lookup += GRAPH_CHUNKLOOKUP_WIDTH;
