#include "git-compat-util.h"
#include "config.h"
#include "lockfile.h"
#include "pack.h"
#include "packfile.h"
#include "commit.h"
#include "object.h"
#include "refs.h"
#include "revision.h"
#include "sha1-lookup.h"
#include "commit-graph.h"
#include "object-store.h"
#include "alloc.h"
#include "hashmap.h"
#include "replace-object.h"
#include "progress.h"
#include "bloom.h"
#include "commit-slab.h"
#include "shallow.h"
#include "json-writer.h"
#include "trace2.h"

void git_test_write_commit_graph_or_die(void)
{
	int flags = 0;
	if (!git_env_bool(GIT_TEST_COMMIT_GRAPH, 0))
		return;

	if (git_env_bool(GIT_TEST_COMMIT_GRAPH_CHANGED_PATHS, 0))
		flags = COMMIT_GRAPH_WRITE_BLOOM_FILTERS;

	if (write_commit_graph_reachable(the_repository->objects->odb,
					 flags, NULL))
		die("failed to write commit-graph under GIT_TEST_COMMIT_GRAPH");
}

#define GRAPH_SIGNATURE 0x43475048 /* "CGPH" */
#define GRAPH_CHUNKID_OIDFANOUT 0x4f494446 /* "OIDF" */
#define GRAPH_CHUNKID_OIDLOOKUP 0x4f49444c /* "OIDL" */
#define GRAPH_CHUNKID_DATA 0x43444154 /* "CDAT" */
#define GRAPH_CHUNKID_EXTRAEDGES 0x45444745 /* "EDGE" */
#define GRAPH_CHUNKID_BLOOMINDEXES 0x42494458 /* "BIDX" */
#define GRAPH_CHUNKID_BLOOMDATA 0x42444154 /* "BDAT" */
#define GRAPH_CHUNKID_BASE 0x42415345 /* "BASE" */
#define MAX_NUM_CHUNKS 7

#define GRAPH_DATA_WIDTH (the_hash_algo->rawsz + 16)

#define GRAPH_VERSION_1 0x1
#define GRAPH_VERSION GRAPH_VERSION_1

#define GRAPH_EXTRA_EDGES_NEEDED 0x80000000
#define GRAPH_EDGE_LAST_MASK 0x7fffffff
#define GRAPH_PARENT_NONE 0x70000000

#define GRAPH_LAST_EDGE 0x80000000

#define GRAPH_HEADER_SIZE 8
#define GRAPH_FANOUT_SIZE (4 * 256)
#define GRAPH_CHUNKLOOKUP_WIDTH 12
#define GRAPH_MIN_SIZE (GRAPH_HEADER_SIZE + 4 * GRAPH_CHUNKLOOKUP_WIDTH \
			+ GRAPH_FANOUT_SIZE + the_hash_algo->rawsz)

/* Remember to update object flag allocation in object.h */
#define REACHABLE       (1u<<15)

/* Keep track of the order in which commits are added to our list. */
define_commit_slab(commit_pos, int);
static struct commit_pos commit_pos = COMMIT_SLAB_INIT(1, commit_pos);

static void set_commit_pos(struct repository *r, const struct object_id *oid)
{
	static int32_t max_pos;
	struct commit *commit = lookup_commit(r, oid);

	if (!commit)
		return; /* should never happen, but be lenient */

	*commit_pos_at(&commit_pos, commit) = max_pos++;
}

static int commit_pos_cmp(const void *va, const void *vb)
{
	const struct commit *a = *(const struct commit **)va;
	const struct commit *b = *(const struct commit **)vb;
	return commit_pos_at(&commit_pos, a) -
	       commit_pos_at(&commit_pos, b);
}

define_commit_slab(commit_graph_data_slab, struct commit_graph_data);
static struct commit_graph_data_slab commit_graph_data_slab =
	COMMIT_SLAB_INIT(1, commit_graph_data_slab);

uint32_t commit_graph_position(const struct commit *c)
{
	struct commit_graph_data *data =
		commit_graph_data_slab_peek(&commit_graph_data_slab, c);

	return data ? data->graph_pos : COMMIT_NOT_FROM_GRAPH;
}

uint32_t commit_graph_generation(const struct commit *c)
{
	struct commit_graph_data *data =
		commit_graph_data_slab_peek(&commit_graph_data_slab, c);

	if (!data)
		return GENERATION_NUMBER_INFINITY;
	else if (data->graph_pos == COMMIT_NOT_FROM_GRAPH)
		return GENERATION_NUMBER_INFINITY;

	return data->generation;
}

static struct commit_graph_data *commit_graph_data_at(const struct commit *c)
{
	unsigned int i, nth_slab;
	struct commit_graph_data *data =
		commit_graph_data_slab_peek(&commit_graph_data_slab, c);

	if (data)
		return data;

	nth_slab = c->index / commit_graph_data_slab.slab_size;
	data = commit_graph_data_slab_at(&commit_graph_data_slab, c);

	/*
	 * commit-slab initializes elements with zero, overwrite this with
	 * COMMIT_NOT_FROM_GRAPH for graph_pos.
	 *
	 * We avoid initializing generation with checking if graph position
	 * is not COMMIT_NOT_FROM_GRAPH.
	 */
	for (i = 0; i < commit_graph_data_slab.slab_size; i++) {
		commit_graph_data_slab.slab[nth_slab][i].graph_pos =
			COMMIT_NOT_FROM_GRAPH;
	}

	return data;
}

static int commit_gen_cmp(const void *va, const void *vb)
{
	const struct commit *a = *(const struct commit **)va;
	const struct commit *b = *(const struct commit **)vb;

	uint32_t generation_a = commit_graph_generation(a);
	uint32_t generation_b = commit_graph_generation(b);
	/* lower generation commits first */
	if (generation_a < generation_b)
		return -1;
	else if (generation_a > generation_b)
		return 1;

	/* use date as a heuristic when generations are equal */
	if (a->date < b->date)
		return -1;
	else if (a->date > b->date)
		return 1;
	return 0;
}

char *get_commit_graph_filename(struct object_directory *obj_dir)
{
	return xstrfmt("%s/info/commit-graph", obj_dir->path);
}

static char *get_split_graph_filename(struct object_directory *odb,
				      const char *oid_hex)
{
	return xstrfmt("%s/info/commit-graphs/graph-%s.graph", odb->path,
		       oid_hex);
}

static char *get_chain_filename(struct object_directory *odb)
{
	return xstrfmt("%s/info/commit-graphs/commit-graph-chain", odb->path);
}

static uint8_t oid_version(void)
{
	return 1;
}

static struct commit_graph *alloc_commit_graph(void)
{
	struct commit_graph *g = xcalloc(1, sizeof(*g));

	return g;
}

extern int read_replace_refs;

static int commit_graph_compatible(struct repository *r)
{
	if (!r->gitdir)
		return 0;

	if (read_replace_refs) {
		prepare_replace_object(r);
		if (hashmap_get_size(&r->objects->replace_map->map))
			return 0;
	}

	prepare_commit_graft(r);
	if (r->parsed_objects &&
	    (r->parsed_objects->grafts_nr || r->parsed_objects->substituted_parent))
		return 0;
	if (is_repository_shallow(r))
		return 0;

	return 1;
}

int open_commit_graph(const char *graph_file, int *fd, struct stat *st)
{
	*fd = git_open(graph_file);
	if (*fd < 0)
		return 0;
	if (fstat(*fd, st)) {
		close(*fd);
		return 0;
	}
	return 1;
}

struct commit_graph *load_commit_graph_one_fd_st(int fd, struct stat *st,
						 struct object_directory *odb)
{
	void *graph_map;
	size_t graph_size;
	struct commit_graph *ret;

	graph_size = xsize_t(st->st_size);

	if (graph_size < GRAPH_MIN_SIZE) {
		close(fd);
		error(_("commit-graph file is too small"));
		return NULL;
	}
	graph_map = xmmap(NULL, graph_size, PROT_READ, MAP_PRIVATE, fd, 0);
	close(fd);
	ret = parse_commit_graph(graph_map, graph_size);

	if (ret)
		ret->odb = odb;
	else
		munmap(graph_map, graph_size);

	return ret;
}

static int verify_commit_graph_lite(struct commit_graph *g)
{
	/*
	 * Basic validation shared between parse_commit_graph()
	 * which'll be called every time the graph is used, and the
	 * much more expensive verify_commit_graph() used by
	 * "commit-graph verify".
	 *
	 * There should only be very basic checks here to ensure that
	 * we don't e.g. segfault in fill_commit_in_graph(), but
	 * because this is a very hot codepath nothing that e.g. loops
	 * over g->num_commits, or runs a checksum on the commit-graph
	 * itself.
	 */
	if (!g->chunk_oid_fanout) {
		error("commit-graph is missing the OID Fanout chunk");
		return 1;
	}
	if (!g->chunk_oid_lookup) {
		error("commit-graph is missing the OID Lookup chunk");
		return 1;
	}
	if (!g->chunk_commit_data) {
		error("commit-graph is missing the Commit Data chunk");
		return 1;
	}

	return 0;
}

struct commit_graph *parse_commit_graph(void *graph_map, size_t graph_size)
{
	const unsigned char *data, *chunk_lookup;
	uint32_t i;
	struct commit_graph *graph;
	uint64_t next_chunk_offset;
	uint32_t graph_signature;
	unsigned char graph_version, hash_version;

	if (!graph_map)
		return NULL;

	if (graph_size < GRAPH_MIN_SIZE)
		return NULL;

	data = (const unsigned char *)graph_map;

	graph_signature = get_be32(data);
	if (graph_signature != GRAPH_SIGNATURE) {
		error(_("commit-graph signature %X does not match signature %X"),
		      graph_signature, GRAPH_SIGNATURE);
		return NULL;
	}

	graph_version = *(unsigned char*)(data + 4);
	if (graph_version != GRAPH_VERSION) {
		error(_("commit-graph version %X does not match version %X"),
		      graph_version, GRAPH_VERSION);
		return NULL;
	}

	hash_version = *(unsigned char*)(data + 5);
	if (hash_version != oid_version()) {
		error(_("commit-graph hash version %X does not match version %X"),
		      hash_version, oid_version());
		return NULL;
	}

	graph = alloc_commit_graph();

	graph->hash_len = the_hash_algo->rawsz;
	graph->num_chunks = *(unsigned char*)(data + 6);
	graph->data = graph_map;
	graph->data_len = graph_size;

	if (graph_size < GRAPH_HEADER_SIZE +
			 (graph->num_chunks + 1) * GRAPH_CHUNKLOOKUP_WIDTH +
			 GRAPH_FANOUT_SIZE + the_hash_algo->rawsz) {
		error(_("commit-graph file is too small to hold %u chunks"),
		      graph->num_chunks);
		free(graph);
		return NULL;
	}

	chunk_lookup = data + 8;
	next_chunk_offset = get_be64(chunk_lookup + 4);
	for (i = 0; i < graph->num_chunks; i++) {
		uint32_t chunk_id;
		uint64_t chunk_offset = next_chunk_offset;
		int chunk_repeated = 0;

		chunk_id = get_be32(chunk_lookup + 0);

		chunk_lookup += GRAPH_CHUNKLOOKUP_WIDTH;
		next_chunk_offset = get_be64(chunk_lookup + 4);

		if (chunk_offset > graph_size - the_hash_algo->rawsz) {
			error(_("commit-graph improper chunk offset %08x%08x"), (uint32_t)(chunk_offset >> 32),
			      (uint32_t)chunk_offset);
			goto free_and_return;
		}

		switch (chunk_id) {
		case GRAPH_CHUNKID_OIDFANOUT:
			if (graph->chunk_oid_fanout)
				chunk_repeated = 1;
			else
				graph->chunk_oid_fanout = (uint32_t*)(data + chunk_offset);
			break;

		case GRAPH_CHUNKID_OIDLOOKUP:
			if (graph->chunk_oid_lookup)
				chunk_repeated = 1;
			else {
				graph->chunk_oid_lookup = data + chunk_offset;
				graph->num_commits = (next_chunk_offset - chunk_offset)
						     / graph->hash_len;
			}
			break;

		case GRAPH_CHUNKID_DATA:
			if (graph->chunk_commit_data)
				chunk_repeated = 1;
			else
				graph->chunk_commit_data = data + chunk_offset;
			break;

		case GRAPH_CHUNKID_EXTRAEDGES:
			if (graph->chunk_extra_edges)
				chunk_repeated = 1;
			else
				graph->chunk_extra_edges = data + chunk_offset;
			break;

		case GRAPH_CHUNKID_BASE:
			if (graph->chunk_base_graphs)
				chunk_repeated = 1;
			else
				graph->chunk_base_graphs = data + chunk_offset;
			break;

		case GRAPH_CHUNKID_BLOOMINDEXES:
			if (graph->chunk_bloom_indexes)
				chunk_repeated = 1;
			else
				graph->chunk_bloom_indexes = data + chunk_offset;
			break;

		case GRAPH_CHUNKID_BLOOMDATA:
			if (graph->chunk_bloom_data)
				chunk_repeated = 1;
			else {
				uint32_t hash_version;
				graph->chunk_bloom_data = data + chunk_offset;
				hash_version = get_be32(data + chunk_offset);

				if (hash_version != 1)
					break;

				graph->bloom_filter_settings = xmalloc(sizeof(struct bloom_filter_settings));
				graph->bloom_filter_settings->hash_version = hash_version;
				graph->bloom_filter_settings->num_hashes = get_be32(data + chunk_offset + 4);
				graph->bloom_filter_settings->bits_per_entry = get_be32(data + chunk_offset + 8);
			}
			break;
		}

		if (chunk_repeated) {
			error(_("commit-graph chunk id %08x appears multiple times"), chunk_id);
			goto free_and_return;
		}
	}

	if (graph->chunk_bloom_indexes && graph->chunk_bloom_data) {
		init_bloom_filters();
	} else {
		/* We need both the bloom chunks to exist together. Else ignore the data */
		graph->chunk_bloom_indexes = NULL;
		graph->chunk_bloom_data = NULL;
		FREE_AND_NULL(graph->bloom_filter_settings);
	}

	hashcpy(graph->oid.hash, graph->data + graph->data_len - graph->hash_len);

	if (verify_commit_graph_lite(graph))
		goto free_and_return;

	return graph;

free_and_return:
	free(graph->bloom_filter_settings);
	free(graph);
	return NULL;
}

static struct commit_graph *load_commit_graph_one(const char *graph_file,
						  struct object_directory *odb)
{

	struct stat st;
	int fd;
	struct commit_graph *g;
	int open_ok = open_commit_graph(graph_file, &fd, &st);

	if (!open_ok)
		return NULL;

	g = load_commit_graph_one_fd_st(fd, &st, odb);

	if (g)
		g->filename = xstrdup(graph_file);

	return g;
}

static struct commit_graph *load_commit_graph_v1(struct repository *r,
						 struct object_directory *odb)
{
	char *graph_name = get_commit_graph_filename(odb);
	struct commit_graph *g = load_commit_graph_one(graph_name, odb);
	free(graph_name);

	return g;
}

static int add_graph_to_chain(struct commit_graph *g,
			      struct commit_graph *chain,
			      struct object_id *oids,
			      int n)
{
	struct commit_graph *cur_g = chain;

	if (n && !g->chunk_base_graphs) {
		warning(_("commit-graph has no base graphs chunk"));
		return 0;
	}

	while (n) {
		n--;

		if (!cur_g ||
		    !oideq(&oids[n], &cur_g->oid) ||
		    !hasheq(oids[n].hash, g->chunk_base_graphs + g->hash_len * n)) {
			warning(_("commit-graph chain does not match"));
			return 0;
		}

		cur_g = cur_g->base_graph;
	}

	g->base_graph = chain;

	if (chain)
		g->num_commits_in_base = chain->num_commits + chain->num_commits_in_base;

	return 1;
}

static struct commit_graph *load_commit_graph_chain(struct repository *r,
						    struct object_directory *odb)
{
	struct commit_graph *graph_chain = NULL;
	struct strbuf line = STRBUF_INIT;
	struct stat st;
	struct object_id *oids;
	int i = 0, valid = 1, count;
	char *chain_name = get_chain_filename(odb);
	FILE *fp;
	int stat_res;

	fp = fopen(chain_name, "r");
	stat_res = stat(chain_name, &st);
	free(chain_name);

	if (!fp ||
	    stat_res ||
	    st.st_size <= the_hash_algo->hexsz)
		return NULL;

	count = st.st_size / (the_hash_algo->hexsz + 1);
	oids = xcalloc(count, sizeof(struct object_id));

	prepare_alt_odb(r);

	for (i = 0; i < count; i++) {
		struct object_directory *odb;

		if (strbuf_getline_lf(&line, fp) == EOF)
			break;

		if (get_oid_hex(line.buf, &oids[i])) {
			warning(_("invalid commit-graph chain: line '%s' not a hash"),
				line.buf);
			valid = 0;
			break;
		}

		valid = 0;
		for (odb = r->objects->odb; odb; odb = odb->next) {
			char *graph_name = get_split_graph_filename(odb, line.buf);
			struct commit_graph *g = load_commit_graph_one(graph_name, odb);

			free(graph_name);

			if (g) {
				if (add_graph_to_chain(g, graph_chain, oids, i)) {
					graph_chain = g;
					valid = 1;
				}

				break;
			}
		}

		if (!valid) {
			warning(_("unable to find all commit-graph files"));
			break;
		}
	}

	free(oids);
	fclose(fp);
	strbuf_release(&line);

	return graph_chain;
}

struct commit_graph *read_commit_graph_one(struct repository *r,
					   struct object_directory *odb)
{
	struct commit_graph *g = load_commit_graph_v1(r, odb);

	if (!g)
		g = load_commit_graph_chain(r, odb);

	return g;
}

static void prepare_commit_graph_one(struct repository *r,
				     struct object_directory *odb)
{

	if (r->objects->commit_graph)
		return;

	r->objects->commit_graph = read_commit_graph_one(r, odb);
}

/*
 * Return 1 if commit_graph is non-NULL, and 0 otherwise.
 *
 * On the first invocation, this function attempts to load the commit
 * graph if the_repository is configured to have one.
 */
static int prepare_commit_graph(struct repository *r)
{
	struct object_directory *odb;

	/*
	 * This must come before the "already attempted?" check below, because
	 * we want to disable even an already-loaded graph file.
	 */
	if (r->commit_graph_disabled)
		return 0;

	if (r->objects->commit_graph_attempted)
		return !!r->objects->commit_graph;
	r->objects->commit_graph_attempted = 1;

	prepare_repo_settings(r);

	if (!git_env_bool(GIT_TEST_COMMIT_GRAPH, 0) &&
	    r->settings.core_commit_graph != 1)
		/*
		 * This repository is not configured to use commit graphs, so
		 * do not load one. (But report commit_graph_attempted anyway
		 * so that commit graph loading is not attempted again for this
		 * repository.)
		 */
		return 0;

	if (!commit_graph_compatible(r))
		return 0;

	prepare_alt_odb(r);
	for (odb = r->objects->odb;
	     !r->objects->commit_graph && odb;
	     odb = odb->next)
		prepare_commit_graph_one(r, odb);
	return !!r->objects->commit_graph;
}

int generation_numbers_enabled(struct repository *r)
{
	uint32_t first_generation;
	struct commit_graph *g;
	if (!prepare_commit_graph(r))
	       return 0;

	g = r->objects->commit_graph;

	if (!g->num_commits)
		return 0;

	first_generation = get_be32(g->chunk_commit_data +
				    g->hash_len + 8) >> 2;

	return !!first_generation;
}

static void close_commit_graph_one(struct commit_graph *g)
{
	if (!g)
		return;

	close_commit_graph_one(g->base_graph);
	free_commit_graph(g);
}

void close_commit_graph(struct raw_object_store *o)
{
	close_commit_graph_one(o->commit_graph);
	o->commit_graph = NULL;
}

static int bsearch_graph(struct commit_graph *g, struct object_id *oid, uint32_t *pos)
{
	return bsearch_hash(oid->hash, g->chunk_oid_fanout,
			    g->chunk_oid_lookup, g->hash_len, pos);
}

static void load_oid_from_graph(struct commit_graph *g,
				uint32_t pos,
				struct object_id *oid)
{
	uint32_t lex_index;

	while (g && pos < g->num_commits_in_base)
		g = g->base_graph;

	if (!g)
		BUG("NULL commit-graph");

	if (pos >= g->num_commits + g->num_commits_in_base)
		die(_("invalid commit position. commit-graph is likely corrupt"));

	lex_index = pos - g->num_commits_in_base;

	hashcpy(oid->hash, g->chunk_oid_lookup + g->hash_len * lex_index);
}

static struct commit_list **insert_parent_or_die(struct repository *r,
						 struct commit_graph *g,
						 uint32_t pos,
						 struct commit_list **pptr)
{
	struct commit *c;
	struct object_id oid;

	if (pos >= g->num_commits + g->num_commits_in_base)
		die("invalid parent position %"PRIu32, pos);

	load_oid_from_graph(g, pos, &oid);
	c = lookup_commit(r, &oid);
	if (!c)
		die(_("could not find commit %s"), oid_to_hex(&oid));
	commit_graph_data_at(c)->graph_pos = pos;
	return &commit_list_insert(c, pptr)->next;
}

static void fill_commit_graph_info(struct commit *item, struct commit_graph *g, uint32_t pos)
{
	const unsigned char *commit_data;
	struct commit_graph_data *graph_data;
	uint32_t lex_index;

	while (pos < g->num_commits_in_base)
		g = g->base_graph;

	lex_index = pos - g->num_commits_in_base;
	commit_data = g->chunk_commit_data + GRAPH_DATA_WIDTH * lex_index;

	graph_data = commit_graph_data_at(item);
	graph_data->graph_pos = pos;
	graph_data->generation = get_be32(commit_data + g->hash_len + 8) >> 2;
}

static inline void set_commit_tree(struct commit *c, struct tree *t)
{
	c->maybe_tree = t;
}

static int fill_commit_in_graph(struct repository *r,
				struct commit *item,
				struct commit_graph *g, uint32_t pos)
{
	uint32_t edge_value;
	uint32_t *parent_data_ptr;
	uint64_t date_low, date_high;
	struct commit_list **pptr;
	struct commit_graph_data *graph_data;
	const unsigned char *commit_data;
	uint32_t lex_index;

	while (pos < g->num_commits_in_base)
		g = g->base_graph;

	if (pos >= g->num_commits + g->num_commits_in_base)
		die(_("invalid commit position. commit-graph is likely corrupt"));

	/*
	 * Store the "full" position, but then use the
	 * "local" position for the rest of the calculation.
	 */
	graph_data = commit_graph_data_at(item);
	graph_data->graph_pos = pos;
	lex_index = pos - g->num_commits_in_base;

	commit_data = g->chunk_commit_data + (g->hash_len + 16) * lex_index;

	item->object.parsed = 1;

	set_commit_tree(item, NULL);

	date_high = get_be32(commit_data + g->hash_len + 8) & 0x3;
	date_low = get_be32(commit_data + g->hash_len + 12);
	item->date = (timestamp_t)((date_high << 32) | date_low);

	graph_data->generation = get_be32(commit_data + g->hash_len + 8) >> 2;

	pptr = &item->parents;

	edge_value = get_be32(commit_data + g->hash_len);
	if (edge_value == GRAPH_PARENT_NONE)
		return 1;
	pptr = insert_parent_or_die(r, g, edge_value, pptr);

	edge_value = get_be32(commit_data + g->hash_len + 4);
	if (edge_value == GRAPH_PARENT_NONE)
		return 1;
	if (!(edge_value & GRAPH_EXTRA_EDGES_NEEDED)) {
		pptr = insert_parent_or_die(r, g, edge_value, pptr);
		return 1;
	}

	parent_data_ptr = (uint32_t*)(g->chunk_extra_edges +
			  4 * (uint64_t)(edge_value & GRAPH_EDGE_LAST_MASK));
	do {
		edge_value = get_be32(parent_data_ptr);
		pptr = insert_parent_or_die(r, g,
					    edge_value & GRAPH_EDGE_LAST_MASK,
					    pptr);
		parent_data_ptr++;
	} while (!(edge_value & GRAPH_LAST_EDGE));

	return 1;
}

static int find_commit_in_graph(struct commit *item, struct commit_graph *g, uint32_t *pos)
{
	uint32_t graph_pos = commit_graph_position(item);
	if (graph_pos != COMMIT_NOT_FROM_GRAPH) {
		*pos = graph_pos;
		return 1;
	} else {
		struct commit_graph *cur_g = g;
		uint32_t lex_index;

		while (cur_g && !bsearch_graph(cur_g, &(item->object.oid), &lex_index))
			cur_g = cur_g->base_graph;

		if (cur_g) {
			*pos = lex_index + cur_g->num_commits_in_base;
			return 1;
		}

		return 0;
	}
}

static int parse_commit_in_graph_one(struct repository *r,
				     struct commit_graph *g,
				     struct commit *item)
{
	uint32_t pos;

	if (item->object.parsed)
		return 1;

	if (find_commit_in_graph(item, g, &pos))
		return fill_commit_in_graph(r, item, g, pos);

	return 0;
}

int parse_commit_in_graph(struct repository *r, struct commit *item)
{
	static int checked_env = 0;

	if (!checked_env &&
	    git_env_bool(GIT_TEST_COMMIT_GRAPH_DIE_ON_PARSE, 0))
		die("dying as requested by the '%s' variable on commit-graph parse!",
		    GIT_TEST_COMMIT_GRAPH_DIE_ON_PARSE);
	checked_env = 1;

	if (!prepare_commit_graph(r))
		return 0;
	return parse_commit_in_graph_one(r, r->objects->commit_graph, item);
}

void load_commit_graph_info(struct repository *r, struct commit *item)
{
	uint32_t pos;
	if (!prepare_commit_graph(r))
		return;
	if (find_commit_in_graph(item, r->objects->commit_graph, &pos))
		fill_commit_graph_info(item, r->objects->commit_graph, pos);
}

static struct tree *load_tree_for_commit(struct repository *r,
					 struct commit_graph *g,
					 struct commit *c)
{
	struct object_id oid;
	const unsigned char *commit_data;
	uint32_t graph_pos = commit_graph_position(c);

	while (graph_pos < g->num_commits_in_base)
		g = g->base_graph;

	commit_data = g->chunk_commit_data +
			GRAPH_DATA_WIDTH * (graph_pos - g->num_commits_in_base);

	hashcpy(oid.hash, commit_data);
	set_commit_tree(c, lookup_tree(r, &oid));

	return c->maybe_tree;
}

static struct tree *get_commit_tree_in_graph_one(struct repository *r,
						 struct commit_graph *g,
						 const struct commit *c)
{
	if (c->maybe_tree)
		return c->maybe_tree;
	if (commit_graph_position(c) == COMMIT_NOT_FROM_GRAPH)
		BUG("get_commit_tree_in_graph_one called from non-commit-graph commit");

	return load_tree_for_commit(r, g, (struct commit *)c);
}

struct tree *get_commit_tree_in_graph(struct repository *r, const struct commit *c)
{
	return get_commit_tree_in_graph_one(r, r->objects->commit_graph, c);
}

struct packed_commit_list {
	struct commit **list;
	int nr;
	int alloc;
};

struct packed_oid_list {
	struct object_id *list;
	int nr;
	int alloc;
};

struct write_commit_graph_context {
	struct repository *r;
	struct object_directory *odb;
	char *graph_name;
	struct packed_oid_list oids;
	struct packed_commit_list commits;
	int num_extra_edges;
	unsigned long approx_nr_objects;
	struct progress *progress;
	int progress_done;
	uint64_t progress_cnt;

	char *base_graph_name;
	int num_commit_graphs_before;
	int num_commit_graphs_after;
	char **commit_graph_filenames_before;
	char **commit_graph_filenames_after;
	char **commit_graph_hash_after;
	uint32_t new_num_commits_in_base;
	struct commit_graph *new_base_graph;

	unsigned append:1,
		 report_progress:1,
		 split:1,
		 changed_paths:1,
		 order_by_pack:1;

	const struct split_commit_graph_opts *split_opts;
	size_t total_bloom_filter_data_size;
	const struct bloom_filter_settings *bloom_settings;
};

static int write_graph_chunk_fanout(struct hashfile *f,
				    struct write_commit_graph_context *ctx)
{
	int i, count = 0;
	struct commit **list = ctx->commits.list;

	/*
	 * Write the first-level table (the list is sorted,
	 * but we use a 256-entry lookup to be able to avoid
	 * having to do eight extra binary search iterations).
	 */
	for (i = 0; i < 256; i++) {
		while (count < ctx->commits.nr) {
			if ((*list)->object.oid.hash[0] != i)
				break;
			display_progress(ctx->progress, ++ctx->progress_cnt);
			count++;
			list++;
		}

		hashwrite_be32(f, count);
	}

	return 0;
}

static int write_graph_chunk_oids(struct hashfile *f,
				  struct write_commit_graph_context *ctx)
{
	struct commit **list = ctx->commits.list;
	int count;
	for (count = 0; count < ctx->commits.nr; count++, list++) {
		display_progress(ctx->progress, ++ctx->progress_cnt);
		hashwrite(f, (*list)->object.oid.hash, the_hash_algo->rawsz);
	}

	return 0;
}

static const unsigned char *commit_to_sha1(size_t index, void *table)
{
	struct commit **commits = table;
	return commits[index]->object.oid.hash;
}

static int write_graph_chunk_data(struct hashfile *f,
				  struct write_commit_graph_context *ctx)
{
	struct commit **list = ctx->commits.list;
	struct commit **last = ctx->commits.list + ctx->commits.nr;
	uint32_t num_extra_edges = 0;

	while (list < last) {
		struct commit_list *parent;
		struct object_id *tree;
		int edge_value;
		uint32_t packedDate[2];
		display_progress(ctx->progress, ++ctx->progress_cnt);

		if (parse_commit_no_graph(*list))
			die(_("unable to parse commit %s"),
				oid_to_hex(&(*list)->object.oid));
		tree = get_commit_tree_oid(*list);
		hashwrite(f, tree->hash, the_hash_algo->rawsz);

		parent = (*list)->parents;

		if (!parent)
			edge_value = GRAPH_PARENT_NONE;
		else {
			edge_value = sha1_pos(parent->item->object.oid.hash,
					      ctx->commits.list,
					      ctx->commits.nr,
					      commit_to_sha1);

			if (edge_value >= 0)
				edge_value += ctx->new_num_commits_in_base;
			else if (ctx->new_base_graph) {
				uint32_t pos;
				if (find_commit_in_graph(parent->item,
							 ctx->new_base_graph,
							 &pos))
					edge_value = pos;
			}

			if (edge_value < 0)
				BUG("missing parent %s for commit %s",
				    oid_to_hex(&parent->item->object.oid),
				    oid_to_hex(&(*list)->object.oid));
		}

		hashwrite_be32(f, edge_value);

		if (parent)
			parent = parent->next;

		if (!parent)
			edge_value = GRAPH_PARENT_NONE;
		else if (parent->next)
			edge_value = GRAPH_EXTRA_EDGES_NEEDED | num_extra_edges;
		else {
			edge_value = sha1_pos(parent->item->object.oid.hash,
					      ctx->commits.list,
					      ctx->commits.nr,
					      commit_to_sha1);

			if (edge_value >= 0)
				edge_value += ctx->new_num_commits_in_base;
			else if (ctx->new_base_graph) {
				uint32_t pos;
				if (find_commit_in_graph(parent->item,
							 ctx->new_base_graph,
							 &pos))
					edge_value = pos;
			}

			if (edge_value < 0)
				BUG("missing parent %s for commit %s",
				    oid_to_hex(&parent->item->object.oid),
				    oid_to_hex(&(*list)->object.oid));
		}

		hashwrite_be32(f, edge_value);

		if (edge_value & GRAPH_EXTRA_EDGES_NEEDED) {
			do {
				num_extra_edges++;
				parent = parent->next;
			} while (parent);
		}

		if (sizeof((*list)->date) > 4)
			packedDate[0] = htonl(((*list)->date >> 32) & 0x3);
		else
			packedDate[0] = 0;

		packedDate[0] |= htonl(commit_graph_data_at(*list)->generation << 2);

		packedDate[1] = htonl((*list)->date);
		hashwrite(f, packedDate, 8);

		list++;
	}

	return 0;
}

static int write_graph_chunk_extra_edges(struct hashfile *f,
					 struct write_commit_graph_context *ctx)
{
	struct commit **list = ctx->commits.list;
	struct commit **last = ctx->commits.list + ctx->commits.nr;
	struct commit_list *parent;

	while (list < last) {
		int num_parents = 0;

		display_progress(ctx->progress, ++ctx->progress_cnt);

		for (parent = (*list)->parents; num_parents < 3 && parent;
		     parent = parent->next)
			num_parents++;

		if (num_parents <= 2) {
			list++;
			continue;
		}

		/* Since num_parents > 2, this initializer is safe. */
		for (parent = (*list)->parents->next; parent; parent = parent->next) {
			int edge_value = sha1_pos(parent->item->object.oid.hash,
						  ctx->commits.list,
						  ctx->commits.nr,
						  commit_to_sha1);

			if (edge_value >= 0)
				edge_value += ctx->new_num_commits_in_base;
			else if (ctx->new_base_graph) {
				uint32_t pos;
				if (find_commit_in_graph(parent->item,
							 ctx->new_base_graph,
							 &pos))
					edge_value = pos;
			}

			if (edge_value < 0)
				BUG("missing parent %s for commit %s",
				    oid_to_hex(&parent->item->object.oid),
				    oid_to_hex(&(*list)->object.oid));
			else if (!parent->next)
				edge_value |= GRAPH_LAST_EDGE;

			hashwrite_be32(f, edge_value);
		}

		list++;
	}

	return 0;
}

static int write_graph_chunk_bloom_indexes(struct hashfile *f,
					   struct write_commit_graph_context *ctx)
{
	struct commit **list = ctx->commits.list;
	struct commit **last = ctx->commits.list + ctx->commits.nr;
	uint32_t cur_pos = 0;

	while (list < last) {
		struct bloom_filter *filter = get_bloom_filter(ctx->r, *list, 0);
<<<<<<< HEAD
		size_t len = filter ? filter->len : 0;
		cur_pos += len;
		display_progress(progress, ++i);
		hashwrite_be32(f, cur_pos);
		list++;
	}

	stop_progress(&progress);
	return 0;
=======
		cur_pos += filter->len;
		display_progress(ctx->progress, ++ctx->progress_cnt);
		hashwrite_be32(f, cur_pos);
		list++;
	}
>>>>>>> 150cd3b6
}

static void trace2_bloom_filter_settings(struct write_commit_graph_context *ctx)
{
	struct json_writer jw = JSON_WRITER_INIT;

	jw_object_begin(&jw, 0);
	jw_object_intmax(&jw, "hash_version", ctx->bloom_settings->hash_version);
	jw_object_intmax(&jw, "num_hashes", ctx->bloom_settings->num_hashes);
	jw_object_intmax(&jw, "bits_per_entry", ctx->bloom_settings->bits_per_entry);
	jw_end(&jw);

	trace2_data_json("bloom", ctx->r, "settings", &jw);

	jw_release(&jw);
}

static int write_graph_chunk_bloom_data(struct hashfile *f,
					struct write_commit_graph_context *ctx)
{
	struct commit **list = ctx->commits.list;
	struct commit **last = ctx->commits.list + ctx->commits.nr;
<<<<<<< HEAD
	struct progress *progress = NULL;
	int i = 0;

	trace2_bloom_filter_settings(ctx);

	if (ctx->report_progress)
		progress = start_delayed_progress(
			_("Writing changed paths Bloom filters data"),
			ctx->commits.nr);
=======
>>>>>>> 150cd3b6

	hashwrite_be32(f, ctx->bloom_settings->hash_version);
	hashwrite_be32(f, ctx->bloom_settings->num_hashes);
	hashwrite_be32(f, ctx->bloom_settings->bits_per_entry);

	while (list < last) {
		struct bloom_filter *filter = get_bloom_filter(ctx->r, *list, 0);
<<<<<<< HEAD
		size_t len = filter ? filter->len : 0;
		display_progress(progress, ++i);

		if (len)
			hashwrite(f, filter->data, len * sizeof(unsigned char));
		list++;
	}

	stop_progress(&progress);
	return 0;
=======
		display_progress(ctx->progress, ++ctx->progress_cnt);
		hashwrite(f, filter->data, filter->len * sizeof(unsigned char));
		list++;
	}
>>>>>>> 150cd3b6
}

static int oid_compare(const void *_a, const void *_b)
{
	const struct object_id *a = (const struct object_id *)_a;
	const struct object_id *b = (const struct object_id *)_b;
	return oidcmp(a, b);
}

static int add_packed_commits(const struct object_id *oid,
			      struct packed_git *pack,
			      uint32_t pos,
			      void *data)
{
	struct write_commit_graph_context *ctx = (struct write_commit_graph_context*)data;
	enum object_type type;
	off_t offset = nth_packed_object_offset(pack, pos);
	struct object_info oi = OBJECT_INFO_INIT;

	if (ctx->progress)
		display_progress(ctx->progress, ++ctx->progress_done);

	oi.typep = &type;
	if (packed_object_info(ctx->r, pack, offset, &oi) < 0)
		die(_("unable to get type of object %s"), oid_to_hex(oid));

	if (type != OBJ_COMMIT)
		return 0;

	ALLOC_GROW(ctx->oids.list, ctx->oids.nr + 1, ctx->oids.alloc);
	oidcpy(&(ctx->oids.list[ctx->oids.nr]), oid);
	ctx->oids.nr++;

	set_commit_pos(ctx->r, oid);

	return 0;
}

static void add_missing_parents(struct write_commit_graph_context *ctx, struct commit *commit)
{
	struct commit_list *parent;
	for (parent = commit->parents; parent; parent = parent->next) {
		if (!(parent->item->object.flags & REACHABLE)) {
			ALLOC_GROW(ctx->oids.list, ctx->oids.nr + 1, ctx->oids.alloc);
			oidcpy(&ctx->oids.list[ctx->oids.nr], &(parent->item->object.oid));
			ctx->oids.nr++;
			parent->item->object.flags |= REACHABLE;
		}
	}
}

static void close_reachable(struct write_commit_graph_context *ctx)
{
	int i;
	struct commit *commit;
	enum commit_graph_split_flags flags = ctx->split_opts ?
		ctx->split_opts->flags : COMMIT_GRAPH_SPLIT_UNSPECIFIED;

	if (ctx->report_progress)
		ctx->progress = start_delayed_progress(
					_("Loading known commits in commit graph"),
					ctx->oids.nr);
	for (i = 0; i < ctx->oids.nr; i++) {
		display_progress(ctx->progress, i + 1);
		commit = lookup_commit(ctx->r, &ctx->oids.list[i]);
		if (commit)
			commit->object.flags |= REACHABLE;
	}
	stop_progress(&ctx->progress);

	/*
	 * As this loop runs, ctx->oids.nr may grow, but not more
	 * than the number of missing commits in the reachable
	 * closure.
	 */
	if (ctx->report_progress)
		ctx->progress = start_delayed_progress(
					_("Expanding reachable commits in commit graph"),
					0);
	for (i = 0; i < ctx->oids.nr; i++) {
		display_progress(ctx->progress, i + 1);
		commit = lookup_commit(ctx->r, &ctx->oids.list[i]);

		if (!commit)
			continue;
		if (ctx->split) {
			if ((!parse_commit(commit) &&
			     commit_graph_position(commit) == COMMIT_NOT_FROM_GRAPH) ||
			    flags == COMMIT_GRAPH_SPLIT_REPLACE)
				add_missing_parents(ctx, commit);
		} else if (!parse_commit_no_graph(commit))
			add_missing_parents(ctx, commit);
	}
	stop_progress(&ctx->progress);

	if (ctx->report_progress)
		ctx->progress = start_delayed_progress(
					_("Clearing commit marks in commit graph"),
					ctx->oids.nr);
	for (i = 0; i < ctx->oids.nr; i++) {
		display_progress(ctx->progress, i + 1);
		commit = lookup_commit(ctx->r, &ctx->oids.list[i]);

		if (commit)
			commit->object.flags &= ~REACHABLE;
	}
	stop_progress(&ctx->progress);
}

static void compute_generation_numbers(struct write_commit_graph_context *ctx)
{
	int i;
	struct commit_list *list = NULL;

	if (ctx->report_progress)
		ctx->progress = start_delayed_progress(
					_("Computing commit graph generation numbers"),
					ctx->commits.nr);
	for (i = 0; i < ctx->commits.nr; i++) {
		uint32_t generation = commit_graph_data_at(ctx->commits.list[i])->generation;

		display_progress(ctx->progress, i + 1);
		if (generation != GENERATION_NUMBER_INFINITY &&
		    generation != GENERATION_NUMBER_ZERO)
			continue;

		commit_list_insert(ctx->commits.list[i], &list);
		while (list) {
			struct commit *current = list->item;
			struct commit_list *parent;
			int all_parents_computed = 1;
			uint32_t max_generation = 0;

			for (parent = current->parents; parent; parent = parent->next) {
				generation = commit_graph_data_at(parent->item)->generation;

				if (generation == GENERATION_NUMBER_INFINITY ||
				    generation == GENERATION_NUMBER_ZERO) {
					all_parents_computed = 0;
					commit_list_insert(parent->item, &list);
					break;
				} else if (generation > max_generation) {
					max_generation = generation;
				}
			}

			if (all_parents_computed) {
				struct commit_graph_data *data = commit_graph_data_at(current);

				data->generation = max_generation + 1;
				pop_commit(&list);

				if (data->generation > GENERATION_NUMBER_MAX)
					data->generation = GENERATION_NUMBER_MAX;
			}
		}
	}
	stop_progress(&ctx->progress);
}

static void compute_bloom_filters(struct write_commit_graph_context *ctx)
{
	int i;
	struct progress *progress = NULL;
	struct commit **sorted_commits;

	init_bloom_filters();

	if (ctx->report_progress)
		progress = start_delayed_progress(
			_("Computing commit changed paths Bloom filters"),
			ctx->commits.nr);

	ALLOC_ARRAY(sorted_commits, ctx->commits.nr);
	COPY_ARRAY(sorted_commits, ctx->commits.list, ctx->commits.nr);

	if (ctx->order_by_pack)
		QSORT(sorted_commits, ctx->commits.nr, commit_pos_cmp);
	else
		QSORT(sorted_commits, ctx->commits.nr, commit_gen_cmp);

	for (i = 0; i < ctx->commits.nr; i++) {
		struct commit *c = sorted_commits[i];
		struct bloom_filter *filter = get_bloom_filter(ctx->r, c, 1);
		ctx->total_bloom_filter_data_size += sizeof(unsigned char) * filter->len;
		display_progress(progress, i + 1);
	}

	free(sorted_commits);
	stop_progress(&progress);
}

struct refs_cb_data {
	struct oidset *commits;
	struct progress *progress;
};

static int add_ref_to_set(const char *refname,
			  const struct object_id *oid,
			  int flags, void *cb_data)
{
	struct object_id peeled;
	struct refs_cb_data *data = (struct refs_cb_data *)cb_data;

	if (!peel_ref(refname, &peeled))
		oid = &peeled;
	if (oid_object_info(the_repository, oid, NULL) == OBJ_COMMIT)
		oidset_insert(data->commits, oid);

	display_progress(data->progress, oidset_size(data->commits));

	return 0;
}

int write_commit_graph_reachable(struct object_directory *odb,
				 enum commit_graph_write_flags flags,
				 const struct split_commit_graph_opts *split_opts)
{
	struct oidset commits = OIDSET_INIT;
	struct refs_cb_data data;
	int result;

	memset(&data, 0, sizeof(data));
	data.commits = &commits;
	if (flags & COMMIT_GRAPH_WRITE_PROGRESS)
		data.progress = start_delayed_progress(
			_("Collecting referenced commits"), 0);

	for_each_ref(add_ref_to_set, &data);

	stop_progress(&data.progress);

	result = write_commit_graph(odb, NULL, &commits,
				    flags, split_opts);

	oidset_clear(&commits);
	return result;
}

static int fill_oids_from_packs(struct write_commit_graph_context *ctx,
				struct string_list *pack_indexes)
{
	uint32_t i;
	struct strbuf progress_title = STRBUF_INIT;
	struct strbuf packname = STRBUF_INIT;
	int dirlen;

	strbuf_addf(&packname, "%s/pack/", ctx->odb->path);
	dirlen = packname.len;
	if (ctx->report_progress) {
		strbuf_addf(&progress_title,
			    Q_("Finding commits for commit graph in %d pack",
			       "Finding commits for commit graph in %d packs",
			       pack_indexes->nr),
			    pack_indexes->nr);
		ctx->progress = start_delayed_progress(progress_title.buf, 0);
		ctx->progress_done = 0;
	}
	for (i = 0; i < pack_indexes->nr; i++) {
		struct packed_git *p;
		strbuf_setlen(&packname, dirlen);
		strbuf_addstr(&packname, pack_indexes->items[i].string);
		p = add_packed_git(packname.buf, packname.len, 1);
		if (!p) {
			error(_("error adding pack %s"), packname.buf);
			return -1;
		}
		if (open_pack_index(p)) {
			error(_("error opening index for %s"), packname.buf);
			return -1;
		}
		for_each_object_in_pack(p, add_packed_commits, ctx,
					FOR_EACH_OBJECT_PACK_ORDER);
		close_pack(p);
		free(p);
	}

	stop_progress(&ctx->progress);
	strbuf_release(&progress_title);
	strbuf_release(&packname);

	return 0;
}

static int fill_oids_from_commits(struct write_commit_graph_context *ctx,
				  struct oidset *commits)
{
	struct oidset_iter iter;
	struct object_id *oid;

	if (!oidset_size(commits))
		return 0;

	oidset_iter_init(commits, &iter);
	while ((oid = oidset_iter_next(&iter))) {
		ALLOC_GROW(ctx->oids.list, ctx->oids.nr + 1, ctx->oids.alloc);
		oidcpy(&ctx->oids.list[ctx->oids.nr], oid);
		ctx->oids.nr++;
	}

	return 0;
}

static void fill_oids_from_all_packs(struct write_commit_graph_context *ctx)
{
	if (ctx->report_progress)
		ctx->progress = start_delayed_progress(
			_("Finding commits for commit graph among packed objects"),
			ctx->approx_nr_objects);
	for_each_packed_object(add_packed_commits, ctx,
			       FOR_EACH_OBJECT_PACK_ORDER);
	if (ctx->progress_done < ctx->approx_nr_objects)
		display_progress(ctx->progress, ctx->approx_nr_objects);
	stop_progress(&ctx->progress);
}

static uint32_t count_distinct_commits(struct write_commit_graph_context *ctx)
{
	uint32_t i, count_distinct = 1;

	if (ctx->report_progress)
		ctx->progress = start_delayed_progress(
			_("Counting distinct commits in commit graph"),
			ctx->oids.nr);
	display_progress(ctx->progress, 0); /* TODO: Measure QSORT() progress */
	QSORT(ctx->oids.list, ctx->oids.nr, oid_compare);

	for (i = 1; i < ctx->oids.nr; i++) {
		display_progress(ctx->progress, i + 1);
		if (!oideq(&ctx->oids.list[i - 1], &ctx->oids.list[i])) {
			if (ctx->split) {
				struct commit *c = lookup_commit(ctx->r, &ctx->oids.list[i]);

				if (!c || commit_graph_position(c) != COMMIT_NOT_FROM_GRAPH)
					continue;
			}

			count_distinct++;
		}
	}
	stop_progress(&ctx->progress);

	return count_distinct;
}

static void copy_oids_to_commits(struct write_commit_graph_context *ctx)
{
	uint32_t i;
	enum commit_graph_split_flags flags = ctx->split_opts ?
		ctx->split_opts->flags : COMMIT_GRAPH_SPLIT_UNSPECIFIED;

	ctx->num_extra_edges = 0;
	if (ctx->report_progress)
		ctx->progress = start_delayed_progress(
			_("Finding extra edges in commit graph"),
			ctx->oids.nr);
	for (i = 0; i < ctx->oids.nr; i++) {
		unsigned int num_parents;

		display_progress(ctx->progress, i + 1);
		if (i > 0 && oideq(&ctx->oids.list[i - 1], &ctx->oids.list[i]))
			continue;

		ALLOC_GROW(ctx->commits.list, ctx->commits.nr + 1, ctx->commits.alloc);
		ctx->commits.list[ctx->commits.nr] = lookup_commit(ctx->r, &ctx->oids.list[i]);

		if (ctx->split && flags != COMMIT_GRAPH_SPLIT_REPLACE &&
		    commit_graph_position(ctx->commits.list[ctx->commits.nr]) != COMMIT_NOT_FROM_GRAPH)
			continue;

		if (ctx->split && flags == COMMIT_GRAPH_SPLIT_REPLACE)
			parse_commit(ctx->commits.list[ctx->commits.nr]);
		else
			parse_commit_no_graph(ctx->commits.list[ctx->commits.nr]);

		num_parents = commit_list_count(ctx->commits.list[ctx->commits.nr]->parents);
		if (num_parents > 2)
			ctx->num_extra_edges += num_parents - 1;

		ctx->commits.nr++;
	}
	stop_progress(&ctx->progress);
}

static int write_graph_chunk_base_1(struct hashfile *f,
				    struct commit_graph *g)
{
	int num = 0;

	if (!g)
		return 0;

	num = write_graph_chunk_base_1(f, g->base_graph);
	hashwrite(f, g->oid.hash, the_hash_algo->rawsz);
	return num + 1;
}

static int write_graph_chunk_base(struct hashfile *f,
				  struct write_commit_graph_context *ctx)
{
	int num = write_graph_chunk_base_1(f, ctx->new_base_graph);

	if (num != ctx->num_commit_graphs_after - 1) {
		error(_("failed to write correct number of base graph ids"));
		return -1;
	}

	return 0;
}

typedef int (*chunk_write_fn)(struct hashfile *f,
			      struct write_commit_graph_context *ctx);

struct chunk_info {
	uint32_t id;
	uint64_t size;
	chunk_write_fn write_fn;
};

static int write_commit_graph_file(struct write_commit_graph_context *ctx)
{
	uint32_t i;
	int fd;
	struct hashfile *f;
	struct lock_file lk = LOCK_INIT;
	struct chunk_info chunks[MAX_NUM_CHUNKS + 1];
	const unsigned hashsz = the_hash_algo->rawsz;
	struct strbuf progress_title = STRBUF_INIT;
	int num_chunks = 3;
	uint64_t chunk_offset;
	struct object_id file_hash;
	struct bloom_filter_settings bloom_settings = DEFAULT_BLOOM_FILTER_SETTINGS;

	if (!ctx->bloom_settings) {
		bloom_settings.bits_per_entry = git_env_ulong("GIT_TEST_BLOOM_SETTINGS_BITS_PER_ENTRY",
							      bloom_settings.bits_per_entry);
		bloom_settings.num_hashes = git_env_ulong("GIT_TEST_BLOOM_SETTINGS_NUM_HASHES",
							  bloom_settings.num_hashes);
		ctx->bloom_settings = &bloom_settings;
	}

	if (ctx->split) {
		struct strbuf tmp_file = STRBUF_INIT;

		strbuf_addf(&tmp_file,
			    "%s/info/commit-graphs/tmp_graph_XXXXXX",
			    ctx->odb->path);
		ctx->graph_name = strbuf_detach(&tmp_file, NULL);
	} else {
		ctx->graph_name = get_commit_graph_filename(ctx->odb);
	}

	if (safe_create_leading_directories(ctx->graph_name)) {
		UNLEAK(ctx->graph_name);
		error(_("unable to create leading directories of %s"),
			ctx->graph_name);
		return -1;
	}

	if (ctx->split) {
		char *lock_name = get_chain_filename(ctx->odb);

		hold_lock_file_for_update_mode(&lk, lock_name,
					       LOCK_DIE_ON_ERROR, 0444);

		fd = git_mkstemp_mode(ctx->graph_name, 0444);
		if (fd < 0) {
			error(_("unable to create temporary graph layer"));
			return -1;
		}

		if (adjust_shared_perm(ctx->graph_name)) {
			error(_("unable to adjust shared permissions for '%s'"),
			      ctx->graph_name);
			return -1;
		}

		f = hashfd(fd, ctx->graph_name);
	} else {
		hold_lock_file_for_update_mode(&lk, ctx->graph_name,
					       LOCK_DIE_ON_ERROR, 0444);
		fd = lk.tempfile->fd;
		f = hashfd(lk.tempfile->fd, lk.tempfile->filename.buf);
	}

	chunks[0].id = GRAPH_CHUNKID_OIDFANOUT;
	chunks[0].size = GRAPH_FANOUT_SIZE;
	chunks[0].write_fn = write_graph_chunk_fanout;
	chunks[1].id = GRAPH_CHUNKID_OIDLOOKUP;
	chunks[1].size = hashsz * ctx->commits.nr;
	chunks[1].write_fn = write_graph_chunk_oids;
	chunks[2].id = GRAPH_CHUNKID_DATA;
	chunks[2].size = (hashsz + 16) * ctx->commits.nr;
	chunks[2].write_fn = write_graph_chunk_data;
	if (ctx->num_extra_edges) {
		chunks[num_chunks].id = GRAPH_CHUNKID_EXTRAEDGES;
		chunks[num_chunks].size = 4 * ctx->num_extra_edges;
		chunks[num_chunks].write_fn = write_graph_chunk_extra_edges;
		num_chunks++;
	}
	if (ctx->changed_paths) {
		chunks[num_chunks].id = GRAPH_CHUNKID_BLOOMINDEXES;
		chunks[num_chunks].size = sizeof(uint32_t) * ctx->commits.nr;
		chunks[num_chunks].write_fn = write_graph_chunk_bloom_indexes;
		num_chunks++;
		chunks[num_chunks].id = GRAPH_CHUNKID_BLOOMDATA;
		chunks[num_chunks].size = sizeof(uint32_t) * 3
					  + ctx->total_bloom_filter_data_size;
		chunks[num_chunks].write_fn = write_graph_chunk_bloom_data;
		num_chunks++;
	}
	if (ctx->num_commit_graphs_after > 1) {
		chunks[num_chunks].id = GRAPH_CHUNKID_BASE;
		chunks[num_chunks].size = hashsz * (ctx->num_commit_graphs_after - 1);
		chunks[num_chunks].write_fn = write_graph_chunk_base;
		num_chunks++;
	}

	chunks[num_chunks].id = 0;
	chunks[num_chunks].size = 0;

	hashwrite_be32(f, GRAPH_SIGNATURE);

	hashwrite_u8(f, GRAPH_VERSION);
	hashwrite_u8(f, oid_version());
	hashwrite_u8(f, num_chunks);
	hashwrite_u8(f, ctx->num_commit_graphs_after - 1);

	chunk_offset = 8 + (num_chunks + 1) * GRAPH_CHUNKLOOKUP_WIDTH;
	for (i = 0; i <= num_chunks; i++) {
		uint32_t chunk_write[3];

		chunk_write[0] = htonl(chunks[i].id);
		chunk_write[1] = htonl(chunk_offset >> 32);
		chunk_write[2] = htonl(chunk_offset & 0xffffffff);
		hashwrite(f, chunk_write, 12);

		chunk_offset += chunks[i].size;
	}

	if (ctx->report_progress) {
		strbuf_addf(&progress_title,
			    Q_("Writing out commit graph in %d pass",
			       "Writing out commit graph in %d passes",
			       num_chunks),
			    num_chunks);
		ctx->progress = start_delayed_progress(
			progress_title.buf,
			num_chunks * ctx->commits.nr);
	}

	for (i = 0; i < num_chunks; i++) {
		uint64_t start_offset = f->total + f->offset;

		if (chunks[i].write_fn(f, ctx))
			return -1;

		if (f->total + f->offset != start_offset + chunks[i].size)
			BUG("expected to write %"PRId64" bytes to chunk %"PRIx32", but wrote %"PRId64" instead",
			    chunks[i].size, chunks[i].id,
			    f->total + f->offset - start_offset);
	}

	stop_progress(&ctx->progress);
	strbuf_release(&progress_title);

	if (ctx->split && ctx->base_graph_name && ctx->num_commit_graphs_after > 1) {
		char *new_base_hash = xstrdup(oid_to_hex(&ctx->new_base_graph->oid));
		char *new_base_name = get_split_graph_filename(ctx->new_base_graph->odb, new_base_hash);

		free(ctx->commit_graph_filenames_after[ctx->num_commit_graphs_after - 2]);
		free(ctx->commit_graph_hash_after[ctx->num_commit_graphs_after - 2]);
		ctx->commit_graph_filenames_after[ctx->num_commit_graphs_after - 2] = new_base_name;
		ctx->commit_graph_hash_after[ctx->num_commit_graphs_after - 2] = new_base_hash;
	}

	close_commit_graph(ctx->r->objects);
	finalize_hashfile(f, file_hash.hash, CSUM_HASH_IN_STREAM | CSUM_FSYNC);

	if (ctx->split) {
		FILE *chainf = fdopen_lock_file(&lk, "w");
		char *final_graph_name;
		int result;

		close(fd);

		if (!chainf) {
			error(_("unable to open commit-graph chain file"));
			return -1;
		}

		if (ctx->base_graph_name) {
			const char *dest;
			int idx = ctx->num_commit_graphs_after - 1;
			if (ctx->num_commit_graphs_after > 1)
				idx--;

			dest = ctx->commit_graph_filenames_after[idx];

			if (strcmp(ctx->base_graph_name, dest)) {
				result = rename(ctx->base_graph_name, dest);

				if (result) {
					error(_("failed to rename base commit-graph file"));
					return -1;
				}
			}
		} else {
			char *graph_name = get_commit_graph_filename(ctx->odb);
			unlink(graph_name);
		}

		ctx->commit_graph_hash_after[ctx->num_commit_graphs_after - 1] = xstrdup(oid_to_hex(&file_hash));
		final_graph_name = get_split_graph_filename(ctx->odb,
					ctx->commit_graph_hash_after[ctx->num_commit_graphs_after - 1]);
		ctx->commit_graph_filenames_after[ctx->num_commit_graphs_after - 1] = final_graph_name;

		result = rename(ctx->graph_name, final_graph_name);

		for (i = 0; i < ctx->num_commit_graphs_after; i++)
			fprintf(lk.tempfile->fp, "%s\n", ctx->commit_graph_hash_after[i]);

		if (result) {
			error(_("failed to rename temporary commit-graph file"));
			return -1;
		}
	}

	commit_lock_file(&lk);

	return 0;
}

static void split_graph_merge_strategy(struct write_commit_graph_context *ctx)
{
	struct commit_graph *g;
	uint32_t num_commits;
	enum commit_graph_split_flags flags = COMMIT_GRAPH_SPLIT_UNSPECIFIED;
	uint32_t i;

	int max_commits = 0;
	int size_mult = 2;

	if (ctx->split_opts) {
		max_commits = ctx->split_opts->max_commits;

		if (ctx->split_opts->size_multiple)
			size_mult = ctx->split_opts->size_multiple;

		flags = ctx->split_opts->flags;
	}

	g = ctx->r->objects->commit_graph;
	num_commits = ctx->commits.nr;
	if (flags == COMMIT_GRAPH_SPLIT_REPLACE)
		ctx->num_commit_graphs_after = 1;
	else
		ctx->num_commit_graphs_after = ctx->num_commit_graphs_before + 1;

	if (flags != COMMIT_GRAPH_SPLIT_MERGE_PROHIBITED &&
	    flags != COMMIT_GRAPH_SPLIT_REPLACE) {
		while (g && (g->num_commits <= size_mult * num_commits ||
			    (max_commits && num_commits > max_commits))) {
			if (g->odb != ctx->odb)
				break;

			num_commits += g->num_commits;
			g = g->base_graph;

			ctx->num_commit_graphs_after--;
		}
	}

	if (flags != COMMIT_GRAPH_SPLIT_REPLACE)
		ctx->new_base_graph = g;
	else if (ctx->num_commit_graphs_after != 1)
		BUG("split_graph_merge_strategy: num_commit_graphs_after "
		    "should be 1 with --split=replace");

	if (ctx->num_commit_graphs_after == 2) {
		char *old_graph_name = get_commit_graph_filename(g->odb);

		if (!strcmp(g->filename, old_graph_name) &&
		    g->odb != ctx->odb) {
			ctx->num_commit_graphs_after = 1;
			ctx->new_base_graph = NULL;
		}

		free(old_graph_name);
	}

	CALLOC_ARRAY(ctx->commit_graph_filenames_after, ctx->num_commit_graphs_after);
	CALLOC_ARRAY(ctx->commit_graph_hash_after, ctx->num_commit_graphs_after);

	for (i = 0; i < ctx->num_commit_graphs_after &&
		    i < ctx->num_commit_graphs_before; i++)
		ctx->commit_graph_filenames_after[i] = xstrdup(ctx->commit_graph_filenames_before[i]);

	i = ctx->num_commit_graphs_before - 1;
	g = ctx->r->objects->commit_graph;

	while (g) {
		if (i < ctx->num_commit_graphs_after)
			ctx->commit_graph_hash_after[i] = xstrdup(oid_to_hex(&g->oid));

		i--;
		g = g->base_graph;
	}
}

static void merge_commit_graph(struct write_commit_graph_context *ctx,
			       struct commit_graph *g)
{
	uint32_t i;
	uint32_t offset = g->num_commits_in_base;

	ALLOC_GROW(ctx->commits.list, ctx->commits.nr + g->num_commits, ctx->commits.alloc);

	for (i = 0; i < g->num_commits; i++) {
		struct object_id oid;
		struct commit *result;

		display_progress(ctx->progress, i + 1);

		load_oid_from_graph(g, i + offset, &oid);

		/* only add commits if they still exist in the repo */
		result = lookup_commit_reference_gently(ctx->r, &oid, 1);

		if (result) {
			ctx->commits.list[ctx->commits.nr] = result;
			ctx->commits.nr++;
		}
	}
}

static int commit_compare(const void *_a, const void *_b)
{
	const struct commit *a = *(const struct commit **)_a;
	const struct commit *b = *(const struct commit **)_b;
	return oidcmp(&a->object.oid, &b->object.oid);
}

static void sort_and_scan_merged_commits(struct write_commit_graph_context *ctx)
{
	uint32_t i;

	if (ctx->report_progress)
		ctx->progress = start_delayed_progress(
					_("Scanning merged commits"),
					ctx->commits.nr);

	QSORT(ctx->commits.list, ctx->commits.nr, commit_compare);

	ctx->num_extra_edges = 0;
	for (i = 0; i < ctx->commits.nr; i++) {
		display_progress(ctx->progress, i);

		if (i && oideq(&ctx->commits.list[i - 1]->object.oid,
			  &ctx->commits.list[i]->object.oid)) {
			die(_("unexpected duplicate commit id %s"),
			    oid_to_hex(&ctx->commits.list[i]->object.oid));
		} else {
			unsigned int num_parents;

			num_parents = commit_list_count(ctx->commits.list[i]->parents);
			if (num_parents > 2)
				ctx->num_extra_edges += num_parents - 1;
		}
	}

	stop_progress(&ctx->progress);
}

static void merge_commit_graphs(struct write_commit_graph_context *ctx)
{
	struct commit_graph *g = ctx->r->objects->commit_graph;
	uint32_t current_graph_number = ctx->num_commit_graphs_before;

	while (g && current_graph_number >= ctx->num_commit_graphs_after) {
		current_graph_number--;

		if (ctx->report_progress)
			ctx->progress = start_delayed_progress(_("Merging commit-graph"), 0);

		merge_commit_graph(ctx, g);
		stop_progress(&ctx->progress);

		g = g->base_graph;
	}

	if (g) {
		ctx->new_base_graph = g;
		ctx->new_num_commits_in_base = g->num_commits + g->num_commits_in_base;
	}

	if (ctx->new_base_graph)
		ctx->base_graph_name = xstrdup(ctx->new_base_graph->filename);

	sort_and_scan_merged_commits(ctx);
}

static void mark_commit_graphs(struct write_commit_graph_context *ctx)
{
	uint32_t i;
	time_t now = time(NULL);

	for (i = ctx->num_commit_graphs_after - 1; i < ctx->num_commit_graphs_before; i++) {
		struct stat st;
		struct utimbuf updated_time;

		stat(ctx->commit_graph_filenames_before[i], &st);

		updated_time.actime = st.st_atime;
		updated_time.modtime = now;
		utime(ctx->commit_graph_filenames_before[i], &updated_time);
	}
}

static void expire_commit_graphs(struct write_commit_graph_context *ctx)
{
	struct strbuf path = STRBUF_INIT;
	DIR *dir;
	struct dirent *de;
	size_t dirnamelen;
	timestamp_t expire_time = time(NULL);

	if (ctx->split_opts && ctx->split_opts->expire_time)
		expire_time = ctx->split_opts->expire_time;
	if (!ctx->split) {
		char *chain_file_name = get_chain_filename(ctx->odb);
		unlink(chain_file_name);
		free(chain_file_name);
		ctx->num_commit_graphs_after = 0;
	}

	strbuf_addstr(&path, ctx->odb->path);
	strbuf_addstr(&path, "/info/commit-graphs");
	dir = opendir(path.buf);

	if (!dir)
		goto out;

	strbuf_addch(&path, '/');
	dirnamelen = path.len;
	while ((de = readdir(dir)) != NULL) {
		struct stat st;
		uint32_t i, found = 0;

		strbuf_setlen(&path, dirnamelen);
		strbuf_addstr(&path, de->d_name);

		stat(path.buf, &st);

		if (st.st_mtime > expire_time)
			continue;
		if (path.len < 6 || strcmp(path.buf + path.len - 6, ".graph"))
			continue;

		for (i = 0; i < ctx->num_commit_graphs_after; i++) {
			if (!strcmp(ctx->commit_graph_filenames_after[i],
				    path.buf)) {
				found = 1;
				break;
			}
		}

		if (!found)
			unlink(path.buf);
	}

out:
	strbuf_release(&path);
}

int write_commit_graph(struct object_directory *odb,
		       struct string_list *pack_indexes,
		       struct oidset *commits,
		       enum commit_graph_write_flags flags,
		       const struct split_commit_graph_opts *split_opts)
{
	struct write_commit_graph_context *ctx;
	uint32_t i, count_distinct = 0;
	int res = 0;
	int replace = 0;

	if (!commit_graph_compatible(the_repository))
		return 0;

	ctx = xcalloc(1, sizeof(struct write_commit_graph_context));
	ctx->r = the_repository;
	ctx->odb = odb;
	ctx->append = flags & COMMIT_GRAPH_WRITE_APPEND ? 1 : 0;
	ctx->report_progress = flags & COMMIT_GRAPH_WRITE_PROGRESS ? 1 : 0;
	ctx->split = flags & COMMIT_GRAPH_WRITE_SPLIT ? 1 : 0;
	ctx->split_opts = split_opts;
	ctx->total_bloom_filter_data_size = 0;

	if (flags & COMMIT_GRAPH_WRITE_BLOOM_FILTERS)
		ctx->changed_paths = 1;
	if (!(flags & COMMIT_GRAPH_NO_WRITE_BLOOM_FILTERS)) {
		struct commit_graph *g;
		prepare_commit_graph_one(ctx->r, ctx->odb);

		g = ctx->r->objects->commit_graph;

		/* We have changed-paths already. Keep them in the next graph */
		if (g && g->chunk_bloom_data) {
			ctx->changed_paths = 1;
			ctx->bloom_settings = g->bloom_filter_settings;
		}
	}

	if (ctx->split) {
		struct commit_graph *g;
		prepare_commit_graph(ctx->r);

		g = ctx->r->objects->commit_graph;

		while (g) {
			ctx->num_commit_graphs_before++;
			g = g->base_graph;
		}

		if (ctx->num_commit_graphs_before) {
			ALLOC_ARRAY(ctx->commit_graph_filenames_before, ctx->num_commit_graphs_before);
			i = ctx->num_commit_graphs_before;
			g = ctx->r->objects->commit_graph;

			while (g) {
				ctx->commit_graph_filenames_before[--i] = xstrdup(g->filename);
				g = g->base_graph;
			}
		}

		if (ctx->split_opts)
			replace = ctx->split_opts->flags & COMMIT_GRAPH_SPLIT_REPLACE;
	}

	ctx->approx_nr_objects = approximate_object_count();
	ctx->oids.alloc = ctx->approx_nr_objects / 32;

	if (ctx->split && split_opts && ctx->oids.alloc > split_opts->max_commits)
		ctx->oids.alloc = split_opts->max_commits;

	if (ctx->append) {
		prepare_commit_graph_one(ctx->r, ctx->odb);
		if (ctx->r->objects->commit_graph)
			ctx->oids.alloc += ctx->r->objects->commit_graph->num_commits;
	}

	if (ctx->oids.alloc < 1024)
		ctx->oids.alloc = 1024;
	ALLOC_ARRAY(ctx->oids.list, ctx->oids.alloc);

	if (ctx->append && ctx->r->objects->commit_graph) {
		struct commit_graph *g = ctx->r->objects->commit_graph;
		for (i = 0; i < g->num_commits; i++) {
			const unsigned char *hash = g->chunk_oid_lookup + g->hash_len * i;
			hashcpy(ctx->oids.list[ctx->oids.nr++].hash, hash);
		}
	}

	if (pack_indexes) {
		ctx->order_by_pack = 1;
		if ((res = fill_oids_from_packs(ctx, pack_indexes)))
			goto cleanup;
	}

	if (commits) {
		if ((res = fill_oids_from_commits(ctx, commits)))
			goto cleanup;
	}

	if (!pack_indexes && !commits) {
		ctx->order_by_pack = 1;
		fill_oids_from_all_packs(ctx);
	}

	close_reachable(ctx);

	count_distinct = count_distinct_commits(ctx);

	if (count_distinct >= GRAPH_EDGE_LAST_MASK) {
		error(_("the commit graph format cannot write %d commits"), count_distinct);
		res = -1;
		goto cleanup;
	}

	ctx->commits.alloc = count_distinct;
	ALLOC_ARRAY(ctx->commits.list, ctx->commits.alloc);

	copy_oids_to_commits(ctx);

	if (ctx->commits.nr >= GRAPH_EDGE_LAST_MASK) {
		error(_("too many commits to write graph"));
		res = -1;
		goto cleanup;
	}

	if (!ctx->commits.nr && !replace)
		goto cleanup;

	if (ctx->split) {
		split_graph_merge_strategy(ctx);

		if (!replace)
			merge_commit_graphs(ctx);
	} else
		ctx->num_commit_graphs_after = 1;

	compute_generation_numbers(ctx);

	if (ctx->changed_paths)
		compute_bloom_filters(ctx);

	res = write_commit_graph_file(ctx);

	if (ctx->split)
		mark_commit_graphs(ctx);

	expire_commit_graphs(ctx);

cleanup:
	free(ctx->graph_name);
	free(ctx->commits.list);
	free(ctx->oids.list);

	if (ctx->commit_graph_filenames_after) {
		for (i = 0; i < ctx->num_commit_graphs_after; i++) {
			free(ctx->commit_graph_filenames_after[i]);
			free(ctx->commit_graph_hash_after[i]);
		}

		for (i = 0; i < ctx->num_commit_graphs_before; i++)
			free(ctx->commit_graph_filenames_before[i]);

		free(ctx->commit_graph_filenames_after);
		free(ctx->commit_graph_filenames_before);
		free(ctx->commit_graph_hash_after);
	}

	free(ctx);

	return res;
}

#define VERIFY_COMMIT_GRAPH_ERROR_HASH 2
static int verify_commit_graph_error;

static void graph_report(const char *fmt, ...)
{
	va_list ap;

	verify_commit_graph_error = 1;
	va_start(ap, fmt);
	vfprintf(stderr, fmt, ap);
	fprintf(stderr, "\n");
	va_end(ap);
}

#define GENERATION_ZERO_EXISTS 1
#define GENERATION_NUMBER_EXISTS 2

int verify_commit_graph(struct repository *r, struct commit_graph *g, int flags)
{
	uint32_t i, cur_fanout_pos = 0;
	struct object_id prev_oid, cur_oid, checksum;
	int generation_zero = 0;
	struct hashfile *f;
	int devnull;
	struct progress *progress = NULL;
	int local_error = 0;

	if (!g) {
		graph_report("no commit-graph file loaded");
		return 1;
	}

	verify_commit_graph_error = verify_commit_graph_lite(g);
	if (verify_commit_graph_error)
		return verify_commit_graph_error;

	devnull = open("/dev/null", O_WRONLY);
	f = hashfd(devnull, NULL);
	hashwrite(f, g->data, g->data_len - g->hash_len);
	finalize_hashfile(f, checksum.hash, CSUM_CLOSE);
	if (!hasheq(checksum.hash, g->data + g->data_len - g->hash_len)) {
		graph_report(_("the commit-graph file has incorrect checksum and is likely corrupt"));
		verify_commit_graph_error = VERIFY_COMMIT_GRAPH_ERROR_HASH;
	}

	for (i = 0; i < g->num_commits; i++) {
		struct commit *graph_commit;

		hashcpy(cur_oid.hash, g->chunk_oid_lookup + g->hash_len * i);

		if (i && oidcmp(&prev_oid, &cur_oid) >= 0)
			graph_report(_("commit-graph has incorrect OID order: %s then %s"),
				     oid_to_hex(&prev_oid),
				     oid_to_hex(&cur_oid));

		oidcpy(&prev_oid, &cur_oid);

		while (cur_oid.hash[0] > cur_fanout_pos) {
			uint32_t fanout_value = get_be32(g->chunk_oid_fanout + cur_fanout_pos);

			if (i != fanout_value)
				graph_report(_("commit-graph has incorrect fanout value: fanout[%d] = %u != %u"),
					     cur_fanout_pos, fanout_value, i);
			cur_fanout_pos++;
		}

		graph_commit = lookup_commit(r, &cur_oid);
		if (!parse_commit_in_graph_one(r, g, graph_commit))
			graph_report(_("failed to parse commit %s from commit-graph"),
				     oid_to_hex(&cur_oid));
	}

	while (cur_fanout_pos < 256) {
		uint32_t fanout_value = get_be32(g->chunk_oid_fanout + cur_fanout_pos);

		if (g->num_commits != fanout_value)
			graph_report(_("commit-graph has incorrect fanout value: fanout[%d] = %u != %u"),
				     cur_fanout_pos, fanout_value, i);

		cur_fanout_pos++;
	}

	if (verify_commit_graph_error & ~VERIFY_COMMIT_GRAPH_ERROR_HASH)
		return verify_commit_graph_error;

	if (flags & COMMIT_GRAPH_WRITE_PROGRESS)
		progress = start_progress(_("Verifying commits in commit graph"),
					g->num_commits);

	for (i = 0; i < g->num_commits; i++) {
		struct commit *graph_commit, *odb_commit;
		struct commit_list *graph_parents, *odb_parents;
		uint32_t max_generation = 0;
		uint32_t generation;

		display_progress(progress, i + 1);
		hashcpy(cur_oid.hash, g->chunk_oid_lookup + g->hash_len * i);

		graph_commit = lookup_commit(r, &cur_oid);
		odb_commit = (struct commit *)create_object(r, &cur_oid, alloc_commit_node(r));
		if (parse_commit_internal(odb_commit, 0, 0)) {
			graph_report(_("failed to parse commit %s from object database for commit-graph"),
				     oid_to_hex(&cur_oid));
			continue;
		}

		if (!oideq(&get_commit_tree_in_graph_one(r, g, graph_commit)->object.oid,
			   get_commit_tree_oid(odb_commit)))
			graph_report(_("root tree OID for commit %s in commit-graph is %s != %s"),
				     oid_to_hex(&cur_oid),
				     oid_to_hex(get_commit_tree_oid(graph_commit)),
				     oid_to_hex(get_commit_tree_oid(odb_commit)));

		graph_parents = graph_commit->parents;
		odb_parents = odb_commit->parents;

		while (graph_parents) {
			if (odb_parents == NULL) {
				graph_report(_("commit-graph parent list for commit %s is too long"),
					     oid_to_hex(&cur_oid));
				break;
			}

			/* parse parent in case it is in a base graph */
			parse_commit_in_graph_one(r, g, graph_parents->item);

			if (!oideq(&graph_parents->item->object.oid, &odb_parents->item->object.oid))
				graph_report(_("commit-graph parent for %s is %s != %s"),
					     oid_to_hex(&cur_oid),
					     oid_to_hex(&graph_parents->item->object.oid),
					     oid_to_hex(&odb_parents->item->object.oid));

			generation = commit_graph_generation(graph_parents->item);
			if (generation > max_generation)
				max_generation = generation;

			graph_parents = graph_parents->next;
			odb_parents = odb_parents->next;
		}

		if (odb_parents != NULL)
			graph_report(_("commit-graph parent list for commit %s terminates early"),
				     oid_to_hex(&cur_oid));

		if (!commit_graph_generation(graph_commit)) {
			if (generation_zero == GENERATION_NUMBER_EXISTS)
				graph_report(_("commit-graph has generation number zero for commit %s, but non-zero elsewhere"),
					     oid_to_hex(&cur_oid));
			generation_zero = GENERATION_ZERO_EXISTS;
		} else if (generation_zero == GENERATION_ZERO_EXISTS)
			graph_report(_("commit-graph has non-zero generation number for commit %s, but zero elsewhere"),
				     oid_to_hex(&cur_oid));

		if (generation_zero == GENERATION_ZERO_EXISTS)
			continue;

		/*
		 * If one of our parents has generation GENERATION_NUMBER_MAX, then
		 * our generation is also GENERATION_NUMBER_MAX. Decrement to avoid
		 * extra logic in the following condition.
		 */
		if (max_generation == GENERATION_NUMBER_MAX)
			max_generation--;

		generation = commit_graph_generation(graph_commit);
		if (generation != max_generation + 1)
			graph_report(_("commit-graph generation for commit %s is %u != %u"),
				     oid_to_hex(&cur_oid),
				     generation,
				     max_generation + 1);

		if (graph_commit->date != odb_commit->date)
			graph_report(_("commit date for commit %s in commit-graph is %"PRItime" != %"PRItime),
				     oid_to_hex(&cur_oid),
				     graph_commit->date,
				     odb_commit->date);
	}
	stop_progress(&progress);

	local_error = verify_commit_graph_error;

	if (!(flags & COMMIT_GRAPH_VERIFY_SHALLOW) && g->base_graph)
		local_error |= verify_commit_graph(r, g->base_graph, flags);

	return local_error;
}

void free_commit_graph(struct commit_graph *g)
{
	if (!g)
		return;
	if (g->data) {
		munmap((void *)g->data, g->data_len);
		g->data = NULL;
	}
	free(g->filename);
	free(g->bloom_filter_settings);
	free(g);
}

void disable_commit_graph(struct repository *r)
{
	r->commit_graph_disabled = 1;
}<|MERGE_RESOLUTION|>--- conflicted
+++ resolved
@@ -1160,23 +1160,14 @@
 
 	while (list < last) {
 		struct bloom_filter *filter = get_bloom_filter(ctx->r, *list, 0);
-<<<<<<< HEAD
 		size_t len = filter ? filter->len : 0;
 		cur_pos += len;
-		display_progress(progress, ++i);
-		hashwrite_be32(f, cur_pos);
-		list++;
-	}
-
-	stop_progress(&progress);
-	return 0;
-=======
-		cur_pos += filter->len;
 		display_progress(ctx->progress, ++ctx->progress_cnt);
 		hashwrite_be32(f, cur_pos);
 		list++;
 	}
->>>>>>> 150cd3b6
+
+	return 0;
 }
 
 static void trace2_bloom_filter_settings(struct write_commit_graph_context *ctx)
@@ -1199,18 +1190,8 @@
 {
 	struct commit **list = ctx->commits.list;
 	struct commit **last = ctx->commits.list + ctx->commits.nr;
-<<<<<<< HEAD
-	struct progress *progress = NULL;
-	int i = 0;
 
 	trace2_bloom_filter_settings(ctx);
-
-	if (ctx->report_progress)
-		progress = start_delayed_progress(
-			_("Writing changed paths Bloom filters data"),
-			ctx->commits.nr);
-=======
->>>>>>> 150cd3b6
 
 	hashwrite_be32(f, ctx->bloom_settings->hash_version);
 	hashwrite_be32(f, ctx->bloom_settings->num_hashes);
@@ -1218,23 +1199,15 @@
 
 	while (list < last) {
 		struct bloom_filter *filter = get_bloom_filter(ctx->r, *list, 0);
-<<<<<<< HEAD
 		size_t len = filter ? filter->len : 0;
-		display_progress(progress, ++i);
-
+
+		display_progress(ctx->progress, ++ctx->progress_cnt);
 		if (len)
 			hashwrite(f, filter->data, len * sizeof(unsigned char));
 		list++;
 	}
 
-	stop_progress(&progress);
 	return 0;
-=======
-		display_progress(ctx->progress, ++ctx->progress_cnt);
-		hashwrite(f, filter->data, filter->len * sizeof(unsigned char));
-		list++;
-	}
->>>>>>> 150cd3b6
 }
 
 static int oid_compare(const void *_a, const void *_b)
