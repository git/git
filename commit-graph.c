#include "cache.h"
#include "config.h"
#include "dir.h"
#include "git-compat-util.h"
#include "lockfile.h"
#include "pack.h"
#include "packfile.h"
#include "commit.h"
#include "object.h"
#include "refs.h"
#include "revision.h"
#include "sha1-lookup.h"
#include "commit-graph.h"
#include "object-store.h"
#include "alloc.h"
#include "hashmap.h"
#include "replace-object.h"
#include "progress.h"
#include "bloom.h"
#include "commit-slab.h"

#define GRAPH_SIGNATURE 0x43475048 /* "CGPH" */
#define GRAPH_CHUNKID_OIDFANOUT 0x4f494446 /* "OIDF" */
#define GRAPH_CHUNKID_OIDLOOKUP 0x4f49444c /* "OIDL" */
#define GRAPH_CHUNKID_DATA 0x43444154 /* "CDAT" */
#define GRAPH_CHUNKID_EXTRAEDGES 0x45444745 /* "EDGE" */
#define GRAPH_CHUNKID_BLOOMINDEXES 0x42494458 /* "BIDX" */
#define GRAPH_CHUNKID_BLOOMDATA 0x42444154 /* "BDAT" */
#define GRAPH_CHUNKID_BASE 0x42415345 /* "BASE" */
#define MAX_NUM_CHUNKS 7

#define GRAPH_DATA_WIDTH (the_hash_algo->rawsz + 16)

#define GRAPH_VERSION_1 0x1
#define GRAPH_VERSION GRAPH_VERSION_1

#define GRAPH_EXTRA_EDGES_NEEDED 0x80000000
#define GRAPH_EDGE_LAST_MASK 0x7fffffff
#define GRAPH_PARENT_NONE 0x70000000

#define GRAPH_LAST_EDGE 0x80000000

#define GRAPH_HEADER_SIZE 8
#define GRAPH_FANOUT_SIZE (4 * 256)
#define GRAPH_CHUNKLOOKUP_WIDTH 12
#define GRAPH_MIN_SIZE (GRAPH_HEADER_SIZE + 4 * GRAPH_CHUNKLOOKUP_WIDTH \
			+ GRAPH_FANOUT_SIZE + the_hash_algo->rawsz)

/* Remember to update object flag allocation in object.h */
#define REACHABLE       (1u<<15)

<<<<<<< HEAD
char *get_commit_graph_filename(struct object_directory *odb)
=======
/* Keep track of the order in which commits are added to our list. */
define_commit_slab(commit_pos, int);
static struct commit_pos commit_pos = COMMIT_SLAB_INIT(1, commit_pos);

static void set_commit_pos(struct repository *r, const struct object_id *oid)
{
	static int32_t max_pos;
	struct commit *commit = lookup_commit(r, oid);

	if (!commit)
		return; /* should never happen, but be lenient */

	*commit_pos_at(&commit_pos, commit) = max_pos++;
}

static int commit_pos_cmp(const void *va, const void *vb)
{
	const struct commit *a = *(const struct commit **)va;
	const struct commit *b = *(const struct commit **)vb;
	return commit_pos_at(&commit_pos, a) -
	       commit_pos_at(&commit_pos, b);
}

static int commit_gen_cmp(const void *va, const void *vb)
{
	const struct commit *a = *(const struct commit **)va;
	const struct commit *b = *(const struct commit **)vb;

	/* lower generation commits first */
	if (a->generation < b->generation)
		return -1;
	else if (a->generation > b->generation)
		return 1;

	/* use date as a heuristic when generations are equal */
	if (a->date < b->date)
		return -1;
	else if (a->date > b->date)
		return 1;
	return 0;
}

char *get_commit_graph_filename(const char *obj_dir)
>>>>>>> 1b81e69d
{
	return xstrfmt("%s/info/commit-graph", odb->path);
}

static char *get_split_graph_filename(struct object_directory *odb,
				      const char *oid_hex)
{
	return xstrfmt("%s/info/commit-graphs/graph-%s.graph", odb->path,
		       oid_hex);
}

static char *get_chain_filename(struct object_directory *odb)
{
	return xstrfmt("%s/info/commit-graphs/commit-graph-chain", odb->path);
}

static uint8_t oid_version(void)
{
	return 1;
}

static struct commit_graph *alloc_commit_graph(void)
{
	struct commit_graph *g = xcalloc(1, sizeof(*g));
	g->graph_fd = -1;

	return g;
}

extern int read_replace_refs;

static int commit_graph_compatible(struct repository *r)
{
	if (!r->gitdir)
		return 0;

	if (read_replace_refs) {
		prepare_replace_object(r);
		if (hashmap_get_size(&r->objects->replace_map->map))
			return 0;
	}

	prepare_commit_graft(r);
	if (r->parsed_objects && r->parsed_objects->grafts_nr)
		return 0;
	if (is_repository_shallow(r))
		return 0;

	return 1;
}

int open_commit_graph(const char *graph_file, int *fd, struct stat *st)
{
	*fd = git_open(graph_file);
	if (*fd < 0)
		return 0;
	if (fstat(*fd, st)) {
		close(*fd);
		return 0;
	}
	return 1;
}

struct commit_graph *load_commit_graph_one_fd_st(int fd, struct stat *st,
						 struct object_directory *odb)
{
	void *graph_map;
	size_t graph_size;
	struct commit_graph *ret;

	graph_size = xsize_t(st->st_size);

	if (graph_size < GRAPH_MIN_SIZE) {
		close(fd);
		error(_("commit-graph file is too small"));
		return NULL;
	}
	graph_map = xmmap(NULL, graph_size, PROT_READ, MAP_PRIVATE, fd, 0);
	ret = parse_commit_graph(graph_map, fd, graph_size);

	if (ret)
		ret->odb = odb;
	else {
		munmap(graph_map, graph_size);
		close(fd);
	}

	return ret;
}

static int verify_commit_graph_lite(struct commit_graph *g)
{
	/*
	 * Basic validation shared between parse_commit_graph()
	 * which'll be called every time the graph is used, and the
	 * much more expensive verify_commit_graph() used by
	 * "commit-graph verify".
	 *
	 * There should only be very basic checks here to ensure that
	 * we don't e.g. segfault in fill_commit_in_graph(), but
	 * because this is a very hot codepath nothing that e.g. loops
	 * over g->num_commits, or runs a checksum on the commit-graph
	 * itself.
	 */
	if (!g->chunk_oid_fanout) {
		error("commit-graph is missing the OID Fanout chunk");
		return 1;
	}
	if (!g->chunk_oid_lookup) {
		error("commit-graph is missing the OID Lookup chunk");
		return 1;
	}
	if (!g->chunk_commit_data) {
		error("commit-graph is missing the Commit Data chunk");
		return 1;
	}

	return 0;
}

struct commit_graph *parse_commit_graph(void *graph_map, int fd,
					size_t graph_size)
{
	const unsigned char *data, *chunk_lookup;
	uint32_t i;
	struct commit_graph *graph;
	uint64_t last_chunk_offset;
	uint32_t last_chunk_id;
	uint32_t graph_signature;
	unsigned char graph_version, hash_version;

	if (!graph_map)
		return NULL;

	if (graph_size < GRAPH_MIN_SIZE)
		return NULL;

	data = (const unsigned char *)graph_map;

	graph_signature = get_be32(data);
	if (graph_signature != GRAPH_SIGNATURE) {
		error(_("commit-graph signature %X does not match signature %X"),
		      graph_signature, GRAPH_SIGNATURE);
		return NULL;
	}

	graph_version = *(unsigned char*)(data + 4);
	if (graph_version != GRAPH_VERSION) {
		error(_("commit-graph version %X does not match version %X"),
		      graph_version, GRAPH_VERSION);
		return NULL;
	}

	hash_version = *(unsigned char*)(data + 5);
	if (hash_version != oid_version()) {
		error(_("commit-graph hash version %X does not match version %X"),
		      hash_version, oid_version());
		return NULL;
	}

	graph = alloc_commit_graph();

	graph->hash_len = the_hash_algo->rawsz;
	graph->num_chunks = *(unsigned char*)(data + 6);
	graph->graph_fd = fd;
	graph->data = graph_map;
	graph->data_len = graph_size;

	last_chunk_id = 0;
	last_chunk_offset = 8;
	chunk_lookup = data + 8;
	for (i = 0; i < graph->num_chunks; i++) {
		uint32_t chunk_id;
		uint64_t chunk_offset;
		int chunk_repeated = 0;

		if (data + graph_size - chunk_lookup <
		    GRAPH_CHUNKLOOKUP_WIDTH) {
			error(_("commit-graph chunk lookup table entry missing; file may be incomplete"));
			free(graph);
			return NULL;
		}

		chunk_id = get_be32(chunk_lookup + 0);
		chunk_offset = get_be64(chunk_lookup + 4);

		chunk_lookup += GRAPH_CHUNKLOOKUP_WIDTH;

		if (chunk_offset > graph_size - the_hash_algo->rawsz) {
			error(_("commit-graph improper chunk offset %08x%08x"), (uint32_t)(chunk_offset >> 32),
			      (uint32_t)chunk_offset);
			free(graph);
			return NULL;
		}

		switch (chunk_id) {
		case GRAPH_CHUNKID_OIDFANOUT:
			if (graph->chunk_oid_fanout)
				chunk_repeated = 1;
			else
				graph->chunk_oid_fanout = (uint32_t*)(data + chunk_offset);
			break;

		case GRAPH_CHUNKID_OIDLOOKUP:
			if (graph->chunk_oid_lookup)
				chunk_repeated = 1;
			else
				graph->chunk_oid_lookup = data + chunk_offset;
			break;

		case GRAPH_CHUNKID_DATA:
			if (graph->chunk_commit_data)
				chunk_repeated = 1;
			else
				graph->chunk_commit_data = data + chunk_offset;
			break;

		case GRAPH_CHUNKID_EXTRAEDGES:
			if (graph->chunk_extra_edges)
				chunk_repeated = 1;
			else
				graph->chunk_extra_edges = data + chunk_offset;
			break;

		case GRAPH_CHUNKID_BASE:
			if (graph->chunk_base_graphs)
				chunk_repeated = 1;
			else
				graph->chunk_base_graphs = data + chunk_offset;
			break;

		case GRAPH_CHUNKID_BLOOMINDEXES:
			if (graph->chunk_bloom_indexes)
				chunk_repeated = 1;
			else
				graph->chunk_bloom_indexes = data + chunk_offset;
			break;

		case GRAPH_CHUNKID_BLOOMDATA:
			if (graph->chunk_bloom_data)
				chunk_repeated = 1;
			else {
				uint32_t hash_version;
				graph->chunk_bloom_data = data + chunk_offset;
				hash_version = get_be32(data + chunk_offset);

				if (hash_version != 1)
					break;

				graph->bloom_filter_settings = xmalloc(sizeof(struct bloom_filter_settings));
				graph->bloom_filter_settings->hash_version = hash_version;
				graph->bloom_filter_settings->num_hashes = get_be32(data + chunk_offset + 4);
				graph->bloom_filter_settings->bits_per_entry = get_be32(data + chunk_offset + 8);
			}
			break;
		}

		if (chunk_repeated) {
			error(_("commit-graph chunk id %08x appears multiple times"), chunk_id);
			free(graph);
			return NULL;
		}

		if (last_chunk_id == GRAPH_CHUNKID_OIDLOOKUP)
		{
			graph->num_commits = (chunk_offset - last_chunk_offset)
					     / graph->hash_len;
		}

		last_chunk_id = chunk_id;
		last_chunk_offset = chunk_offset;
	}

	/* We need both the bloom chunks to exist together. Else ignore the data */
	if ((graph->chunk_bloom_indexes && !graph->chunk_bloom_data)
		 || (!graph->chunk_bloom_indexes && graph->chunk_bloom_data)) {
		graph->chunk_bloom_indexes = NULL;
		graph->chunk_bloom_data = NULL;
		graph->bloom_filter_settings = NULL;
	}

	if (graph->chunk_bloom_indexes && graph->chunk_bloom_data)
		load_bloom_filters();

	hashcpy(graph->oid.hash, graph->data + graph->data_len - graph->hash_len);

	if (verify_commit_graph_lite(graph)) {
		free(graph);
		return NULL;
	}

	return graph;
}

static struct commit_graph *load_commit_graph_one(const char *graph_file,
						  struct object_directory *odb)
{

	struct stat st;
	int fd;
	struct commit_graph *g;
	int open_ok = open_commit_graph(graph_file, &fd, &st);

	if (!open_ok)
		return NULL;

	g = load_commit_graph_one_fd_st(fd, &st, odb);

	if (g)
		g->filename = xstrdup(graph_file);

	return g;
}

static struct commit_graph *load_commit_graph_v1(struct repository *r,
						 struct object_directory *odb)
{
	char *graph_name = get_commit_graph_filename(odb);
	struct commit_graph *g = load_commit_graph_one(graph_name, odb);
	free(graph_name);

	return g;
}

static int add_graph_to_chain(struct commit_graph *g,
			      struct commit_graph *chain,
			      struct object_id *oids,
			      int n)
{
	struct commit_graph *cur_g = chain;

	if (n && !g->chunk_base_graphs) {
		warning(_("commit-graph has no base graphs chunk"));
		return 0;
	}

	while (n) {
		n--;

		if (!cur_g ||
		    !oideq(&oids[n], &cur_g->oid) ||
		    !hasheq(oids[n].hash, g->chunk_base_graphs + g->hash_len * n)) {
			warning(_("commit-graph chain does not match"));
			return 0;
		}

		cur_g = cur_g->base_graph;
	}

	g->base_graph = chain;

	if (chain)
		g->num_commits_in_base = chain->num_commits + chain->num_commits_in_base;

	return 1;
}

static struct commit_graph *load_commit_graph_chain(struct repository *r,
						    struct object_directory *odb)
{
	struct commit_graph *graph_chain = NULL;
	struct strbuf line = STRBUF_INIT;
	struct stat st;
	struct object_id *oids;
	int i = 0, valid = 1, count;
	char *chain_name = get_chain_filename(odb);
	FILE *fp;
	int stat_res;

	fp = fopen(chain_name, "r");
	stat_res = stat(chain_name, &st);
	free(chain_name);

	if (!fp ||
	    stat_res ||
	    st.st_size <= the_hash_algo->hexsz)
		return NULL;

	count = st.st_size / (the_hash_algo->hexsz + 1);
	oids = xcalloc(count, sizeof(struct object_id));

	prepare_alt_odb(r);

	for (i = 0; i < count; i++) {
		struct object_directory *odb;

		if (strbuf_getline_lf(&line, fp) == EOF)
			break;

		if (get_oid_hex(line.buf, &oids[i])) {
			warning(_("invalid commit-graph chain: line '%s' not a hash"),
				line.buf);
			valid = 0;
			break;
		}

		valid = 0;
		for (odb = r->objects->odb; odb; odb = odb->next) {
			char *graph_name = get_split_graph_filename(odb, line.buf);
			struct commit_graph *g = load_commit_graph_one(graph_name, odb);

			free(graph_name);

			if (g) {
				if (add_graph_to_chain(g, graph_chain, oids, i)) {
					graph_chain = g;
					valid = 1;
				}

				break;
			}
		}

		if (!valid) {
			warning(_("unable to find all commit-graph files"));
			break;
		}
	}

	free(oids);
	fclose(fp);
	strbuf_release(&line);

	return graph_chain;
}

struct commit_graph *read_commit_graph_one(struct repository *r,
					   struct object_directory *odb)
{
	struct commit_graph *g = load_commit_graph_v1(r, odb);

	if (!g)
		g = load_commit_graph_chain(r, odb);

	return g;
}

static void prepare_commit_graph_one(struct repository *r,
				     struct object_directory *odb)
{

	if (r->objects->commit_graph)
		return;

	r->objects->commit_graph = read_commit_graph_one(r, odb);
}

/*
 * Return 1 if commit_graph is non-NULL, and 0 otherwise.
 *
 * On the first invocation, this function attempts to load the commit
 * graph if the_repository is configured to have one.
 */
static int prepare_commit_graph(struct repository *r)
{
	struct object_directory *odb;

	/*
	 * This must come before the "already attempted?" check below, because
	 * we want to disable even an already-loaded graph file.
	 */
	if (r->commit_graph_disabled)
		return 0;

	if (r->objects->commit_graph_attempted)
		return !!r->objects->commit_graph;
	r->objects->commit_graph_attempted = 1;

	if (git_env_bool(GIT_TEST_COMMIT_GRAPH_DIE_ON_LOAD, 0))
		die("dying as requested by the '%s' variable on commit-graph load!",
		    GIT_TEST_COMMIT_GRAPH_DIE_ON_LOAD);

	prepare_repo_settings(r);

	if (!git_env_bool(GIT_TEST_COMMIT_GRAPH, 0) &&
	    r->settings.core_commit_graph != 1)
		/*
		 * This repository is not configured to use commit graphs, so
		 * do not load one. (But report commit_graph_attempted anyway
		 * so that commit graph loading is not attempted again for this
		 * repository.)
		 */
		return 0;

	if (!commit_graph_compatible(r))
		return 0;

	prepare_alt_odb(r);
	for (odb = r->objects->odb;
	     !r->objects->commit_graph && odb;
	     odb = odb->next)
		prepare_commit_graph_one(r, odb);
	return !!r->objects->commit_graph;
}

int generation_numbers_enabled(struct repository *r)
{
	uint32_t first_generation;
	struct commit_graph *g;
	if (!prepare_commit_graph(r))
	       return 0;

	g = r->objects->commit_graph;

	if (!g->num_commits)
		return 0;

	first_generation = get_be32(g->chunk_commit_data +
				    g->hash_len + 8) >> 2;

	return !!first_generation;
}

static void close_commit_graph_one(struct commit_graph *g)
{
	if (!g)
		return;

	close_commit_graph_one(g->base_graph);
	free_commit_graph(g);
}

void close_commit_graph(struct raw_object_store *o)
{
	close_commit_graph_one(o->commit_graph);
	o->commit_graph = NULL;
}

static int bsearch_graph(struct commit_graph *g, struct object_id *oid, uint32_t *pos)
{
	return bsearch_hash(oid->hash, g->chunk_oid_fanout,
			    g->chunk_oid_lookup, g->hash_len, pos);
}

static void load_oid_from_graph(struct commit_graph *g,
				uint32_t pos,
				struct object_id *oid)
{
	uint32_t lex_index;

	while (g && pos < g->num_commits_in_base)
		g = g->base_graph;

	if (!g)
		BUG("NULL commit-graph");

	if (pos >= g->num_commits + g->num_commits_in_base)
		die(_("invalid commit position. commit-graph is likely corrupt"));

	lex_index = pos - g->num_commits_in_base;

	hashcpy(oid->hash, g->chunk_oid_lookup + g->hash_len * lex_index);
}

static struct commit_list **insert_parent_or_die(struct repository *r,
						 struct commit_graph *g,
						 uint32_t pos,
						 struct commit_list **pptr)
{
	struct commit *c;
	struct object_id oid;

	if (pos >= g->num_commits + g->num_commits_in_base)
		die("invalid parent position %"PRIu32, pos);

	load_oid_from_graph(g, pos, &oid);
	c = lookup_commit(r, &oid);
	if (!c)
		die(_("could not find commit %s"), oid_to_hex(&oid));
	c->graph_pos = pos;
	return &commit_list_insert(c, pptr)->next;
}

static void fill_commit_graph_info(struct commit *item, struct commit_graph *g, uint32_t pos)
{
	const unsigned char *commit_data;
	uint32_t lex_index;

	while (pos < g->num_commits_in_base)
		g = g->base_graph;

	lex_index = pos - g->num_commits_in_base;
	commit_data = g->chunk_commit_data + GRAPH_DATA_WIDTH * lex_index;
	item->graph_pos = pos;
	item->generation = get_be32(commit_data + g->hash_len + 8) >> 2;
}

static inline void set_commit_tree(struct commit *c, struct tree *t)
{
	c->maybe_tree = t;
}

static int fill_commit_in_graph(struct repository *r,
				struct commit *item,
				struct commit_graph *g, uint32_t pos)
{
	uint32_t edge_value;
	uint32_t *parent_data_ptr;
	uint64_t date_low, date_high;
	struct commit_list **pptr;
	const unsigned char *commit_data;
	uint32_t lex_index;

	while (pos < g->num_commits_in_base)
		g = g->base_graph;

	if (pos >= g->num_commits + g->num_commits_in_base)
		die(_("invalid commit position. commit-graph is likely corrupt"));

	/*
	 * Store the "full" position, but then use the
	 * "local" position for the rest of the calculation.
	 */
	item->graph_pos = pos;
	lex_index = pos - g->num_commits_in_base;

	commit_data = g->chunk_commit_data + (g->hash_len + 16) * lex_index;

	item->object.parsed = 1;

	set_commit_tree(item, NULL);

	date_high = get_be32(commit_data + g->hash_len + 8) & 0x3;
	date_low = get_be32(commit_data + g->hash_len + 12);
	item->date = (timestamp_t)((date_high << 32) | date_low);

	item->generation = get_be32(commit_data + g->hash_len + 8) >> 2;

	pptr = &item->parents;

	edge_value = get_be32(commit_data + g->hash_len);
	if (edge_value == GRAPH_PARENT_NONE)
		return 1;
	pptr = insert_parent_or_die(r, g, edge_value, pptr);

	edge_value = get_be32(commit_data + g->hash_len + 4);
	if (edge_value == GRAPH_PARENT_NONE)
		return 1;
	if (!(edge_value & GRAPH_EXTRA_EDGES_NEEDED)) {
		pptr = insert_parent_or_die(r, g, edge_value, pptr);
		return 1;
	}

	parent_data_ptr = (uint32_t*)(g->chunk_extra_edges +
			  4 * (uint64_t)(edge_value & GRAPH_EDGE_LAST_MASK));
	do {
		edge_value = get_be32(parent_data_ptr);
		pptr = insert_parent_or_die(r, g,
					    edge_value & GRAPH_EDGE_LAST_MASK,
					    pptr);
		parent_data_ptr++;
	} while (!(edge_value & GRAPH_LAST_EDGE));

	return 1;
}

static int find_commit_in_graph(struct commit *item, struct commit_graph *g, uint32_t *pos)
{
	if (item->graph_pos != COMMIT_NOT_FROM_GRAPH) {
		*pos = item->graph_pos;
		return 1;
	} else {
		struct commit_graph *cur_g = g;
		uint32_t lex_index;

		while (cur_g && !bsearch_graph(cur_g, &(item->object.oid), &lex_index))
			cur_g = cur_g->base_graph;

		if (cur_g) {
			*pos = lex_index + cur_g->num_commits_in_base;
			return 1;
		}

		return 0;
	}
}

static int parse_commit_in_graph_one(struct repository *r,
				     struct commit_graph *g,
				     struct commit *item)
{
	uint32_t pos;

	if (item->object.parsed)
		return 1;

	if (find_commit_in_graph(item, g, &pos))
		return fill_commit_in_graph(r, item, g, pos);

	return 0;
}

int parse_commit_in_graph(struct repository *r, struct commit *item)
{
	if (!prepare_commit_graph(r))
		return 0;
	return parse_commit_in_graph_one(r, r->objects->commit_graph, item);
}

void load_commit_graph_info(struct repository *r, struct commit *item)
{
	uint32_t pos;
	if (!prepare_commit_graph(r))
		return;
	if (find_commit_in_graph(item, r->objects->commit_graph, &pos))
		fill_commit_graph_info(item, r->objects->commit_graph, pos);
}

static struct tree *load_tree_for_commit(struct repository *r,
					 struct commit_graph *g,
					 struct commit *c)
{
	struct object_id oid;
	const unsigned char *commit_data;

	while (c->graph_pos < g->num_commits_in_base)
		g = g->base_graph;

	commit_data = g->chunk_commit_data +
			GRAPH_DATA_WIDTH * (c->graph_pos - g->num_commits_in_base);

	hashcpy(oid.hash, commit_data);
	set_commit_tree(c, lookup_tree(r, &oid));

	return c->maybe_tree;
}

static struct tree *get_commit_tree_in_graph_one(struct repository *r,
						 struct commit_graph *g,
						 const struct commit *c)
{
	if (c->maybe_tree)
		return c->maybe_tree;
	if (c->graph_pos == COMMIT_NOT_FROM_GRAPH)
		BUG("get_commit_tree_in_graph_one called from non-commit-graph commit");

	return load_tree_for_commit(r, g, (struct commit *)c);
}

struct tree *get_commit_tree_in_graph(struct repository *r, const struct commit *c)
{
	return get_commit_tree_in_graph_one(r, r->objects->commit_graph, c);
}

struct packed_commit_list {
	struct commit **list;
	int nr;
	int alloc;
};

struct packed_oid_list {
	struct object_id *list;
	int nr;
	int alloc;
};

struct write_commit_graph_context {
	struct repository *r;
	struct object_directory *odb;
	char *graph_name;
	struct packed_oid_list oids;
	struct packed_commit_list commits;
	int num_extra_edges;
	unsigned long approx_nr_objects;
	struct progress *progress;
	int progress_done;
	uint64_t progress_cnt;

	char *base_graph_name;
	int num_commit_graphs_before;
	int num_commit_graphs_after;
	char **commit_graph_filenames_before;
	char **commit_graph_filenames_after;
	char **commit_graph_hash_after;
	uint32_t new_num_commits_in_base;
	struct commit_graph *new_base_graph;

	unsigned append:1,
		 report_progress:1,
		 split:1,
		 check_oids:1,
		 changed_paths:1,
		 order_by_pack:1;

	const struct split_commit_graph_opts *split_opts;
	uint32_t total_bloom_filter_data_size;
};

static void write_graph_chunk_fanout(struct hashfile *f,
				     struct write_commit_graph_context *ctx)
{
	int i, count = 0;
	struct commit **list = ctx->commits.list;

	/*
	 * Write the first-level table (the list is sorted,
	 * but we use a 256-entry lookup to be able to avoid
	 * having to do eight extra binary search iterations).
	 */
	for (i = 0; i < 256; i++) {
		while (count < ctx->commits.nr) {
			if ((*list)->object.oid.hash[0] != i)
				break;
			display_progress(ctx->progress, ++ctx->progress_cnt);
			count++;
			list++;
		}

		hashwrite_be32(f, count);
	}
}

static void write_graph_chunk_oids(struct hashfile *f, int hash_len,
				   struct write_commit_graph_context *ctx)
{
	struct commit **list = ctx->commits.list;
	int count;
	for (count = 0; count < ctx->commits.nr; count++, list++) {
		display_progress(ctx->progress, ++ctx->progress_cnt);
		hashwrite(f, (*list)->object.oid.hash, (int)hash_len);
	}
}

static const unsigned char *commit_to_sha1(size_t index, void *table)
{
	struct commit **commits = table;
	return commits[index]->object.oid.hash;
}

static void write_graph_chunk_data(struct hashfile *f, int hash_len,
				   struct write_commit_graph_context *ctx)
{
	struct commit **list = ctx->commits.list;
	struct commit **last = ctx->commits.list + ctx->commits.nr;
	uint32_t num_extra_edges = 0;

	while (list < last) {
		struct commit_list *parent;
		struct object_id *tree;
		int edge_value;
		uint32_t packedDate[2];
		display_progress(ctx->progress, ++ctx->progress_cnt);

		if (parse_commit_no_graph(*list))
			die(_("unable to parse commit %s"),
				oid_to_hex(&(*list)->object.oid));
		tree = get_commit_tree_oid(*list);
		hashwrite(f, tree->hash, hash_len);

		parent = (*list)->parents;

		if (!parent)
			edge_value = GRAPH_PARENT_NONE;
		else {
			edge_value = sha1_pos(parent->item->object.oid.hash,
					      ctx->commits.list,
					      ctx->commits.nr,
					      commit_to_sha1);

			if (edge_value >= 0)
				edge_value += ctx->new_num_commits_in_base;
			else {
				uint32_t pos;
				if (find_commit_in_graph(parent->item,
							 ctx->new_base_graph,
							 &pos))
					edge_value = pos;
			}

			if (edge_value < 0)
				BUG("missing parent %s for commit %s",
				    oid_to_hex(&parent->item->object.oid),
				    oid_to_hex(&(*list)->object.oid));
		}

		hashwrite_be32(f, edge_value);

		if (parent)
			parent = parent->next;

		if (!parent)
			edge_value = GRAPH_PARENT_NONE;
		else if (parent->next)
			edge_value = GRAPH_EXTRA_EDGES_NEEDED | num_extra_edges;
		else {
			edge_value = sha1_pos(parent->item->object.oid.hash,
					      ctx->commits.list,
					      ctx->commits.nr,
					      commit_to_sha1);

			if (edge_value >= 0)
				edge_value += ctx->new_num_commits_in_base;
			else {
				uint32_t pos;
				if (find_commit_in_graph(parent->item,
							 ctx->new_base_graph,
							 &pos))
					edge_value = pos;
			}

			if (edge_value < 0)
				BUG("missing parent %s for commit %s",
				    oid_to_hex(&parent->item->object.oid),
				    oid_to_hex(&(*list)->object.oid));
		}

		hashwrite_be32(f, edge_value);

		if (edge_value & GRAPH_EXTRA_EDGES_NEEDED) {
			do {
				num_extra_edges++;
				parent = parent->next;
			} while (parent);
		}

		if (sizeof((*list)->date) > 4)
			packedDate[0] = htonl(((*list)->date >> 32) & 0x3);
		else
			packedDate[0] = 0;

		packedDate[0] |= htonl((*list)->generation << 2);

		packedDate[1] = htonl((*list)->date);
		hashwrite(f, packedDate, 8);

		list++;
	}
}

static void write_graph_chunk_extra_edges(struct hashfile *f,
					  struct write_commit_graph_context *ctx)
{
	struct commit **list = ctx->commits.list;
	struct commit **last = ctx->commits.list + ctx->commits.nr;
	struct commit_list *parent;

	while (list < last) {
		int num_parents = 0;

		display_progress(ctx->progress, ++ctx->progress_cnt);

		for (parent = (*list)->parents; num_parents < 3 && parent;
		     parent = parent->next)
			num_parents++;

		if (num_parents <= 2) {
			list++;
			continue;
		}

		/* Since num_parents > 2, this initializer is safe. */
		for (parent = (*list)->parents->next; parent; parent = parent->next) {
			int edge_value = sha1_pos(parent->item->object.oid.hash,
						  ctx->commits.list,
						  ctx->commits.nr,
						  commit_to_sha1);

			if (edge_value >= 0)
				edge_value += ctx->new_num_commits_in_base;
			else {
				uint32_t pos;
				if (find_commit_in_graph(parent->item,
							 ctx->new_base_graph,
							 &pos))
					edge_value = pos;
			}

			if (edge_value < 0)
				BUG("missing parent %s for commit %s",
				    oid_to_hex(&parent->item->object.oid),
				    oid_to_hex(&(*list)->object.oid));
			else if (!parent->next)
				edge_value |= GRAPH_LAST_EDGE;

			hashwrite_be32(f, edge_value);
		}

		list++;
	}
}

static void write_graph_chunk_bloom_indexes(struct hashfile *f,
					    struct write_commit_graph_context *ctx)
{
	struct commit **list = ctx->commits.list;
	struct commit **last = ctx->commits.list + ctx->commits.nr;
	uint32_t cur_pos = 0;
	struct progress *progress = NULL;
	int i = 0;

	if (ctx->report_progress)
		progress = start_delayed_progress(
			_("Writing changed paths Bloom filters index"),
			ctx->commits.nr);

	while (list < last) {
		struct bloom_filter *filter = get_bloom_filter(ctx->r, *list, 0);
		cur_pos += filter->len;
		display_progress(progress, ++i);
		hashwrite_be32(f, cur_pos);
		list++;
	}

	stop_progress(&progress);
}

static void write_graph_chunk_bloom_data(struct hashfile *f,
					 struct write_commit_graph_context *ctx,
					 struct bloom_filter_settings *settings)
{
	struct commit **list = ctx->commits.list;
	struct commit **last = ctx->commits.list + ctx->commits.nr;
	struct progress *progress = NULL;
	int i = 0;

	if (ctx->report_progress)
		progress = start_delayed_progress(
			_("Writing changed paths Bloom filters data"),
			ctx->commits.nr);

	hashwrite_be32(f, settings->hash_version);
	hashwrite_be32(f, settings->num_hashes);
	hashwrite_be32(f, settings->bits_per_entry);

	while (list < last) {
		struct bloom_filter *filter = get_bloom_filter(ctx->r, *list, 0);
		display_progress(progress, ++i);
		hashwrite(f, filter->data, filter->len * sizeof(uint64_t));
		list++;
	}

	stop_progress(&progress);
}

static int oid_compare(const void *_a, const void *_b)
{
	const struct object_id *a = (const struct object_id *)_a;
	const struct object_id *b = (const struct object_id *)_b;
	return oidcmp(a, b);
}

static int add_packed_commits(const struct object_id *oid,
			      struct packed_git *pack,
			      uint32_t pos,
			      void *data)
{
	struct write_commit_graph_context *ctx = (struct write_commit_graph_context*)data;
	enum object_type type;
	off_t offset = nth_packed_object_offset(pack, pos);
	struct object_info oi = OBJECT_INFO_INIT;

	if (ctx->progress)
		display_progress(ctx->progress, ++ctx->progress_done);

	oi.typep = &type;
	if (packed_object_info(ctx->r, pack, offset, &oi) < 0)
		die(_("unable to get type of object %s"), oid_to_hex(oid));

	if (type != OBJ_COMMIT)
		return 0;

	ALLOC_GROW(ctx->oids.list, ctx->oids.nr + 1, ctx->oids.alloc);
	oidcpy(&(ctx->oids.list[ctx->oids.nr]), oid);
	ctx->oids.nr++;

	set_commit_pos(ctx->r, oid);

	return 0;
}

static void add_missing_parents(struct write_commit_graph_context *ctx, struct commit *commit)
{
	struct commit_list *parent;
	for (parent = commit->parents; parent; parent = parent->next) {
		if (!(parent->item->object.flags & REACHABLE)) {
			ALLOC_GROW(ctx->oids.list, ctx->oids.nr + 1, ctx->oids.alloc);
			oidcpy(&ctx->oids.list[ctx->oids.nr], &(parent->item->object.oid));
			ctx->oids.nr++;
			parent->item->object.flags |= REACHABLE;
		}
	}
}

static void close_reachable(struct write_commit_graph_context *ctx)
{
	int i;
	struct commit *commit;

	if (ctx->report_progress)
		ctx->progress = start_delayed_progress(
					_("Loading known commits in commit graph"),
					ctx->oids.nr);
	for (i = 0; i < ctx->oids.nr; i++) {
		display_progress(ctx->progress, i + 1);
		commit = lookup_commit(ctx->r, &ctx->oids.list[i]);
		if (commit)
			commit->object.flags |= REACHABLE;
	}
	stop_progress(&ctx->progress);

	/*
	 * As this loop runs, ctx->oids.nr may grow, but not more
	 * than the number of missing commits in the reachable
	 * closure.
	 */
	if (ctx->report_progress)
		ctx->progress = start_delayed_progress(
					_("Expanding reachable commits in commit graph"),
					0);
	for (i = 0; i < ctx->oids.nr; i++) {
		display_progress(ctx->progress, i + 1);
		commit = lookup_commit(ctx->r, &ctx->oids.list[i]);

		if (!commit)
			continue;
		if (ctx->split) {
			if (!parse_commit(commit) &&
			    commit->graph_pos == COMMIT_NOT_FROM_GRAPH)
				add_missing_parents(ctx, commit);
		} else if (!parse_commit_no_graph(commit))
			add_missing_parents(ctx, commit);
	}
	stop_progress(&ctx->progress);

	if (ctx->report_progress)
		ctx->progress = start_delayed_progress(
					_("Clearing commit marks in commit graph"),
					ctx->oids.nr);
	for (i = 0; i < ctx->oids.nr; i++) {
		display_progress(ctx->progress, i + 1);
		commit = lookup_commit(ctx->r, &ctx->oids.list[i]);

		if (commit)
			commit->object.flags &= ~REACHABLE;
	}
	stop_progress(&ctx->progress);
}

static void compute_generation_numbers(struct write_commit_graph_context *ctx)
{
	int i;
	struct commit_list *list = NULL;

	if (ctx->report_progress)
		ctx->progress = start_delayed_progress(
					_("Computing commit graph generation numbers"),
					ctx->commits.nr);
	for (i = 0; i < ctx->commits.nr; i++) {
		display_progress(ctx->progress, i + 1);
		if (ctx->commits.list[i]->generation != GENERATION_NUMBER_INFINITY &&
		    ctx->commits.list[i]->generation != GENERATION_NUMBER_ZERO)
			continue;

		commit_list_insert(ctx->commits.list[i], &list);
		while (list) {
			struct commit *current = list->item;
			struct commit_list *parent;
			int all_parents_computed = 1;
			uint32_t max_generation = 0;

			for (parent = current->parents; parent; parent = parent->next) {
				if (parent->item->generation == GENERATION_NUMBER_INFINITY ||
				    parent->item->generation == GENERATION_NUMBER_ZERO) {
					all_parents_computed = 0;
					commit_list_insert(parent->item, &list);
					break;
				} else if (parent->item->generation > max_generation) {
					max_generation = parent->item->generation;
				}
			}

			if (all_parents_computed) {
				current->generation = max_generation + 1;
				pop_commit(&list);

				if (current->generation > GENERATION_NUMBER_MAX)
					current->generation = GENERATION_NUMBER_MAX;
			}
		}
	}
	stop_progress(&ctx->progress);
}

static void compute_bloom_filters(struct write_commit_graph_context *ctx)
{
	int i;
	struct progress *progress = NULL;
	struct commit **sorted_by_pos;

	load_bloom_filters();

	if (ctx->report_progress)
		progress = start_delayed_progress(
			_("Computing changed paths Bloom filters"),
			ctx->commits.nr);

	ALLOC_ARRAY(sorted_by_pos, ctx->commits.nr);
	COPY_ARRAY(sorted_by_pos, ctx->commits.list, ctx->commits.nr);

	if (ctx->order_by_pack)
		QSORT(sorted_by_pos, ctx->commits.nr, commit_pos_cmp);
	else
		QSORT(sorted_by_pos, ctx->commits.nr, commit_gen_cmp);

	for (i = 0; i < ctx->commits.nr; i++) {
		struct commit *c = sorted_by_pos[i];
		struct bloom_filter *filter = get_bloom_filter(ctx->r, c, 1);
		ctx->total_bloom_filter_data_size += sizeof(uint64_t) * filter->len;
		display_progress(progress, i + 1);
	}

	free(sorted_by_pos);
	stop_progress(&progress);
}

static int add_ref_to_list(const char *refname,
			   const struct object_id *oid,
			   int flags, void *cb_data)
{
	struct string_list *list = (struct string_list *)cb_data;

	string_list_append(list, oid_to_hex(oid));
	return 0;
}

int write_commit_graph_reachable(struct object_directory *odb,
				 enum commit_graph_write_flags flags,
				 const struct split_commit_graph_opts *split_opts)
{
	struct string_list list = STRING_LIST_INIT_DUP;
	int result;

	for_each_ref(add_ref_to_list, &list);
	result = write_commit_graph(odb, NULL, &list,
				    flags, split_opts);

	string_list_clear(&list, 0);
	return result;
}

static int fill_oids_from_packs(struct write_commit_graph_context *ctx,
				struct string_list *pack_indexes)
{
	uint32_t i;
	struct strbuf progress_title = STRBUF_INIT;
	struct strbuf packname = STRBUF_INIT;
	int dirlen;

	strbuf_addf(&packname, "%s/pack/", ctx->odb->path);
	dirlen = packname.len;
	if (ctx->report_progress) {
		strbuf_addf(&progress_title,
			    Q_("Finding commits for commit graph in %d pack",
			       "Finding commits for commit graph in %d packs",
			       pack_indexes->nr),
			    pack_indexes->nr);
		ctx->progress = start_delayed_progress(progress_title.buf, 0);
		ctx->progress_done = 0;
	}
	for (i = 0; i < pack_indexes->nr; i++) {
		struct packed_git *p;
		strbuf_setlen(&packname, dirlen);
		strbuf_addstr(&packname, pack_indexes->items[i].string);
		p = add_packed_git(packname.buf, packname.len, 1);
		if (!p) {
			error(_("error adding pack %s"), packname.buf);
			return -1;
		}
		if (open_pack_index(p)) {
			error(_("error opening index for %s"), packname.buf);
			return -1;
		}
		for_each_object_in_pack(p, add_packed_commits, ctx,
					FOR_EACH_OBJECT_PACK_ORDER);
		close_pack(p);
		free(p);
	}

	stop_progress(&ctx->progress);
	strbuf_release(&progress_title);
	strbuf_release(&packname);

	return 0;
}

static int fill_oids_from_commit_hex(struct write_commit_graph_context *ctx,
				     struct string_list *commit_hex)
{
	uint32_t i;
	struct strbuf progress_title = STRBUF_INIT;

	if (ctx->report_progress) {
		strbuf_addf(&progress_title,
			    Q_("Finding commits for commit graph from %d ref",
			       "Finding commits for commit graph from %d refs",
			       commit_hex->nr),
			    commit_hex->nr);
		ctx->progress = start_delayed_progress(
					progress_title.buf,
					commit_hex->nr);
	}
	for (i = 0; i < commit_hex->nr; i++) {
		const char *end;
		struct object_id oid;
		struct commit *result;

		display_progress(ctx->progress, i + 1);
		if (!parse_oid_hex(commit_hex->items[i].string, &oid, &end) &&
		    (result = lookup_commit_reference_gently(ctx->r, &oid, 1))) {
			ALLOC_GROW(ctx->oids.list, ctx->oids.nr + 1, ctx->oids.alloc);
			oidcpy(&ctx->oids.list[ctx->oids.nr], &(result->object.oid));
			ctx->oids.nr++;
		} else if (ctx->check_oids) {
			error(_("invalid commit object id: %s"),
			    commit_hex->items[i].string);
			return -1;
		}
	}
	stop_progress(&ctx->progress);
	strbuf_release(&progress_title);

	return 0;
}

static void fill_oids_from_all_packs(struct write_commit_graph_context *ctx)
{
	if (ctx->report_progress)
		ctx->progress = start_delayed_progress(
			_("Finding commits for commit graph among packed objects"),
			ctx->approx_nr_objects);
	for_each_packed_object(add_packed_commits, ctx,
			       FOR_EACH_OBJECT_PACK_ORDER);
	if (ctx->progress_done < ctx->approx_nr_objects)
		display_progress(ctx->progress, ctx->approx_nr_objects);
	stop_progress(&ctx->progress);
}

static uint32_t count_distinct_commits(struct write_commit_graph_context *ctx)
{
	uint32_t i, count_distinct = 1;

	if (ctx->report_progress)
		ctx->progress = start_delayed_progress(
			_("Counting distinct commits in commit graph"),
			ctx->oids.nr);
	display_progress(ctx->progress, 0); /* TODO: Measure QSORT() progress */
	QSORT(ctx->oids.list, ctx->oids.nr, oid_compare);

	for (i = 1; i < ctx->oids.nr; i++) {
		display_progress(ctx->progress, i + 1);
		if (!oideq(&ctx->oids.list[i - 1], &ctx->oids.list[i])) {
			if (ctx->split) {
				struct commit *c = lookup_commit(ctx->r, &ctx->oids.list[i]);

				if (!c || c->graph_pos != COMMIT_NOT_FROM_GRAPH)
					continue;
			}

			count_distinct++;
		}
	}
	stop_progress(&ctx->progress);

	return count_distinct;
}

static void copy_oids_to_commits(struct write_commit_graph_context *ctx)
{
	uint32_t i;

	ctx->num_extra_edges = 0;
	if (ctx->report_progress)
		ctx->progress = start_delayed_progress(
			_("Finding extra edges in commit graph"),
			ctx->oids.nr);
	for (i = 0; i < ctx->oids.nr; i++) {
		unsigned int num_parents;

		display_progress(ctx->progress, i + 1);
		if (i > 0 && oideq(&ctx->oids.list[i - 1], &ctx->oids.list[i]))
			continue;

		ALLOC_GROW(ctx->commits.list, ctx->commits.nr + 1, ctx->commits.alloc);
		ctx->commits.list[ctx->commits.nr] = lookup_commit(ctx->r, &ctx->oids.list[i]);

		if (ctx->split &&
		    ctx->commits.list[ctx->commits.nr]->graph_pos != COMMIT_NOT_FROM_GRAPH)
			continue;

		parse_commit_no_graph(ctx->commits.list[ctx->commits.nr]);

		num_parents = commit_list_count(ctx->commits.list[ctx->commits.nr]->parents);
		if (num_parents > 2)
			ctx->num_extra_edges += num_parents - 1;

		ctx->commits.nr++;
	}
	stop_progress(&ctx->progress);
}

static int write_graph_chunk_base_1(struct hashfile *f,
				    struct commit_graph *g)
{
	int num = 0;

	if (!g)
		return 0;

	num = write_graph_chunk_base_1(f, g->base_graph);
	hashwrite(f, g->oid.hash, the_hash_algo->rawsz);
	return num + 1;
}

static int write_graph_chunk_base(struct hashfile *f,
				  struct write_commit_graph_context *ctx)
{
	int num = write_graph_chunk_base_1(f, ctx->new_base_graph);

	if (num != ctx->num_commit_graphs_after - 1) {
		error(_("failed to write correct number of base graph ids"));
		return -1;
	}

	return 0;
}

static int write_commit_graph_file(struct write_commit_graph_context *ctx)
{
	uint32_t i;
	int fd;
	struct hashfile *f;
	struct lock_file lk = LOCK_INIT;
	uint32_t chunk_ids[MAX_NUM_CHUNKS + 1];
	uint64_t chunk_offsets[MAX_NUM_CHUNKS + 1];
	const unsigned hashsz = the_hash_algo->rawsz;
	struct strbuf progress_title = STRBUF_INIT;
	int num_chunks = 3;
	struct object_id file_hash;
	struct bloom_filter_settings bloom_settings = DEFAULT_BLOOM_FILTER_SETTINGS;

	if (ctx->split) {
		struct strbuf tmp_file = STRBUF_INIT;

		strbuf_addf(&tmp_file,
			    "%s/info/commit-graphs/tmp_graph_XXXXXX",
			    ctx->odb->path);
		ctx->graph_name = strbuf_detach(&tmp_file, NULL);
	} else {
		ctx->graph_name = get_commit_graph_filename(ctx->odb);
	}

	if (safe_create_leading_directories(ctx->graph_name)) {
		UNLEAK(ctx->graph_name);
		error(_("unable to create leading directories of %s"),
			ctx->graph_name);
		return -1;
	}

	if (ctx->split) {
		char *lock_name = get_chain_filename(ctx->odb);

		hold_lock_file_for_update(&lk, lock_name, LOCK_DIE_ON_ERROR);

		fd = git_mkstemp_mode(ctx->graph_name, 0444);
		if (fd < 0) {
			error(_("unable to create '%s'"), ctx->graph_name);
			return -1;
		}

		f = hashfd(fd, ctx->graph_name);
	} else {
		hold_lock_file_for_update(&lk, ctx->graph_name, LOCK_DIE_ON_ERROR);
		fd = lk.tempfile->fd;
		f = hashfd(lk.tempfile->fd, lk.tempfile->filename.buf);
	}

	chunk_ids[0] = GRAPH_CHUNKID_OIDFANOUT;
	chunk_ids[1] = GRAPH_CHUNKID_OIDLOOKUP;
	chunk_ids[2] = GRAPH_CHUNKID_DATA;
	if (ctx->num_extra_edges) {
		chunk_ids[num_chunks] = GRAPH_CHUNKID_EXTRAEDGES;
		num_chunks++;
	}
	if (ctx->changed_paths) {
		chunk_ids[num_chunks] = GRAPH_CHUNKID_BLOOMINDEXES;
		num_chunks++;
		chunk_ids[num_chunks] = GRAPH_CHUNKID_BLOOMDATA;
		num_chunks++;
	}
	if (ctx->num_commit_graphs_after > 1) {
		chunk_ids[num_chunks] = GRAPH_CHUNKID_BASE;
		num_chunks++;
	}

	chunk_ids[num_chunks] = 0;

	chunk_offsets[0] = 8 + (num_chunks + 1) * GRAPH_CHUNKLOOKUP_WIDTH;
	chunk_offsets[1] = chunk_offsets[0] + GRAPH_FANOUT_SIZE;
	chunk_offsets[2] = chunk_offsets[1] + hashsz * ctx->commits.nr;
	chunk_offsets[3] = chunk_offsets[2] + (hashsz + 16) * ctx->commits.nr;

	num_chunks = 3;
	if (ctx->num_extra_edges) {
		chunk_offsets[num_chunks + 1] = chunk_offsets[num_chunks] +
						4 * ctx->num_extra_edges;
		num_chunks++;
	}
	if (ctx->changed_paths) {
		chunk_offsets[num_chunks + 1] = chunk_offsets[num_chunks] +
						sizeof(uint32_t) * ctx->commits.nr;
		num_chunks++;

		chunk_offsets[num_chunks + 1] = chunk_offsets[num_chunks] +
						sizeof(uint32_t) * 3 + ctx->total_bloom_filter_data_size;
		num_chunks++;
	}
	if (ctx->num_commit_graphs_after > 1) {
		chunk_offsets[num_chunks + 1] = chunk_offsets[num_chunks] +
						hashsz * (ctx->num_commit_graphs_after - 1);
		num_chunks++;
	}

	hashwrite_be32(f, GRAPH_SIGNATURE);

	hashwrite_u8(f, GRAPH_VERSION);
	hashwrite_u8(f, oid_version());
	hashwrite_u8(f, num_chunks);
	hashwrite_u8(f, ctx->num_commit_graphs_after - 1);

	for (i = 0; i <= num_chunks; i++) {
		uint32_t chunk_write[3];

		chunk_write[0] = htonl(chunk_ids[i]);
		chunk_write[1] = htonl(chunk_offsets[i] >> 32);
		chunk_write[2] = htonl(chunk_offsets[i] & 0xffffffff);
		hashwrite(f, chunk_write, 12);
	}

	if (ctx->report_progress) {
		strbuf_addf(&progress_title,
			    Q_("Writing out commit graph in %d pass",
			       "Writing out commit graph in %d passes",
			       num_chunks),
			    num_chunks);
		ctx->progress = start_delayed_progress(
			progress_title.buf,
			num_chunks * ctx->commits.nr);
	}
	write_graph_chunk_fanout(f, ctx);
	write_graph_chunk_oids(f, hashsz, ctx);
	write_graph_chunk_data(f, hashsz, ctx);
	if (ctx->num_extra_edges)
		write_graph_chunk_extra_edges(f, ctx);
	if (ctx->changed_paths) {
		write_graph_chunk_bloom_indexes(f, ctx);
		write_graph_chunk_bloom_data(f, ctx, &bloom_settings);
	}
	if (ctx->num_commit_graphs_after > 1 &&
	    write_graph_chunk_base(f, ctx)) {
		return -1;
	}
	stop_progress(&ctx->progress);
	strbuf_release(&progress_title);

	if (ctx->split && ctx->base_graph_name && ctx->num_commit_graphs_after > 1) {
		char *new_base_hash = xstrdup(oid_to_hex(&ctx->new_base_graph->oid));
		char *new_base_name = get_split_graph_filename(ctx->new_base_graph->odb, new_base_hash);

		free(ctx->commit_graph_filenames_after[ctx->num_commit_graphs_after - 2]);
		free(ctx->commit_graph_hash_after[ctx->num_commit_graphs_after - 2]);
		ctx->commit_graph_filenames_after[ctx->num_commit_graphs_after - 2] = new_base_name;
		ctx->commit_graph_hash_after[ctx->num_commit_graphs_after - 2] = new_base_hash;
	}

	close_commit_graph(ctx->r->objects);
	finalize_hashfile(f, file_hash.hash, CSUM_HASH_IN_STREAM | CSUM_FSYNC);

	if (ctx->split) {
		FILE *chainf = fdopen_lock_file(&lk, "w");
		char *final_graph_name;
		int result;

		close(fd);

		if (!chainf) {
			error(_("unable to open commit-graph chain file"));
			return -1;
		}

		if (ctx->base_graph_name) {
			const char *dest = ctx->commit_graph_filenames_after[
						ctx->num_commit_graphs_after - 2];

			if (strcmp(ctx->base_graph_name, dest)) {
				result = rename(ctx->base_graph_name, dest);

				if (result) {
					error(_("failed to rename base commit-graph file"));
					return -1;
				}
			}
		} else {
			char *graph_name = get_commit_graph_filename(ctx->odb);
			unlink(graph_name);
		}

		ctx->commit_graph_hash_after[ctx->num_commit_graphs_after - 1] = xstrdup(oid_to_hex(&file_hash));
		final_graph_name = get_split_graph_filename(ctx->odb,
					ctx->commit_graph_hash_after[ctx->num_commit_graphs_after - 1]);
		ctx->commit_graph_filenames_after[ctx->num_commit_graphs_after - 1] = final_graph_name;

		result = rename(ctx->graph_name, final_graph_name);

		for (i = 0; i < ctx->num_commit_graphs_after; i++)
			fprintf(lk.tempfile->fp, "%s\n", ctx->commit_graph_hash_after[i]);

		if (result) {
			error(_("failed to rename temporary commit-graph file"));
			return -1;
		}
	}

	commit_lock_file(&lk);

	return 0;
}

static void split_graph_merge_strategy(struct write_commit_graph_context *ctx)
{
	struct commit_graph *g;
	uint32_t num_commits;
	uint32_t i;

	int max_commits = 0;
	int size_mult = 2;

	if (ctx->split_opts) {
		max_commits = ctx->split_opts->max_commits;

		if (ctx->split_opts->size_multiple)
			size_mult = ctx->split_opts->size_multiple;
	}

	g = ctx->r->objects->commit_graph;
	num_commits = ctx->commits.nr;
	ctx->num_commit_graphs_after = ctx->num_commit_graphs_before + 1;

	while (g && (g->num_commits <= size_mult * num_commits ||
		    (max_commits && num_commits > max_commits))) {
		if (g->odb != ctx->odb)
			break;

		num_commits += g->num_commits;
		g = g->base_graph;

		ctx->num_commit_graphs_after--;
	}

	ctx->new_base_graph = g;

	if (ctx->num_commit_graphs_after == 2) {
		char *old_graph_name = get_commit_graph_filename(g->odb);

		if (!strcmp(g->filename, old_graph_name) &&
		    g->odb != ctx->odb) {
			ctx->num_commit_graphs_after = 1;
			ctx->new_base_graph = NULL;
		}

		free(old_graph_name);
	}

	ALLOC_ARRAY(ctx->commit_graph_filenames_after, ctx->num_commit_graphs_after);
	ALLOC_ARRAY(ctx->commit_graph_hash_after, ctx->num_commit_graphs_after);

	for (i = 0; i < ctx->num_commit_graphs_after &&
		    i < ctx->num_commit_graphs_before; i++)
		ctx->commit_graph_filenames_after[i] = xstrdup(ctx->commit_graph_filenames_before[i]);

	i = ctx->num_commit_graphs_before - 1;
	g = ctx->r->objects->commit_graph;

	while (g) {
		if (i < ctx->num_commit_graphs_after)
			ctx->commit_graph_hash_after[i] = xstrdup(oid_to_hex(&g->oid));

		i--;
		g = g->base_graph;
	}
}

static void merge_commit_graph(struct write_commit_graph_context *ctx,
			       struct commit_graph *g)
{
	uint32_t i;
	uint32_t offset = g->num_commits_in_base;

	ALLOC_GROW(ctx->commits.list, ctx->commits.nr + g->num_commits, ctx->commits.alloc);

	for (i = 0; i < g->num_commits; i++) {
		struct object_id oid;
		struct commit *result;

		display_progress(ctx->progress, i + 1);

		load_oid_from_graph(g, i + offset, &oid);

		/* only add commits if they still exist in the repo */
		result = lookup_commit_reference_gently(ctx->r, &oid, 1);

		if (result) {
			ctx->commits.list[ctx->commits.nr] = result;
			ctx->commits.nr++;
		}
	}
}

static int commit_compare(const void *_a, const void *_b)
{
	const struct commit *a = *(const struct commit **)_a;
	const struct commit *b = *(const struct commit **)_b;
	return oidcmp(&a->object.oid, &b->object.oid);
}

static void sort_and_scan_merged_commits(struct write_commit_graph_context *ctx)
{
	uint32_t i;

	if (ctx->report_progress)
		ctx->progress = start_delayed_progress(
					_("Scanning merged commits"),
					ctx->commits.nr);

	QSORT(ctx->commits.list, ctx->commits.nr, commit_compare);

	ctx->num_extra_edges = 0;
	for (i = 0; i < ctx->commits.nr; i++) {
		display_progress(ctx->progress, i);

		if (i && oideq(&ctx->commits.list[i - 1]->object.oid,
			  &ctx->commits.list[i]->object.oid)) {
			die(_("unexpected duplicate commit id %s"),
			    oid_to_hex(&ctx->commits.list[i]->object.oid));
		} else {
			unsigned int num_parents;

			num_parents = commit_list_count(ctx->commits.list[i]->parents);
			if (num_parents > 2)
				ctx->num_extra_edges += num_parents - 1;
		}
	}

	stop_progress(&ctx->progress);
}

static void merge_commit_graphs(struct write_commit_graph_context *ctx)
{
	struct commit_graph *g = ctx->r->objects->commit_graph;
	uint32_t current_graph_number = ctx->num_commit_graphs_before;
	struct strbuf progress_title = STRBUF_INIT;

	while (g && current_graph_number >= ctx->num_commit_graphs_after) {
		current_graph_number--;

		if (ctx->report_progress) {
			strbuf_addstr(&progress_title, _("Merging commit-graph"));
			ctx->progress = start_delayed_progress(progress_title.buf, 0);
		}

		merge_commit_graph(ctx, g);
		stop_progress(&ctx->progress);
		strbuf_release(&progress_title);

		g = g->base_graph;
	}

	if (g) {
		ctx->new_base_graph = g;
		ctx->new_num_commits_in_base = g->num_commits + g->num_commits_in_base;
	}

	if (ctx->new_base_graph)
		ctx->base_graph_name = xstrdup(ctx->new_base_graph->filename);

	sort_and_scan_merged_commits(ctx);
}

static void mark_commit_graphs(struct write_commit_graph_context *ctx)
{
	uint32_t i;
	time_t now = time(NULL);

	for (i = ctx->num_commit_graphs_after - 1; i < ctx->num_commit_graphs_before; i++) {
		struct stat st;
		struct utimbuf updated_time;

		stat(ctx->commit_graph_filenames_before[i], &st);

		updated_time.actime = st.st_atime;
		updated_time.modtime = now;
		utime(ctx->commit_graph_filenames_before[i], &updated_time);
	}
}

static void expire_commit_graphs(struct write_commit_graph_context *ctx)
{
	struct strbuf path = STRBUF_INIT;
	DIR *dir;
	struct dirent *de;
	size_t dirnamelen;
	timestamp_t expire_time = time(NULL);

	if (ctx->split_opts && ctx->split_opts->expire_time)
		expire_time -= ctx->split_opts->expire_time;
	if (!ctx->split) {
		char *chain_file_name = get_chain_filename(ctx->odb);
		unlink(chain_file_name);
		free(chain_file_name);
		ctx->num_commit_graphs_after = 0;
	}

	strbuf_addstr(&path, ctx->odb->path);
	strbuf_addstr(&path, "/info/commit-graphs");
	dir = opendir(path.buf);

	if (!dir)
		goto out;

	strbuf_addch(&path, '/');
	dirnamelen = path.len;
	while ((de = readdir(dir)) != NULL) {
		struct stat st;
		uint32_t i, found = 0;

		strbuf_setlen(&path, dirnamelen);
		strbuf_addstr(&path, de->d_name);

		stat(path.buf, &st);

		if (st.st_mtime > expire_time)
			continue;
		if (path.len < 6 || strcmp(path.buf + path.len - 6, ".graph"))
			continue;

		for (i = 0; i < ctx->num_commit_graphs_after; i++) {
			if (!strcmp(ctx->commit_graph_filenames_after[i],
				    path.buf)) {
				found = 1;
				break;
			}
		}

		if (!found)
			unlink(path.buf);
	}

out:
	strbuf_release(&path);
}

int write_commit_graph(struct object_directory *odb,
		       struct string_list *pack_indexes,
		       struct string_list *commit_hex,
		       enum commit_graph_write_flags flags,
		       const struct split_commit_graph_opts *split_opts)
{
	struct write_commit_graph_context *ctx;
	uint32_t i, count_distinct = 0;
	int res = 0;

	if (!commit_graph_compatible(the_repository))
		return 0;

	ctx = xcalloc(1, sizeof(struct write_commit_graph_context));
	ctx->r = the_repository;
	ctx->odb = odb;
	ctx->append = flags & COMMIT_GRAPH_WRITE_APPEND ? 1 : 0;
	ctx->report_progress = flags & COMMIT_GRAPH_WRITE_PROGRESS ? 1 : 0;
	ctx->split = flags & COMMIT_GRAPH_WRITE_SPLIT ? 1 : 0;
	ctx->check_oids = flags & COMMIT_GRAPH_WRITE_CHECK_OIDS ? 1 : 0;
	ctx->split_opts = split_opts;
	ctx->changed_paths = flags & COMMIT_GRAPH_WRITE_BLOOM_FILTERS ? 1 : 0;
	ctx->total_bloom_filter_data_size = 0;

	if (ctx->split) {
		struct commit_graph *g;
		prepare_commit_graph(ctx->r);

		g = ctx->r->objects->commit_graph;

		while (g) {
			ctx->num_commit_graphs_before++;
			g = g->base_graph;
		}

		if (ctx->num_commit_graphs_before) {
			ALLOC_ARRAY(ctx->commit_graph_filenames_before, ctx->num_commit_graphs_before);
			i = ctx->num_commit_graphs_before;
			g = ctx->r->objects->commit_graph;

			while (g) {
				ctx->commit_graph_filenames_before[--i] = xstrdup(g->filename);
				g = g->base_graph;
			}
		}
	}

	ctx->approx_nr_objects = approximate_object_count();
	ctx->oids.alloc = ctx->approx_nr_objects / 32;

	if (ctx->split && split_opts && ctx->oids.alloc > split_opts->max_commits)
		ctx->oids.alloc = split_opts->max_commits;

	if (ctx->append) {
		prepare_commit_graph_one(ctx->r, ctx->odb);
		if (ctx->r->objects->commit_graph)
			ctx->oids.alloc += ctx->r->objects->commit_graph->num_commits;
	}

	if (ctx->oids.alloc < 1024)
		ctx->oids.alloc = 1024;
	ALLOC_ARRAY(ctx->oids.list, ctx->oids.alloc);

	if (ctx->append && ctx->r->objects->commit_graph) {
		struct commit_graph *g = ctx->r->objects->commit_graph;
		for (i = 0; i < g->num_commits; i++) {
			const unsigned char *hash = g->chunk_oid_lookup + g->hash_len * i;
			hashcpy(ctx->oids.list[ctx->oids.nr++].hash, hash);
		}
	}

	if (pack_indexes) {
		ctx->order_by_pack = 1;
		if ((res = fill_oids_from_packs(ctx, pack_indexes)))
			goto cleanup;
	}

	if (commit_hex) {
		if ((res = fill_oids_from_commit_hex(ctx, commit_hex)))
			goto cleanup;
	}

	if (!pack_indexes && !commit_hex) {
		ctx->order_by_pack = 1;
		fill_oids_from_all_packs(ctx);
	}

	close_reachable(ctx);

	count_distinct = count_distinct_commits(ctx);

	if (count_distinct >= GRAPH_EDGE_LAST_MASK) {
		error(_("the commit graph format cannot write %d commits"), count_distinct);
		res = -1;
		goto cleanup;
	}

	ctx->commits.alloc = count_distinct;
	ALLOC_ARRAY(ctx->commits.list, ctx->commits.alloc);

	copy_oids_to_commits(ctx);

	if (ctx->commits.nr >= GRAPH_EDGE_LAST_MASK) {
		error(_("too many commits to write graph"));
		res = -1;
		goto cleanup;
	}

	if (!ctx->commits.nr)
		goto cleanup;

	if (ctx->split) {
		split_graph_merge_strategy(ctx);

		merge_commit_graphs(ctx);
	} else
		ctx->num_commit_graphs_after = 1;

	compute_generation_numbers(ctx);

	if (ctx->changed_paths)
		compute_bloom_filters(ctx);

	res = write_commit_graph_file(ctx);

	if (ctx->split)
		mark_commit_graphs(ctx);

	expire_commit_graphs(ctx);

cleanup:
	free(ctx->graph_name);
	free(ctx->commits.list);
	free(ctx->oids.list);

	if (ctx->commit_graph_filenames_after) {
		for (i = 0; i < ctx->num_commit_graphs_after; i++) {
			free(ctx->commit_graph_filenames_after[i]);
			free(ctx->commit_graph_hash_after[i]);
		}

		for (i = 0; i < ctx->num_commit_graphs_before; i++)
			free(ctx->commit_graph_filenames_before[i]);

		free(ctx->commit_graph_filenames_after);
		free(ctx->commit_graph_filenames_before);
		free(ctx->commit_graph_hash_after);
	}

	free(ctx);

	return res;
}

#define VERIFY_COMMIT_GRAPH_ERROR_HASH 2
static int verify_commit_graph_error;

static void graph_report(const char *fmt, ...)
{
	va_list ap;

	verify_commit_graph_error = 1;
	va_start(ap, fmt);
	vfprintf(stderr, fmt, ap);
	fprintf(stderr, "\n");
	va_end(ap);
}

#define GENERATION_ZERO_EXISTS 1
#define GENERATION_NUMBER_EXISTS 2

int verify_commit_graph(struct repository *r, struct commit_graph *g, int flags)
{
	uint32_t i, cur_fanout_pos = 0;
	struct object_id prev_oid, cur_oid, checksum;
	int generation_zero = 0;
	struct hashfile *f;
	int devnull;
	struct progress *progress = NULL;
	int local_error = 0;

	if (!g) {
		graph_report("no commit-graph file loaded");
		return 1;
	}

	verify_commit_graph_error = verify_commit_graph_lite(g);
	if (verify_commit_graph_error)
		return verify_commit_graph_error;

	devnull = open("/dev/null", O_WRONLY);
	f = hashfd(devnull, NULL);
	hashwrite(f, g->data, g->data_len - g->hash_len);
	finalize_hashfile(f, checksum.hash, CSUM_CLOSE);
	if (!hasheq(checksum.hash, g->data + g->data_len - g->hash_len)) {
		graph_report(_("the commit-graph file has incorrect checksum and is likely corrupt"));
		verify_commit_graph_error = VERIFY_COMMIT_GRAPH_ERROR_HASH;
	}

	for (i = 0; i < g->num_commits; i++) {
		struct commit *graph_commit;

		hashcpy(cur_oid.hash, g->chunk_oid_lookup + g->hash_len * i);

		if (i && oidcmp(&prev_oid, &cur_oid) >= 0)
			graph_report(_("commit-graph has incorrect OID order: %s then %s"),
				     oid_to_hex(&prev_oid),
				     oid_to_hex(&cur_oid));

		oidcpy(&prev_oid, &cur_oid);

		while (cur_oid.hash[0] > cur_fanout_pos) {
			uint32_t fanout_value = get_be32(g->chunk_oid_fanout + cur_fanout_pos);

			if (i != fanout_value)
				graph_report(_("commit-graph has incorrect fanout value: fanout[%d] = %u != %u"),
					     cur_fanout_pos, fanout_value, i);
			cur_fanout_pos++;
		}

		graph_commit = lookup_commit(r, &cur_oid);
		if (!parse_commit_in_graph_one(r, g, graph_commit))
			graph_report(_("failed to parse commit %s from commit-graph"),
				     oid_to_hex(&cur_oid));
	}

	while (cur_fanout_pos < 256) {
		uint32_t fanout_value = get_be32(g->chunk_oid_fanout + cur_fanout_pos);

		if (g->num_commits != fanout_value)
			graph_report(_("commit-graph has incorrect fanout value: fanout[%d] = %u != %u"),
				     cur_fanout_pos, fanout_value, i);

		cur_fanout_pos++;
	}

	if (verify_commit_graph_error & ~VERIFY_COMMIT_GRAPH_ERROR_HASH)
		return verify_commit_graph_error;

	if (flags & COMMIT_GRAPH_WRITE_PROGRESS)
		progress = start_progress(_("Verifying commits in commit graph"),
					g->num_commits);

	for (i = 0; i < g->num_commits; i++) {
		struct commit *graph_commit, *odb_commit;
		struct commit_list *graph_parents, *odb_parents;
		uint32_t max_generation = 0;

		display_progress(progress, i + 1);
		hashcpy(cur_oid.hash, g->chunk_oid_lookup + g->hash_len * i);

		graph_commit = lookup_commit(r, &cur_oid);
		odb_commit = (struct commit *)create_object(r, &cur_oid, alloc_commit_node(r));
		if (parse_commit_internal(odb_commit, 0, 0)) {
			graph_report(_("failed to parse commit %s from object database for commit-graph"),
				     oid_to_hex(&cur_oid));
			continue;
		}

		if (!oideq(&get_commit_tree_in_graph_one(r, g, graph_commit)->object.oid,
			   get_commit_tree_oid(odb_commit)))
			graph_report(_("root tree OID for commit %s in commit-graph is %s != %s"),
				     oid_to_hex(&cur_oid),
				     oid_to_hex(get_commit_tree_oid(graph_commit)),
				     oid_to_hex(get_commit_tree_oid(odb_commit)));

		graph_parents = graph_commit->parents;
		odb_parents = odb_commit->parents;

		while (graph_parents) {
			if (odb_parents == NULL) {
				graph_report(_("commit-graph parent list for commit %s is too long"),
					     oid_to_hex(&cur_oid));
				break;
			}

			/* parse parent in case it is in a base graph */
			parse_commit_in_graph_one(r, g, graph_parents->item);

			if (!oideq(&graph_parents->item->object.oid, &odb_parents->item->object.oid))
				graph_report(_("commit-graph parent for %s is %s != %s"),
					     oid_to_hex(&cur_oid),
					     oid_to_hex(&graph_parents->item->object.oid),
					     oid_to_hex(&odb_parents->item->object.oid));

			if (graph_parents->item->generation > max_generation)
				max_generation = graph_parents->item->generation;

			graph_parents = graph_parents->next;
			odb_parents = odb_parents->next;
		}

		if (odb_parents != NULL)
			graph_report(_("commit-graph parent list for commit %s terminates early"),
				     oid_to_hex(&cur_oid));

		if (!graph_commit->generation) {
			if (generation_zero == GENERATION_NUMBER_EXISTS)
				graph_report(_("commit-graph has generation number zero for commit %s, but non-zero elsewhere"),
					     oid_to_hex(&cur_oid));
			generation_zero = GENERATION_ZERO_EXISTS;
		} else if (generation_zero == GENERATION_ZERO_EXISTS)
			graph_report(_("commit-graph has non-zero generation number for commit %s, but zero elsewhere"),
				     oid_to_hex(&cur_oid));

		if (generation_zero == GENERATION_ZERO_EXISTS)
			continue;

		/*
		 * If one of our parents has generation GENERATION_NUMBER_MAX, then
		 * our generation is also GENERATION_NUMBER_MAX. Decrement to avoid
		 * extra logic in the following condition.
		 */
		if (max_generation == GENERATION_NUMBER_MAX)
			max_generation--;

		if (graph_commit->generation != max_generation + 1)
			graph_report(_("commit-graph generation for commit %s is %u != %u"),
				     oid_to_hex(&cur_oid),
				     graph_commit->generation,
				     max_generation + 1);

		if (graph_commit->date != odb_commit->date)
			graph_report(_("commit date for commit %s in commit-graph is %"PRItime" != %"PRItime),
				     oid_to_hex(&cur_oid),
				     graph_commit->date,
				     odb_commit->date);
	}
	stop_progress(&progress);

	local_error = verify_commit_graph_error;

	if (!(flags & COMMIT_GRAPH_VERIFY_SHALLOW) && g->base_graph)
		local_error |= verify_commit_graph(r, g->base_graph, flags);

	return local_error;
}

void free_commit_graph(struct commit_graph *g)
{
	if (!g)
		return;
	if (g->graph_fd >= 0) {
		munmap((void *)g->data, g->data_len);
		g->data = NULL;
		close(g->graph_fd);
	}
	free(g->bloom_filter_settings);
	free(g->filename);
	free(g);
}

void disable_commit_graph(struct repository *r)
{
	r->commit_graph_disabled = 1;
}<|MERGE_RESOLUTION|>--- conflicted
+++ resolved
@@ -49,9 +49,6 @@
 /* Remember to update object flag allocation in object.h */
 #define REACHABLE       (1u<<15)
 
-<<<<<<< HEAD
-char *get_commit_graph_filename(struct object_directory *odb)
-=======
 /* Keep track of the order in which commits are added to our list. */
 define_commit_slab(commit_pos, int);
 static struct commit_pos commit_pos = COMMIT_SLAB_INIT(1, commit_pos);
@@ -94,8 +91,7 @@
 	return 0;
 }
 
-char *get_commit_graph_filename(const char *obj_dir)
->>>>>>> 1b81e69d
+char *get_commit_graph_filename(struct object_directory *odb)
 {
 	return xstrfmt("%s/info/commit-graph", odb->path);
 }
