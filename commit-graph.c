#include "cache.h"
#include "config.h"
#include "dir.h"
#include "git-compat-util.h"
#include "lockfile.h"
#include "pack.h"
#include "packfile.h"
#include "commit.h"
#include "object.h"
#include "refs.h"
#include "revision.h"
#include "sha1-lookup.h"
#include "commit-graph.h"
#include "object-store.h"
#include "alloc.h"
#include "hashmap.h"
#include "replace-object.h"
#include "progress.h"
#include "bloom.h"
#include "commit-slab.h"

#define GRAPH_SIGNATURE 0x43475048 /* "CGPH" */
#define GRAPH_CHUNKID_OIDFANOUT 0x4f494446 /* "OIDF" */
#define GRAPH_CHUNKID_OIDLOOKUP 0x4f49444c /* "OIDL" */
#define GRAPH_CHUNKID_DATA 0x43444154 /* "CDAT" */
#define GRAPH_CHUNKID_EXTRAEDGES 0x45444745 /* "EDGE" */
#define GRAPH_CHUNKID_BLOOMINDEXES 0x42494458 /* "BIDX" */
#define GRAPH_CHUNKID_BLOOMDATA 0x42444154 /* "BDAT" */
#define GRAPH_CHUNKID_BASE 0x42415345 /* "BASE" */
#define MAX_NUM_CHUNKS 7

#define GRAPH_DATA_WIDTH (the_hash_algo->rawsz + 16)

#define GRAPH_VERSION_1 0x1
#define GRAPH_VERSION GRAPH_VERSION_1

#define GRAPH_EXTRA_EDGES_NEEDED 0x80000000
#define GRAPH_EDGE_LAST_MASK 0x7fffffff
#define GRAPH_PARENT_NONE 0x70000000

#define GRAPH_LAST_EDGE 0x80000000

#define GRAPH_HEADER_SIZE 8
#define GRAPH_FANOUT_SIZE (4 * 256)
#define GRAPH_CHUNKLOOKUP_WIDTH 12
#define GRAPH_MIN_SIZE (GRAPH_HEADER_SIZE + 4 * GRAPH_CHUNKLOOKUP_WIDTH \
			+ GRAPH_FANOUT_SIZE + the_hash_algo->rawsz)

/* Remember to update object flag allocation in object.h */
#define REACHABLE       (1u<<15)

<<<<<<< HEAD
char *get_commit_graph_filename(struct object_directory *odb)
{
	return xstrfmt("%s/info/commit-graph", odb->path);
}

=======
/* Keep track of the order in which commits are added to our list. */
define_commit_slab(commit_pos, int);
static struct commit_pos commit_pos = COMMIT_SLAB_INIT(1, commit_pos);

static void set_commit_pos(struct repository *r, const struct object_id *oid)
{
	static int32_t max_pos;
	struct commit *commit = lookup_commit(r, oid);

	if (!commit)
		return; /* should never happen, but be lenient */

	*commit_pos_at(&commit_pos, commit) = max_pos++;
}

static int commit_pos_cmp(const void *va, const void *vb)
{
	const struct commit *a = *(const struct commit **)va;
	const struct commit *b = *(const struct commit **)vb;
	return commit_pos_at(&commit_pos, a) -
	       commit_pos_at(&commit_pos, b);
}

static int commit_gen_cmp(const void *va, const void *vb)
{
	const struct commit *a = *(const struct commit **)va;
	const struct commit *b = *(const struct commit **)vb;

	/* lower generation commits first */
	if (a->generation < b->generation)
		return -1;
	else if (a->generation > b->generation)
		return 1;

	/* use date as a heuristic when generations are equal */
	if (a->date < b->date)
		return -1;
	else if (a->date > b->date)
		return 1;
	return 0;
}

char *get_commit_graph_filename(struct object_directory *odb)
{
	return xstrfmt("%s/info/commit-graph", odb->path);
}

>>>>>>> a66c6fa1
static char *get_split_graph_filename(struct object_directory *odb,
				      const char *oid_hex)
{
	return xstrfmt("%s/info/commit-graphs/graph-%s.graph", odb->path,
		       oid_hex);
}

static char *get_chain_filename(struct object_directory *odb)
{
	return xstrfmt("%s/info/commit-graphs/commit-graph-chain", odb->path);
}

static uint8_t oid_version(void)
{
	return 1;
}

static struct commit_graph *alloc_commit_graph(void)
{
	struct commit_graph *g = xcalloc(1, sizeof(*g));
	g->graph_fd = -1;

	return g;
}

extern int read_replace_refs;

static int commit_graph_compatible(struct repository *r)
{
	if (!r->gitdir)
		return 0;

	if (read_replace_refs) {
		prepare_replace_object(r);
		if (hashmap_get_size(&r->objects->replace_map->map))
			return 0;
	}

	prepare_commit_graft(r);
	if (r->parsed_objects && r->parsed_objects->grafts_nr)
		return 0;
	if (is_repository_shallow(r))
		return 0;

	return 1;
}

int open_commit_graph(const char *graph_file, int *fd, struct stat *st)
{
	*fd = git_open(graph_file);
	if (*fd < 0)
		return 0;
	if (fstat(*fd, st)) {
		close(*fd);
		return 0;
	}
	return 1;
}

struct commit_graph *load_commit_graph_one_fd_st(int fd, struct stat *st,
						 struct object_directory *odb)
{
	void *graph_map;
	size_t graph_size;
	struct commit_graph *ret;

	graph_size = xsize_t(st->st_size);

	if (graph_size < GRAPH_MIN_SIZE) {
		close(fd);
		error(_("commit-graph file is too small"));
		return NULL;
	}
	graph_map = xmmap(NULL, graph_size, PROT_READ, MAP_PRIVATE, fd, 0);
	ret = parse_commit_graph(graph_map, fd, graph_size);

	if (ret)
		ret->odb = odb;
	else {
		munmap(graph_map, graph_size);
		close(fd);
	}

	return ret;
}

static int verify_commit_graph_lite(struct commit_graph *g)
{
	/*
	 * Basic validation shared between parse_commit_graph()
	 * which'll be called every time the graph is used, and the
	 * much more expensive verify_commit_graph() used by
	 * "commit-graph verify".
	 *
	 * There should only be very basic checks here to ensure that
	 * we don't e.g. segfault in fill_commit_in_graph(), but
	 * because this is a very hot codepath nothing that e.g. loops
	 * over g->num_commits, or runs a checksum on the commit-graph
	 * itself.
	 */
	if (!g->chunk_oid_fanout) {
		error("commit-graph is missing the OID Fanout chunk");
		return 1;
	}
	if (!g->chunk_oid_lookup) {
		error("commit-graph is missing the OID Lookup chunk");
		return 1;
	}
	if (!g->chunk_commit_data) {
		error("commit-graph is missing the Commit Data chunk");
		return 1;
	}

	return 0;
}

struct commit_graph *parse_commit_graph(void *graph_map, int fd,
					size_t graph_size)
{
	const unsigned char *data, *chunk_lookup;
	uint32_t i;
	struct commit_graph *graph;
	uint64_t last_chunk_offset;
	uint32_t last_chunk_id;
	uint32_t graph_signature;
	unsigned char graph_version, hash_version;

	if (!graph_map)
		return NULL;

	if (graph_size < GRAPH_MIN_SIZE)
		return NULL;

	data = (const unsigned char *)graph_map;

	graph_signature = get_be32(data);
	if (graph_signature != GRAPH_SIGNATURE) {
		error(_("commit-graph signature %X does not match signature %X"),
		      graph_signature, GRAPH_SIGNATURE);
		return NULL;
	}

	graph_version = *(unsigned char*)(data + 4);
	if (graph_version != GRAPH_VERSION) {
		error(_("commit-graph version %X does not match version %X"),
		      graph_version, GRAPH_VERSION);
		return NULL;
	}

	hash_version = *(unsigned char*)(data + 5);
	if (hash_version != oid_version()) {
		error(_("commit-graph hash version %X does not match version %X"),
		      hash_version, oid_version());
		return NULL;
	}

	graph = alloc_commit_graph();

	graph->hash_len = the_hash_algo->rawsz;
	graph->num_chunks = *(unsigned char*)(data + 6);
	graph->graph_fd = fd;
	graph->data = graph_map;
	graph->data_len = graph_size;

	last_chunk_id = 0;
	last_chunk_offset = 8;
	chunk_lookup = data + 8;
	for (i = 0; i < graph->num_chunks; i++) {
		uint32_t chunk_id;
		uint64_t chunk_offset;
		int chunk_repeated = 0;

		if (data + graph_size - chunk_lookup <
		    GRAPH_CHUNKLOOKUP_WIDTH) {
			error(_("commit-graph chunk lookup table entry missing; file may be incomplete"));
			free(graph);
			return NULL;
		}

		chunk_id = get_be32(chunk_lookup + 0);
		chunk_offset = get_be64(chunk_lookup + 4);

		chunk_lookup += GRAPH_CHUNKLOOKUP_WIDTH;

		if (chunk_offset > graph_size - the_hash_algo->rawsz) {
			error(_("commit-graph improper chunk offset %08x%08x"), (uint32_t)(chunk_offset >> 32),
			      (uint32_t)chunk_offset);
			free(graph);
			return NULL;
		}

		switch (chunk_id) {
		case GRAPH_CHUNKID_OIDFANOUT:
			if (graph->chunk_oid_fanout)
				chunk_repeated = 1;
			else
				graph->chunk_oid_fanout = (uint32_t*)(data + chunk_offset);
			break;

		case GRAPH_CHUNKID_OIDLOOKUP:
			if (graph->chunk_oid_lookup)
				chunk_repeated = 1;
			else
				graph->chunk_oid_lookup = data + chunk_offset;
			break;

		case GRAPH_CHUNKID_DATA:
			if (graph->chunk_commit_data)
				chunk_repeated = 1;
			else
				graph->chunk_commit_data = data + chunk_offset;
			break;

		case GRAPH_CHUNKID_EXTRAEDGES:
			if (graph->chunk_extra_edges)
				chunk_repeated = 1;
			else
				graph->chunk_extra_edges = data + chunk_offset;
			break;

		case GRAPH_CHUNKID_BASE:
			if (graph->chunk_base_graphs)
				chunk_repeated = 1;
			else
				graph->chunk_base_graphs = data + chunk_offset;
			break;

		case GRAPH_CHUNKID_BLOOMINDEXES:
			if (graph->chunk_bloom_indexes)
				chunk_repeated = 1;
			else
				graph->chunk_bloom_indexes = data + chunk_offset;
			break;

		case GRAPH_CHUNKID_BLOOMDATA:
			if (graph->chunk_bloom_data)
				chunk_repeated = 1;
			else {
				uint32_t hash_version;
				graph->chunk_bloom_data = data + chunk_offset;
				hash_version = get_be32(data + chunk_offset);

				if (hash_version != 1)
					break;

				graph->bloom_filter_settings = xmalloc(sizeof(struct bloom_filter_settings));
				graph->bloom_filter_settings->hash_version = hash_version;
				graph->bloom_filter_settings->num_hashes = get_be32(data + chunk_offset + 4);
				graph->bloom_filter_settings->bits_per_entry = get_be32(data + chunk_offset + 8);
			}
			break;
		}

		if (chunk_repeated) {
			error(_("commit-graph chunk id %08x appears multiple times"), chunk_id);
			free(graph);
			return NULL;
		}

		if (last_chunk_id == GRAPH_CHUNKID_OIDLOOKUP)
		{
			graph->num_commits = (chunk_offset - last_chunk_offset)
					     / graph->hash_len;
		}

		last_chunk_id = chunk_id;
		last_chunk_offset = chunk_offset;
	}

	/* We need both the bloom chunks to exist together. Else ignore the data */
	if ((graph->chunk_bloom_indexes && !graph->chunk_bloom_data)
		 || (!graph->chunk_bloom_indexes && graph->chunk_bloom_data)) {
		graph->chunk_bloom_indexes = NULL;
		graph->chunk_bloom_data = NULL;
		graph->bloom_filter_settings = NULL;
	}

	if (graph->chunk_bloom_indexes && graph->chunk_bloom_data)
		load_bloom_filters();

	hashcpy(graph->oid.hash, graph->data + graph->data_len - graph->hash_len);

	if (verify_commit_graph_lite(graph)) {
		free(graph);
		return NULL;
	}

	return graph;
}

static struct commit_graph *load_commit_graph_one(const char *graph_file,
						  struct object_directory *odb)
{

	struct stat st;
	int fd;
	struct commit_graph *g;
	int open_ok = open_commit_graph(graph_file, &fd, &st);

	if (!open_ok)
		return NULL;

	g = load_commit_graph_one_fd_st(fd, &st, odb);

	if (g)
		g->filename = xstrdup(graph_file);

	return g;
}

static struct commit_graph *load_commit_graph_v1(struct repository *r,
						 struct object_directory *odb)
{
	char *graph_name = get_commit_graph_filename(odb);
	struct commit_graph *g = load_commit_graph_one(graph_name, odb);
	free(graph_name);

	return g;
}

static int add_graph_to_chain(struct commit_graph *g,
			      struct commit_graph *chain,
			      struct object_id *oids,
			      int n)
{
	struct commit_graph *cur_g = chain;

	if (n && !g->chunk_base_graphs) {
		warning(_("commit-graph has no base graphs chunk"));
		return 0;
	}

	while (n) {
		n--;

		if (!cur_g ||
		    !oideq(&oids[n], &cur_g->oid) ||
		    !hasheq(oids[n].hash, g->chunk_base_graphs + g->hash_len * n)) {
			warning(_("commit-graph chain does not match"));
			return 0;
		}

		cur_g = cur_g->base_graph;
	}

	g->base_graph = chain;

	if (chain)
		g->num_commits_in_base = chain->num_commits + chain->num_commits_in_base;

	return 1;
}

static struct commit_graph *load_commit_graph_chain(struct repository *r,
						    struct object_directory *odb)
{
	struct commit_graph *graph_chain = NULL;
	struct strbuf line = STRBUF_INIT;
	struct stat st;
	struct object_id *oids;
	int i = 0, valid = 1, count;
	char *chain_name = get_chain_filename(odb);
	FILE *fp;
	int stat_res;

	fp = fopen(chain_name, "r");
	stat_res = stat(chain_name, &st);
	free(chain_name);

	if (!fp ||
	    stat_res ||
	    st.st_size <= the_hash_algo->hexsz)
		return NULL;

	count = st.st_size / (the_hash_algo->hexsz + 1);
	oids = xcalloc(count, sizeof(struct object_id));

	prepare_alt_odb(r);

	for (i = 0; i < count; i++) {
		struct object_directory *odb;

		if (strbuf_getline_lf(&line, fp) == EOF)
			break;

		if (get_oid_hex(line.buf, &oids[i])) {
			warning(_("invalid commit-graph chain: line '%s' not a hash"),
				line.buf);
			valid = 0;
			break;
		}

		valid = 0;
		for (odb = r->objects->odb; odb; odb = odb->next) {
			char *graph_name = get_split_graph_filename(odb, line.buf);
			struct commit_graph *g = load_commit_graph_one(graph_name, odb);

			free(graph_name);

			if (g) {
				if (add_graph_to_chain(g, graph_chain, oids, i)) {
					graph_chain = g;
					valid = 1;
				}

				break;
			}
		}

		if (!valid) {
			warning(_("unable to find all commit-graph files"));
			break;
		}
	}

	free(oids);
	fclose(fp);
	strbuf_release(&line);

	return graph_chain;
}

struct commit_graph *read_commit_graph_one(struct repository *r,
					   struct object_directory *odb)
{
	struct commit_graph *g = load_commit_graph_v1(r, odb);

	if (!g)
		g = load_commit_graph_chain(r, odb);

	return g;
}

static void prepare_commit_graph_one(struct repository *r,
				     struct object_directory *odb)
{

	if (r->objects->commit_graph)
		return;

	r->objects->commit_graph = read_commit_graph_one(r, odb);
}

/*
 * Return 1 if commit_graph is non-NULL, and 0 otherwise.
 *
 * On the first invocation, this function attempts to load the commit
 * graph if the_repository is configured to have one.
 */
static int prepare_commit_graph(struct repository *r)
{
	struct object_directory *odb;

	/*
	 * This must come before the "already attempted?" check below, because
	 * we want to disable even an already-loaded graph file.
	 */
	if (r->commit_graph_disabled)
		return 0;

	if (r->objects->commit_graph_attempted)
		return !!r->objects->commit_graph;
	r->objects->commit_graph_attempted = 1;

	if (git_env_bool(GIT_TEST_COMMIT_GRAPH_DIE_ON_LOAD, 0))
		die("dying as requested by the '%s' variable on commit-graph load!",
		    GIT_TEST_COMMIT_GRAPH_DIE_ON_LOAD);

	prepare_repo_settings(r);

	if (!git_env_bool(GIT_TEST_COMMIT_GRAPH, 0) &&
	    r->settings.core_commit_graph != 1)
		/*
		 * This repository is not configured to use commit graphs, so
		 * do not load one. (But report commit_graph_attempted anyway
		 * so that commit graph loading is not attempted again for this
		 * repository.)
		 */
		return 0;

	if (!commit_graph_compatible(r))
		return 0;

	prepare_alt_odb(r);
	for (odb = r->objects->odb;
	     !r->objects->commit_graph && odb;
	     odb = odb->next)
		prepare_commit_graph_one(r, odb);
	return !!r->objects->commit_graph;
}

int generation_numbers_enabled(struct repository *r)
{
	uint32_t first_generation;
	struct commit_graph *g;
	if (!prepare_commit_graph(r))
	       return 0;

	g = r->objects->commit_graph;

	if (!g->num_commits)
		return 0;

	first_generation = get_be32(g->chunk_commit_data +
				    g->hash_len + 8) >> 2;

	return !!first_generation;
}

static void close_commit_graph_one(struct commit_graph *g)
{
	if (!g)
		return;

	close_commit_graph_one(g->base_graph);
	free_commit_graph(g);
}

void close_commit_graph(struct raw_object_store *o)
{
	close_commit_graph_one(o->commit_graph);
	o->commit_graph = NULL;
}

static int bsearch_graph(struct commit_graph *g, struct object_id *oid, uint32_t *pos)
{
	return bsearch_hash(oid->hash, g->chunk_oid_fanout,
			    g->chunk_oid_lookup, g->hash_len, pos);
}

static void load_oid_from_graph(struct commit_graph *g,
				uint32_t pos,
				struct object_id *oid)
{
	uint32_t lex_index;

	while (g && pos < g->num_commits_in_base)
		g = g->base_graph;

	if (!g)
		BUG("NULL commit-graph");

	if (pos >= g->num_commits + g->num_commits_in_base)
		die(_("invalid commit position. commit-graph is likely corrupt"));

	lex_index = pos - g->num_commits_in_base;

	hashcpy(oid->hash, g->chunk_oid_lookup + g->hash_len * lex_index);
}

static struct commit_list **insert_parent_or_die(struct repository *r,
						 struct commit_graph *g,
						 uint32_t pos,
						 struct commit_list **pptr)
{
	struct commit *c;
	struct object_id oid;

	if (pos >= g->num_commits + g->num_commits_in_base)
		die("invalid parent position %"PRIu32, pos);

	load_oid_from_graph(g, pos, &oid);
	c = lookup_commit(r, &oid);
	if (!c)
		die(_("could not find commit %s"), oid_to_hex(&oid));
	c->graph_pos = pos;
	return &commit_list_insert(c, pptr)->next;
}

static void fill_commit_graph_info(struct commit *item, struct commit_graph *g, uint32_t pos)
{
	const unsigned char *commit_data;
	uint32_t lex_index;

	while (pos < g->num_commits_in_base)
		g = g->base_graph;

	lex_index = pos - g->num_commits_in_base;
	commit_data = g->chunk_commit_data + GRAPH_DATA_WIDTH * lex_index;
	item->graph_pos = pos;
	item->generation = get_be32(commit_data + g->hash_len + 8) >> 2;
}

static inline void set_commit_tree(struct commit *c, struct tree *t)
{
	c->maybe_tree = t;
}

static int fill_commit_in_graph(struct repository *r,
				struct commit *item,
				struct commit_graph *g, uint32_t pos)
{
	uint32_t edge_value;
	uint32_t *parent_data_ptr;
	uint64_t date_low, date_high;
	struct commit_list **pptr;
	const unsigned char *commit_data;
	uint32_t lex_index;

	while (pos < g->num_commits_in_base)
		g = g->base_graph;

	if (pos >= g->num_commits + g->num_commits_in_base)
		die(_("invalid commit position. commit-graph is likely corrupt"));

	/*
	 * Store the "full" position, but then use the
	 * "local" position for the rest of the calculation.
	 */
	item->graph_pos = pos;
	lex_index = pos - g->num_commits_in_base;

	commit_data = g->chunk_commit_data + (g->hash_len + 16) * lex_index;

	item->object.parsed = 1;

	set_commit_tree(item, NULL);

	date_high = get_be32(commit_data + g->hash_len + 8) & 0x3;
	date_low = get_be32(commit_data + g->hash_len + 12);
	item->date = (timestamp_t)((date_high << 32) | date_low);

	item->generation = get_be32(commit_data + g->hash_len + 8) >> 2;

	pptr = &item->parents;

	edge_value = get_be32(commit_data + g->hash_len);
	if (edge_value == GRAPH_PARENT_NONE)
		return 1;
	pptr = insert_parent_or_die(r, g, edge_value, pptr);

	edge_value = get_be32(commit_data + g->hash_len + 4);
	if (edge_value == GRAPH_PARENT_NONE)
		return 1;
	if (!(edge_value & GRAPH_EXTRA_EDGES_NEEDED)) {
		pptr = insert_parent_or_die(r, g, edge_value, pptr);
		return 1;
	}

	parent_data_ptr = (uint32_t*)(g->chunk_extra_edges +
			  4 * (uint64_t)(edge_value & GRAPH_EDGE_LAST_MASK));
	do {
		edge_value = get_be32(parent_data_ptr);
		pptr = insert_parent_or_die(r, g,
					    edge_value & GRAPH_EDGE_LAST_MASK,
					    pptr);
		parent_data_ptr++;
	} while (!(edge_value & GRAPH_LAST_EDGE));

	return 1;
}

static int find_commit_in_graph(struct commit *item, struct commit_graph *g, uint32_t *pos)
{
	if (item->graph_pos != COMMIT_NOT_FROM_GRAPH) {
		*pos = item->graph_pos;
		return 1;
	} else {
		struct commit_graph *cur_g = g;
		uint32_t lex_index;

		while (cur_g && !bsearch_graph(cur_g, &(item->object.oid), &lex_index))
			cur_g = cur_g->base_graph;

		if (cur_g) {
			*pos = lex_index + cur_g->num_commits_in_base;
			return 1;
		}

		return 0;
	}
}

static int parse_commit_in_graph_one(struct repository *r,
				     struct commit_graph *g,
				     struct commit *item)
{
	uint32_t pos;

	if (item->object.parsed)
		return 1;

	if (find_commit_in_graph(item, g, &pos))
		return fill_commit_in_graph(r, item, g, pos);

	return 0;
}

int parse_commit_in_graph(struct repository *r, struct commit *item)
{
	if (!prepare_commit_graph(r))
		return 0;
	return parse_commit_in_graph_one(r, r->objects->commit_graph, item);
}

void load_commit_graph_info(struct repository *r, struct commit *item)
{
	uint32_t pos;
	if (!prepare_commit_graph(r))
		return;
	if (find_commit_in_graph(item, r->objects->commit_graph, &pos))
		fill_commit_graph_info(item, r->objects->commit_graph, pos);
}

static struct tree *load_tree_for_commit(struct repository *r,
					 struct commit_graph *g,
					 struct commit *c)
{
	struct object_id oid;
	const unsigned char *commit_data;

	while (c->graph_pos < g->num_commits_in_base)
		g = g->base_graph;

	commit_data = g->chunk_commit_data +
			GRAPH_DATA_WIDTH * (c->graph_pos - g->num_commits_in_base);

	hashcpy(oid.hash, commit_data);
	set_commit_tree(c, lookup_tree(r, &oid));

	return c->maybe_tree;
}

static struct tree *get_commit_tree_in_graph_one(struct repository *r,
						 struct commit_graph *g,
						 const struct commit *c)
{
	if (c->maybe_tree)
		return c->maybe_tree;
	if (c->graph_pos == COMMIT_NOT_FROM_GRAPH)
		BUG("get_commit_tree_in_graph_one called from non-commit-graph commit");

	return load_tree_for_commit(r, g, (struct commit *)c);
}

struct tree *get_commit_tree_in_graph(struct repository *r, const struct commit *c)
{
	return get_commit_tree_in_graph_one(r, r->objects->commit_graph, c);
}

struct packed_commit_list {
	struct commit **list;
	int nr;
	int alloc;
};

struct packed_oid_list {
	struct object_id *list;
	int nr;
	int alloc;
};

struct write_commit_graph_context {
	struct repository *r;
	struct object_directory *odb;
	char *graph_name;
	struct packed_oid_list oids;
	struct packed_commit_list commits;
	int num_extra_edges;
	unsigned long approx_nr_objects;
	struct progress *progress;
	int progress_done;
	uint64_t progress_cnt;

	char *base_graph_name;
	int num_commit_graphs_before;
	int num_commit_graphs_after;
	char **commit_graph_filenames_before;
	char **commit_graph_filenames_after;
	char **commit_graph_hash_after;
	uint32_t new_num_commits_in_base;
	struct commit_graph *new_base_graph;

	unsigned append:1,
		 report_progress:1,
		 split:1,
		 check_oids:1,
		 changed_paths:1,
		 order_by_pack:1,
		 no_input:1;

	const struct split_commit_graph_opts *split_opts;
	uint32_t total_bloom_filter_data_size;
};

static void write_graph_chunk_fanout(struct hashfile *f,
				     struct write_commit_graph_context *ctx)
{
	int i, count = 0;
	struct commit **list = ctx->commits.list;

	/*
	 * Write the first-level table (the list is sorted,
	 * but we use a 256-entry lookup to be able to avoid
	 * having to do eight extra binary search iterations).
	 */
	for (i = 0; i < 256; i++) {
		while (count < ctx->commits.nr) {
			if ((*list)->object.oid.hash[0] != i)
				break;
			display_progress(ctx->progress, ++ctx->progress_cnt);
			count++;
			list++;
		}

		hashwrite_be32(f, count);
	}
}

static void write_graph_chunk_oids(struct hashfile *f, int hash_len,
				   struct write_commit_graph_context *ctx)
{
	struct commit **list = ctx->commits.list;
	int count;
	for (count = 0; count < ctx->commits.nr; count++, list++) {
		display_progress(ctx->progress, ++ctx->progress_cnt);
		hashwrite(f, (*list)->object.oid.hash, (int)hash_len);
	}
}

static const unsigned char *commit_to_sha1(size_t index, void *table)
{
	struct commit **commits = table;
	return commits[index]->object.oid.hash;
}

static void write_graph_chunk_data(struct hashfile *f, int hash_len,
				   struct write_commit_graph_context *ctx)
{
	struct commit **list = ctx->commits.list;
	struct commit **last = ctx->commits.list + ctx->commits.nr;
	uint32_t num_extra_edges = 0;

	while (list < last) {
		struct commit_list *parent;
		struct object_id *tree;
		int edge_value;
		uint32_t packedDate[2];
		display_progress(ctx->progress, ++ctx->progress_cnt);

		if (parse_commit_no_graph(*list))
			die(_("unable to parse commit %s"),
				oid_to_hex(&(*list)->object.oid));
		tree = get_commit_tree_oid(*list);
		hashwrite(f, tree->hash, hash_len);

		parent = (*list)->parents;

		if (!parent)
			edge_value = GRAPH_PARENT_NONE;
		else {
			edge_value = sha1_pos(parent->item->object.oid.hash,
					      ctx->commits.list,
					      ctx->commits.nr,
					      commit_to_sha1);

			if (edge_value >= 0)
				edge_value += ctx->new_num_commits_in_base;
			else {
				uint32_t pos;
				if (find_commit_in_graph(parent->item,
							 ctx->new_base_graph,
							 &pos))
					edge_value = pos;
			}

			if (edge_value < 0)
				BUG("missing parent %s for commit %s",
				    oid_to_hex(&parent->item->object.oid),
				    oid_to_hex(&(*list)->object.oid));
		}

		hashwrite_be32(f, edge_value);

		if (parent)
			parent = parent->next;

		if (!parent)
			edge_value = GRAPH_PARENT_NONE;
		else if (parent->next)
			edge_value = GRAPH_EXTRA_EDGES_NEEDED | num_extra_edges;
		else {
			edge_value = sha1_pos(parent->item->object.oid.hash,
					      ctx->commits.list,
					      ctx->commits.nr,
					      commit_to_sha1);

			if (edge_value >= 0)
				edge_value += ctx->new_num_commits_in_base;
			else {
				uint32_t pos;
				if (find_commit_in_graph(parent->item,
							 ctx->new_base_graph,
							 &pos))
					edge_value = pos;
			}

			if (edge_value < 0)
				BUG("missing parent %s for commit %s",
				    oid_to_hex(&parent->item->object.oid),
				    oid_to_hex(&(*list)->object.oid));
		}

		hashwrite_be32(f, edge_value);

		if (edge_value & GRAPH_EXTRA_EDGES_NEEDED) {
			do {
				num_extra_edges++;
				parent = parent->next;
			} while (parent);
		}

		if (sizeof((*list)->date) > 4)
			packedDate[0] = htonl(((*list)->date >> 32) & 0x3);
		else
			packedDate[0] = 0;

		packedDate[0] |= htonl((*list)->generation << 2);

		packedDate[1] = htonl((*list)->date);
		hashwrite(f, packedDate, 8);

		list++;
	}
}

static void write_graph_chunk_extra_edges(struct hashfile *f,
					  struct write_commit_graph_context *ctx)
{
	struct commit **list = ctx->commits.list;
	struct commit **last = ctx->commits.list + ctx->commits.nr;
	struct commit_list *parent;

	while (list < last) {
		int num_parents = 0;

		display_progress(ctx->progress, ++ctx->progress_cnt);

		for (parent = (*list)->parents; num_parents < 3 && parent;
		     parent = parent->next)
			num_parents++;

		if (num_parents <= 2) {
			list++;
			continue;
		}

		/* Since num_parents > 2, this initializer is safe. */
		for (parent = (*list)->parents->next; parent; parent = parent->next) {
			int edge_value = sha1_pos(parent->item->object.oid.hash,
						  ctx->commits.list,
						  ctx->commits.nr,
						  commit_to_sha1);

			if (edge_value >= 0)
				edge_value += ctx->new_num_commits_in_base;
			else {
				uint32_t pos;
				if (find_commit_in_graph(parent->item,
							 ctx->new_base_graph,
							 &pos))
					edge_value = pos;
			}

			if (edge_value < 0)
				BUG("missing parent %s for commit %s",
				    oid_to_hex(&parent->item->object.oid),
				    oid_to_hex(&(*list)->object.oid));
			else if (!parent->next)
				edge_value |= GRAPH_LAST_EDGE;

			hashwrite_be32(f, edge_value);
		}

		list++;
	}
}

static void write_graph_chunk_bloom_indexes(struct hashfile *f,
					    struct write_commit_graph_context *ctx)
{
	struct commit **list = ctx->commits.list;
	struct commit **last = ctx->commits.list + ctx->commits.nr;
	uint32_t cur_pos = 0;
	struct progress *progress = NULL;
	int i = 0;

	if (ctx->report_progress)
		progress = start_delayed_progress(
			_("Writing changed paths Bloom filters index"),
			ctx->commits.nr);

	while (list < last) {
		struct bloom_filter *filter = get_bloom_filter(ctx->r, *list, 0);
		cur_pos += filter->len;
		display_progress(progress, ++i);
		hashwrite_be32(f, cur_pos);
		list++;
	}

	stop_progress(&progress);
}

static void write_graph_chunk_bloom_data(struct hashfile *f,
					 struct write_commit_graph_context *ctx,
					 struct bloom_filter_settings *settings)
{
	struct commit **list = ctx->commits.list;
	struct commit **last = ctx->commits.list + ctx->commits.nr;
	struct progress *progress = NULL;
	int i = 0;

	if (ctx->report_progress)
		progress = start_delayed_progress(
			_("Writing changed paths Bloom filters data"),
			ctx->commits.nr);

	hashwrite_be32(f, settings->hash_version);
	hashwrite_be32(f, settings->num_hashes);
	hashwrite_be32(f, settings->bits_per_entry);

	while (list < last) {
		struct bloom_filter *filter = get_bloom_filter(ctx->r, *list, 0);
		display_progress(progress, ++i);
		hashwrite(f, filter->data, filter->len * sizeof(uint64_t));
		list++;
	}

	stop_progress(&progress);
}

static int oid_compare(const void *_a, const void *_b)
{
	const struct object_id *a = (const struct object_id *)_a;
	const struct object_id *b = (const struct object_id *)_b;
	return oidcmp(a, b);
}

static int add_packed_commits(const struct object_id *oid,
			      struct packed_git *pack,
			      uint32_t pos,
			      void *data)
{
	struct write_commit_graph_context *ctx = (struct write_commit_graph_context*)data;
	enum object_type type;
	off_t offset = nth_packed_object_offset(pack, pos);
	struct object_info oi = OBJECT_INFO_INIT;

	if (ctx->progress)
		display_progress(ctx->progress, ++ctx->progress_done);

	oi.typep = &type;
	if (packed_object_info(ctx->r, pack, offset, &oi) < 0)
		die(_("unable to get type of object %s"), oid_to_hex(oid));

	if (type != OBJ_COMMIT)
		return 0;

	ALLOC_GROW(ctx->oids.list, ctx->oids.nr + 1, ctx->oids.alloc);
	oidcpy(&(ctx->oids.list[ctx->oids.nr]), oid);
	ctx->oids.nr++;

	set_commit_pos(ctx->r, oid);

	return 0;
}

static void add_missing_parents(struct write_commit_graph_context *ctx, struct commit *commit)
{
	struct commit_list *parent;
	for (parent = commit->parents; parent; parent = parent->next) {
		if (!(parent->item->object.flags & REACHABLE)) {
			ALLOC_GROW(ctx->oids.list, ctx->oids.nr + 1, ctx->oids.alloc);
			oidcpy(&ctx->oids.list[ctx->oids.nr], &(parent->item->object.oid));
			ctx->oids.nr++;
			parent->item->object.flags |= REACHABLE;
		}
	}
}

static void close_reachable(struct write_commit_graph_context *ctx)
{
	int i;
	struct commit *commit;

	if (ctx->report_progress)
		ctx->progress = start_delayed_progress(
					_("Loading known commits in commit graph"),
					ctx->oids.nr);
	for (i = 0; i < ctx->oids.nr; i++) {
		display_progress(ctx->progress, i + 1);
		commit = lookup_commit(ctx->r, &ctx->oids.list[i]);
		if (commit)
			commit->object.flags |= REACHABLE;
	}
	stop_progress(&ctx->progress);

	/*
	 * As this loop runs, ctx->oids.nr may grow, but not more
	 * than the number of missing commits in the reachable
	 * closure.
	 */
	if (ctx->report_progress)
		ctx->progress = start_delayed_progress(
					_("Expanding reachable commits in commit graph"),
					0);
	for (i = 0; i < ctx->oids.nr; i++) {
		display_progress(ctx->progress, i + 1);
		commit = lookup_commit(ctx->r, &ctx->oids.list[i]);

		if (!commit)
			continue;
		if (ctx->split) {
			if (!parse_commit(commit) &&
			    commit->graph_pos == COMMIT_NOT_FROM_GRAPH)
				add_missing_parents(ctx, commit);
		} else if (!parse_commit_no_graph(commit))
			add_missing_parents(ctx, commit);
	}
	stop_progress(&ctx->progress);

	if (ctx->report_progress)
		ctx->progress = start_delayed_progress(
					_("Clearing commit marks in commit graph"),
					ctx->oids.nr);
	for (i = 0; i < ctx->oids.nr; i++) {
		display_progress(ctx->progress, i + 1);
		commit = lookup_commit(ctx->r, &ctx->oids.list[i]);

		if (commit)
			commit->object.flags &= ~REACHABLE;
	}
	stop_progress(&ctx->progress);
}

static void compute_generation_numbers(struct write_commit_graph_context *ctx)
{
	int i;
	struct commit_list *list = NULL;

	if (ctx->report_progress)
		ctx->progress = start_delayed_progress(
					_("Computing commit graph generation numbers"),
					ctx->commits.nr);
	for (i = 0; i < ctx->commits.nr; i++) {
		display_progress(ctx->progress, i + 1);
		if (ctx->commits.list[i]->generation != GENERATION_NUMBER_INFINITY &&
		    ctx->commits.list[i]->generation != GENERATION_NUMBER_ZERO)
			continue;

		commit_list_insert(ctx->commits.list[i], &list);
		while (list) {
			struct commit *current = list->item;
			struct commit_list *parent;
			int all_parents_computed = 1;
			uint32_t max_generation = 0;

			for (parent = current->parents; parent; parent = parent->next) {
				if (parent->item->generation == GENERATION_NUMBER_INFINITY ||
				    parent->item->generation == GENERATION_NUMBER_ZERO) {
					all_parents_computed = 0;
					commit_list_insert(parent->item, &list);
					break;
				} else if (parent->item->generation > max_generation) {
					max_generation = parent->item->generation;
				}
			}

			if (all_parents_computed) {
				current->generation = max_generation + 1;
				pop_commit(&list);

				if (current->generation > GENERATION_NUMBER_MAX)
					current->generation = GENERATION_NUMBER_MAX;
			}
		}
	}
	stop_progress(&ctx->progress);
}

static void compute_bloom_filters(struct write_commit_graph_context *ctx)
{
	int i;
	struct progress *progress = NULL;
	struct commit **sorted_by_pos;

	load_bloom_filters();

	if (ctx->report_progress)
		progress = start_delayed_progress(
			_("Computing changed paths Bloom filters"),
			ctx->commits.nr);

	ALLOC_ARRAY(sorted_by_pos, ctx->commits.nr);
	COPY_ARRAY(sorted_by_pos, ctx->commits.list, ctx->commits.nr);

	if (ctx->order_by_pack)
		QSORT(sorted_by_pos, ctx->commits.nr, commit_pos_cmp);
	else
		QSORT(sorted_by_pos, ctx->commits.nr, commit_gen_cmp);

	for (i = 0; i < ctx->commits.nr; i++) {
		struct commit *c = sorted_by_pos[i];
		struct bloom_filter *filter = get_bloom_filter(ctx->r, c, 1);
		ctx->total_bloom_filter_data_size += sizeof(uint64_t) * filter->len;
		display_progress(progress, i + 1);
	}

	free(sorted_by_pos);
	stop_progress(&progress);
}

static int add_ref_to_list(const char *refname,
			   const struct object_id *oid,
			   int flags, void *cb_data)
{
	struct string_list *list = (struct string_list *)cb_data;

	string_list_append(list, oid_to_hex(oid));
	return 0;
}

int write_commit_graph_reachable(struct object_directory *odb,
				 enum commit_graph_write_flags flags,
				 const struct split_commit_graph_opts *split_opts)
{
	struct string_list list = STRING_LIST_INIT_DUP;
	int result;

	for_each_ref(add_ref_to_list, &list);
	result = write_commit_graph(odb, NULL, &list,
				    flags, split_opts);

	string_list_clear(&list, 0);
	return result;
}

static int fill_oids_from_packs(struct write_commit_graph_context *ctx,
				struct string_list *pack_indexes)
{
	uint32_t i;
	struct strbuf progress_title = STRBUF_INIT;
	struct strbuf packname = STRBUF_INIT;
	int dirlen;

	strbuf_addf(&packname, "%s/pack/", ctx->odb->path);
	dirlen = packname.len;
	if (ctx->report_progress) {
		strbuf_addf(&progress_title,
			    Q_("Finding commits for commit graph in %d pack",
			       "Finding commits for commit graph in %d packs",
			       pack_indexes->nr),
			    pack_indexes->nr);
		ctx->progress = start_delayed_progress(progress_title.buf, 0);
		ctx->progress_done = 0;
	}
	for (i = 0; i < pack_indexes->nr; i++) {
		struct packed_git *p;
		strbuf_setlen(&packname, dirlen);
		strbuf_addstr(&packname, pack_indexes->items[i].string);
		p = add_packed_git(packname.buf, packname.len, 1);
		if (!p) {
			error(_("error adding pack %s"), packname.buf);
			return -1;
		}
		if (open_pack_index(p)) {
			error(_("error opening index for %s"), packname.buf);
			return -1;
		}
		for_each_object_in_pack(p, add_packed_commits, ctx,
					FOR_EACH_OBJECT_PACK_ORDER);
		close_pack(p);
		free(p);
	}

	stop_progress(&ctx->progress);
	strbuf_release(&progress_title);
	strbuf_release(&packname);

	return 0;
}

static int fill_oids_from_commit_hex(struct write_commit_graph_context *ctx,
				     struct string_list *commit_hex)
{
	uint32_t i;
	struct strbuf progress_title = STRBUF_INIT;

	if (ctx->report_progress) {
		strbuf_addf(&progress_title,
			    Q_("Finding commits for commit graph from %d ref",
			       "Finding commits for commit graph from %d refs",
			       commit_hex->nr),
			    commit_hex->nr);
		ctx->progress = start_delayed_progress(
					progress_title.buf,
					commit_hex->nr);
	}
	for (i = 0; i < commit_hex->nr; i++) {
		const char *end;
		struct object_id oid;
		struct commit *result;

		display_progress(ctx->progress, i + 1);
		if (!parse_oid_hex(commit_hex->items[i].string, &oid, &end) &&
		    (result = lookup_commit_reference_gently(ctx->r, &oid, 1))) {
			ALLOC_GROW(ctx->oids.list, ctx->oids.nr + 1, ctx->oids.alloc);
			oidcpy(&ctx->oids.list[ctx->oids.nr], &(result->object.oid));
			ctx->oids.nr++;
		} else if (ctx->check_oids) {
			error(_("invalid commit object id: %s"),
			    commit_hex->items[i].string);
			return -1;
		}
	}
	stop_progress(&ctx->progress);
	strbuf_release(&progress_title);

	return 0;
}

static void fill_oids_from_all_packs(struct write_commit_graph_context *ctx)
{
	if (ctx->report_progress)
		ctx->progress = start_delayed_progress(
			_("Finding commits for commit graph among packed objects"),
			ctx->approx_nr_objects);
	for_each_packed_object(add_packed_commits, ctx,
			       FOR_EACH_OBJECT_PACK_ORDER);
	if (ctx->progress_done < ctx->approx_nr_objects)
		display_progress(ctx->progress, ctx->approx_nr_objects);
	stop_progress(&ctx->progress);
}

static uint32_t count_distinct_commits(struct write_commit_graph_context *ctx)
{
	uint32_t i, count_distinct = 1;

	if (ctx->report_progress)
		ctx->progress = start_delayed_progress(
			_("Counting distinct commits in commit graph"),
			ctx->oids.nr);
	display_progress(ctx->progress, 0); /* TODO: Measure QSORT() progress */
	QSORT(ctx->oids.list, ctx->oids.nr, oid_compare);

	for (i = 1; i < ctx->oids.nr; i++) {
		display_progress(ctx->progress, i + 1);
		if (!oideq(&ctx->oids.list[i - 1], &ctx->oids.list[i])) {
			if (ctx->split) {
				struct commit *c = lookup_commit(ctx->r, &ctx->oids.list[i]);

				if (!c || c->graph_pos != COMMIT_NOT_FROM_GRAPH)
					continue;
			}

			count_distinct++;
		}
	}
	stop_progress(&ctx->progress);

	return count_distinct;
}

static void copy_oids_to_commits(struct write_commit_graph_context *ctx)
{
	uint32_t i;

	ctx->num_extra_edges = 0;
	if (ctx->report_progress)
		ctx->progress = start_delayed_progress(
			_("Finding extra edges in commit graph"),
			ctx->oids.nr);
	for (i = 0; i < ctx->oids.nr; i++) {
		unsigned int num_parents;

		display_progress(ctx->progress, i + 1);
		if (i > 0 && oideq(&ctx->oids.list[i - 1], &ctx->oids.list[i]))
			continue;

		ALLOC_GROW(ctx->commits.list, ctx->commits.nr + 1, ctx->commits.alloc);
		ctx->commits.list[ctx->commits.nr] = lookup_commit(ctx->r, &ctx->oids.list[i]);

		if (ctx->split &&
		    ctx->commits.list[ctx->commits.nr]->graph_pos != COMMIT_NOT_FROM_GRAPH)
			continue;

		parse_commit_no_graph(ctx->commits.list[ctx->commits.nr]);

		num_parents = commit_list_count(ctx->commits.list[ctx->commits.nr]->parents);
		if (num_parents > 2)
			ctx->num_extra_edges += num_parents - 1;

		ctx->commits.nr++;
	}
	stop_progress(&ctx->progress);
}

static int write_graph_chunk_base_1(struct hashfile *f,
				    struct commit_graph *g)
{
	int num = 0;

	if (!g)
		return 0;

	num = write_graph_chunk_base_1(f, g->base_graph);
	hashwrite(f, g->oid.hash, the_hash_algo->rawsz);
	return num + 1;
}

static int write_graph_chunk_base(struct hashfile *f,
				  struct write_commit_graph_context *ctx)
{
	int num = write_graph_chunk_base_1(f, ctx->new_base_graph);

	if (num != ctx->num_commit_graphs_after - 1) {
		error(_("failed to write correct number of base graph ids"));
		return -1;
	}

	return 0;
}

static int write_commit_graph_file(struct write_commit_graph_context *ctx)
{
	uint32_t i;
	int fd;
	struct hashfile *f;
	struct lock_file lk = LOCK_INIT;
	uint32_t chunk_ids[MAX_NUM_CHUNKS + 1];
	uint64_t chunk_offsets[MAX_NUM_CHUNKS + 1];
	const unsigned hashsz = the_hash_algo->rawsz;
	struct strbuf progress_title = STRBUF_INIT;
	int num_chunks = 3;
	struct object_id file_hash;
	struct bloom_filter_settings bloom_settings = DEFAULT_BLOOM_FILTER_SETTINGS;

	if (ctx->split) {
		struct strbuf tmp_file = STRBUF_INIT;

		strbuf_addf(&tmp_file,
			    "%s/info/commit-graphs/tmp_graph_XXXXXX",
			    ctx->odb->path);
		ctx->graph_name = strbuf_detach(&tmp_file, NULL);
	} else {
		ctx->graph_name = get_commit_graph_filename(ctx->odb);
	}

	if (safe_create_leading_directories(ctx->graph_name)) {
		UNLEAK(ctx->graph_name);
		error(_("unable to create leading directories of %s"),
			ctx->graph_name);
		return -1;
	}

	if (ctx->split) {
		char *lock_name = get_chain_filename(ctx->odb);

		hold_lock_file_for_update(&lk, lock_name, LOCK_DIE_ON_ERROR);

		fd = git_mkstemp_mode(ctx->graph_name, 0444);
		if (fd < 0) {
			error(_("unable to create '%s'"), ctx->graph_name);
			return -1;
		}

		f = hashfd(fd, ctx->graph_name);
	} else {
		hold_lock_file_for_update(&lk, ctx->graph_name, LOCK_DIE_ON_ERROR);
		fd = lk.tempfile->fd;
		f = hashfd(lk.tempfile->fd, lk.tempfile->filename.buf);
	}

	chunk_ids[0] = GRAPH_CHUNKID_OIDFANOUT;
	chunk_ids[1] = GRAPH_CHUNKID_OIDLOOKUP;
	chunk_ids[2] = GRAPH_CHUNKID_DATA;
	if (ctx->num_extra_edges) {
		chunk_ids[num_chunks] = GRAPH_CHUNKID_EXTRAEDGES;
		num_chunks++;
	}
	if (ctx->changed_paths) {
		chunk_ids[num_chunks] = GRAPH_CHUNKID_BLOOMINDEXES;
		num_chunks++;
		chunk_ids[num_chunks] = GRAPH_CHUNKID_BLOOMDATA;
		num_chunks++;
	}
	if (ctx->num_commit_graphs_after > 1) {
		chunk_ids[num_chunks] = GRAPH_CHUNKID_BASE;
		num_chunks++;
	}

	chunk_ids[num_chunks] = 0;

	chunk_offsets[0] = 8 + (num_chunks + 1) * GRAPH_CHUNKLOOKUP_WIDTH;
	chunk_offsets[1] = chunk_offsets[0] + GRAPH_FANOUT_SIZE;
	chunk_offsets[2] = chunk_offsets[1] + hashsz * ctx->commits.nr;
	chunk_offsets[3] = chunk_offsets[2] + (hashsz + 16) * ctx->commits.nr;

	num_chunks = 3;
	if (ctx->num_extra_edges) {
		chunk_offsets[num_chunks + 1] = chunk_offsets[num_chunks] +
						4 * ctx->num_extra_edges;
		num_chunks++;
	}
	if (ctx->changed_paths) {
		chunk_offsets[num_chunks + 1] = chunk_offsets[num_chunks] +
						sizeof(uint32_t) * ctx->commits.nr;
		num_chunks++;

		chunk_offsets[num_chunks + 1] = chunk_offsets[num_chunks] +
						sizeof(uint32_t) * 3 + ctx->total_bloom_filter_data_size;
		num_chunks++;
	}
	if (ctx->num_commit_graphs_after > 1) {
		chunk_offsets[num_chunks + 1] = chunk_offsets[num_chunks] +
						hashsz * (ctx->num_commit_graphs_after - 1);
		num_chunks++;
	}

	hashwrite_be32(f, GRAPH_SIGNATURE);

	hashwrite_u8(f, GRAPH_VERSION);
	hashwrite_u8(f, oid_version());
	hashwrite_u8(f, num_chunks);
	hashwrite_u8(f, ctx->num_commit_graphs_after - 1);

	for (i = 0; i <= num_chunks; i++) {
		uint32_t chunk_write[3];

		chunk_write[0] = htonl(chunk_ids[i]);
		chunk_write[1] = htonl(chunk_offsets[i] >> 32);
		chunk_write[2] = htonl(chunk_offsets[i] & 0xffffffff);
		hashwrite(f, chunk_write, 12);
	}

	if (ctx->report_progress) {
		strbuf_addf(&progress_title,
			    Q_("Writing out commit graph in %d pass",
			       "Writing out commit graph in %d passes",
			       num_chunks),
			    num_chunks);
		ctx->progress = start_delayed_progress(
			progress_title.buf,
			num_chunks * ctx->commits.nr);
	}
	write_graph_chunk_fanout(f, ctx);
	write_graph_chunk_oids(f, hashsz, ctx);
	write_graph_chunk_data(f, hashsz, ctx);
	if (ctx->num_extra_edges)
		write_graph_chunk_extra_edges(f, ctx);
	if (ctx->changed_paths) {
		write_graph_chunk_bloom_indexes(f, ctx);
		write_graph_chunk_bloom_data(f, ctx, &bloom_settings);
	}
	if (ctx->num_commit_graphs_after > 1 &&
	    write_graph_chunk_base(f, ctx)) {
		return -1;
	}
	stop_progress(&ctx->progress);
	strbuf_release(&progress_title);

	if (ctx->split && ctx->base_graph_name && ctx->num_commit_graphs_after > 1) {
		char *new_base_hash = xstrdup(oid_to_hex(&ctx->new_base_graph->oid));
		char *new_base_name = get_split_graph_filename(ctx->new_base_graph->odb, new_base_hash);

		free(ctx->commit_graph_filenames_after[ctx->num_commit_graphs_after - 2]);
		free(ctx->commit_graph_hash_after[ctx->num_commit_graphs_after - 2]);
		ctx->commit_graph_filenames_after[ctx->num_commit_graphs_after - 2] = new_base_name;
		ctx->commit_graph_hash_after[ctx->num_commit_graphs_after - 2] = new_base_hash;
	}

	close_commit_graph(ctx->r->objects);
	finalize_hashfile(f, file_hash.hash, CSUM_HASH_IN_STREAM | CSUM_FSYNC);

	if (ctx->split) {
		FILE *chainf = fdopen_lock_file(&lk, "w");
		char *final_graph_name;
		int result;

		close(fd);

		if (!chainf) {
			error(_("unable to open commit-graph chain file"));
			return -1;
		}

		if (ctx->base_graph_name) {
			const char *dest = ctx->commit_graph_filenames_after[
						ctx->num_commit_graphs_after - 2];

			if (strcmp(ctx->base_graph_name, dest)) {
				result = rename(ctx->base_graph_name, dest);

				if (result) {
					error(_("failed to rename base commit-graph file"));
					return -1;
				}
			}
		} else {
			char *graph_name = get_commit_graph_filename(ctx->odb);
			unlink(graph_name);
		}

		ctx->commit_graph_hash_after[ctx->num_commit_graphs_after - 1] = xstrdup(oid_to_hex(&file_hash));
		final_graph_name = get_split_graph_filename(ctx->odb,
					ctx->commit_graph_hash_after[ctx->num_commit_graphs_after - 1]);
		ctx->commit_graph_filenames_after[ctx->num_commit_graphs_after - 1] = final_graph_name;

		result = rename(ctx->graph_name, final_graph_name);

		for (i = 0; i < ctx->num_commit_graphs_after; i++)
			fprintf(lk.tempfile->fp, "%s\n", ctx->commit_graph_hash_after[i]);

		if (result) {
			error(_("failed to rename temporary commit-graph file"));
			return -1;
		}
	}

	commit_lock_file(&lk);

	return 0;
}

static void split_graph_merge_strategy(struct write_commit_graph_context *ctx)
{
	struct commit_graph *g;
	uint32_t num_commits;
	uint32_t i;

	int max_commits = 0;
	int size_mult = 2;
	enum commit_graph_split_flags flags = COMMIT_GRAPH_SPLIT_MERGE_AUTO;

	if (ctx->split_opts) {
		max_commits = ctx->split_opts->max_commits;

		if (ctx->split_opts->size_multiple)
			size_mult = ctx->split_opts->size_multiple;

		flags = ctx->split_opts->flags;
	}

	g = ctx->r->objects->commit_graph;
	num_commits = ctx->commits.nr;
	ctx->num_commit_graphs_after = ctx->num_commit_graphs_before + 1;

<<<<<<< HEAD
	while (g && (g->num_commits <= size_mult * num_commits ||
		    (max_commits && num_commits > max_commits))) {
		if (g->odb != ctx->odb)
			break;
=======
	if (flags != COMMIT_GRAPH_SPLIT_MERGE_PROHIBITED) {
		while (g && (g->num_commits <= size_mult * num_commits ||
			    (max_commits && num_commits > max_commits) ||
			    (flags == COMMIT_GRAPH_SPLIT_MERGE_REQUIRED))) {
			if (g->odb != ctx->odb)
				break;
>>>>>>> a66c6fa1

			num_commits += g->num_commits;
			g = g->base_graph;

			ctx->num_commit_graphs_after--;
		}
	}

	ctx->new_base_graph = g;

	if (ctx->num_commit_graphs_after == 2) {
		char *old_graph_name = get_commit_graph_filename(g->odb);

		if (!strcmp(g->filename, old_graph_name) &&
		    g->odb != ctx->odb) {
			ctx->num_commit_graphs_after = 1;
			ctx->new_base_graph = NULL;
		}

		free(old_graph_name);
	}

	ALLOC_ARRAY(ctx->commit_graph_filenames_after, ctx->num_commit_graphs_after);
	ALLOC_ARRAY(ctx->commit_graph_hash_after, ctx->num_commit_graphs_after);

	for (i = 0; i < ctx->num_commit_graphs_after &&
		    i < ctx->num_commit_graphs_before; i++)
		ctx->commit_graph_filenames_after[i] = xstrdup(ctx->commit_graph_filenames_before[i]);

	i = ctx->num_commit_graphs_before - 1;
	g = ctx->r->objects->commit_graph;

	while (g) {
		if (i < ctx->num_commit_graphs_after)
			ctx->commit_graph_hash_after[i] = xstrdup(oid_to_hex(&g->oid));

		i--;
		g = g->base_graph;
	}
}

static void merge_commit_graph(struct write_commit_graph_context *ctx,
			       struct commit_graph *g)
{
	uint32_t i;
	uint32_t offset = g->num_commits_in_base;

	ALLOC_GROW(ctx->commits.list, ctx->commits.nr + g->num_commits, ctx->commits.alloc);

	for (i = 0; i < g->num_commits; i++) {
		struct object_id oid;
		struct commit *result;

		display_progress(ctx->progress, i + 1);

		load_oid_from_graph(g, i + offset, &oid);

		/* only add commits if they still exist in the repo */
		result = lookup_commit_reference_gently(ctx->r, &oid, 1);

		if (result) {
			ctx->commits.list[ctx->commits.nr] = result;
			ctx->commits.nr++;
		}
	}
}

static int commit_compare(const void *_a, const void *_b)
{
	const struct commit *a = *(const struct commit **)_a;
	const struct commit *b = *(const struct commit **)_b;
	return oidcmp(&a->object.oid, &b->object.oid);
}

static void sort_and_scan_merged_commits(struct write_commit_graph_context *ctx)
{
	uint32_t i;

	if (ctx->report_progress)
		ctx->progress = start_delayed_progress(
					_("Scanning merged commits"),
					ctx->commits.nr);

	QSORT(ctx->commits.list, ctx->commits.nr, commit_compare);

	ctx->num_extra_edges = 0;
	for (i = 0; i < ctx->commits.nr; i++) {
		display_progress(ctx->progress, i);

		if (i && oideq(&ctx->commits.list[i - 1]->object.oid,
			  &ctx->commits.list[i]->object.oid)) {
			die(_("unexpected duplicate commit id %s"),
			    oid_to_hex(&ctx->commits.list[i]->object.oid));
		} else {
			unsigned int num_parents;

			num_parents = commit_list_count(ctx->commits.list[i]->parents);
			if (num_parents > 2)
				ctx->num_extra_edges += num_parents - 1;
		}
	}

	stop_progress(&ctx->progress);
}

static void merge_commit_graphs(struct write_commit_graph_context *ctx)
{
	struct commit_graph *g = ctx->r->objects->commit_graph;
	uint32_t current_graph_number = ctx->num_commit_graphs_before;
	struct strbuf progress_title = STRBUF_INIT;

	while (g && current_graph_number >= ctx->num_commit_graphs_after) {
		current_graph_number--;

		if (ctx->report_progress) {
			strbuf_addstr(&progress_title, _("Merging commit-graph"));
			ctx->progress = start_delayed_progress(progress_title.buf, 0);
		}

		merge_commit_graph(ctx, g);
		stop_progress(&ctx->progress);
		strbuf_release(&progress_title);

		g = g->base_graph;
	}

	if (g) {
		ctx->new_base_graph = g;
		ctx->new_num_commits_in_base = g->num_commits + g->num_commits_in_base;
	}

	if (ctx->new_base_graph)
		ctx->base_graph_name = xstrdup(ctx->new_base_graph->filename);

	sort_and_scan_merged_commits(ctx);
}

static void mark_commit_graphs(struct write_commit_graph_context *ctx)
{
	uint32_t i;
	time_t now = time(NULL);

	for (i = ctx->num_commit_graphs_after - 1; i < ctx->num_commit_graphs_before; i++) {
		struct stat st;
		struct utimbuf updated_time;

		stat(ctx->commit_graph_filenames_before[i], &st);

		updated_time.actime = st.st_atime;
		updated_time.modtime = now;
		utime(ctx->commit_graph_filenames_before[i], &updated_time);
	}
}

static void expire_commit_graphs(struct write_commit_graph_context *ctx)
{
	struct strbuf path = STRBUF_INIT;
	DIR *dir;
	struct dirent *de;
	size_t dirnamelen;
	timestamp_t expire_time = time(NULL);

	if (ctx->split_opts && ctx->split_opts->expire_time)
		expire_time -= ctx->split_opts->expire_time;
	if (!ctx->split) {
		char *chain_file_name = get_chain_filename(ctx->odb);
		unlink(chain_file_name);
		free(chain_file_name);
		ctx->num_commit_graphs_after = 0;
	}

	strbuf_addstr(&path, ctx->odb->path);
	strbuf_addstr(&path, "/info/commit-graphs");
	dir = opendir(path.buf);

	if (!dir)
		goto out;

	strbuf_addch(&path, '/');
	dirnamelen = path.len;
	while ((de = readdir(dir)) != NULL) {
		struct stat st;
		uint32_t i, found = 0;

		strbuf_setlen(&path, dirnamelen);
		strbuf_addstr(&path, de->d_name);

		stat(path.buf, &st);

		if (st.st_mtime > expire_time)
			continue;
		if (path.len < 6 || strcmp(path.buf + path.len - 6, ".graph"))
			continue;

		for (i = 0; i < ctx->num_commit_graphs_after; i++) {
			if (!strcmp(ctx->commit_graph_filenames_after[i],
				    path.buf)) {
				found = 1;
				break;
			}
		}

		if (!found)
			unlink(path.buf);
	}

out:
	strbuf_release(&path);
}

int write_commit_graph(struct object_directory *odb,
		       struct string_list *pack_indexes,
		       struct string_list *commit_hex,
		       enum commit_graph_write_flags flags,
		       const struct split_commit_graph_opts *split_opts)
{
	struct write_commit_graph_context *ctx;
	uint32_t i, count_distinct = 0;
	int res = 0;

	if (!commit_graph_compatible(the_repository))
		return 0;

	ctx = xcalloc(1, sizeof(struct write_commit_graph_context));
	ctx->r = the_repository;
	ctx->odb = odb;
	ctx->append = flags & COMMIT_GRAPH_WRITE_APPEND ? 1 : 0;
	ctx->report_progress = flags & COMMIT_GRAPH_WRITE_PROGRESS ? 1 : 0;
	ctx->split = flags & COMMIT_GRAPH_WRITE_SPLIT ? 1 : 0;
	ctx->check_oids = flags & COMMIT_GRAPH_WRITE_CHECK_OIDS ? 1 : 0;
	ctx->split_opts = split_opts;
	ctx->changed_paths = flags & COMMIT_GRAPH_WRITE_BLOOM_FILTERS ? 1 : 0;
	ctx->total_bloom_filter_data_size = 0;
	ctx->no_input = flags & COMMIT_GRAPH_WRITE_NO_INPUT ? 1 : 0;

	if (ctx->split) {
		struct commit_graph *g;
		prepare_commit_graph(ctx->r);

		g = ctx->r->objects->commit_graph;

		while (g) {
			ctx->num_commit_graphs_before++;
			g = g->base_graph;
		}

		if (ctx->num_commit_graphs_before) {
			ALLOC_ARRAY(ctx->commit_graph_filenames_before, ctx->num_commit_graphs_before);
			i = ctx->num_commit_graphs_before;
			g = ctx->r->objects->commit_graph;

			while (g) {
				ctx->commit_graph_filenames_before[--i] = xstrdup(g->filename);
				g = g->base_graph;
			}
		}
	}

	ctx->approx_nr_objects = approximate_object_count();
	ctx->oids.alloc = ctx->approx_nr_objects / 32;

	if (ctx->split && split_opts && ctx->oids.alloc > split_opts->max_commits)
		ctx->oids.alloc = split_opts->max_commits;

	if (ctx->append) {
		prepare_commit_graph_one(ctx->r, ctx->odb);
		if (ctx->r->objects->commit_graph)
			ctx->oids.alloc += ctx->r->objects->commit_graph->num_commits;
	}

	if (ctx->oids.alloc < 1024)
		ctx->oids.alloc = 1024;
	ALLOC_ARRAY(ctx->oids.list, ctx->oids.alloc);

	if (ctx->append && ctx->r->objects->commit_graph) {
		struct commit_graph *g = ctx->r->objects->commit_graph;
		for (i = 0; i < g->num_commits; i++) {
			const unsigned char *hash = g->chunk_oid_lookup + g->hash_len * i;
			hashcpy(ctx->oids.list[ctx->oids.nr++].hash, hash);
		}
	}

	if (pack_indexes) {
		ctx->order_by_pack = 1;
		if ((res = fill_oids_from_packs(ctx, pack_indexes)))
			goto cleanup;
	}

	if (commit_hex) {
		if ((res = fill_oids_from_commit_hex(ctx, commit_hex)))
			goto cleanup;
	}

	if (!ctx->no_input && !pack_indexes && !commit_hex) {
		ctx->order_by_pack = 1;
		fill_oids_from_all_packs(ctx);
	}

	close_reachable(ctx);

	count_distinct = count_distinct_commits(ctx);

	if (count_distinct >= GRAPH_EDGE_LAST_MASK) {
		error(_("the commit graph format cannot write %d commits"), count_distinct);
		res = -1;
		goto cleanup;
	}

	ctx->commits.alloc = count_distinct;
	ALLOC_ARRAY(ctx->commits.list, ctx->commits.alloc);

	copy_oids_to_commits(ctx);

	if (ctx->commits.nr >= GRAPH_EDGE_LAST_MASK) {
		error(_("too many commits to write graph"));
		res = -1;
		goto cleanup;
	}

	if (!ctx->commits.nr && (!ctx->split_opts || ctx->split_opts->flags != COMMIT_GRAPH_SPLIT_MERGE_REQUIRED))
		goto cleanup;

	if (ctx->split) {
		split_graph_merge_strategy(ctx);

		merge_commit_graphs(ctx);
	} else
		ctx->num_commit_graphs_after = 1;

	compute_generation_numbers(ctx);

	if (ctx->changed_paths)
		compute_bloom_filters(ctx);

	res = write_commit_graph_file(ctx);

	if (ctx->split)
		mark_commit_graphs(ctx);

	expire_commit_graphs(ctx);

cleanup:
	free(ctx->graph_name);
	free(ctx->commits.list);
	free(ctx->oids.list);

	if (ctx->commit_graph_filenames_after) {
		for (i = 0; i < ctx->num_commit_graphs_after; i++) {
			free(ctx->commit_graph_filenames_after[i]);
			free(ctx->commit_graph_hash_after[i]);
		}

		for (i = 0; i < ctx->num_commit_graphs_before; i++)
			free(ctx->commit_graph_filenames_before[i]);

		free(ctx->commit_graph_filenames_after);
		free(ctx->commit_graph_filenames_before);
		free(ctx->commit_graph_hash_after);
	}

	free(ctx);

	return res;
}

#define VERIFY_COMMIT_GRAPH_ERROR_HASH 2
static int verify_commit_graph_error;

static void graph_report(const char *fmt, ...)
{
	va_list ap;

	verify_commit_graph_error = 1;
	va_start(ap, fmt);
	vfprintf(stderr, fmt, ap);
	fprintf(stderr, "\n");
	va_end(ap);
}

#define GENERATION_ZERO_EXISTS 1
#define GENERATION_NUMBER_EXISTS 2

int verify_commit_graph(struct repository *r, struct commit_graph *g, int flags)
{
	uint32_t i, cur_fanout_pos = 0;
	struct object_id prev_oid, cur_oid, checksum;
	int generation_zero = 0;
	struct hashfile *f;
	int devnull;
	struct progress *progress = NULL;
	int local_error = 0;

	if (!g) {
		graph_report("no commit-graph file loaded");
		return 1;
	}

	verify_commit_graph_error = verify_commit_graph_lite(g);
	if (verify_commit_graph_error)
		return verify_commit_graph_error;

	devnull = open("/dev/null", O_WRONLY);
	f = hashfd(devnull, NULL);
	hashwrite(f, g->data, g->data_len - g->hash_len);
	finalize_hashfile(f, checksum.hash, CSUM_CLOSE);
	if (!hasheq(checksum.hash, g->data + g->data_len - g->hash_len)) {
		graph_report(_("the commit-graph file has incorrect checksum and is likely corrupt"));
		verify_commit_graph_error = VERIFY_COMMIT_GRAPH_ERROR_HASH;
	}

	for (i = 0; i < g->num_commits; i++) {
		struct commit *graph_commit;

		hashcpy(cur_oid.hash, g->chunk_oid_lookup + g->hash_len * i);

		if (i && oidcmp(&prev_oid, &cur_oid) >= 0)
			graph_report(_("commit-graph has incorrect OID order: %s then %s"),
				     oid_to_hex(&prev_oid),
				     oid_to_hex(&cur_oid));

		oidcpy(&prev_oid, &cur_oid);

		while (cur_oid.hash[0] > cur_fanout_pos) {
			uint32_t fanout_value = get_be32(g->chunk_oid_fanout + cur_fanout_pos);

			if (i != fanout_value)
				graph_report(_("commit-graph has incorrect fanout value: fanout[%d] = %u != %u"),
					     cur_fanout_pos, fanout_value, i);
			cur_fanout_pos++;
		}

		graph_commit = lookup_commit(r, &cur_oid);
		if (!parse_commit_in_graph_one(r, g, graph_commit))
			graph_report(_("failed to parse commit %s from commit-graph"),
				     oid_to_hex(&cur_oid));
	}

	while (cur_fanout_pos < 256) {
		uint32_t fanout_value = get_be32(g->chunk_oid_fanout + cur_fanout_pos);

		if (g->num_commits != fanout_value)
			graph_report(_("commit-graph has incorrect fanout value: fanout[%d] = %u != %u"),
				     cur_fanout_pos, fanout_value, i);

		cur_fanout_pos++;
	}

	if (verify_commit_graph_error & ~VERIFY_COMMIT_GRAPH_ERROR_HASH)
		return verify_commit_graph_error;

	if (flags & COMMIT_GRAPH_WRITE_PROGRESS)
		progress = start_progress(_("Verifying commits in commit graph"),
					g->num_commits);

	for (i = 0; i < g->num_commits; i++) {
		struct commit *graph_commit, *odb_commit;
		struct commit_list *graph_parents, *odb_parents;
		uint32_t max_generation = 0;

		display_progress(progress, i + 1);
		hashcpy(cur_oid.hash, g->chunk_oid_lookup + g->hash_len * i);

		graph_commit = lookup_commit(r, &cur_oid);
		odb_commit = (struct commit *)create_object(r, &cur_oid, alloc_commit_node(r));
		if (parse_commit_internal(odb_commit, 0, 0)) {
			graph_report(_("failed to parse commit %s from object database for commit-graph"),
				     oid_to_hex(&cur_oid));
			continue;
		}

		if (!oideq(&get_commit_tree_in_graph_one(r, g, graph_commit)->object.oid,
			   get_commit_tree_oid(odb_commit)))
			graph_report(_("root tree OID for commit %s in commit-graph is %s != %s"),
				     oid_to_hex(&cur_oid),
				     oid_to_hex(get_commit_tree_oid(graph_commit)),
				     oid_to_hex(get_commit_tree_oid(odb_commit)));

		graph_parents = graph_commit->parents;
		odb_parents = odb_commit->parents;

		while (graph_parents) {
			if (odb_parents == NULL) {
				graph_report(_("commit-graph parent list for commit %s is too long"),
					     oid_to_hex(&cur_oid));
				break;
			}

			/* parse parent in case it is in a base graph */
			parse_commit_in_graph_one(r, g, graph_parents->item);

			if (!oideq(&graph_parents->item->object.oid, &odb_parents->item->object.oid))
				graph_report(_("commit-graph parent for %s is %s != %s"),
					     oid_to_hex(&cur_oid),
					     oid_to_hex(&graph_parents->item->object.oid),
					     oid_to_hex(&odb_parents->item->object.oid));

			if (graph_parents->item->generation > max_generation)
				max_generation = graph_parents->item->generation;

			graph_parents = graph_parents->next;
			odb_parents = odb_parents->next;
		}

		if (odb_parents != NULL)
			graph_report(_("commit-graph parent list for commit %s terminates early"),
				     oid_to_hex(&cur_oid));

		if (!graph_commit->generation) {
			if (generation_zero == GENERATION_NUMBER_EXISTS)
				graph_report(_("commit-graph has generation number zero for commit %s, but non-zero elsewhere"),
					     oid_to_hex(&cur_oid));
			generation_zero = GENERATION_ZERO_EXISTS;
		} else if (generation_zero == GENERATION_ZERO_EXISTS)
			graph_report(_("commit-graph has non-zero generation number for commit %s, but zero elsewhere"),
				     oid_to_hex(&cur_oid));

		if (generation_zero == GENERATION_ZERO_EXISTS)
			continue;

		/*
		 * If one of our parents has generation GENERATION_NUMBER_MAX, then
		 * our generation is also GENERATION_NUMBER_MAX. Decrement to avoid
		 * extra logic in the following condition.
		 */
		if (max_generation == GENERATION_NUMBER_MAX)
			max_generation--;

		if (graph_commit->generation != max_generation + 1)
			graph_report(_("commit-graph generation for commit %s is %u != %u"),
				     oid_to_hex(&cur_oid),
				     graph_commit->generation,
				     max_generation + 1);

		if (graph_commit->date != odb_commit->date)
			graph_report(_("commit date for commit %s in commit-graph is %"PRItime" != %"PRItime),
				     oid_to_hex(&cur_oid),
				     graph_commit->date,
				     odb_commit->date);
	}
	stop_progress(&progress);

	local_error = verify_commit_graph_error;

	if (!(flags & COMMIT_GRAPH_VERIFY_SHALLOW) && g->base_graph)
		local_error |= verify_commit_graph(r, g->base_graph, flags);

	return local_error;
}

void free_commit_graph(struct commit_graph *g)
{
	if (!g)
		return;
	if (g->graph_fd >= 0) {
		munmap((void *)g->data, g->data_len);
		g->data = NULL;
		close(g->graph_fd);
	}
	free(g->bloom_filter_settings);
	free(g->filename);
	free(g);
}

void disable_commit_graph(struct repository *r)
{
	r->commit_graph_disabled = 1;
}<|MERGE_RESOLUTION|>--- conflicted
+++ resolved
@@ -49,13 +49,6 @@
 /* Remember to update object flag allocation in object.h */
 #define REACHABLE       (1u<<15)
 
-<<<<<<< HEAD
-char *get_commit_graph_filename(struct object_directory *odb)
-{
-	return xstrfmt("%s/info/commit-graph", odb->path);
-}
-
-=======
 /* Keep track of the order in which commits are added to our list. */
 define_commit_slab(commit_pos, int);
 static struct commit_pos commit_pos = COMMIT_SLAB_INIT(1, commit_pos);
@@ -103,7 +96,6 @@
 	return xstrfmt("%s/info/commit-graph", odb->path);
 }
 
->>>>>>> a66c6fa1
 static char *get_split_graph_filename(struct object_directory *odb,
 				      const char *oid_hex)
 {
@@ -1751,19 +1743,12 @@
 	num_commits = ctx->commits.nr;
 	ctx->num_commit_graphs_after = ctx->num_commit_graphs_before + 1;
 
-<<<<<<< HEAD
-	while (g && (g->num_commits <= size_mult * num_commits ||
-		    (max_commits && num_commits > max_commits))) {
-		if (g->odb != ctx->odb)
-			break;
-=======
 	if (flags != COMMIT_GRAPH_SPLIT_MERGE_PROHIBITED) {
 		while (g && (g->num_commits <= size_mult * num_commits ||
 			    (max_commits && num_commits > max_commits) ||
 			    (flags == COMMIT_GRAPH_SPLIT_MERGE_REQUIRED))) {
 			if (g->odb != ctx->odb)
 				break;
->>>>>>> a66c6fa1
 
 			num_commits += g->num_commits;
 			g = g->base_graph;
