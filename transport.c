--- conflicted
+++ resolved
@@ -442,15 +442,8 @@
 {
 	struct refspec_item rs;
 
-<<<<<<< HEAD
-	if (ref->status != REF_STATUS_OK && ref->status != REF_STATUS_UPTODATE)
-		return;
-
 	memset(&rs, 0, sizeof(rs));
-	rs.src = ref->name;
-=======
 	rs.src = refname;
->>>>>>> 2bd14484
 	rs.dst = NULL;
 	if (!remote_find_tracking(remote, &rs)) {
 		if (verbose)
