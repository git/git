--- conflicted
+++ resolved
@@ -859,28 +859,6 @@
 		has_dos_drive_prefix(url);
 }
 
-static int is_gitfile(const char *url)
-{
-	struct stat st;
-	char buf[9];
-	int fd, len;
-	if (stat(url, &st))
-		return 0;
-	if (!S_ISREG(st.st_mode))
-		return 0;
-	if (st.st_size < 10 || st.st_size > 9 + PATH_MAX)
-		return 0;
-
-	fd = open(url, O_RDONLY);
-	if (fd < 0)
-		die_errno("Error opening '%s'", url);
-	len = read_in_full(fd, buf, sizeof(buf));
-	close(fd);
-	if (len != sizeof(buf))
-		die("Error reading %s", url);
-	return !prefixcmp(buf, "gitdir: ");
-}
-
 static int is_file(const char *url)
 {
 	struct stat buf;
@@ -929,11 +907,7 @@
 		ret->fetch = fetch_objs_via_rsync;
 		ret->push = rsync_transport_push;
 		ret->smart_options = NULL;
-<<<<<<< HEAD
-	} else if (is_local(url) && is_file(url) && !is_gitfile(url)) {
-=======
 	} else if (is_local(url) && is_file(url) && is_bundle(url, 1)) {
->>>>>>> 2727b71f
 		struct bundle_transport_data *data = xcalloc(1, sizeof(*data));
 		ret->data = data;
 		ret->get_refs_list = get_refs_from_bundle;
