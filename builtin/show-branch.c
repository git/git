--- conflicted
+++ resolved
@@ -999,12 +999,7 @@
 	init_reachable(ref_name_cnt);
 
 	for (num_rev = 0; ref_name[num_rev]; num_rev++) {
-<<<<<<< HEAD
 		struct object_id revkey;
-		unsigned int flag = 1u << (num_rev + REV_SHIFT);
-=======
-		unsigned char revkey[20];
->>>>>>> cc1cbe0e
 
 		if (MAX_REVS <= num_rev)
 			die("cannot handle more than %d revs.", MAX_REVS);
