--- conflicted
+++ resolved
@@ -217,11 +217,7 @@
 	o.head_idx = -1;
 	o.src_index = r->index;
 	o.dst_index = r->index;
-<<<<<<< HEAD
-	index_state_init(&o.result);
-=======
 	index_state_init(&o.result, r);
->>>>>>> 6269f8ea
 	o.skip_sparse_checkout = 0;
 	o.pl = pl;
 
