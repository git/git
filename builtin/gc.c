--- conflicted
+++ resolved
@@ -684,18 +684,12 @@
 		clean_pack_garbage();
 	}
 
-<<<<<<< HEAD
-	if (gc_write_commit_graph &&
+	prepare_repo_settings(the_repository);
+	if (the_repository->settings->gc_write_commit_graph == 1 &&
 	    write_commit_graph_reachable(get_object_directory(),
 					 !quiet && !daemonized ? COMMIT_GRAPH_PROGRESS : 0,
 					 NULL))
 		return 1;
-=======
-	prepare_repo_settings(the_repository);
-	if (the_repository->settings->gc_write_commit_graph == 1)
-		write_commit_graph_reachable(get_object_directory(), 0,
-					     !quiet && !daemonized);
->>>>>>> bbd04cf0
 
 	if (auto_gc && too_many_loose_objects())
 		warning(_("There are too many unreachable loose objects; "
