#define USE_THE_INDEX_VARIABLE
#include "builtin.h"
#include "tree-walk.h"
#include "xdiff-interface.h"
#include "help.h"
#include "gettext.h"
#include "hex.h"
#include "commit.h"
#include "commit-reach.h"
#include "merge-ort.h"
#include "object-name.h"
#include "object-store-ll.h"
#include "parse-options.h"
#include "repository.h"
#include "blob.h"
#include "exec-cmd.h"
#include "merge-blobs.h"
#include "quote.h"
#include "tree.h"
<<<<<<< HEAD
#include "config.h"
=======
>>>>>>> d677f7e7

static int line_termination = '\n';

struct merge_list {
	struct merge_list *next;
	struct merge_list *link;	/* other stages for this object */

	unsigned int stage : 2;
	unsigned int mode;
	const char *path;
	struct blob *blob;
};

static struct merge_list *merge_result, **merge_result_end = &merge_result;

static void add_merge_entry(struct merge_list *entry)
{
	*merge_result_end = entry;
	merge_result_end = &entry->next;
}

static void trivial_merge_trees(struct tree_desc t[3], const char *base);

static const char *explanation(struct merge_list *entry)
{
	switch (entry->stage) {
	case 0:
		return "merged";
	case 3:
		return "added in remote";
	case 2:
		if (entry->link)
			return "added in both";
		return "added in local";
	}

	/* Existed in base */
	entry = entry->link;
	if (!entry)
		return "removed in both";

	if (entry->link)
		return "changed in both";

	if (entry->stage == 3)
		return "removed in local";
	return "removed in remote";
}

static void *result(struct merge_list *entry, unsigned long *size)
{
	enum object_type type;
	struct blob *base, *our, *their;
	const char *path = entry->path;

	if (!entry->stage)
		return repo_read_object_file(the_repository,
					     &entry->blob->object.oid, &type,
					     size);
	base = NULL;
	if (entry->stage == 1) {
		base = entry->blob;
		entry = entry->link;
	}
	our = NULL;
	if (entry && entry->stage == 2) {
		our = entry->blob;
		entry = entry->link;
	}
	their = NULL;
	if (entry)
		their = entry->blob;
	return merge_blobs(the_repository->index, path,
			   base, our, their, size);
}

static void *origin(struct merge_list *entry, unsigned long *size)
{
	enum object_type type;
	while (entry) {
		if (entry->stage == 2)
			return repo_read_object_file(the_repository,
						     &entry->blob->object.oid,
						     &type, size);
		entry = entry->link;
	}
	return NULL;
}

static int show_outf(void *priv UNUSED, mmbuffer_t *mb, int nbuf)
{
	int i;
	for (i = 0; i < nbuf; i++)
		printf("%.*s", (int) mb[i].size, mb[i].ptr);
	return 0;
}

static void show_diff(struct merge_list *entry)
{
	unsigned long size;
	mmfile_t src, dst;
	xpparam_t xpp;
	xdemitconf_t xecfg;
	xdemitcb_t ecb = { .out_line = show_outf };

	memset(&xpp, 0, sizeof(xpp));
	xpp.flags = 0;
	memset(&xecfg, 0, sizeof(xecfg));
	xecfg.ctxlen = 3;

	src.ptr = origin(entry, &size);
	if (!src.ptr)
		size = 0;
	src.size = size;
	dst.ptr = result(entry, &size);
	if (!dst.ptr)
		size = 0;
	dst.size = size;
	if (xdi_diff(&src, &dst, &xpp, &xecfg, &ecb))
		die("unable to generate diff");
	free(src.ptr);
	free(dst.ptr);
}

static void show_result_list(struct merge_list *entry)
{
	printf("%s\n", explanation(entry));
	do {
		struct merge_list *link = entry->link;
		static const char *desc[4] = { "result", "base", "our", "their" };
		printf("  %-6s %o %s %s\n", desc[entry->stage], entry->mode, oid_to_hex(&entry->blob->object.oid), entry->path);
		entry = link;
	} while (entry);
}

static void show_result(void)
{
	struct merge_list *walk;

	walk = merge_result;
	while (walk) {
		show_result_list(walk);
		show_diff(walk);
		walk = walk->next;
	}
}

/* An empty entry never compares same, not even to another empty entry */
static int same_entry(struct name_entry *a, struct name_entry *b)
{
	return	!is_null_oid(&a->oid) &&
		!is_null_oid(&b->oid) &&
		oideq(&a->oid, &b->oid) &&
		a->mode == b->mode;
}

static int both_empty(struct name_entry *a, struct name_entry *b)
{
	return is_null_oid(&a->oid) && is_null_oid(&b->oid);
}

static struct merge_list *create_entry(unsigned stage, unsigned mode, const struct object_id *oid, const char *path)
{
	struct merge_list *res = xcalloc(1, sizeof(*res));

	res->stage = stage;
	res->path = path;
	res->mode = mode;
	res->blob = lookup_blob(the_repository, oid);
	return res;
}

static char *traverse_path(const struct traverse_info *info, const struct name_entry *n)
{
	struct strbuf buf = STRBUF_INIT;
	strbuf_make_traverse_path(&buf, info, n->path, n->pathlen);
	return strbuf_detach(&buf, NULL);
}

static void resolve(const struct traverse_info *info, struct name_entry *ours, struct name_entry *result)
{
	struct merge_list *orig, *final;
	const char *path;

	/* If it's already ours, don't bother showing it */
	if (!ours)
		return;

	path = traverse_path(info, result);
	orig = create_entry(2, ours->mode, &ours->oid, path);
	final = create_entry(0, result->mode, &result->oid, path);

	final->link = orig;

	add_merge_entry(final);
}

static void unresolved_directory(const struct traverse_info *info,
				 struct name_entry n[3])
{
	struct repository *r = the_repository;
	char *newbase;
	struct name_entry *p;
	struct tree_desc t[3];
	void *buf0, *buf1, *buf2;

	for (p = n; p < n + 3; p++) {
		if (p->mode && S_ISDIR(p->mode))
			break;
	}
	if (n + 3 <= p)
		return; /* there is no tree here */

	newbase = traverse_path(info, p);

#define ENTRY_OID(e) (((e)->mode && S_ISDIR((e)->mode)) ? &(e)->oid : NULL)
	buf0 = fill_tree_descriptor(r, t + 0, ENTRY_OID(n + 0));
	buf1 = fill_tree_descriptor(r, t + 1, ENTRY_OID(n + 1));
	buf2 = fill_tree_descriptor(r, t + 2, ENTRY_OID(n + 2));
#undef ENTRY_OID

	trivial_merge_trees(t, newbase);

	free(buf0);
	free(buf1);
	free(buf2);
	free(newbase);
}


static struct merge_list *link_entry(unsigned stage, const struct traverse_info *info, struct name_entry *n, struct merge_list *entry)
{
	const char *path;
	struct merge_list *link;

	if (!n->mode)
		return entry;
	if (entry)
		path = entry->path;
	else
		path = traverse_path(info, n);
	link = create_entry(stage, n->mode, &n->oid, path);
	link->link = entry;
	return link;
}

static void unresolved(const struct traverse_info *info, struct name_entry n[3])
{
	struct merge_list *entry = NULL;
	int i;
	unsigned dirmask = 0, mask = 0;

	for (i = 0; i < 3; i++) {
		mask |= (1 << i);
		/*
		 * Treat missing entries as directories so that we return
		 * after unresolved_directory has handled this.
		 */
		if (!n[i].mode || S_ISDIR(n[i].mode))
			dirmask |= (1 << i);
	}

	unresolved_directory(info, n);

	if (dirmask == mask)
		return;

	if (n[2].mode && !S_ISDIR(n[2].mode))
		entry = link_entry(3, info, n + 2, entry);
	if (n[1].mode && !S_ISDIR(n[1].mode))
		entry = link_entry(2, info, n + 1, entry);
	if (n[0].mode && !S_ISDIR(n[0].mode))
		entry = link_entry(1, info, n + 0, entry);

	add_merge_entry(entry);
}

/*
 * Merge two trees together (t[1] and t[2]), using a common base (t[0])
 * as the origin.
 *
 * This walks the (sorted) trees in lock-step, checking every possible
 * name. Note that directories automatically sort differently from other
 * files (see "base_name_compare"), so you'll never see file/directory
 * conflicts, because they won't ever compare the same.
 *
 * IOW, if a directory changes to a filename, it will automatically be
 * seen as the directory going away, and the filename being created.
 *
 * Think of this as a three-way diff.
 *
 * The output will be either:
 *  - successful merge
 *	 "0 mode sha1 filename"
 *    NOTE NOTE NOTE! FIXME! We really really need to walk the index
 *    in parallel with this too!
 *
 *  - conflict:
 *	"1 mode sha1 filename"
 *	"2 mode sha1 filename"
 *	"3 mode sha1 filename"
 *    where not all of the 1/2/3 lines may exist, of course.
 *
 * The successful merge rules are the same as for the three-way merge
 * in git-read-tree.
 */
static int threeway_callback(int n, unsigned long mask, unsigned long dirmask, struct name_entry *entry, struct traverse_info *info)
{
	/* Same in both? */
	if (same_entry(entry+1, entry+2) || both_empty(entry+1, entry+2)) {
		/* Modified, added or removed identically */
		resolve(info, NULL, entry+1);
		return mask;
	}

	if (same_entry(entry+0, entry+1)) {
		if (!is_null_oid(&entry[2].oid) && !S_ISDIR(entry[2].mode)) {
			/* We did not touch, they modified -- take theirs */
			resolve(info, entry+1, entry+2);
			return mask;
		}
		/*
		 * If we did not touch a directory but they made it
		 * into a file, we fall through and unresolved()
		 * recurses down.  Likewise for the opposite case.
		 */
	}

	if (same_entry(entry+0, entry+2) || both_empty(entry+0, entry+2)) {
		/* We added, modified or removed, they did not touch -- take ours */
		resolve(info, NULL, entry+1);
		return mask;
	}

	unresolved(info, entry);
	return mask;
}

static void trivial_merge_trees(struct tree_desc t[3], const char *base)
{
	struct traverse_info info;

	setup_traverse_info(&info, base);
	info.fn = threeway_callback;
	traverse_trees(&the_index, 3, t, &info);
}

static void *get_tree_descriptor(struct repository *r,
				 struct tree_desc *desc,
				 const char *rev)
{
	struct object_id oid;
	void *buf;

	if (repo_get_oid(r, rev, &oid))
		die("unknown rev %s", rev);
	buf = fill_tree_descriptor(r, desc, &oid);
	if (!buf)
		die("%s is not a tree", rev);
	return buf;
}

static int trivial_merge(const char *base,
			 const char *branch1,
			 const char *branch2)
{
	struct repository *r = the_repository;
	struct tree_desc t[3];
	void *buf1, *buf2, *buf3;

	buf1 = get_tree_descriptor(r, t+0, base);
	buf2 = get_tree_descriptor(r, t+1, branch1);
	buf3 = get_tree_descriptor(r, t+2, branch2);
	trivial_merge_trees(t, "");
	free(buf1);
	free(buf2);
	free(buf3);

	show_result();
	return 0;
}

enum mode {
	MODE_UNKNOWN,
	MODE_TRIVIAL,
	MODE_REAL,
};

struct merge_tree_options {
	int mode;
	int allow_unrelated_histories;
	int show_messages;
	int name_only;
	int use_stdin;
};

static int real_merge(struct merge_tree_options *o,
		      const char *merge_base,
		      const char *branch1, const char *branch2,
		      const char *prefix)
{
	struct commit *parent1, *parent2;
	struct commit_list *merge_bases = NULL;
	struct merge_options opt;
	struct merge_result result = { 0 };
	int show_messages = o->show_messages;

	parent1 = get_merge_parent(branch1);
	if (!parent1)
		help_unknown_ref(branch1, "merge-tree",
				 _("not something we can merge"));

	parent2 = get_merge_parent(branch2);
	if (!parent2)
		help_unknown_ref(branch2, "merge-tree",
				 _("not something we can merge"));

	init_merge_options(&opt, the_repository);

	opt.show_rename_progress = 0;

	opt.branch1 = branch1;
	opt.branch2 = branch2;

	if (merge_base) {
		struct commit *base_commit;
		struct tree *base_tree, *parent1_tree, *parent2_tree;

		base_commit = lookup_commit_reference_by_name(merge_base);
		if (!base_commit)
			die(_("could not lookup commit '%s'"), merge_base);

		opt.ancestor = merge_base;
		base_tree = repo_get_commit_tree(the_repository, base_commit);
		parent1_tree = repo_get_commit_tree(the_repository, parent1);
		parent2_tree = repo_get_commit_tree(the_repository, parent2);
		merge_incore_nonrecursive(&opt, base_tree, parent1_tree, parent2_tree, &result);
	} else {
		/*
		 * Get the merge bases, in reverse order; see comment above
		 * merge_incore_recursive in merge-ort.h
		 */
		merge_bases = repo_get_merge_bases(the_repository, parent1,
						   parent2);
		if (!merge_bases && !o->allow_unrelated_histories)
			die(_("refusing to merge unrelated histories"));
		merge_bases = reverse_commit_list(merge_bases);
		merge_incore_recursive(&opt, merge_bases, parent1, parent2, &result);
	}

	if (result.clean < 0)
		die(_("failure to merge"));

	if (show_messages == -1)
		show_messages = !result.clean;

	if (o->use_stdin)
		printf("%d%c", result.clean, line_termination);
	printf("%s%c", oid_to_hex(&result.tree->object.oid), line_termination);
	if (!result.clean) {
		struct string_list conflicted_files = STRING_LIST_INIT_NODUP;
		const char *last = NULL;
		int i;

		merge_get_conflicted_files(&result, &conflicted_files);
		for (i = 0; i < conflicted_files.nr; i++) {
			const char *name = conflicted_files.items[i].string;
			struct stage_info *c = conflicted_files.items[i].util;
			if (!o->name_only)
				printf("%06o %s %d\t",
				       c->mode, oid_to_hex(&c->oid), c->stage);
			else if (last && !strcmp(last, name))
				continue;
			write_name_quoted_relative(
				name, prefix, stdout, line_termination);
			last = name;
		}
		string_list_clear(&conflicted_files, 1);
	}
	if (show_messages) {
		putchar(line_termination);
		merge_display_update_messages(&opt, line_termination == '\0',
					      &result);
	}
	if (o->use_stdin)
		putchar(line_termination);
	merge_finalize(&opt, &result);
	return !result.clean; /* result.clean < 0 handled above */
}

int cmd_merge_tree(int argc, const char **argv, const char *prefix)
{
	struct merge_tree_options o = { .show_messages = -1 };
	int expected_remaining_argc;
	int original_argc;
	const char *merge_base = NULL;

	const char * const merge_tree_usage[] = {
		N_("git merge-tree [--write-tree] [<options>] <branch1> <branch2>"),
		N_("git merge-tree [--trivial-merge] <base-tree> <branch1> <branch2>"),
		NULL
	};
	struct option mt_options[] = {
		OPT_CMDMODE(0, "write-tree", &o.mode,
			    N_("do a real merge instead of a trivial merge"),
			    MODE_REAL),
		OPT_CMDMODE(0, "trivial-merge", &o.mode,
			    N_("do a trivial merge only"), MODE_TRIVIAL),
		OPT_BOOL(0, "messages", &o.show_messages,
			 N_("also show informational/conflict messages")),
		OPT_SET_INT('z', NULL, &line_termination,
			    N_("separate paths with the NUL character"), '\0'),
		OPT_BOOL_F(0, "name-only",
			   &o.name_only,
			   N_("list filenames without modes/oids/stages"),
			   PARSE_OPT_NONEG),
		OPT_BOOL_F(0, "allow-unrelated-histories",
			   &o.allow_unrelated_histories,
			   N_("allow merging unrelated histories"),
			   PARSE_OPT_NONEG),
		OPT_BOOL_F(0, "stdin",
			   &o.use_stdin,
			   N_("perform multiple merges, one per line of input"),
			   PARSE_OPT_NONEG),
		OPT_STRING(0, "merge-base",
			   &merge_base,
			   N_("commit"),
			   N_("specify a merge-base for the merge")),
		OPT_END()
	};

	/* Parse arguments */
	original_argc = argc - 1; /* ignoring argv[0] */
	argc = parse_options(argc, argv, prefix, mt_options,
			     merge_tree_usage, PARSE_OPT_STOP_AT_NON_OPTION);

	/* Handle --stdin */
	if (o.use_stdin) {
		struct strbuf buf = STRBUF_INIT;

		if (o.mode == MODE_TRIVIAL)
			die(_("--trivial-merge is incompatible with all other options"));
		if (merge_base)
			die(_("--merge-base is incompatible with --stdin"));
		line_termination = '\0';
		while (strbuf_getline_lf(&buf, stdin) != EOF) {
			struct strbuf **split;
			int result;
			const char *input_merge_base = NULL;

			split = strbuf_split(&buf, ' ');
			if (!split[0] || !split[1])
				die(_("malformed input line: '%s'."), buf.buf);
			strbuf_rtrim(split[0]);
			strbuf_rtrim(split[1]);

			/* parse the merge-base */
			if (!strcmp(split[1]->buf, "--")) {
				input_merge_base = split[0]->buf;
			}

			if (input_merge_base && split[2] && split[3] && !split[4]) {
				strbuf_rtrim(split[2]);
				strbuf_rtrim(split[3]);
				result = real_merge(&o, input_merge_base, split[2]->buf, split[3]->buf, prefix);
			} else if (!input_merge_base && !split[2]) {
				result = real_merge(&o, NULL, split[0]->buf, split[1]->buf, prefix);
			} else {
				die(_("malformed input line: '%s'."), buf.buf);
			}

			if (result < 0)
				die(_("merging cannot continue; got unclean result of %d"), result);
			strbuf_list_free(split);
		}
		strbuf_release(&buf);
		return 0;
	}

	/* Figure out which mode to use */
	switch (o.mode) {
	default:
		BUG("unexpected command mode %d", o.mode);
	case MODE_UNKNOWN:
		switch (argc) {
		default:
			usage_with_options(merge_tree_usage, mt_options);
		case 2:
			o.mode = MODE_REAL;
			break;
		case 3:
			o.mode = MODE_TRIVIAL;
			break;
		}
		expected_remaining_argc = argc;
		break;
	case MODE_REAL:
		expected_remaining_argc = 2;
		break;
	case MODE_TRIVIAL:
		expected_remaining_argc = 3;
		/* Removal of `--trivial-merge` is expected */
		original_argc--;
		break;
	}
	if (o.mode == MODE_TRIVIAL && argc < original_argc)
		die(_("--trivial-merge is incompatible with all other options"));

	if (argc != expected_remaining_argc)
		usage_with_options(merge_tree_usage, mt_options);

	git_config(git_default_config, NULL);

	/* Do the relevant type of merge */
	if (o.mode == MODE_REAL)
		return real_merge(&o, merge_base, argv[0], argv[1], prefix);
	else
		return trivial_merge(argv[0], argv[1], argv[2]);
}<|MERGE_RESOLUTION|>--- conflicted
+++ resolved
@@ -17,10 +17,7 @@
 #include "merge-blobs.h"
 #include "quote.h"
 #include "tree.h"
-<<<<<<< HEAD
 #include "config.h"
-=======
->>>>>>> d677f7e7
 
 static int line_termination = '\n';
 
