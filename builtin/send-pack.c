#include "builtin.h"
#include "config.h"
#include "commit.h"
#include "hex.h"
#include "refs.h"
#include "pkt-line.h"
#include "sideband.h"
#include "run-command.h"
#include "remote.h"
#include "connect.h"
#include "send-pack.h"
#include "quote.h"
#include "transport.h"
#include "version.h"
#include "oid-array.h"
#include "gpg-interface.h"
#include "gettext.h"
#include "protocol.h"
<<<<<<< HEAD
#include "parse-options.h"
=======
#include "write-or-die.h"
>>>>>>> ec2f0269

static const char * const send_pack_usage[] = {
	N_("git send-pack [--mirror] [--dry-run] [--force]\n"
	   "              [--receive-pack=<git-receive-pack>]\n"
	   "              [--verbose] [--thin] [--atomic]\n"
	   "              [--[no-]signed | --signed=(true|false|if-asked)]\n"
	   "              [<host>:]<directory> (--all | <ref>...)"),
	NULL,
};

static struct send_pack_args args;

static void print_helper_status(struct ref *ref)
{
	struct strbuf buf = STRBUF_INIT;
	struct ref_push_report *report;

	for (; ref; ref = ref->next) {
		const char *msg = NULL;
		const char *res;
		int count = 0;

		switch(ref->status) {
		case REF_STATUS_NONE:
			res = "error";
			msg = "no match";
			break;

		case REF_STATUS_OK:
			res = "ok";
			break;

		case REF_STATUS_UPTODATE:
			res = "ok";
			msg = "up to date";
			break;

		case REF_STATUS_REJECT_NONFASTFORWARD:
			res = "error";
			msg = "non-fast forward";
			break;

		case REF_STATUS_REJECT_FETCH_FIRST:
			res = "error";
			msg = "fetch first";
			break;

		case REF_STATUS_REJECT_NEEDS_FORCE:
			res = "error";
			msg = "needs force";
			break;

		case REF_STATUS_REJECT_STALE:
			res = "error";
			msg = "stale info";
			break;

		case REF_STATUS_REJECT_REMOTE_UPDATED:
			res = "error";
			msg = "remote ref updated since checkout";
			break;

		case REF_STATUS_REJECT_ALREADY_EXISTS:
			res = "error";
			msg = "already exists";
			break;

		case REF_STATUS_REJECT_NODELETE:
		case REF_STATUS_REMOTE_REJECT:
			res = "error";
			break;

		case REF_STATUS_EXPECTING_REPORT:
			res = "error";
			msg = "expecting report";
			break;

		default:
			continue;
		}

		strbuf_reset(&buf);
		strbuf_addf(&buf, "%s %s", res, ref->name);
		if (ref->remote_status)
			msg = ref->remote_status;
		if (msg) {
			strbuf_addch(&buf, ' ');
			quote_two_c_style(&buf, "", msg, 0);
		}
		strbuf_addch(&buf, '\n');

		if (ref->status == REF_STATUS_OK) {
			for (report = ref->report; report; report = report->next) {
				if (count++ > 0)
					strbuf_addf(&buf, "ok %s\n", ref->name);
				if (report->ref_name)
					strbuf_addf(&buf, "option refname %s\n",
						report->ref_name);
				if (report->old_oid)
					strbuf_addf(&buf, "option old-oid %s\n",
						oid_to_hex(report->old_oid));
				if (report->new_oid)
					strbuf_addf(&buf, "option new-oid %s\n",
						oid_to_hex(report->new_oid));
				if (report->forced_update)
					strbuf_addstr(&buf, "option forced-update\n");
			}
		}
		write_or_die(1, buf.buf, buf.len);
	}
	strbuf_release(&buf);
}

static int send_pack_config(const char *k, const char *v, void *cb)
{
	if (!strcmp(k, "push.gpgsign")) {
		const char *value;
		if (!git_config_get_value("push.gpgsign", &value)) {
			switch (git_parse_maybe_bool(value)) {
			case 0:
				args.push_cert = SEND_PACK_PUSH_CERT_NEVER;
				break;
			case 1:
				args.push_cert = SEND_PACK_PUSH_CERT_ALWAYS;
				break;
			default:
				if (value && !strcasecmp(value, "if-asked"))
					args.push_cert = SEND_PACK_PUSH_CERT_IF_ASKED;
				else
					return error(_("invalid value for '%s'"), k);
			}
		}
	}
	return git_default_config(k, v, cb);
}

int cmd_send_pack(int argc, const char **argv, const char *prefix)
{
	struct refspec rs = REFSPEC_INIT_PUSH;
	const char *remote_name = NULL;
	struct remote *remote = NULL;
	const char *dest = NULL;
	int fd[2];
	struct child_process *conn;
	struct oid_array extra_have = OID_ARRAY_INIT;
	struct oid_array shallow = OID_ARRAY_INIT;
	struct ref *remote_refs, *local_refs;
	int ret;
	int helper_status = 0;
	int send_all = 0;
	int verbose = 0;
	const char *receivepack = "git-receive-pack";
	unsigned dry_run = 0;
	unsigned send_mirror = 0;
	unsigned force_update = 0;
	unsigned quiet = 0;
	int push_cert = 0;
	struct string_list push_options = STRING_LIST_INIT_NODUP;
	unsigned use_thin_pack = 0;
	unsigned atomic = 0;
	unsigned stateless_rpc = 0;
	int flags;
	unsigned int reject_reasons;
	int progress = -1;
	int from_stdin = 0;
	struct push_cas_option cas = {0};
	int force_if_includes = 0;
	struct packet_reader reader;

	struct option options[] = {
		OPT__VERBOSITY(&verbose),
		OPT_STRING(0, "receive-pack", &receivepack, "receive-pack", N_("receive pack program")),
		OPT_STRING(0, "exec", &receivepack, "receive-pack", N_("receive pack program")),
		OPT_STRING(0, "remote", &remote_name, "remote", N_("remote name")),
		OPT_BOOL(0, "all", &send_all, N_("push all refs")),
		OPT_BOOL('n' , "dry-run", &dry_run, N_("dry run")),
		OPT_BOOL(0, "mirror", &send_mirror, N_("mirror all refs")),
		OPT_BOOL('f', "force", &force_update, N_("force updates")),
		OPT_CALLBACK_F(0, "signed", &push_cert, "(yes|no|if-asked)", N_("GPG sign the push"),
		  PARSE_OPT_OPTARG, option_parse_push_signed),
		OPT_STRING_LIST(0, "push-option", &push_options,
				N_("server-specific"),
				N_("option to transmit")),
		OPT_BOOL(0, "progress", &progress, N_("force progress reporting")),
		OPT_BOOL(0, "thin", &use_thin_pack, N_("use thin pack")),
		OPT_BOOL(0, "atomic", &atomic, N_("request atomic transaction on remote side")),
		OPT_BOOL(0, "stateless-rpc", &stateless_rpc, N_("use stateless RPC protocol")),
		OPT_BOOL(0, "stdin", &from_stdin, N_("read refs from stdin")),
		OPT_BOOL(0, "helper-status", &helper_status, N_("print status from remote helper")),
		OPT_CALLBACK_F(0, CAS_OPT_NAME, &cas, N_("<refname>:<expect>"),
		  N_("require old value of ref to be at this value"),
		  PARSE_OPT_OPTARG, parseopt_push_cas_option),
		OPT_BOOL(0, TRANS_OPT_FORCE_IF_INCLUDES, &force_if_includes,
			 N_("require remote updates to be integrated locally")),
		OPT_END()
	};

	git_config(send_pack_config, NULL);
	argc = parse_options(argc, argv, prefix, options, send_pack_usage, 0);
	if (argc > 0) {
		dest = argv[0];
		refspec_appendn(&rs, argv + 1, argc - 1);
	}

	if (!dest)
		usage_with_options(send_pack_usage, options);

	args.verbose = verbose;
	args.dry_run = dry_run;
	args.send_mirror = send_mirror;
	args.force_update = force_update;
	args.quiet = quiet;
	args.push_cert = push_cert;
	args.progress = progress;
	args.use_thin_pack = use_thin_pack;
	args.atomic = atomic;
	args.stateless_rpc = stateless_rpc;
	args.push_options = push_options.nr ? &push_options : NULL;
	args.url = dest;

	if (from_stdin) {
		if (args.stateless_rpc) {
			const char *buf;
			while ((buf = packet_read_line(0, NULL)))
				refspec_append(&rs, buf);
		} else {
			struct strbuf line = STRBUF_INIT;
			while (strbuf_getline(&line, stdin) != EOF)
				refspec_append(&rs, line.buf);
			strbuf_release(&line);
		}
	}

	/*
	 * --all and --mirror are incompatible; neither makes sense
	 * with any refspecs.
	 */
	if ((rs.nr > 0 && (send_all || args.send_mirror)) ||
	    (send_all && args.send_mirror))
		usage_with_options(send_pack_usage, options);

	if (remote_name) {
		remote = remote_get(remote_name);
		if (!remote_has_url(remote, dest)) {
			die("Destination %s is not a uri for %s",
			    dest, remote_name);
		}
	}

	if (progress == -1)
		progress = !args.quiet && isatty(2);
	args.progress = progress;

	if (args.stateless_rpc) {
		conn = NULL;
		fd[0] = 0;
		fd[1] = 1;
	} else {
		conn = git_connect(fd, dest, "git-receive-pack", receivepack,
			args.verbose ? CONNECT_VERBOSE : 0);
	}

	packet_reader_init(&reader, fd[0], NULL, 0,
			   PACKET_READ_CHOMP_NEWLINE |
			   PACKET_READ_GENTLE_ON_EOF |
			   PACKET_READ_DIE_ON_ERR_PACKET);

	switch (discover_version(&reader)) {
	case protocol_v2:
		die("support for protocol v2 not implemented yet");
		break;
	case protocol_v1:
	case protocol_v0:
		get_remote_heads(&reader, &remote_refs, REF_NORMAL,
				 &extra_have, &shallow);
		break;
	case protocol_unknown_version:
		BUG("unknown protocol version");
	}

	local_refs = get_local_heads();

	flags = MATCH_REFS_NONE;

	if (send_all)
		flags |= MATCH_REFS_ALL;
	if (args.send_mirror)
		flags |= MATCH_REFS_MIRROR;

	/* match them up */
	if (match_push_refs(local_refs, &remote_refs, &rs, flags))
		return -1;

	if (!is_empty_cas(&cas))
		apply_push_cas(&cas, remote, remote_refs);

	if (!is_empty_cas(&cas) && force_if_includes)
		cas.use_force_if_includes = 1;

	set_ref_status_for_push(remote_refs, args.send_mirror,
		args.force_update);

	ret = send_pack(&args, fd, conn, remote_refs, &extra_have);

	if (helper_status)
		print_helper_status(remote_refs);

	close(fd[1]);
	close(fd[0]);

	ret |= finish_connect(conn);

	if (!helper_status)
		transport_print_push_status(dest, remote_refs, args.verbose, 0, &reject_reasons);

	if (!args.dry_run && remote) {
		struct ref *ref;
		for (ref = remote_refs; ref; ref = ref->next)
			transport_update_tracking_ref(remote, ref, args.verbose);
	}

	if (!ret && !transport_refs_pushed(remote_refs))
		fprintf(stderr, "Everything up-to-date\n");

	return ret;
}<|MERGE_RESOLUTION|>--- conflicted
+++ resolved
@@ -16,11 +16,8 @@
 #include "gpg-interface.h"
 #include "gettext.h"
 #include "protocol.h"
-<<<<<<< HEAD
 #include "parse-options.h"
-=======
 #include "write-or-die.h"
->>>>>>> ec2f0269
 
 static const char * const send_pack_usage[] = {
 	N_("git send-pack [--mirror] [--dry-run] [--force]\n"
