/*
 * "git rebase" builtin command
 *
 * Copyright (c) 2018 Pratik Karki
 */

#define USE_THE_INDEX_COMPATIBILITY_MACROS
#include "builtin.h"
#include "run-command.h"
#include "exec-cmd.h"
#include "argv-array.h"
#include "dir.h"
#include "packfile.h"
#include "refs.h"
#include "quote.h"
#include "config.h"
#include "cache-tree.h"
#include "unpack-trees.h"
#include "lockfile.h"
#include "parse-options.h"
#include "commit.h"
#include "diff.h"
#include "wt-status.h"
#include "revision.h"
#include "commit-reach.h"
#include "rerere.h"
#include "branch.h"
#include "sequencer.h"
#include "rebase-interactive.h"

static char const * const builtin_rebase_usage[] = {
	N_("git rebase [-i] [options] [--exec <cmd>] "
		"[--onto <newbase> | --keep-base] [<upstream> [<branch>]]"),
	N_("git rebase [-i] [options] [--exec <cmd>] [--onto <newbase>] "
		"--root [<branch>]"),
	N_("git rebase --continue | --abort | --skip | --edit-todo"),
	NULL
};

static GIT_PATH_FUNC(path_squash_onto, "rebase-merge/squash-onto")
static GIT_PATH_FUNC(path_interactive, "rebase-merge/interactive")
static GIT_PATH_FUNC(apply_dir, "rebase-apply")
static GIT_PATH_FUNC(merge_dir, "rebase-merge")

enum rebase_type {
	REBASE_UNSPECIFIED = -1,
	REBASE_AM,
	REBASE_MERGE,
	REBASE_INTERACTIVE,
	REBASE_PRESERVE_MERGES
};

struct rebase_options {
	enum rebase_type type;
	const char *state_dir;
	struct commit *upstream;
	const char *upstream_name;
	const char *upstream_arg;
	char *head_name;
	struct object_id orig_head;
	struct commit *onto;
	const char *onto_name;
	const char *revisions;
	const char *switch_to;
	int root, root_with_onto;
	struct object_id *squash_onto;
	struct commit *restrict_revision;
	int dont_finish_rebase;
	enum {
		REBASE_NO_QUIET = 1<<0,
		REBASE_VERBOSE = 1<<1,
		REBASE_DIFFSTAT = 1<<2,
		REBASE_FORCE = 1<<3,
		REBASE_INTERACTIVE_EXPLICIT = 1<<4,
	} flags;
	struct argv_array git_am_opts;
	const char *action;
	int signoff;
	int allow_rerere_autoupdate;
	int keep_empty;
	int autosquash;
	int ignore_whitespace;
	char *gpg_sign_opt;
	int autostash;
	int committer_date_is_author_date;
	int ignore_date;
	char *cmd;
	int allow_empty_message;
	int rebase_merges, rebase_cousins;
	char *strategy, *strategy_opts;
	struct strbuf git_format_patch_opt;
	int reschedule_failed_exec;
	int use_legacy_rebase;
};

#define REBASE_OPTIONS_INIT {			  	\
		.type = REBASE_UNSPECIFIED,	  	\
		.flags = REBASE_NO_QUIET, 		\
		.git_am_opts = ARGV_ARRAY_INIT,		\
		.git_format_patch_opt = STRBUF_INIT	\
	}

static struct replay_opts get_replay_opts(struct rebase_options *opts)
{
	struct replay_opts replay = REPLAY_OPTS_INIT;

	replay.action = REPLAY_INTERACTIVE_REBASE;
	sequencer_init_config(&replay);

	replay.signoff = opts->signoff;
	replay.allow_ff = !(opts->flags & REBASE_FORCE);
	if (opts->allow_rerere_autoupdate)
		replay.allow_rerere_auto = opts->allow_rerere_autoupdate;
	replay.allow_empty = 1;
	replay.allow_empty_message = opts->allow_empty_message;
	replay.verbose = opts->flags & REBASE_VERBOSE;
	replay.reschedule_failed_exec = opts->reschedule_failed_exec;
	replay.committer_date_is_author_date =
					opts->committer_date_is_author_date;
	replay.ignore_date = opts->ignore_date;
	replay.gpg_sign = xstrdup_or_null(opts->gpg_sign_opt);
	replay.strategy = opts->strategy;

	if (opts->ignore_whitespace) {
		struct strbuf buf = STRBUF_INIT;

		if (opts->strategy_opts)
			strbuf_addstr(&buf, opts->strategy_opts);

		strbuf_addstr(&buf, " --ignore-space-change");
		free(opts->strategy_opts);
		opts->strategy_opts = strbuf_detach(&buf, NULL);
	}
	if (opts->strategy_opts)
		parse_strategy_opts(&replay, opts->strategy_opts);

	return replay;
}

enum action {
	ACTION_NONE = 0,
	ACTION_CONTINUE,
	ACTION_SKIP,
	ACTION_ABORT,
	ACTION_QUIT,
	ACTION_EDIT_TODO,
	ACTION_SHOW_CURRENT_PATCH,
	ACTION_SHORTEN_OIDS,
	ACTION_EXPAND_OIDS,
	ACTION_CHECK_TODO_LIST,
	ACTION_REARRANGE_SQUASH,
	ACTION_ADD_EXEC
};

static const char *action_names[] = { "undefined",
				      "continue",
				      "skip",
				      "abort",
				      "quit",
				      "edit_todo",
				      "show_current_patch" };

static int add_exec_commands(struct string_list *commands)
{
	const char *todo_file = rebase_path_todo();
	struct todo_list todo_list = TODO_LIST_INIT;
	int res;

	if (strbuf_read_file(&todo_list.buf, todo_file, 0) < 0)
		return error_errno(_("could not read '%s'."), todo_file);

	if (todo_list_parse_insn_buffer(the_repository, todo_list.buf.buf,
					&todo_list)) {
		todo_list_release(&todo_list);
		return error(_("unusable todo list: '%s'"), todo_file);
	}

	todo_list_add_exec_commands(&todo_list, commands);
	res = todo_list_write_to_file(the_repository, &todo_list,
				      todo_file, NULL, NULL, -1, 0);
	todo_list_release(&todo_list);

	if (res)
		return error_errno(_("could not write '%s'."), todo_file);
	return 0;
}

static int rearrange_squash_in_todo_file(void)
{
	const char *todo_file = rebase_path_todo();
	struct todo_list todo_list = TODO_LIST_INIT;
	int res = 0;

	if (strbuf_read_file(&todo_list.buf, todo_file, 0) < 0)
		return error_errno(_("could not read '%s'."), todo_file);
	if (todo_list_parse_insn_buffer(the_repository, todo_list.buf.buf,
					&todo_list)) {
		todo_list_release(&todo_list);
		return error(_("unusable todo list: '%s'"), todo_file);
	}

	res = todo_list_rearrange_squash(&todo_list);
	if (!res)
		res = todo_list_write_to_file(the_repository, &todo_list,
					      todo_file, NULL, NULL, -1, 0);

	todo_list_release(&todo_list);

	if (res)
		return error_errno(_("could not write '%s'."), todo_file);
	return 0;
}

static int transform_todo_file(unsigned flags)
{
	const char *todo_file = rebase_path_todo();
	struct todo_list todo_list = TODO_LIST_INIT;
	int res;

	if (strbuf_read_file(&todo_list.buf, todo_file, 0) < 0)
		return error_errno(_("could not read '%s'."), todo_file);

	if (todo_list_parse_insn_buffer(the_repository, todo_list.buf.buf,
					&todo_list)) {
		todo_list_release(&todo_list);
		return error(_("unusable todo list: '%s'"), todo_file);
	}

	res = todo_list_write_to_file(the_repository, &todo_list, todo_file,
				      NULL, NULL, -1, flags);
	todo_list_release(&todo_list);

	if (res)
		return error_errno(_("could not write '%s'."), todo_file);
	return 0;
}

static int edit_todo_file(unsigned flags)
{
	const char *todo_file = rebase_path_todo();
	struct todo_list todo_list = TODO_LIST_INIT,
		new_todo = TODO_LIST_INIT;
	int res = 0;

	if (strbuf_read_file(&todo_list.buf, todo_file, 0) < 0)
		return error_errno(_("could not read '%s'."), todo_file);

	strbuf_stripspace(&todo_list.buf, 1);
	res = edit_todo_list(the_repository, &todo_list, &new_todo, NULL, NULL, flags);
	if (!res && todo_list_write_to_file(the_repository, &new_todo, todo_file,
					    NULL, NULL, -1, flags & ~(TODO_LIST_SHORTEN_IDS)))
		res = error_errno(_("could not write '%s'"), todo_file);

	todo_list_release(&todo_list);
	todo_list_release(&new_todo);

	return res;
}

static int get_revision_ranges(struct commit *upstream, struct commit *onto,
			       const char **head_hash,
			       char **revisions, char **shortrevisions)
{
	struct commit *base_rev = upstream ? upstream : onto;
	const char *shorthead;
	struct object_id orig_head;

	if (get_oid("HEAD", &orig_head))
		return error(_("no HEAD?"));

	*head_hash = find_unique_abbrev(&orig_head, GIT_MAX_HEXSZ);
	*revisions = xstrfmt("%s...%s", oid_to_hex(&base_rev->object.oid),
						   *head_hash);

	shorthead = find_unique_abbrev(&orig_head, DEFAULT_ABBREV);

	if (upstream) {
		const char *shortrev;

		shortrev = find_unique_abbrev(&base_rev->object.oid,
					      DEFAULT_ABBREV);

		*shortrevisions = xstrfmt("%s..%s", shortrev, shorthead);
	} else
		*shortrevisions = xstrdup(shorthead);

	return 0;
}

static int init_basic_state(struct replay_opts *opts, const char *head_name,
			    struct commit *onto, const char *orig_head)
{
	FILE *interactive;

	if (!is_directory(merge_dir()) && mkdir_in_gitdir(merge_dir()))
		return error_errno(_("could not create temporary %s"), merge_dir());

	delete_reflog("REBASE_HEAD");

	interactive = fopen(path_interactive(), "w");
	if (!interactive)
		return error_errno(_("could not mark as interactive"));
	fclose(interactive);

	return write_basic_state(opts, head_name, onto, orig_head);
}

static void split_exec_commands(const char *cmd, struct string_list *commands)
{
	if (cmd && *cmd) {
		string_list_split(commands, cmd, '\n', -1);

		/* rebase.c adds a new line to cmd after every command,
		 * so here the last command is always empty */
		string_list_remove_empty_items(commands, 0);
	}
}

static int do_interactive_rebase(struct rebase_options *opts, unsigned flags)
{
	int ret;
	const char *head_hash = NULL;
	char *revisions = NULL, *shortrevisions = NULL;
	struct argv_array make_script_args = ARGV_ARRAY_INIT;
	struct todo_list todo_list = TODO_LIST_INIT;
	struct replay_opts replay = get_replay_opts(opts);
	struct string_list commands = STRING_LIST_INIT_DUP;

	if (prepare_branch_to_be_rebased(the_repository, &replay,
					 opts->switch_to))
		return -1;

	if (get_revision_ranges(opts->upstream, opts->onto, &head_hash,
				&revisions, &shortrevisions))
		return -1;

	if (init_basic_state(&replay,
			     opts->head_name ? opts->head_name : "detached HEAD",
			     opts->onto, head_hash)) {
		free(revisions);
		free(shortrevisions);

		return -1;
	}

	if (!opts->upstream && opts->squash_onto)
		write_file(path_squash_onto(), "%s\n",
			   oid_to_hex(opts->squash_onto));

	argv_array_pushl(&make_script_args, "", revisions, NULL);
	if (opts->restrict_revision)
		argv_array_push(&make_script_args,
				oid_to_hex(&opts->restrict_revision->object.oid));

	ret = sequencer_make_script(the_repository, &todo_list.buf,
				    make_script_args.argc, make_script_args.argv,
				    flags);

	if (ret)
		error(_("could not generate todo list"));
	else {
		discard_cache();
		if (todo_list_parse_insn_buffer(the_repository, todo_list.buf.buf,
						&todo_list))
			BUG("unusable todo list");

		split_exec_commands(opts->cmd, &commands);
		ret = complete_action(the_repository, &replay, flags,
			shortrevisions, opts->onto_name, opts->onto, head_hash,
			&commands, opts->autosquash, &todo_list);
	}

	string_list_clear(&commands, 0);
	free(revisions);
	free(shortrevisions);
	todo_list_release(&todo_list);
	argv_array_clear(&make_script_args);

	return ret;
}

static int run_rebase_interactive(struct rebase_options *opts,
				  enum action command)
{
	unsigned flags = 0;
	int abbreviate_commands = 0, ret = 0;

	git_config_get_bool("rebase.abbreviatecommands", &abbreviate_commands);

	flags |= opts->keep_empty ? TODO_LIST_KEEP_EMPTY : 0;
	flags |= abbreviate_commands ? TODO_LIST_ABBREVIATE_CMDS : 0;
	flags |= opts->rebase_merges ? TODO_LIST_REBASE_MERGES : 0;
	flags |= opts->rebase_cousins > 0 ? TODO_LIST_REBASE_COUSINS : 0;
	flags |= opts->root_with_onto ? TODO_LIST_ROOT_WITH_ONTO : 0;
	flags |= command == ACTION_SHORTEN_OIDS ? TODO_LIST_SHORTEN_IDS : 0;

	switch (command) {
	case ACTION_NONE: {
		if (!opts->onto && !opts->upstream)
			die(_("a base commit must be provided with --upstream or --onto"));

		ret = do_interactive_rebase(opts, flags);
		break;
	}
	case ACTION_SKIP: {
		struct string_list merge_rr = STRING_LIST_INIT_DUP;

		rerere_clear(the_repository, &merge_rr);
	}
		/* fallthrough */
	case ACTION_CONTINUE: {
		struct replay_opts replay_opts = get_replay_opts(opts);

		ret = sequencer_continue(the_repository, &replay_opts);
		break;
	}
	case ACTION_EDIT_TODO:
		ret = edit_todo_file(flags);
		break;
	case ACTION_SHOW_CURRENT_PATCH: {
		struct child_process cmd = CHILD_PROCESS_INIT;

		cmd.git_cmd = 1;
		argv_array_pushl(&cmd.args, "show", "REBASE_HEAD", "--", NULL);
		ret = run_command(&cmd);

		break;
	}
	case ACTION_SHORTEN_OIDS:
	case ACTION_EXPAND_OIDS:
		ret = transform_todo_file(flags);
		break;
	case ACTION_CHECK_TODO_LIST:
		ret = check_todo_list_from_file(the_repository);
		break;
	case ACTION_REARRANGE_SQUASH:
		ret = rearrange_squash_in_todo_file();
		break;
	case ACTION_ADD_EXEC: {
		struct string_list commands = STRING_LIST_INIT_DUP;

		split_exec_commands(opts->cmd, &commands);
		ret = add_exec_commands(&commands);
		string_list_clear(&commands, 0);
		break;
	}
	default:
		BUG("invalid command '%d'", command);
	}

	return ret;
}

static const char * const builtin_rebase_interactive_usage[] = {
	N_("git rebase--interactive [<options>]"),
	NULL
};

int cmd_rebase__interactive(int argc, const char **argv, const char *prefix)
{
	struct rebase_options opts = REBASE_OPTIONS_INIT;
	struct object_id squash_onto = null_oid;
	enum action command = ACTION_NONE;
	struct option options[] = {
		OPT_NEGBIT(0, "ff", &opts.flags, N_("allow fast-forward"),
			   REBASE_FORCE),
		OPT_BOOL(0, "keep-empty", &opts.keep_empty, N_("keep empty commits")),
		OPT_BOOL(0, "allow-empty-message", &opts.allow_empty_message,
			 N_("allow commits with empty messages")),
		OPT_BOOL(0, "rebase-merges", &opts.rebase_merges, N_("rebase merge commits")),
		OPT_BOOL(0, "rebase-cousins", &opts.rebase_cousins,
			 N_("keep original branch points of cousins")),
		OPT_BOOL(0, "autosquash", &opts.autosquash,
			 N_("move commits that begin with squash!/fixup!")),
		OPT_BOOL(0, "signoff", &opts.signoff, N_("sign commits")),
		OPT_BIT('v', "verbose", &opts.flags,
			N_("display a diffstat of what changed upstream"),
			REBASE_NO_QUIET | REBASE_VERBOSE | REBASE_DIFFSTAT),
		OPT_CMDMODE(0, "continue", &command, N_("continue rebase"),
			    ACTION_CONTINUE),
		OPT_CMDMODE(0, "skip", &command, N_("skip commit"), ACTION_SKIP),
		OPT_CMDMODE(0, "edit-todo", &command, N_("edit the todo list"),
			    ACTION_EDIT_TODO),
		OPT_CMDMODE(0, "show-current-patch", &command, N_("show the current patch"),
			    ACTION_SHOW_CURRENT_PATCH),
		OPT_CMDMODE(0, "shorten-ids", &command,
			N_("shorten commit ids in the todo list"), ACTION_SHORTEN_OIDS),
		OPT_CMDMODE(0, "expand-ids", &command,
			N_("expand commit ids in the todo list"), ACTION_EXPAND_OIDS),
		OPT_CMDMODE(0, "check-todo-list", &command,
			N_("check the todo list"), ACTION_CHECK_TODO_LIST),
		OPT_CMDMODE(0, "rearrange-squash", &command,
			N_("rearrange fixup/squash lines"), ACTION_REARRANGE_SQUASH),
		OPT_CMDMODE(0, "add-exec-commands", &command,
			N_("insert exec commands in todo list"), ACTION_ADD_EXEC),
		{ OPTION_CALLBACK, 0, "onto", &opts.onto, N_("onto"), N_("onto"),
		  PARSE_OPT_NONEG, parse_opt_commit, 0 },
		{ OPTION_CALLBACK, 0, "restrict-revision", &opts.restrict_revision,
		  N_("restrict-revision"), N_("restrict revision"),
		  PARSE_OPT_NONEG, parse_opt_commit, 0 },
		{ OPTION_CALLBACK, 0, "squash-onto", &squash_onto, N_("squash-onto"),
		  N_("squash onto"), PARSE_OPT_NONEG, parse_opt_object_id, 0 },
		{ OPTION_CALLBACK, 0, "upstream", &opts.upstream, N_("upstream"),
		  N_("the upstream commit"), PARSE_OPT_NONEG, parse_opt_commit,
		  0 },
		OPT_STRING(0, "head-name", &opts.head_name, N_("head-name"), N_("head name")),
		{ OPTION_STRING, 'S', "gpg-sign", &opts.gpg_sign_opt, N_("key-id"),
			N_("GPG-sign commits"),
			PARSE_OPT_OPTARG, NULL, (intptr_t) "" },
		OPT_STRING(0, "strategy", &opts.strategy, N_("strategy"),
			   N_("rebase strategy")),
		OPT_STRING(0, "strategy-opts", &opts.strategy_opts, N_("strategy-opts"),
			   N_("strategy options")),
		OPT_STRING(0, "switch-to", &opts.switch_to, N_("switch-to"),
			   N_("the branch or commit to checkout")),
		OPT_STRING(0, "onto-name", &opts.onto_name, N_("onto-name"), N_("onto name")),
		OPT_STRING(0, "cmd", &opts.cmd, N_("cmd"), N_("the command to run")),
		OPT_RERERE_AUTOUPDATE(&opts.allow_rerere_autoupdate),
		OPT_BOOL(0, "reschedule-failed-exec", &opts.reschedule_failed_exec,
			 N_("automatically re-schedule any `exec` that fails")),
		OPT_END()
	};

	opts.rebase_cousins = -1;

	if (argc == 1)
		usage_with_options(builtin_rebase_interactive_usage, options);

	argc = parse_options(argc, argv, prefix, options,
			builtin_rebase_interactive_usage, PARSE_OPT_KEEP_ARGV0);

	opts.strategy_opts = xstrdup_or_null(opts.strategy_opts);

	if (!is_null_oid(&squash_onto))
		opts.squash_onto = &squash_onto;

	if (opts.rebase_cousins >= 0 && !opts.rebase_merges)
		warning(_("--[no-]rebase-cousins has no effect without "
			  "--rebase-merges"));

	if (opts.committer_date_is_author_date ||
	    opts.ignore_date)
		opts.flags |= REBASE_FORCE;

	return !!run_rebase_interactive(&opts, command);
}

static int is_interactive(struct rebase_options *opts)
{
	return opts->type == REBASE_INTERACTIVE ||
		opts->type == REBASE_PRESERVE_MERGES;
}

static void imply_interactive(struct rebase_options *opts, const char *option)
{
	switch (opts->type) {
	case REBASE_AM:
		die(_("%s requires an interactive rebase"), option);
		break;
	case REBASE_INTERACTIVE:
	case REBASE_PRESERVE_MERGES:
		break;
	case REBASE_MERGE:
		/* we now implement --merge via --interactive */
	default:
		opts->type = REBASE_INTERACTIVE; /* implied */
		break;
	}
}

/* Returns the filename prefixed by the state_dir */
static const char *state_dir_path(const char *filename, struct rebase_options *opts)
{
	static struct strbuf path = STRBUF_INIT;
	static size_t prefix_len;

	if (!prefix_len) {
		strbuf_addf(&path, "%s/", opts->state_dir);
		prefix_len = path.len;
	}

	strbuf_setlen(&path, prefix_len);
	strbuf_addstr(&path, filename);
	return path.buf;
}

/* Read one file, then strip line endings */
static int read_one(const char *path, struct strbuf *buf)
{
	if (strbuf_read_file(buf, path, 0) < 0)
		return error_errno(_("could not read '%s'"), path);
	strbuf_trim_trailing_newline(buf);
	return 0;
}

/* Initialize the rebase options from the state directory. */
static int read_basic_state(struct rebase_options *opts)
{
	struct strbuf head_name = STRBUF_INIT;
	struct strbuf buf = STRBUF_INIT;
	struct object_id oid;

	if (read_one(state_dir_path("head-name", opts), &head_name) ||
	    read_one(state_dir_path("onto", opts), &buf))
		return -1;
	opts->head_name = starts_with(head_name.buf, "refs/") ?
		xstrdup(head_name.buf) : NULL;
	strbuf_release(&head_name);
	if (get_oid(buf.buf, &oid))
		return error(_("could not get 'onto': '%s'"), buf.buf);
	opts->onto = lookup_commit_or_die(&oid, buf.buf);

	/*
	 * We always write to orig-head, but interactive rebase used to write to
	 * head. Fall back to reading from head to cover for the case that the
	 * user upgraded git with an ongoing interactive rebase.
	 */
	strbuf_reset(&buf);
	if (file_exists(state_dir_path("orig-head", opts))) {
		if (read_one(state_dir_path("orig-head", opts), &buf))
			return -1;
	} else if (read_one(state_dir_path("head", opts), &buf))
		return -1;
	if (get_oid(buf.buf, &opts->orig_head))
		return error(_("invalid orig-head: '%s'"), buf.buf);

	if (file_exists(state_dir_path("quiet", opts)))
		opts->flags &= ~REBASE_NO_QUIET;
	else
		opts->flags |= REBASE_NO_QUIET;

	if (file_exists(state_dir_path("verbose", opts)))
		opts->flags |= REBASE_VERBOSE;

	if (file_exists(state_dir_path("signoff", opts))) {
		opts->signoff = 1;
		opts->flags |= REBASE_FORCE;
	}

	if (file_exists(state_dir_path("allow_rerere_autoupdate", opts))) {
		strbuf_reset(&buf);
		if (read_one(state_dir_path("allow_rerere_autoupdate", opts),
			    &buf))
			return -1;
		if (!strcmp(buf.buf, "--rerere-autoupdate"))
			opts->allow_rerere_autoupdate = RERERE_AUTOUPDATE;
		else if (!strcmp(buf.buf, "--no-rerere-autoupdate"))
			opts->allow_rerere_autoupdate = RERERE_NOAUTOUPDATE;
		else
			warning(_("ignoring invalid allow_rerere_autoupdate: "
				  "'%s'"), buf.buf);
	}

	if (file_exists(state_dir_path("gpg_sign_opt", opts))) {
		strbuf_reset(&buf);
		if (read_one(state_dir_path("gpg_sign_opt", opts),
			    &buf))
			return -1;
		free(opts->gpg_sign_opt);
		opts->gpg_sign_opt = xstrdup(buf.buf);
	}

	if (file_exists(state_dir_path("strategy", opts))) {
		strbuf_reset(&buf);
		if (read_one(state_dir_path("strategy", opts), &buf))
			return -1;
		free(opts->strategy);
		opts->strategy = xstrdup(buf.buf);
	}

	if (file_exists(state_dir_path("strategy_opts", opts))) {
		strbuf_reset(&buf);
		if (read_one(state_dir_path("strategy_opts", opts), &buf))
			return -1;
		free(opts->strategy_opts);
		opts->strategy_opts = xstrdup(buf.buf);
	}

	strbuf_release(&buf);

	return 0;
}

static int rebase_write_basic_state(struct rebase_options *opts)
{
	write_file(state_dir_path("head-name", opts), "%s",
		   opts->head_name ? opts->head_name : "detached HEAD");
	write_file(state_dir_path("onto", opts), "%s",
		   opts->onto ? oid_to_hex(&opts->onto->object.oid) : "");
	write_file(state_dir_path("orig-head", opts), "%s",
		   oid_to_hex(&opts->orig_head));
	write_file(state_dir_path("quiet", opts), "%s",
		   opts->flags & REBASE_NO_QUIET ? "" : "t");
	if (opts->flags & REBASE_VERBOSE)
		write_file(state_dir_path("verbose", opts), "%s", "");
	if (opts->strategy)
		write_file(state_dir_path("strategy", opts), "%s",
			   opts->strategy);
	if (opts->strategy_opts)
		write_file(state_dir_path("strategy_opts", opts), "%s",
			   opts->strategy_opts);
	if (opts->allow_rerere_autoupdate > 0)
		write_file(state_dir_path("allow_rerere_autoupdate", opts),
			   "-%s-rerere-autoupdate",
			   opts->allow_rerere_autoupdate == RERERE_AUTOUPDATE ?
				"" : "-no");
	if (opts->gpg_sign_opt)
		write_file(state_dir_path("gpg_sign_opt", opts), "%s",
			   opts->gpg_sign_opt);
	if (opts->signoff)
		write_file(state_dir_path("strategy", opts), "--signoff");

	return 0;
}

static int apply_autostash(struct rebase_options *opts)
{
	const char *path = state_dir_path("autostash", opts);
	struct strbuf autostash = STRBUF_INIT;
	struct child_process stash_apply = CHILD_PROCESS_INIT;

	if (!file_exists(path))
		return 0;

	if (read_one(path, &autostash))
		return error(_("Could not read '%s'"), path);
	/* Ensure that the hash is not mistaken for a number */
	strbuf_addstr(&autostash, "^0");
	argv_array_pushl(&stash_apply.args,
			 "stash", "apply", autostash.buf, NULL);
	stash_apply.git_cmd = 1;
	stash_apply.no_stderr = stash_apply.no_stdout =
		stash_apply.no_stdin = 1;
	if (!run_command(&stash_apply))
		printf(_("Applied autostash.\n"));
	else {
		struct argv_array args = ARGV_ARRAY_INIT;
		int res = 0;

		argv_array_pushl(&args,
				 "stash", "store", "-m", "autostash", "-q",
				 autostash.buf, NULL);
		if (run_command_v_opt(args.argv, RUN_GIT_CMD))
			res = error(_("Cannot store %s"), autostash.buf);
		argv_array_clear(&args);
		strbuf_release(&autostash);
		if (res)
			return res;

		fprintf(stderr,
			_("Applying autostash resulted in conflicts.\n"
			  "Your changes are safe in the stash.\n"
			  "You can run \"git stash pop\" or \"git stash drop\" "
			  "at any time.\n"));
	}

	strbuf_release(&autostash);
	return 0;
}

static int finish_rebase(struct rebase_options *opts)
{
	struct strbuf dir = STRBUF_INIT;
	const char *argv_gc_auto[] = { "gc", "--auto", NULL };
	int ret = 0;

	delete_ref(NULL, "REBASE_HEAD", NULL, REF_NO_DEREF);
	apply_autostash(opts);
	close_object_store(the_repository->objects);
	/*
	 * We ignore errors in 'gc --auto', since the
	 * user should see them.
	 */
	run_command_v_opt(argv_gc_auto, RUN_GIT_CMD);
	if (opts->type == REBASE_INTERACTIVE) {
		struct replay_opts replay = REPLAY_OPTS_INIT;

		replay.action = REPLAY_INTERACTIVE_REBASE;
		ret = sequencer_remove_state(&replay);
	} else {
		strbuf_addstr(&dir, opts->state_dir);
		if (remove_dir_recursively(&dir, 0))
			ret = error(_("could not remove '%s'"),
				    opts->state_dir);
		strbuf_release(&dir);
	}

	return ret;
}

static struct commit *peel_committish(const char *name)
{
	struct object *obj;
	struct object_id oid;

	if (get_oid(name, &oid))
		return NULL;
	obj = parse_object(the_repository, &oid);
	return (struct commit *)peel_to_type(name, 0, obj, OBJ_COMMIT);
}

static void add_var(struct strbuf *buf, const char *name, const char *value)
{
	if (!value)
		strbuf_addf(buf, "unset %s; ", name);
	else {
		strbuf_addf(buf, "%s=", name);
		sq_quote_buf(buf, value);
		strbuf_addstr(buf, "; ");
	}
}

#define GIT_REFLOG_ACTION_ENVIRONMENT "GIT_REFLOG_ACTION"

#define RESET_HEAD_DETACH (1<<0)
#define RESET_HEAD_HARD (1<<1)
#define RESET_HEAD_RUN_POST_CHECKOUT_HOOK (1<<2)
#define RESET_HEAD_REFS_ONLY (1<<3)
#define RESET_ORIG_HEAD (1<<4)

static int reset_head(struct object_id *oid, const char *action,
		      const char *switch_to_branch, unsigned flags,
		      const char *reflog_orig_head, const char *reflog_head)
{
	unsigned detach_head = flags & RESET_HEAD_DETACH;
	unsigned reset_hard = flags & RESET_HEAD_HARD;
	unsigned run_hook = flags & RESET_HEAD_RUN_POST_CHECKOUT_HOOK;
	unsigned refs_only = flags & RESET_HEAD_REFS_ONLY;
	unsigned update_orig_head = flags & RESET_ORIG_HEAD;
	struct object_id head_oid;
	struct tree_desc desc[2] = { { NULL }, { NULL } };
	struct lock_file lock = LOCK_INIT;
	struct unpack_trees_options unpack_tree_opts;
	struct tree *tree;
	const char *reflog_action;
	struct strbuf msg = STRBUF_INIT;
	size_t prefix_len;
	struct object_id *orig = NULL, oid_orig,
		*old_orig = NULL, oid_old_orig;
	int ret = 0, nr = 0;

	if (switch_to_branch && !starts_with(switch_to_branch, "refs/"))
		BUG("Not a fully qualified branch: '%s'", switch_to_branch);

	if (!refs_only && hold_locked_index(&lock, LOCK_REPORT_ON_ERROR) < 0) {
		ret = -1;
		goto leave_reset_head;
	}

	if ((!oid || !reset_hard) && get_oid("HEAD", &head_oid)) {
		ret = error(_("could not determine HEAD revision"));
		goto leave_reset_head;
	}

	if (!oid)
		oid = &head_oid;

	if (refs_only)
		goto reset_head_refs;

	memset(&unpack_tree_opts, 0, sizeof(unpack_tree_opts));
	setup_unpack_trees_porcelain(&unpack_tree_opts, action);
	unpack_tree_opts.head_idx = 1;
	unpack_tree_opts.src_index = the_repository->index;
	unpack_tree_opts.dst_index = the_repository->index;
	unpack_tree_opts.fn = reset_hard ? oneway_merge : twoway_merge;
	unpack_tree_opts.update = 1;
	unpack_tree_opts.merge = 1;
	if (!detach_head)
		unpack_tree_opts.reset = 1;

	if (repo_read_index_unmerged(the_repository) < 0) {
		ret = error(_("could not read index"));
		goto leave_reset_head;
	}

	if (!reset_hard && !fill_tree_descriptor(the_repository, &desc[nr++], &head_oid)) {
		ret = error(_("failed to find tree of %s"),
			    oid_to_hex(&head_oid));
		goto leave_reset_head;
	}

	if (!fill_tree_descriptor(the_repository, &desc[nr++], oid)) {
		ret = error(_("failed to find tree of %s"), oid_to_hex(oid));
		goto leave_reset_head;
	}

	if (unpack_trees(nr, desc, &unpack_tree_opts)) {
		ret = -1;
		goto leave_reset_head;
	}

	tree = parse_tree_indirect(oid);
	prime_cache_tree(the_repository, the_repository->index, tree);

	if (write_locked_index(the_repository->index, &lock, COMMIT_LOCK) < 0) {
		ret = error(_("could not write index"));
		goto leave_reset_head;
	}

reset_head_refs:
	reflog_action = getenv(GIT_REFLOG_ACTION_ENVIRONMENT);
	strbuf_addf(&msg, "%s: ", reflog_action ? reflog_action : "rebase");
	prefix_len = msg.len;

	if (update_orig_head) {
		if (!get_oid("ORIG_HEAD", &oid_old_orig))
			old_orig = &oid_old_orig;
		if (!get_oid("HEAD", &oid_orig)) {
			orig = &oid_orig;
			if (!reflog_orig_head) {
				strbuf_addstr(&msg, "updating ORIG_HEAD");
				reflog_orig_head = msg.buf;
			}
			update_ref(reflog_orig_head, "ORIG_HEAD", orig,
				   old_orig, 0, UPDATE_REFS_MSG_ON_ERR);
		} else if (old_orig)
			delete_ref(NULL, "ORIG_HEAD", old_orig, 0);
	}

	if (!reflog_head) {
		strbuf_setlen(&msg, prefix_len);
		strbuf_addstr(&msg, "updating HEAD");
		reflog_head = msg.buf;
	}
	if (!switch_to_branch)
		ret = update_ref(reflog_head, "HEAD", oid, orig,
				 detach_head ? REF_NO_DEREF : 0,
				 UPDATE_REFS_MSG_ON_ERR);
	else {
		ret = update_ref(reflog_head, switch_to_branch, oid,
				 NULL, 0, UPDATE_REFS_MSG_ON_ERR);
		if (!ret)
			ret = create_symref("HEAD", switch_to_branch,
					    reflog_head);
	}
	if (run_hook)
		run_hook_le(NULL, "post-checkout",
			    oid_to_hex(orig ? orig : &null_oid),
			    oid_to_hex(oid), "1", NULL);

leave_reset_head:
	strbuf_release(&msg);
	rollback_lock_file(&lock);
	while (nr)
		free((void *)desc[--nr].buffer);
	return ret;
}

static int move_to_original_branch(struct rebase_options *opts)
{
	struct strbuf orig_head_reflog = STRBUF_INIT, head_reflog = STRBUF_INIT;
	int ret;

	if (!opts->head_name)
		return 0; /* nothing to move back to */

	if (!opts->onto)
		BUG("move_to_original_branch without onto");

	strbuf_addf(&orig_head_reflog, "rebase finished: %s onto %s",
		    opts->head_name, oid_to_hex(&opts->onto->object.oid));
	strbuf_addf(&head_reflog, "rebase finished: returning to %s",
		    opts->head_name);
	ret = reset_head(NULL, "", opts->head_name, RESET_HEAD_REFS_ONLY,
			 orig_head_reflog.buf, head_reflog.buf);

	strbuf_release(&orig_head_reflog);
	strbuf_release(&head_reflog);
	return ret;
}

static const char *resolvemsg =
N_("Resolve all conflicts manually, mark them as resolved with\n"
"\"git add/rm <conflicted_files>\", then run \"git rebase --continue\".\n"
"You can instead skip this commit: run \"git rebase --skip\".\n"
"To abort and get back to the state before \"git rebase\", run "
"\"git rebase --abort\".");

static int run_am(struct rebase_options *opts)
{
	struct child_process am = CHILD_PROCESS_INIT;
	struct child_process format_patch = CHILD_PROCESS_INIT;
	struct strbuf revisions = STRBUF_INIT;
	int status;
	char *rebased_patches;

	am.git_cmd = 1;
	argv_array_push(&am.args, "am");

	if (opts->ignore_whitespace)
		argv_array_push(&am.args, "--ignore-whitespace");
	if (opts->committer_date_is_author_date)
		argv_array_push(&opts->git_am_opts, "--committer-date-is-author-date");
	if (opts->ignore_date)
		argv_array_push(&opts->git_am_opts, "--ignore-date");
	if (opts->action && !strcmp("continue", opts->action)) {
		argv_array_push(&am.args, "--resolved");
		argv_array_pushf(&am.args, "--resolvemsg=%s", resolvemsg);
		if (opts->gpg_sign_opt)
			argv_array_push(&am.args, opts->gpg_sign_opt);
		status = run_command(&am);
		if (status)
			return status;

		return move_to_original_branch(opts);
	}
	if (opts->action && !strcmp("skip", opts->action)) {
		argv_array_push(&am.args, "--skip");
		argv_array_pushf(&am.args, "--resolvemsg=%s", resolvemsg);
		status = run_command(&am);
		if (status)
			return status;

		return move_to_original_branch(opts);
	}
	if (opts->action && !strcmp("show-current-patch", opts->action)) {
		argv_array_push(&am.args, "--show-current-patch");
		return run_command(&am);
	}

	strbuf_addf(&revisions, "%s...%s",
		    oid_to_hex(opts->root ?
			       /* this is now equivalent to !opts->upstream */
			       &opts->onto->object.oid :
			       &opts->upstream->object.oid),
		    oid_to_hex(&opts->orig_head));

	rebased_patches = xstrdup(git_path("rebased-patches"));
	format_patch.out = open(rebased_patches,
				O_WRONLY | O_CREAT | O_TRUNC, 0666);
	if (format_patch.out < 0) {
		status = error_errno(_("could not open '%s' for writing"),
				     rebased_patches);
		free(rebased_patches);
		argv_array_clear(&am.args);
		return status;
	}

	format_patch.git_cmd = 1;
	argv_array_pushl(&format_patch.args, "format-patch", "-k", "--stdout",
			 "--full-index", "--cherry-pick", "--right-only",
			 "--src-prefix=a/", "--dst-prefix=b/", "--no-renames",
			 "--no-cover-letter", "--pretty=mboxrd", "--topo-order", NULL);
	if (opts->git_format_patch_opt.len)
		argv_array_split(&format_patch.args,
				 opts->git_format_patch_opt.buf);
	argv_array_push(&format_patch.args, revisions.buf);
	if (opts->restrict_revision)
		argv_array_pushf(&format_patch.args, "^%s",
				 oid_to_hex(&opts->restrict_revision->object.oid));

	status = run_command(&format_patch);
	if (status) {
		unlink(rebased_patches);
		free(rebased_patches);
		argv_array_clear(&am.args);

		reset_head(&opts->orig_head, "checkout", opts->head_name, 0,
			   "HEAD", NULL);
		error(_("\ngit encountered an error while preparing the "
			"patches to replay\n"
			"these revisions:\n"
			"\n    %s\n\n"
			"As a result, git cannot rebase them."),
		      opts->revisions);

		strbuf_release(&revisions);
		return status;
	}
	strbuf_release(&revisions);

	am.in = open(rebased_patches, O_RDONLY);
	if (am.in < 0) {
		status = error_errno(_("could not open '%s' for reading"),
				     rebased_patches);
		free(rebased_patches);
		argv_array_clear(&am.args);
		return status;
	}

	argv_array_pushv(&am.args, opts->git_am_opts.argv);
	argv_array_push(&am.args, "--rebasing");
	argv_array_pushf(&am.args, "--resolvemsg=%s", resolvemsg);
	argv_array_push(&am.args, "--patch-format=mboxrd");
	if (opts->allow_rerere_autoupdate == RERERE_AUTOUPDATE)
		argv_array_push(&am.args, "--rerere-autoupdate");
	else if (opts->allow_rerere_autoupdate == RERERE_NOAUTOUPDATE)
		argv_array_push(&am.args, "--no-rerere-autoupdate");
	if (opts->gpg_sign_opt)
		argv_array_push(&am.args, opts->gpg_sign_opt);
	status = run_command(&am);
	unlink(rebased_patches);
	free(rebased_patches);

	if (!status) {
		return move_to_original_branch(opts);
	}

	if (is_directory(opts->state_dir))
		rebase_write_basic_state(opts);

	return status;
}

static int run_specific_rebase(struct rebase_options *opts, enum action action)
{
	const char *argv[] = { NULL, NULL };
	struct strbuf script_snippet = STRBUF_INIT, buf = STRBUF_INIT;
	int status;
	const char *backend, *backend_func;

	if (opts->type == REBASE_INTERACTIVE) {
		/* Run builtin interactive rebase */
		setenv("GIT_CHERRY_PICK_HELP", resolvemsg, 1);
		if (!(opts->flags & REBASE_INTERACTIVE_EXPLICIT)) {
			setenv("GIT_SEQUENCE_EDITOR", ":", 1);
			opts->autosquash = 0;
		}
		if (opts->gpg_sign_opt) {
			/* remove the leading "-S" */
			char *tmp = xstrdup(opts->gpg_sign_opt + 2);
			free(opts->gpg_sign_opt);
			opts->gpg_sign_opt = tmp;
		}

		status = run_rebase_interactive(opts, action);
		goto finished_rebase;
	}

	if (opts->type == REBASE_AM) {
		status = run_am(opts);
		goto finished_rebase;
	}

	add_var(&script_snippet, "GIT_DIR", absolute_path(get_git_dir()));
	add_var(&script_snippet, "state_dir", opts->state_dir);

	add_var(&script_snippet, "upstream_name", opts->upstream_name);
	add_var(&script_snippet, "upstream", opts->upstream ?
		oid_to_hex(&opts->upstream->object.oid) : NULL);
	add_var(&script_snippet, "head_name",
		opts->head_name ? opts->head_name : "detached HEAD");
	add_var(&script_snippet, "orig_head", oid_to_hex(&opts->orig_head));
	add_var(&script_snippet, "onto", opts->onto ?
		oid_to_hex(&opts->onto->object.oid) : NULL);
	add_var(&script_snippet, "onto_name", opts->onto_name);
	add_var(&script_snippet, "revisions", opts->revisions);
	add_var(&script_snippet, "restrict_revision", opts->restrict_revision ?
		oid_to_hex(&opts->restrict_revision->object.oid) : NULL);
	add_var(&script_snippet, "GIT_QUIET",
		opts->flags & REBASE_NO_QUIET ? "" : "t");
	sq_quote_argv_pretty(&buf, opts->git_am_opts.argv);
	add_var(&script_snippet, "git_am_opt", buf.buf);
	strbuf_release(&buf);
	add_var(&script_snippet, "verbose",
		opts->flags & REBASE_VERBOSE ? "t" : "");
	add_var(&script_snippet, "diffstat",
		opts->flags & REBASE_DIFFSTAT ? "t" : "");
	add_var(&script_snippet, "force_rebase",
		opts->flags & REBASE_FORCE ? "t" : "");
	if (opts->switch_to)
		add_var(&script_snippet, "switch_to", opts->switch_to);
	add_var(&script_snippet, "action", opts->action ? opts->action : "");
	add_var(&script_snippet, "signoff", opts->signoff ? "--signoff" : "");
	add_var(&script_snippet, "allow_rerere_autoupdate",
		opts->allow_rerere_autoupdate ?
			opts->allow_rerere_autoupdate == RERERE_AUTOUPDATE ?
			"--rerere-autoupdate" : "--no-rerere-autoupdate" : "");
	add_var(&script_snippet, "keep_empty", opts->keep_empty ? "yes" : "");
	add_var(&script_snippet, "autosquash", opts->autosquash ? "t" : "");
	add_var(&script_snippet, "gpg_sign_opt", opts->gpg_sign_opt);
	add_var(&script_snippet, "cmd", opts->cmd);
	add_var(&script_snippet, "allow_empty_message",
		opts->allow_empty_message ?  "--allow-empty-message" : "");
	add_var(&script_snippet, "rebase_merges",
		opts->rebase_merges ? "t" : "");
	add_var(&script_snippet, "rebase_cousins",
		opts->rebase_cousins ? "t" : "");
	add_var(&script_snippet, "strategy", opts->strategy);
	add_var(&script_snippet, "strategy_opts", opts->strategy_opts);
	add_var(&script_snippet, "rebase_root", opts->root ? "t" : "");
	add_var(&script_snippet, "squash_onto",
		opts->squash_onto ? oid_to_hex(opts->squash_onto) : "");
	add_var(&script_snippet, "git_format_patch_opt",
		opts->git_format_patch_opt.buf);

	if (is_interactive(opts) &&
	    !(opts->flags & REBASE_INTERACTIVE_EXPLICIT)) {
		strbuf_addstr(&script_snippet,
			      "GIT_SEQUENCE_EDITOR=:; export GIT_SEQUENCE_EDITOR; ");
		opts->autosquash = 0;
	}

	switch (opts->type) {
	case REBASE_PRESERVE_MERGES:
		backend = "git-rebase--preserve-merges";
		backend_func = "git_rebase__preserve_merges";
		break;
	default:
		BUG("Unhandled rebase type %d", opts->type);
		break;
	}

	strbuf_addf(&script_snippet,
		    ". git-sh-setup && . %s && %s", backend, backend_func);
	argv[0] = script_snippet.buf;

	status = run_command_v_opt(argv, RUN_USING_SHELL);
finished_rebase:
	if (opts->dont_finish_rebase)
		; /* do nothing */
	else if (opts->type == REBASE_INTERACTIVE)
		; /* interactive rebase cleans up after itself */
	else if (status == 0) {
		if (!file_exists(state_dir_path("stopped-sha", opts)))
			finish_rebase(opts);
	} else if (status == 2) {
		struct strbuf dir = STRBUF_INIT;

		apply_autostash(opts);
		strbuf_addstr(&dir, opts->state_dir);
		remove_dir_recursively(&dir, 0);
		strbuf_release(&dir);
		die("Nothing to do");
	}

	strbuf_release(&script_snippet);

	return status ? -1 : 0;
}

static int rebase_config(const char *var, const char *value, void *data)
{
	struct rebase_options *opts = data;

	if (!strcmp(var, "rebase.stat")) {
		if (git_config_bool(var, value))
			opts->flags |= REBASE_DIFFSTAT;
		else
			opts->flags &= ~REBASE_DIFFSTAT;
		return 0;
	}

	if (!strcmp(var, "rebase.autosquash")) {
		opts->autosquash = git_config_bool(var, value);
		return 0;
	}

	if (!strcmp(var, "commit.gpgsign")) {
		free(opts->gpg_sign_opt);
		opts->gpg_sign_opt = git_config_bool(var, value) ?
			xstrdup("-S") : NULL;
		return 0;
	}

	if (!strcmp(var, "rebase.autostash")) {
		opts->autostash = git_config_bool(var, value);
		return 0;
	}

	if (!strcmp(var, "rebase.reschedulefailedexec")) {
		opts->reschedule_failed_exec = git_config_bool(var, value);
		return 0;
	}

	if (!strcmp(var, "rebase.usebuiltin")) {
		opts->use_legacy_rebase = !git_config_bool(var, value);
		return 0;
	}

	return git_default_config(var, value, data);
}

/*
 * Determines whether the commits in from..to are linear, i.e. contain
 * no merge commits. This function *expects* `from` to be an ancestor of
 * `to`.
 */
static int is_linear_history(struct commit *from, struct commit *to)
{
	while (to && to != from) {
		parse_commit(to);
		if (!to->parents)
			return 1;
		if (to->parents->next)
			return 0;
		to = to->parents->item;
	}
	return 1;
}

static int can_fast_forward(struct commit *onto, struct commit *upstream,
			    struct commit *restrict_revision,
			    struct object_id *head_oid, struct object_id *merge_base)
{
	struct commit *head = lookup_commit(the_repository, head_oid);
	struct commit_list *merge_bases = NULL;
	int res = 0;

	if (!head)
		goto done;

	merge_bases = get_merge_bases(onto, head);
	if (!merge_bases || merge_bases->next) {
		oidcpy(merge_base, &null_oid);
		goto done;
	}

	oidcpy(merge_base, &merge_bases->item->object.oid);
	if (!oideq(merge_base, &onto->object.oid))
		goto done;

	if (restrict_revision && !oideq(&restrict_revision->object.oid, merge_base))
		goto done;

	if (!upstream)
		goto done;

	free_commit_list(merge_bases);
	merge_bases = get_merge_bases(upstream, head);
	if (!merge_bases || merge_bases->next)
		goto done;

	if (!oideq(&onto->object.oid, &merge_bases->item->object.oid))
		goto done;

	res = 1;

done:
	if (merge_bases)
		free_commit_list(merge_bases);
	return res && is_linear_history(onto, head);
}

/* -i followed by -m is still -i */
static int parse_opt_merge(const struct option *opt, const char *arg, int unset)
{
	struct rebase_options *opts = opt->value;

	BUG_ON_OPT_NEG(unset);
	BUG_ON_OPT_ARG(arg);

	if (!is_interactive(opts))
		opts->type = REBASE_MERGE;

	return 0;
}

/* -i followed by -p is still explicitly interactive, but -p alone is not */
static int parse_opt_interactive(const struct option *opt, const char *arg,
				 int unset)
{
	struct rebase_options *opts = opt->value;

	BUG_ON_OPT_NEG(unset);
	BUG_ON_OPT_ARG(arg);

	opts->type = REBASE_INTERACTIVE;
	opts->flags |= REBASE_INTERACTIVE_EXPLICIT;

	return 0;
}

static void NORETURN error_on_missing_default_upstream(void)
{
	struct branch *current_branch = branch_get(NULL);

	printf(_("%s\n"
		 "Please specify which branch you want to rebase against.\n"
		 "See git-rebase(1) for details.\n"
		 "\n"
		 "    git rebase '<branch>'\n"
		 "\n"),
		current_branch ? _("There is no tracking information for "
			"the current branch.") :
			_("You are not currently on a branch."));

	if (current_branch) {
		const char *remote = current_branch->remote_name;

		if (!remote)
			remote = _("<remote>");

		printf(_("If you wish to set tracking information for this "
			 "branch you can do so with:\n"
			 "\n"
			 "    git branch --set-upstream-to=%s/<branch> %s\n"
			 "\n"),
		       remote, current_branch->name);
	}
	exit(1);
}

static void set_reflog_action(struct rebase_options *options)
{
	const char *env;
	struct strbuf buf = STRBUF_INIT;

	if (!is_interactive(options))
		return;

	env = getenv(GIT_REFLOG_ACTION_ENVIRONMENT);
	if (env && strcmp("rebase", env))
		return; /* only override it if it is "rebase" */

	strbuf_addf(&buf, "rebase -i (%s)", options->action);
	setenv(GIT_REFLOG_ACTION_ENVIRONMENT, buf.buf, 1);
	strbuf_release(&buf);
}

static int check_exec_cmd(const char *cmd)
{
	if (strchr(cmd, '\n'))
		return error(_("exec commands cannot contain newlines"));

	/* Does the command consist purely of whitespace? */
	if (!cmd[strspn(cmd, " \t\r\f\v")])
		return error(_("empty exec command"));

	return 0;
}


int cmd_rebase(int argc, const char **argv, const char *prefix)
{
	struct rebase_options options = REBASE_OPTIONS_INIT;
	const char *branch_name;
	int ret, flags, total_argc, in_progress = 0;
	int keep_base = 0;
	int ok_to_skip_pre_rebase = 0;
	struct strbuf msg = STRBUF_INIT;
	struct strbuf revisions = STRBUF_INIT;
	struct strbuf buf = STRBUF_INIT;
	struct object_id merge_base;
	enum action action = ACTION_NONE;
	const char *gpg_sign = NULL;
	struct string_list exec = STRING_LIST_INIT_NODUP;
	const char *rebase_merges = NULL;
	int fork_point = -1;
	struct string_list strategy_options = STRING_LIST_INIT_NODUP;
	struct object_id squash_onto;
	char *squash_onto_name = NULL;
	int reschedule_failed_exec = -1;
	struct option builtin_rebase_options[] = {
		OPT_STRING(0, "onto", &options.onto_name,
			   N_("revision"),
			   N_("rebase onto given branch instead of upstream")),
		OPT_BOOL(0, "keep-base", &keep_base,
			 N_("use the merge-base of upstream and branch as the current base")),
		OPT_BOOL(0, "no-verify", &ok_to_skip_pre_rebase,
			 N_("allow pre-rebase hook to run")),
		OPT_NEGBIT('q', "quiet", &options.flags,
			   N_("be quiet. implies --no-stat"),
			   REBASE_NO_QUIET| REBASE_VERBOSE | REBASE_DIFFSTAT),
		OPT_BIT('v', "verbose", &options.flags,
			N_("display a diffstat of what changed upstream"),
			REBASE_NO_QUIET | REBASE_VERBOSE | REBASE_DIFFSTAT),
		{OPTION_NEGBIT, 'n', "no-stat", &options.flags, NULL,
			N_("do not show diffstat of what changed upstream"),
			PARSE_OPT_NOARG, NULL, REBASE_DIFFSTAT },
		OPT_BOOL(0, "signoff", &options.signoff,
			 N_("add a Signed-off-by: line to each commit")),
		OPT_BOOL(0, "committer-date-is-author-date",
			 &options.committer_date_is_author_date,
			 N_("make committer date match author date")),
		OPT_BOOL(0, "author-date-is-committer-date", &options.ignore_date,
			 "ignore author date and use current date"),
		OPT_BOOL(0, "ignore-date", &options.ignore_date,
			 "ignore author date and use current date"),
		OPT_PASSTHRU_ARGV('C', NULL, &options.git_am_opts, N_("n"),
				  N_("passed to 'git apply'"), 0),
		OPT_BOOL(0, "ignore-whitespace", &options.ignore_whitespace,
			 N_("ignore changes in whitespace")),
		OPT_PASSTHRU_ARGV(0, "whitespace", &options.git_am_opts,
				  N_("action"), N_("passed to 'git apply'"), 0),
		OPT_BIT('f', "force-rebase", &options.flags,
			N_("cherry-pick all commits, even if unchanged"),
			REBASE_FORCE),
		OPT_BIT(0, "no-ff", &options.flags,
			N_("cherry-pick all commits, even if unchanged"),
			REBASE_FORCE),
		OPT_CMDMODE(0, "continue", &action, N_("continue"),
			    ACTION_CONTINUE),
		OPT_CMDMODE(0, "skip", &action,
			    N_("skip current patch and continue"), ACTION_SKIP),
		OPT_CMDMODE(0, "abort", &action,
			    N_("abort and check out the original branch"),
			    ACTION_ABORT),
		OPT_CMDMODE(0, "quit", &action,
			    N_("abort but keep HEAD where it is"), ACTION_QUIT),
		OPT_CMDMODE(0, "edit-todo", &action, N_("edit the todo list "
			    "during an interactive rebase"), ACTION_EDIT_TODO),
		OPT_CMDMODE(0, "show-current-patch", &action,
			    N_("show the patch file being applied or merged"),
			    ACTION_SHOW_CURRENT_PATCH),
		{ OPTION_CALLBACK, 'm', "merge", &options, NULL,
			N_("use merging strategies to rebase"),
			PARSE_OPT_NOARG | PARSE_OPT_NONEG,
			parse_opt_merge },
		{ OPTION_CALLBACK, 'i', "interactive", &options, NULL,
			N_("let the user edit the list of commits to rebase"),
			PARSE_OPT_NOARG | PARSE_OPT_NONEG,
			parse_opt_interactive },
		OPT_SET_INT('p', "preserve-merges", &options.type,
			    N_("(DEPRECATED) try to recreate merges instead of "
			       "ignoring them"), REBASE_PRESERVE_MERGES),
		OPT_RERERE_AUTOUPDATE(&options.allow_rerere_autoupdate),
		OPT_BOOL('k', "keep-empty", &options.keep_empty,
			 N_("preserve empty commits during rebase")),
		OPT_BOOL(0, "autosquash", &options.autosquash,
			 N_("move commits that begin with "
			    "squash!/fixup! under -i")),
		{ OPTION_STRING, 'S', "gpg-sign", &gpg_sign, N_("key-id"),
			N_("GPG-sign commits"),
			PARSE_OPT_OPTARG, NULL, (intptr_t) "" },
		OPT_BOOL(0, "autostash", &options.autostash,
			 N_("automatically stash/stash pop before and after")),
		OPT_STRING_LIST('x', "exec", &exec, N_("exec"),
				N_("add exec lines after each commit of the "
				   "editable list")),
		OPT_BOOL(0, "allow-empty-message",
			 &options.allow_empty_message,
			 N_("allow rebasing commits with empty messages")),
		{OPTION_STRING, 'r', "rebase-merges", &rebase_merges,
			N_("mode"),
			N_("try to rebase merges instead of skipping them"),
			PARSE_OPT_OPTARG, NULL, (intptr_t)""},
		OPT_BOOL(0, "fork-point", &fork_point,
			 N_("use 'merge-base --fork-point' to refine upstream")),
		OPT_STRING('s', "strategy", &options.strategy,
			   N_("strategy"), N_("use the given merge strategy")),
		OPT_STRING_LIST('X', "strategy-option", &strategy_options,
				N_("option"),
				N_("pass the argument through to the merge "
				   "strategy")),
		OPT_BOOL(0, "root", &options.root,
			 N_("rebase all reachable commits up to the root(s)")),
		OPT_BOOL(0, "reschedule-failed-exec",
			 &reschedule_failed_exec,
			 N_("automatically re-schedule any `exec` that fails")),
		OPT_END(),
	};
	int i;

	if (argc == 2 && !strcmp(argv[1], "-h"))
		usage_with_options(builtin_rebase_usage,
				   builtin_rebase_options);

	options.allow_empty_message = 1;
	git_config(rebase_config, &options);

	if (options.use_legacy_rebase ||
	    !git_env_bool("GIT_TEST_REBASE_USE_BUILTIN", -1))
		warning(_("the rebase.useBuiltin support has been removed!\n"
			  "See its entry in 'git help config' for details."));

	strbuf_reset(&buf);
	strbuf_addf(&buf, "%s/applying", apply_dir());
	if(file_exists(buf.buf))
		die(_("It looks like 'git am' is in progress. Cannot rebase."));

	if (is_directory(apply_dir())) {
		options.type = REBASE_AM;
		options.state_dir = apply_dir();
	} else if (is_directory(merge_dir())) {
		strbuf_reset(&buf);
		strbuf_addf(&buf, "%s/rewritten", merge_dir());
		if (is_directory(buf.buf)) {
			options.type = REBASE_PRESERVE_MERGES;
			options.flags |= REBASE_INTERACTIVE_EXPLICIT;
		} else {
			strbuf_reset(&buf);
			strbuf_addf(&buf, "%s/interactive", merge_dir());
			if(file_exists(buf.buf)) {
				options.type = REBASE_INTERACTIVE;
				options.flags |= REBASE_INTERACTIVE_EXPLICIT;
			} else
				options.type = REBASE_MERGE;
		}
		options.state_dir = merge_dir();
	}

	if (options.type != REBASE_UNSPECIFIED)
		in_progress = 1;

	total_argc = argc;
	argc = parse_options(argc, argv, prefix,
			     builtin_rebase_options,
			     builtin_rebase_usage, 0);

	if (action != ACTION_NONE && total_argc != 2) {
		usage_with_options(builtin_rebase_usage,
				   builtin_rebase_options);
	}

	if (argc > 2)
		usage_with_options(builtin_rebase_usage,
				   builtin_rebase_options);

	if (keep_base) {
		if (options.onto_name)
			die(_("cannot combine '--keep-base' with '--onto'"));
		if (options.root)
			die(_("cannot combine '--keep-base' with '--root'"));
	}

	if (action != ACTION_NONE && !in_progress)
		die(_("No rebase in progress?"));
	setenv(GIT_REFLOG_ACTION_ENVIRONMENT, "rebase", 0);

	if (action == ACTION_EDIT_TODO && !is_interactive(&options))
		die(_("The --edit-todo action can only be used during "
		      "interactive rebase."));

	if (trace2_is_enabled()) {
		if (is_interactive(&options))
			trace2_cmd_mode("interactive");
		else if (exec.nr)
			trace2_cmd_mode("interactive-exec");
		else
			trace2_cmd_mode(action_names[action]);
	}

	switch (action) {
	case ACTION_CONTINUE: {
		struct object_id head;
		struct lock_file lock_file = LOCK_INIT;
		int fd;

		options.action = "continue";
		set_reflog_action(&options);

		/* Sanity check */
		if (get_oid("HEAD", &head))
			die(_("Cannot read HEAD"));

		fd = hold_locked_index(&lock_file, 0);
		if (repo_read_index(the_repository) < 0)
			die(_("could not read index"));
		refresh_index(the_repository->index, REFRESH_QUIET, NULL, NULL,
			      NULL);
		if (0 <= fd)
			repo_update_index_if_able(the_repository, &lock_file);
		rollback_lock_file(&lock_file);

		if (has_unstaged_changes(the_repository, 1)) {
			puts(_("You must edit all merge conflicts and then\n"
			       "mark them as resolved using git add"));
			exit(1);
		}
		if (read_basic_state(&options))
			exit(1);
		goto run_rebase;
	}
	case ACTION_SKIP: {
		struct string_list merge_rr = STRING_LIST_INIT_DUP;

		options.action = "skip";
		set_reflog_action(&options);

		rerere_clear(the_repository, &merge_rr);
		string_list_clear(&merge_rr, 1);

		if (reset_head(NULL, "reset", NULL, RESET_HEAD_HARD,
			       NULL, NULL) < 0)
			die(_("could not discard worktree changes"));
		remove_branch_state(the_repository, 0);
		if (read_basic_state(&options))
			exit(1);
		goto run_rebase;
	}
	case ACTION_ABORT: {
		struct string_list merge_rr = STRING_LIST_INIT_DUP;
		options.action = "abort";
		set_reflog_action(&options);

		rerere_clear(the_repository, &merge_rr);
		string_list_clear(&merge_rr, 1);

		if (read_basic_state(&options))
			exit(1);
		if (reset_head(&options.orig_head, "reset",
			       options.head_name, RESET_HEAD_HARD,
			       NULL, NULL) < 0)
			die(_("could not move back to %s"),
			    oid_to_hex(&options.orig_head));
		remove_branch_state(the_repository, 0);
		ret = !!finish_rebase(&options);
		goto cleanup;
	}
	case ACTION_QUIT: {
		if (options.type == REBASE_INTERACTIVE) {
			struct replay_opts replay = REPLAY_OPTS_INIT;

			replay.action = REPLAY_INTERACTIVE_REBASE;
			ret = !!sequencer_remove_state(&replay);
		} else {
			strbuf_reset(&buf);
			strbuf_addstr(&buf, options.state_dir);
			ret = !!remove_dir_recursively(&buf, 0);
			if (ret)
				error(_("could not remove '%s'"),
				       options.state_dir);
		}
		goto cleanup;
	}
	case ACTION_EDIT_TODO:
		options.action = "edit-todo";
		options.dont_finish_rebase = 1;
		goto run_rebase;
	case ACTION_SHOW_CURRENT_PATCH:
		options.action = "show-current-patch";
		options.dont_finish_rebase = 1;
		goto run_rebase;
	case ACTION_NONE:
		break;
	default:
		BUG("action: %d", action);
	}

	/* Make sure no rebase is in progress */
	if (in_progress) {
		const char *last_slash = strrchr(options.state_dir, '/');
		const char *state_dir_base =
			last_slash ? last_slash + 1 : options.state_dir;
		const char *cmd_live_rebase =
			"git rebase (--continue | --abort | --skip)";
		strbuf_reset(&buf);
		strbuf_addf(&buf, "rm -fr \"%s\"", options.state_dir);
		die(_("It seems that there is already a %s directory, and\n"
		      "I wonder if you are in the middle of another rebase.  "
		      "If that is the\n"
		      "case, please try\n\t%s\n"
		      "If that is not the case, please\n\t%s\n"
		      "and run me again.  I am stopping in case you still "
		      "have something\n"
		      "valuable there.\n"),
		    state_dir_base, cmd_live_rebase, buf.buf);
	}

	if (options.committer_date_is_author_date ||
	    options.ignore_date)
		options.flags |= REBASE_FORCE;

	for (i = 0; i < options.git_am_opts.argc; i++) {
		const char *option = options.git_am_opts.argv[i], *p;
		if (!strcmp(option, "--whitespace=fix") ||
		    !strcmp(option, "--whitespace=strip"))
			options.flags |= REBASE_FORCE;
		else if (skip_prefix(option, "-C", &p)) {
			while (*p)
				if (!isdigit(*(p++)))
					die(_("switch `C' expects a "
					      "numerical value"));
		} else if (skip_prefix(option, "--whitespace=", &p)) {
			if (*p && strcmp(p, "warn") && strcmp(p, "nowarn") &&
			    strcmp(p, "error") && strcmp(p, "error-all"))
				die("Invalid whitespace option: '%s'", p);
		}
	}

	for (i = 0; i < exec.nr; i++)
		if (check_exec_cmd(exec.items[i].string))
			exit(1);

	if (!(options.flags & REBASE_NO_QUIET))
		argv_array_push(&options.git_am_opts, "-q");

	if (options.keep_empty)
		imply_interactive(&options, "--keep-empty");

	if (gpg_sign) {
		free(options.gpg_sign_opt);
		options.gpg_sign_opt = xstrfmt("-S%s", gpg_sign);
	}

	if (exec.nr) {
		int i;

		imply_interactive(&options, "--exec");

		strbuf_reset(&buf);
		for (i = 0; i < exec.nr; i++)
			strbuf_addf(&buf, "exec %s\n", exec.items[i].string);
		options.cmd = xstrdup(buf.buf);
	}

	if (rebase_merges) {
		if (!*rebase_merges)
			; /* default mode; do nothing */
		else if (!strcmp("rebase-cousins", rebase_merges))
			options.rebase_cousins = 1;
		else if (strcmp("no-rebase-cousins", rebase_merges))
			die(_("Unknown mode: %s"), rebase_merges);
		options.rebase_merges = 1;
		imply_interactive(&options, "--rebase-merges");
	}

	if (strategy_options.nr) {
		int i;

		if (!options.strategy)
			options.strategy = "recursive";

		strbuf_reset(&buf);
		for (i = 0; i < strategy_options.nr; i++)
			strbuf_addf(&buf, " --%s",
				    strategy_options.items[i].string);
		options.strategy_opts = xstrdup(buf.buf);
	}

	if (options.strategy) {
		options.strategy = xstrdup(options.strategy);
		switch (options.type) {
		case REBASE_AM:
			die(_("--strategy requires --merge or --interactive"));
		case REBASE_MERGE:
		case REBASE_INTERACTIVE:
		case REBASE_PRESERVE_MERGES:
			/* compatible */
			break;
		case REBASE_UNSPECIFIED:
			options.type = REBASE_MERGE;
			break;
		default:
			BUG("unhandled rebase type (%d)", options.type);
		}
	}

	if (options.type == REBASE_MERGE)
		imply_interactive(&options, "--merge");

	if (options.root && !options.onto_name)
		imply_interactive(&options, "--root without --onto");

	if (isatty(2) && options.flags & REBASE_NO_QUIET)
		strbuf_addstr(&options.git_format_patch_opt, " --progress");

	switch (options.type) {
	case REBASE_MERGE:
	case REBASE_INTERACTIVE:
	case REBASE_PRESERVE_MERGES:
		options.state_dir = merge_dir();
		break;
	case REBASE_AM:
		options.state_dir = apply_dir();
		break;
	default:
		/* the default rebase backend is `--am` */
		options.type = REBASE_AM;
		options.state_dir = apply_dir();
		break;
	}

	if (reschedule_failed_exec > 0 && !is_interactive(&options))
		die(_("--reschedule-failed-exec requires "
		      "--exec or --interactive"));
	if (reschedule_failed_exec >= 0)
		options.reschedule_failed_exec = reschedule_failed_exec;

	if (options.git_am_opts.argc) {
		/* all am options except -q are compatible only with --am */
		for (i = options.git_am_opts.argc - 1; i >= 0; i--)
			if (strcmp(options.git_am_opts.argv[i], "-q"))
				break;

		if (is_interactive(&options) && i >= 0)
			die(_("cannot combine am options with either "
			      "interactive or merge options"));
	}

	if (options.signoff) {
		if (options.type == REBASE_PRESERVE_MERGES)
			die("cannot combine '--signoff' with "
			    "'--preserve-merges'");
		argv_array_push(&options.git_am_opts, "--signoff");
		options.flags |= REBASE_FORCE;
	}

	if (options.type == REBASE_PRESERVE_MERGES) {
		/*
		 * Note: incompatibility with --signoff handled in signoff block above
		 * Note: incompatibility with --interactive is just a strong warning;
		 *       git-rebase.txt caveats with "unless you know what you are doing"
		 */
		if (options.rebase_merges)
			die(_("cannot combine '--preserve-merges' with "
			      "'--rebase-merges'"));

		if (options.reschedule_failed_exec)
			die(_("error: cannot combine '--preserve-merges' with "
			      "'--reschedule-failed-exec'"));
	}

<<<<<<< HEAD
=======
	if (options.rebase_merges) {
		if (options.ignore_whitespace)
			die(_("cannot combine '--rebase-merges' with "
			      "'--ignore-whitespace'"));
		if (strategy_options.nr)
			die(_("cannot combine '--rebase-merges' with "
			      "'--strategy-option'"));
		if (options.strategy)
			die(_("cannot combine '--rebase-merges' with "
			      "'--strategy'"));
	}

>>>>>>> 3c207054
	if (!options.root) {
		if (argc < 1) {
			struct branch *branch;

			branch = branch_get(NULL);
			options.upstream_name = branch_get_upstream(branch,
								    NULL);
			if (!options.upstream_name)
				error_on_missing_default_upstream();
			if (fork_point < 0)
				fork_point = 1;
		} else {
			options.upstream_name = argv[0];
			argc--;
			argv++;
			if (!strcmp(options.upstream_name, "-"))
				options.upstream_name = "@{-1}";
		}
		options.upstream = peel_committish(options.upstream_name);
		if (!options.upstream)
			die(_("invalid upstream '%s'"), options.upstream_name);
		options.upstream_arg = options.upstream_name;
	} else {
		if (!options.onto_name) {
			if (commit_tree("", 0, the_hash_algo->empty_tree, NULL,
					&squash_onto, NULL, NULL) < 0)
				die(_("Could not create new root commit"));
			options.squash_onto = &squash_onto;
			options.onto_name = squash_onto_name =
				xstrdup(oid_to_hex(&squash_onto));
		} else
			options.root_with_onto = 1;

		options.upstream_name = NULL;
		options.upstream = NULL;
		if (argc > 1)
			usage_with_options(builtin_rebase_usage,
					   builtin_rebase_options);
		options.upstream_arg = "--root";
	}

	/* Make sure the branch to rebase onto is valid. */
	if (keep_base) {
		strbuf_reset(&buf);
		strbuf_addstr(&buf, options.upstream_name);
		strbuf_addstr(&buf, "...");
		options.onto_name = xstrdup(buf.buf);
	} else if (!options.onto_name)
		options.onto_name = options.upstream_name;
	if (strstr(options.onto_name, "...")) {
		if (get_oid_mb(options.onto_name, &merge_base) < 0) {
			if (keep_base)
				die(_("'%s': need exactly one merge base with branch"),
				    options.upstream_name);
			else
				die(_("'%s': need exactly one merge base"),
				    options.onto_name);
		}
		options.onto = lookup_commit_or_die(&merge_base,
						    options.onto_name);
	} else {
		options.onto = peel_committish(options.onto_name);
		if (!options.onto)
			die(_("Does not point to a valid commit '%s'"),
				options.onto_name);
	}

	/*
	 * If the branch to rebase is given, that is the branch we will rebase
	 * branch_name -- branch/commit being rebased, or
	 * 		  HEAD (already detached)
	 * orig_head -- commit object name of tip of the branch before rebasing
	 * head_name -- refs/heads/<that-branch> or NULL (detached HEAD)
	 */
	if (argc == 1) {
		/* Is it "rebase other branchname" or "rebase other commit"? */
		branch_name = argv[0];
		options.switch_to = argv[0];

		/* Is it a local branch? */
		strbuf_reset(&buf);
		strbuf_addf(&buf, "refs/heads/%s", branch_name);
		if (!read_ref(buf.buf, &options.orig_head))
			options.head_name = xstrdup(buf.buf);
		/* If not is it a valid ref (branch or commit)? */
		else if (!get_oid(branch_name, &options.orig_head))
			options.head_name = NULL;
		else
			die(_("fatal: no such branch/commit '%s'"),
			    branch_name);
	} else if (argc == 0) {
		/* Do not need to switch branches, we are already on it. */
		options.head_name =
			xstrdup_or_null(resolve_ref_unsafe("HEAD", 0, NULL,
					 &flags));
		if (!options.head_name)
			die(_("No such ref: %s"), "HEAD");
		if (flags & REF_ISSYMREF) {
			if (!skip_prefix(options.head_name,
					 "refs/heads/", &branch_name))
				branch_name = options.head_name;

		} else {
			FREE_AND_NULL(options.head_name);
			branch_name = "HEAD";
		}
		if (get_oid("HEAD", &options.orig_head))
			die(_("Could not resolve HEAD to a revision"));
	} else
		BUG("unexpected number of arguments left to parse");

	if (fork_point > 0) {
		struct commit *head =
			lookup_commit_reference(the_repository,
						&options.orig_head);
		options.restrict_revision =
			get_fork_point(options.upstream_name, head);
	}

	if (repo_read_index(the_repository) < 0)
		die(_("could not read index"));

	if (options.autostash) {
		struct lock_file lock_file = LOCK_INIT;
		int fd;

		fd = hold_locked_index(&lock_file, 0);
		refresh_cache(REFRESH_QUIET);
		if (0 <= fd)
			repo_update_index_if_able(the_repository, &lock_file);
		rollback_lock_file(&lock_file);

		if (has_unstaged_changes(the_repository, 1) ||
		    has_uncommitted_changes(the_repository, 1)) {
			const char *autostash =
				state_dir_path("autostash", &options);
			struct child_process stash = CHILD_PROCESS_INIT;
			struct object_id oid;
			struct commit *head =
				lookup_commit_reference(the_repository,
							&options.orig_head);

			argv_array_pushl(&stash.args,
					 "stash", "create", "autostash", NULL);
			stash.git_cmd = 1;
			stash.no_stdin = 1;
			strbuf_reset(&buf);
			if (capture_command(&stash, &buf, GIT_MAX_HEXSZ))
				die(_("Cannot autostash"));
			strbuf_trim_trailing_newline(&buf);
			if (get_oid(buf.buf, &oid))
				die(_("Unexpected stash response: '%s'"),
				    buf.buf);
			strbuf_reset(&buf);
			strbuf_add_unique_abbrev(&buf, &oid, DEFAULT_ABBREV);

			if (safe_create_leading_directories_const(autostash))
				die(_("Could not create directory for '%s'"),
				    options.state_dir);
			write_file(autostash, "%s", oid_to_hex(&oid));
			printf(_("Created autostash: %s\n"), buf.buf);
			if (reset_head(&head->object.oid, "reset --hard",
				       NULL, RESET_HEAD_HARD, NULL, NULL) < 0)
				die(_("could not reset --hard"));
			printf(_("HEAD is now at %s"),
			       find_unique_abbrev(&head->object.oid,
						  DEFAULT_ABBREV));
			strbuf_reset(&buf);
			pp_commit_easy(CMIT_FMT_ONELINE, head, &buf);
			if (buf.len > 0)
				printf(" %s", buf.buf);
			putchar('\n');

			if (discard_index(the_repository->index) < 0 ||
				repo_read_index(the_repository) < 0)
				die(_("could not read index"));
		}
	}

	if (require_clean_work_tree(the_repository, "rebase",
				    _("Please commit or stash them."), 1, 1)) {
		ret = 1;
		goto cleanup;
	}

	/*
	 * Now we are rebasing commits upstream..orig_head (or with --root,
	 * everything leading up to orig_head) on top of onto.
	 */

	/*
	 * Check if we are already based on onto with linear history,
	 * in which case we could fast-forward without replacing the commits
	 * with new commits recreated by replaying their changes. This
	 * optimization must not be done if this is an interactive rebase.
	 */
	if (can_fast_forward(options.onto, options.upstream, options.restrict_revision,
		    &options.orig_head, &merge_base) &&
	    !is_interactive(&options)) {
		int flag;

		if (!(options.flags & REBASE_FORCE)) {
			/* Lazily switch to the target branch if needed... */
			if (options.switch_to) {
				struct object_id oid;

				if (get_oid(options.switch_to, &oid) < 0) {
					ret = !!error(_("could not parse '%s'"),
						      options.switch_to);
					goto cleanup;
				}

				strbuf_reset(&buf);
				strbuf_addf(&buf, "%s: checkout %s",
					    getenv(GIT_REFLOG_ACTION_ENVIRONMENT),
					    options.switch_to);
				if (reset_head(&oid, "checkout",
					       options.head_name,
					       RESET_HEAD_RUN_POST_CHECKOUT_HOOK,
					       NULL, buf.buf) < 0) {
					ret = !!error(_("could not switch to "
							"%s"),
						      options.switch_to);
					goto cleanup;
				}
			}

			if (!(options.flags & REBASE_NO_QUIET))
				; /* be quiet */
			else if (!strcmp(branch_name, "HEAD") &&
				 resolve_ref_unsafe("HEAD", 0, NULL, &flag))
				puts(_("HEAD is up to date."));
			else
				printf(_("Current branch %s is up to date.\n"),
				       branch_name);
			ret = !!finish_rebase(&options);
			goto cleanup;
		} else if (!(options.flags & REBASE_NO_QUIET))
			; /* be quiet */
		else if (!strcmp(branch_name, "HEAD") &&
			 resolve_ref_unsafe("HEAD", 0, NULL, &flag))
			puts(_("HEAD is up to date, rebase forced."));
		else
			printf(_("Current branch %s is up to date, rebase "
				 "forced.\n"), branch_name);
	}

	/* If a hook exists, give it a chance to interrupt*/
	if (!ok_to_skip_pre_rebase &&
	    run_hook_le(NULL, "pre-rebase", options.upstream_arg,
			argc ? argv[0] : NULL, NULL))
		die(_("The pre-rebase hook refused to rebase."));

	if (options.flags & REBASE_DIFFSTAT) {
		struct diff_options opts;

		if (options.flags & REBASE_VERBOSE) {
			if (is_null_oid(&merge_base))
				printf(_("Changes to %s:\n"),
				       oid_to_hex(&options.onto->object.oid));
			else
				printf(_("Changes from %s to %s:\n"),
				       oid_to_hex(&merge_base),
				       oid_to_hex(&options.onto->object.oid));
		}

		/* We want color (if set), but no pager */
		diff_setup(&opts);
		opts.stat_width = -1; /* use full terminal width */
		opts.stat_graph_width = -1; /* respect statGraphWidth config */
		opts.output_format |=
			DIFF_FORMAT_SUMMARY | DIFF_FORMAT_DIFFSTAT;
		opts.detect_rename = DIFF_DETECT_RENAME;
		diff_setup_done(&opts);
		diff_tree_oid(is_null_oid(&merge_base) ?
			      the_hash_algo->empty_tree : &merge_base,
			      &options.onto->object.oid, "", &opts);
		diffcore_std(&opts);
		diff_flush(&opts);
	}

	if (is_interactive(&options))
		goto run_rebase;

	/* Detach HEAD and reset the tree */
	if (options.flags & REBASE_NO_QUIET)
		printf(_("First, rewinding head to replay your work on top of "
			 "it...\n"));

	strbuf_addf(&msg, "%s: checkout %s",
		    getenv(GIT_REFLOG_ACTION_ENVIRONMENT), options.onto_name);
	if (reset_head(&options.onto->object.oid, "checkout", NULL,
		       RESET_HEAD_DETACH | RESET_ORIG_HEAD |
		       RESET_HEAD_RUN_POST_CHECKOUT_HOOK,
		       NULL, msg.buf))
		die(_("Could not detach HEAD"));
	strbuf_release(&msg);

	/*
	 * If the onto is a proper descendant of the tip of the branch, then
	 * we just fast-forwarded.
	 */
	strbuf_reset(&msg);
	if (oideq(&merge_base, &options.orig_head)) {
		printf(_("Fast-forwarded %s to %s.\n"),
			branch_name, options.onto_name);
		strbuf_addf(&msg, "rebase finished: %s onto %s",
			options.head_name ? options.head_name : "detached HEAD",
			oid_to_hex(&options.onto->object.oid));
		reset_head(NULL, "Fast-forwarded", options.head_name,
			   RESET_HEAD_REFS_ONLY, "HEAD", msg.buf);
		strbuf_release(&msg);
		ret = !!finish_rebase(&options);
		goto cleanup;
	}

	strbuf_addf(&revisions, "%s..%s",
		    options.root ? oid_to_hex(&options.onto->object.oid) :
		    (options.restrict_revision ?
		     oid_to_hex(&options.restrict_revision->object.oid) :
		     oid_to_hex(&options.upstream->object.oid)),
		    oid_to_hex(&options.orig_head));

	options.revisions = revisions.buf;

run_rebase:
	ret = !!run_specific_rebase(&options, action);

cleanup:
	strbuf_release(&buf);
	strbuf_release(&revisions);
	free(options.head_name);
	free(options.gpg_sign_opt);
	free(options.cmd);
	free(squash_onto_name);
	return ret;
}<|MERGE_RESOLUTION|>--- conflicted
+++ resolved
@@ -1893,21 +1893,12 @@
 			      "'--reschedule-failed-exec'"));
 	}
 
-<<<<<<< HEAD
-=======
 	if (options.rebase_merges) {
 		if (options.ignore_whitespace)
 			die(_("cannot combine '--rebase-merges' with "
 			      "'--ignore-whitespace'"));
-		if (strategy_options.nr)
-			die(_("cannot combine '--rebase-merges' with "
-			      "'--strategy-option'"));
-		if (options.strategy)
-			die(_("cannot combine '--rebase-merges' with "
-			      "'--strategy'"));
-	}
-
->>>>>>> 3c207054
+	}
+
 	if (!options.root) {
 		if (argc < 1) {
 			struct branch *branch;
