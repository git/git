--- conflicted
+++ resolved
@@ -668,11 +668,7 @@
 	repo_init_revisions(the_repository, &rev, NULL);
 	rev.abbrev = 0;
 	setup_revisions(diff_files_args.nr, diff_files_args.v, &rev, &opt);
-<<<<<<< HEAD
 	run_diff_files(&rev, 0);
-=======
-	diff_files_result = run_diff_files(&rev, 0);
->>>>>>> c6bb0197
 
 	if (!diff_result_code(&rev.diffopt)) {
 		print_status(flags, ' ', path, ce_oid,
@@ -1405,11 +1401,7 @@
 					  ".git file by using absorbgitdirs."),
 					displaypath);
 
-<<<<<<< HEAD
 			absorb_git_dir_into_superproject(path, NULL);
-=======
-			absorb_git_dir_into_superproject(path);
->>>>>>> c6bb0197
 
 		}
 
@@ -2931,13 +2923,9 @@
 	int i;
 	struct pathspec pathspec = { 0 };
 	struct module_list list = MODULE_LIST_INIT;
-<<<<<<< HEAD
 	const char *super_prefix = NULL;
 	struct option embed_gitdir_options[] = {
 		OPT__SUPER_PREFIX(&super_prefix),
-=======
-	struct option embed_gitdir_options[] = {
->>>>>>> c6bb0197
 		OPT_END()
 	};
 	const char *const git_submodule_helper_usage[] = {
@@ -2953,12 +2941,8 @@
 		goto cleanup;
 
 	for (i = 0; i < list.nr; i++)
-<<<<<<< HEAD
 		absorb_git_dir_into_superproject(list.entries[i]->name,
 						 super_prefix);
-=======
-		absorb_git_dir_into_superproject(list.entries[i]->name);
->>>>>>> c6bb0197
 
 	ret = 0;
 cleanup:
@@ -3481,11 +3465,6 @@
 
 int cmd_submodule__helper(int argc, const char **argv, const char *prefix)
 {
-<<<<<<< HEAD
-=======
-	const char *cmd = argv[0];
-	const char *subcmd;
->>>>>>> c6bb0197
 	parse_opt_subcommand_fn *fn = NULL;
 	const char *const usage[] = {
 		N_("git submodule--helper <command>"),
@@ -3509,21 +3488,6 @@
 		OPT_END()
 	};
 	argc = parse_options(argc, argv, prefix, options, usage, 0);
-<<<<<<< HEAD
-=======
-	subcmd = argv[0];
-
-	if (strcmp(subcmd, "clone") && strcmp(subcmd, "update") &&
-	    strcmp(subcmd, "foreach") && strcmp(subcmd, "status") &&
-	    strcmp(subcmd, "sync") && strcmp(subcmd, "absorbgitdirs") &&
-	    get_super_prefix())
-		/*
-		 * xstrfmt() rather than "%s %s" to keep the translated
-		 * string identical to git.c's.
-		 */
-		die(_("%s doesn't support --super-prefix"),
-		    xstrfmt("'%s %s'", cmd, subcmd));
->>>>>>> c6bb0197
 
 	return fn(argc, argv, prefix);
 }