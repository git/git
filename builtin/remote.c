--- conflicted
+++ resolved
@@ -240,11 +240,7 @@
 		strbuf_reset(&buf2);
 		strbuf_addf(&buf2, "refs/remotes/%s/%s", name, master);
 
-<<<<<<< HEAD
 		if (refs_update_symref(get_main_ref_store(the_repository), buf.buf, buf2.buf, "remote add"))
-=======
-		if (refs_create_symref(get_main_ref_store(the_repository), buf.buf, buf2.buf, "remote add"))
->>>>>>> 00892786
 			return error(_("Could not setup master '%s'"), master);
 	}
 
@@ -849,11 +845,7 @@
 		strbuf_reset(&buf3);
 		strbuf_addf(&buf3, "remote: renamed %s to %s",
 				item->string, buf.buf);
-<<<<<<< HEAD
 		if (refs_update_symref(get_main_ref_store(the_repository), buf.buf, buf2.buf, buf3.buf))
-=======
-		if (refs_create_symref(get_main_ref_store(the_repository), buf.buf, buf2.buf, buf3.buf))
->>>>>>> 00892786
 			die(_("creating '%s' failed"), buf.buf);
 		display_progress(progress, ++refs_renamed_nr);
 	}
@@ -1431,11 +1423,7 @@
 		/* make sure it's valid */
 		if (!refs_ref_exists(get_main_ref_store(the_repository), buf2.buf))
 			result |= error(_("Not a valid ref: %s"), buf2.buf);
-<<<<<<< HEAD
 		else if (refs_update_symref(get_main_ref_store(the_repository), buf.buf, buf2.buf, "remote set-head"))
-=======
-		else if (refs_create_symref(get_main_ref_store(the_repository), buf.buf, buf2.buf, "remote set-head"))
->>>>>>> 00892786
 			result |= error(_("Could not setup %s"), buf.buf);
 		else if (opt_a)
 			printf("%s/HEAD set to %s\n", argv[0], head_name);
