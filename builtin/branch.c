/*
 * Builtin "git branch"
 *
 * Copyright (c) 2006 Kristian Høgsberg <krh@redhat.com>
 * Based on git-branch.sh by Junio C Hamano.
 */

#include "cache.h"
#include "config.h"
#include "color.h"
#include "refs.h"
#include "commit.h"
#include "builtin.h"
#include "remote.h"
#include "parse-options.h"
#include "branch.h"
#include "diff.h"
#include "revision.h"
#include "string-list.h"
#include "column.h"
#include "utf8.h"
#include "wt-status.h"
#include "ref-filter.h"
#include "worktree.h"

static const char * const builtin_branch_usage[] = {
	N_("git branch [<options>] [-r | -a] [--merged | --no-merged]"),
	N_("git branch [<options>] [-l] [-f] <branch-name> [<start-point>]"),
	N_("git branch [<options>] [-r] (-d | -D) <branch-name>..."),
	N_("git branch [<options>] (-m | -M) [<old-branch>] <new-branch>"),
	N_("git branch [<options>] [-r | -a] [--points-at]"),
	N_("git branch [<options>] [-r | -a] [--format]"),
	NULL
};

static const char *head;
static struct object_id head_oid;

static int branch_use_color = -1;
static char branch_colors[][COLOR_MAXLEN] = {
	GIT_COLOR_RESET,
	GIT_COLOR_NORMAL,       /* PLAIN */
	GIT_COLOR_RED,          /* REMOTE */
	GIT_COLOR_NORMAL,       /* LOCAL */
	GIT_COLOR_GREEN,        /* CURRENT */
	GIT_COLOR_BLUE,         /* UPSTREAM */
};
enum color_branch {
	BRANCH_COLOR_RESET = 0,
	BRANCH_COLOR_PLAIN = 1,
	BRANCH_COLOR_REMOTE = 2,
	BRANCH_COLOR_LOCAL = 3,
	BRANCH_COLOR_CURRENT = 4,
	BRANCH_COLOR_UPSTREAM = 5
};

static struct string_list output = STRING_LIST_INIT_DUP;
static unsigned int colopts;

static int parse_branch_color_slot(const char *slot)
{
	if (!strcasecmp(slot, "plain"))
		return BRANCH_COLOR_PLAIN;
	if (!strcasecmp(slot, "reset"))
		return BRANCH_COLOR_RESET;
	if (!strcasecmp(slot, "remote"))
		return BRANCH_COLOR_REMOTE;
	if (!strcasecmp(slot, "local"))
		return BRANCH_COLOR_LOCAL;
	if (!strcasecmp(slot, "current"))
		return BRANCH_COLOR_CURRENT;
	if (!strcasecmp(slot, "upstream"))
		return BRANCH_COLOR_UPSTREAM;
	return -1;
}

static int git_branch_config(const char *var, const char *value, void *cb)
{
	const char *slot_name;

	if (starts_with(var, "column."))
		return git_column_config(var, value, "branch", &colopts);
	if (!strcmp(var, "color.branch")) {
		branch_use_color = git_config_colorbool(var, value);
		return 0;
	}
	if (skip_prefix(var, "color.branch.", &slot_name)) {
		int slot = parse_branch_color_slot(slot_name);
		if (slot < 0)
			return 0;
		if (!value)
			return config_error_nonbool(var);
		return color_parse(value, branch_colors[slot]);
	}
	return git_color_default_config(var, value, cb);
}

static const char *branch_get_color(enum color_branch ix)
{
	if (want_color(branch_use_color))
		return branch_colors[ix];
	return "";
}

static int branch_merged(int kind, const char *name,
			 struct commit *rev, struct commit *head_rev)
{
	/*
	 * This checks whether the merge bases of branch and HEAD (or
	 * the other branch this branch builds upon) contains the
	 * branch, which means that the branch has already been merged
	 * safely to HEAD (or the other branch).
	 */
	struct commit *reference_rev = NULL;
	const char *reference_name = NULL;
	void *reference_name_to_free = NULL;
	int merged;

	if (kind == FILTER_REFS_BRANCHES) {
		struct branch *branch = branch_get(name);
		const char *upstream = branch_get_upstream(branch, NULL);
		struct object_id oid;

		if (upstream &&
		    (reference_name = reference_name_to_free =
		     resolve_refdup(upstream, RESOLVE_REF_READING,
				    oid.hash, NULL)) != NULL)
			reference_rev = lookup_commit_reference(&oid);
	}
	if (!reference_rev)
		reference_rev = head_rev;

	merged = in_merge_bases(rev, reference_rev);

	/*
	 * After the safety valve is fully redefined to "check with
	 * upstream, if any, otherwise with HEAD", we should just
	 * return the result of the in_merge_bases() above without
	 * any of the following code, but during the transition period,
	 * a gentle reminder is in order.
	 */
	if ((head_rev != reference_rev) &&
	    in_merge_bases(rev, head_rev) != merged) {
		if (merged)
			warning(_("deleting branch '%s' that has been merged to\n"
				"         '%s', but not yet merged to HEAD."),
				name, reference_name);
		else
			warning(_("not deleting branch '%s' that is not yet merged to\n"
				"         '%s', even though it is merged to HEAD."),
				name, reference_name);
	}
	free(reference_name_to_free);
	return merged;
}

static int check_branch_commit(const char *branchname, const char *refname,
			       const struct object_id *oid, struct commit *head_rev,
			       int kinds, int force)
{
	struct commit *rev = lookup_commit_reference(oid);
	if (!rev) {
		error(_("Couldn't look up commit object for '%s'"), refname);
		return -1;
	}
	if (!force && !branch_merged(kinds, branchname, rev, head_rev)) {
		error(_("The branch '%s' is not fully merged.\n"
		      "If you are sure you want to delete it, "
		      "run 'git branch -D %s'."), branchname, branchname);
		return -1;
	}
	return 0;
}

static void delete_branch_config(const char *branchname)
{
	struct strbuf buf = STRBUF_INIT;
	strbuf_addf(&buf, "branch.%s", branchname);
	if (git_config_rename_section(buf.buf, NULL) < 0)
		warning(_("Update of config-file failed"));
	strbuf_release(&buf);
}

static int delete_branches(int argc, const char **argv, int force, int kinds,
			   int quiet)
{
	struct commit *head_rev = NULL;
	struct object_id oid;
	char *name = NULL;
	const char *fmt;
	int i;
	int ret = 0;
	int remote_branch = 0;
	struct strbuf bname = STRBUF_INIT;
	unsigned allowed_interpret;

	switch (kinds) {
	case FILTER_REFS_REMOTES:
		fmt = "refs/remotes/%s";
		/* For subsequent UI messages */
		remote_branch = 1;
		allowed_interpret = INTERPRET_BRANCH_REMOTE;

		force = 1;
		break;
	case FILTER_REFS_BRANCHES:
		fmt = "refs/heads/%s";
		allowed_interpret = INTERPRET_BRANCH_LOCAL;
		break;
	default:
		die(_("cannot use -a with -d"));
	}

	if (!force) {
		head_rev = lookup_commit_reference(&head_oid);
		if (!head_rev)
			die(_("Couldn't look up commit object for HEAD"));
	}
	for (i = 0; i < argc; i++, strbuf_release(&bname)) {
		char *target = NULL;
		int flags = 0;

		strbuf_branchname(&bname, argv[i], allowed_interpret);
		free(name);
		name = mkpathdup(fmt, bname.buf);

		if (kinds == FILTER_REFS_BRANCHES) {
			const struct worktree *wt =
				find_shared_symref("HEAD", name);
			if (wt) {
				error(_("Cannot delete branch '%s' "
					"checked out at '%s'"),
				      bname.buf, wt->path);
				ret = 1;
				continue;
			}
		}

		target = resolve_refdup(name,
					RESOLVE_REF_READING
					| RESOLVE_REF_NO_RECURSE
					| RESOLVE_REF_ALLOW_BAD_NAME,
					oid.hash, &flags);
		if (!target) {
			error(remote_branch
			      ? _("remote-tracking branch '%s' not found.")
			      : _("branch '%s' not found."), bname.buf);
			ret = 1;
			continue;
		}

		if (!(flags & (REF_ISSYMREF|REF_ISBROKEN)) &&
		    check_branch_commit(bname.buf, name, &oid, head_rev, kinds,
					force)) {
			ret = 1;
			goto next;
		}

		if (delete_ref(NULL, name, is_null_oid(&oid) ? NULL : oid.hash,
			       REF_NODEREF)) {
			error(remote_branch
			      ? _("Error deleting remote-tracking branch '%s'")
			      : _("Error deleting branch '%s'"),
			      bname.buf);
			ret = 1;
			goto next;
		}
		if (!quiet) {
			printf(remote_branch
			       ? _("Deleted remote-tracking branch %s (was %s).\n")
			       : _("Deleted branch %s (was %s).\n"),
			       bname.buf,
			       (flags & REF_ISBROKEN) ? "broken"
			       : (flags & REF_ISSYMREF) ? target
			       : find_unique_abbrev(oid.hash, DEFAULT_ABBREV));
		}
		delete_branch_config(bname.buf);

	next:
		free(target);
	}

	free(name);

	return(ret);
}

static int calc_maxwidth(struct ref_array *refs, int remote_bonus)
{
	int i, max = 0;
	for (i = 0; i < refs->nr; i++) {
		struct ref_array_item *it = refs->items[i];
		const char *desc = it->refname;
		int w;

		skip_prefix(it->refname, "refs/heads/", &desc);
		skip_prefix(it->refname, "refs/remotes/", &desc);
		if (it->kind == FILTER_REFS_DETACHED_HEAD) {
			char *head_desc = get_head_description();
			w = utf8_strwidth(head_desc);
			free(head_desc);
		} else
			w = utf8_strwidth(desc);

		if (it->kind == FILTER_REFS_REMOTES)
			w += remote_bonus;
		if (w > max)
			max = w;
	}
	return max;
}

static const char *quote_literal_for_format(const char *s)
{
	static struct strbuf buf = STRBUF_INIT;

	strbuf_reset(&buf);
	while (*s) {
		const char *ep = strchrnul(s, '%');
		if (s < ep)
			strbuf_add(&buf, s, ep - s);
		if (*ep == '%') {
			strbuf_addstr(&buf, "%%");
			s = ep + 1;
		} else {
			s = ep;
		}
	}
	return buf.buf;
}

static char *build_format(struct ref_filter *filter, int maxwidth, const char *remote_prefix)
{
	struct strbuf fmt = STRBUF_INIT;
	struct strbuf local = STRBUF_INIT;
	struct strbuf remote = STRBUF_INIT;

	strbuf_addf(&local, "%%(if)%%(HEAD)%%(then)* %s%%(else)  %s%%(end)",
		    branch_get_color(BRANCH_COLOR_CURRENT),
		    branch_get_color(BRANCH_COLOR_LOCAL));
	strbuf_addf(&remote, "  %s",
		    branch_get_color(BRANCH_COLOR_REMOTE));

	if (filter->verbose) {
		struct strbuf obname = STRBUF_INIT;

		if (filter->abbrev < 0)
			strbuf_addf(&obname, "%%(objectname:short)");
		else if (!filter->abbrev)
			strbuf_addf(&obname, "%%(objectname)");
		else
			strbuf_addf(&obname, "%%(objectname:short=%d)", filter->abbrev);

		strbuf_addf(&local, "%%(align:%d,left)%%(refname:lstrip=2)%%(end)", maxwidth);
		strbuf_addf(&local, "%s", branch_get_color(BRANCH_COLOR_RESET));
		strbuf_addf(&local, " %s ", obname.buf);

		if (filter->verbose > 1)
			strbuf_addf(&local, "%%(if)%%(upstream)%%(then)[%s%%(upstream:short)%s%%(if)%%(upstream:track)"
				    "%%(then): %%(upstream:track,nobracket)%%(end)] %%(end)%%(contents:subject)",
				    branch_get_color(BRANCH_COLOR_UPSTREAM), branch_get_color(BRANCH_COLOR_RESET));
		else
			strbuf_addf(&local, "%%(if)%%(upstream:track)%%(then)%%(upstream:track) %%(end)%%(contents:subject)");

		strbuf_addf(&remote, "%%(align:%d,left)%s%%(refname:lstrip=2)%%(end)%s"
			    "%%(if)%%(symref)%%(then) -> %%(symref:short)"
			    "%%(else) %s %%(contents:subject)%%(end)",
			    maxwidth, quote_literal_for_format(remote_prefix),
			    branch_get_color(BRANCH_COLOR_RESET), obname.buf);
		strbuf_release(&obname);
	} else {
		strbuf_addf(&local, "%%(refname:lstrip=2)%s%%(if)%%(symref)%%(then) -> %%(symref:short)%%(end)",
			    branch_get_color(BRANCH_COLOR_RESET));
		strbuf_addf(&remote, "%s%%(refname:lstrip=2)%s%%(if)%%(symref)%%(then) -> %%(symref:short)%%(end)",
			    quote_literal_for_format(remote_prefix),
			    branch_get_color(BRANCH_COLOR_RESET));
	}

	strbuf_addf(&fmt, "%%(if:notequals=refs/remotes)%%(refname:rstrip=-2)%%(then)%s%%(else)%s%%(end)", local.buf, remote.buf);

	strbuf_release(&local);
	strbuf_release(&remote);
	return strbuf_detach(&fmt, NULL);
}

static void print_ref_list(struct ref_filter *filter, struct ref_sorting *sorting, const char *format)
{
	int i;
	struct ref_array array;
	int maxwidth = 0;
	const char *remote_prefix = "";
	struct strbuf out = STRBUF_INIT;
	char *to_free = NULL;

	/*
	 * If we are listing more than just remote branches,
	 * then remote branches will have a "remotes/" prefix.
	 * We need to account for this in the width.
	 */
	if (filter->kind != FILTER_REFS_REMOTES)
		remote_prefix = "remotes/";

	memset(&array, 0, sizeof(array));

	filter_refs(&array, filter, filter->kind | FILTER_REFS_INCLUDE_BROKEN);

	if (filter->verbose)
		maxwidth = calc_maxwidth(&array, strlen(remote_prefix));

	if (!format)
		format = to_free = build_format(filter, maxwidth, remote_prefix);
	verify_ref_format(format);

	ref_array_sort(sorting, &array);

	for (i = 0; i < array.nr; i++) {
		format_ref_array_item(array.items[i], format, 0, &out);
		if (column_active(colopts)) {
			assert(!filter->verbose && "--column and --verbose are incompatible");
			 /* format to a string_list to let print_columns() do its job */
			string_list_append(&output, out.buf);
		} else {
			fwrite(out.buf, 1, out.len, stdout);
			putchar('\n');
		}
		strbuf_release(&out);
	}

	ref_array_clear(&array);
	free(to_free);
}

static void reject_rebase_or_bisect_branch(const char *target)
{
	struct worktree **worktrees = get_worktrees(0);
	int i;

	for (i = 0; worktrees[i]; i++) {
		struct worktree *wt = worktrees[i];

		if (!wt->is_detached)
			continue;

		if (is_worktree_being_rebased(wt, target))
			die(_("Branch %s is being rebased at %s"),
			    target, wt->path);

		if (is_worktree_being_bisected(wt, target))
			die(_("Branch %s is being bisected at %s"),
			    target, wt->path);
	}

	free_worktrees(worktrees);
}

static void rename_branch(const char *oldname, const char *newname, int force)
{
	struct strbuf oldref = STRBUF_INIT, newref = STRBUF_INIT, logmsg = STRBUF_INIT;
	struct strbuf oldsection = STRBUF_INIT, newsection = STRBUF_INIT;
	int recovery = 0;
	int clobber_head_ok;

	if (!oldname)
		die(_("cannot rename the current branch while not on any."));

	if (strbuf_check_branch_ref(&oldref, oldname)) {
		/*
		 * Bad name --- this could be an attempt to rename a
		 * ref that we used to allow to be created by accident.
		 */
		if (ref_exists(oldref.buf))
			recovery = 1;
		else
			die(_("Invalid branch name: '%s'"), oldname);
	}

	/*
	 * A command like "git branch -M currentbranch currentbranch" cannot
	 * cause the worktree to become inconsistent with HEAD, so allow it.
	 */
	clobber_head_ok = !strcmp(oldname, newname);

	validate_new_branchname(newname, &newref, force, clobber_head_ok);

	reject_rebase_or_bisect_branch(oldref.buf);

	strbuf_addf(&logmsg, "Branch: renamed %s to %s",
		 oldref.buf, newref.buf);

	if (rename_ref(oldref.buf, newref.buf, logmsg.buf))
		die(_("Branch rename failed"));

	if (recovery)
		warning(_("Renamed a misnamed branch '%s' away"), oldref.buf + 11);

	if (replace_each_worktree_head_symref(oldref.buf, newref.buf, logmsg.buf))
		die(_("Branch renamed to %s, but HEAD is not updated!"), newname);

	strbuf_release(&logmsg);

	strbuf_addf(&oldsection, "branch.%s", oldref.buf + 11);
	strbuf_release(&oldref);
	strbuf_addf(&newsection, "branch.%s", newref.buf + 11);
	strbuf_release(&newref);
	if (git_config_rename_section(oldsection.buf, newsection.buf) < 0)
		die(_("Branch is renamed, but update of config-file failed"));
	strbuf_release(&oldsection);
	strbuf_release(&newsection);
}

static GIT_PATH_FUNC(edit_description, "EDIT_DESCRIPTION")

static int edit_branch_description(const char *branch_name)
{
	struct strbuf buf = STRBUF_INIT;
	struct strbuf name = STRBUF_INIT;

	read_branch_desc(&buf, branch_name);
	if (!buf.len || buf.buf[buf.len-1] != '\n')
		strbuf_addch(&buf, '\n');
	strbuf_commented_addf(&buf,
		    _("Please edit the description for the branch\n"
		      "  %s\n"
		      "Lines starting with '%c' will be stripped.\n"),
		    branch_name, comment_line_char);
	write_file_buf(edit_description(), buf.buf, buf.len);
	strbuf_reset(&buf);
	if (launch_editor(edit_description(), &buf, NULL)) {
		strbuf_release(&buf);
		return -1;
	}
	strbuf_stripspace(&buf, 1);

	strbuf_addf(&name, "branch.%s.description", branch_name);
	git_config_set(name.buf, buf.len ? buf.buf : NULL);
	strbuf_release(&name);
	strbuf_release(&buf);

	return 0;
}

int cmd_branch(int argc, const char **argv, const char *prefix)
{
	int delete = 0, rename = 0, force = 0, list = 0;
	int reflog = 0, edit_description = 0;
	int quiet = 0, unset_upstream = 0;
	const char *new_upstream = NULL;
	enum branch_track track;
	struct ref_filter filter;
	int icase = 0;
	static struct ref_sorting *sorting = NULL, **sorting_tail = &sorting;
	const char *format = NULL;

	struct option options[] = {
		OPT_GROUP(N_("Generic options")),
		OPT__VERBOSE(&filter.verbose,
			N_("show hash and subject, give twice for upstream branch")),
		OPT__QUIET(&quiet, N_("suppress informational messages")),
		OPT_SET_INT('t', "track",  &track, N_("set up tracking mode (see git-pull(1))"),
			BRANCH_TRACK_EXPLICIT),
		OPT_SET_INT( 0, "set-upstream",  &track, N_("change upstream info"),
			BRANCH_TRACK_OVERRIDE),
		OPT_STRING('u', "set-upstream-to", &new_upstream, N_("upstream"), N_("change the upstream info")),
		OPT_BOOL(0, "unset-upstream", &unset_upstream, N_("Unset the upstream info")),
		OPT__COLOR(&branch_use_color, N_("use colored output")),
		OPT_SET_INT('r', "remotes",     &filter.kind, N_("act on remote-tracking branches"),
			FILTER_REFS_REMOTES),
		OPT_CONTAINS(&filter.with_commit, N_("print only branches that contain the commit")),
		OPT_NO_CONTAINS(&filter.no_commit, N_("print only branches that don't contain the commit")),
		OPT_WITH(&filter.with_commit, N_("print only branches that contain the commit")),
		OPT_WITHOUT(&filter.no_commit, N_("print only branches that don't contain the commit")),
		OPT__ABBREV(&filter.abbrev),

		OPT_GROUP(N_("Specific git-branch actions:")),
		OPT_SET_INT('a', "all", &filter.kind, N_("list both remote-tracking and local branches"),
			FILTER_REFS_REMOTES | FILTER_REFS_BRANCHES),
		OPT_BIT('d', "delete", &delete, N_("delete fully merged branch"), 1),
		OPT_BIT('D', NULL, &delete, N_("delete branch (even if not merged)"), 2),
		OPT_BIT('m', "move", &rename, N_("move/rename a branch and its reflog"), 1),
		OPT_BIT('M', NULL, &rename, N_("move/rename a branch, even if target exists"), 2),
		OPT_BOOL(0, "list", &list, N_("list branch names")),
		OPT_BOOL('l', "create-reflog", &reflog, N_("create the branch's reflog")),
		OPT_BOOL(0, "edit-description", &edit_description,
			 N_("edit the description for the branch")),
		OPT__FORCE(&force, N_("force creation, move/rename, deletion")),
		OPT_MERGED(&filter, N_("print only branches that are merged")),
		OPT_NO_MERGED(&filter, N_("print only branches that are not merged")),
		OPT_COLUMN(0, "column", &colopts, N_("list branches in columns")),
		OPT_CALLBACK(0 , "sort", sorting_tail, N_("key"),
			     N_("field name to sort on"), &parse_opt_ref_sorting),
		{
			OPTION_CALLBACK, 0, "points-at", &filter.points_at, N_("object"),
			N_("print only branches of the object"), 0, parse_opt_object_name
		},
		OPT_BOOL('i', "ignore-case", &icase, N_("sorting and filtering are case insensitive")),
		OPT_STRING(  0 , "format", &format, N_("format"), N_("format to use for the output")),
		OPT_END(),
	};

	setup_ref_filter_porcelain_msg();

	memset(&filter, 0, sizeof(filter));
	filter.kind = FILTER_REFS_BRANCHES;
	filter.abbrev = -1;

	if (argc == 2 && !strcmp(argv[1], "-h"))
		usage_with_options(builtin_branch_usage, options);

	git_config(git_branch_config, NULL);

	track = git_branch_track;

	head = resolve_refdup("HEAD", 0, head_oid.hash, NULL);
	if (!head)
		die(_("Failed to resolve HEAD as a valid ref."));
	if (!strcmp(head, "HEAD"))
		filter.detached = 1;
	else if (!skip_prefix(head, "refs/heads/", &head))
		die(_("HEAD not found below refs/heads!"));

	argc = parse_options(argc, argv, prefix, options, builtin_branch_usage,
			     0);

	if (!delete && !rename && !edit_description && !new_upstream && !unset_upstream && argc == 0)
		list = 1;

	if (filter.with_commit || filter.merge != REF_FILTER_MERGED_NONE || filter.points_at.nr ||
	    filter.no_commit)
		list = 1;

	if (!!delete + !!rename + !!new_upstream +
	    list + unset_upstream > 1)
		usage_with_options(builtin_branch_usage, options);

	if (filter.abbrev == -1)
		filter.abbrev = DEFAULT_ABBREV;
	filter.ignore_case = icase;

	finalize_colopts(&colopts, -1);
	if (filter.verbose) {
		if (explicitly_enable_column(colopts))
			die(_("--column and --verbose are incompatible"));
		colopts = 0;
	}

	if (force) {
		delete *= 2;
		rename *= 2;
	}

	if (delete) {
		if (!argc)
			die(_("branch name required"));
		return delete_branches(argc, argv, delete > 1, filter.kind, quiet);
	} else if (list) {
		/*  git branch --local also shows HEAD when it is detached */
		if ((filter.kind & FILTER_REFS_BRANCHES) && filter.detached)
			filter.kind |= FILTER_REFS_DETACHED_HEAD;
		filter.name_patterns = argv;
		/*
		 * If no sorting parameter is given then we default to sorting
		 * by 'refname'. This would give us an alphabetically sorted
		 * array with the 'HEAD' ref at the beginning followed by
		 * local branches 'refs/heads/...' and finally remote-tacking
		 * branches 'refs/remotes/...'.
		 */
		if (!sorting)
			sorting = ref_default_sorting();
		sorting->ignore_case = icase;
		print_ref_list(&filter, sorting, format);
		print_columns(&output, colopts, NULL);
		string_list_clear(&output, 0);
		return 0;
	}
	else if (edit_description) {
		const char *branch_name;
		struct strbuf branch_ref = STRBUF_INIT;

		if (!argc) {
			if (filter.detached)
				die(_("Cannot give description to detached HEAD"));
			branch_name = head;
		} else if (argc == 1)
			branch_name = argv[0];
		else
			die(_("cannot edit description of more than one branch"));

		strbuf_addf(&branch_ref, "refs/heads/%s", branch_name);
		if (!ref_exists(branch_ref.buf)) {
			strbuf_release(&branch_ref);

			if (!argc)
				return error(_("No commit on branch '%s' yet."),
					     branch_name);
			else
				return error(_("No branch named '%s'."),
					     branch_name);
		}
		strbuf_release(&branch_ref);

		if (edit_branch_description(branch_name))
			return 1;
	} else if (rename) {
		if (!argc)
			die(_("branch name required"));
		else if (argc == 1)
			rename_branch(head, argv[0], rename > 1);
		else if (argc == 2)
			rename_branch(argv[0], argv[1], rename > 1);
		else
			die(_("too many branches for a rename operation"));
	} else if (new_upstream) {
		struct branch *branch = branch_get(argv[0]);

		if (argc > 1)
			die(_("too many branches to set new upstream"));

		if (!branch) {
			if (!argc || !strcmp(argv[0], "HEAD"))
				die(_("could not set upstream of HEAD to %s when "
				      "it does not point to any branch."),
				    new_upstream);
			die(_("no such branch '%s'"), argv[0]);
		}

		if (!ref_exists(branch->refname))
			die(_("branch '%s' does not exist"), branch->name);

		/*
		 * create_branch takes care of setting up the tracking
		 * info and making sure new_upstream is correct
		 */
		create_branch(branch->name, new_upstream, 0, 0, 0, quiet, BRANCH_TRACK_OVERRIDE);
	} else if (unset_upstream) {
		struct branch *branch = branch_get(argv[0]);
		struct strbuf buf = STRBUF_INIT;

		if (argc > 1)
			die(_("too many branches to unset upstream"));

		if (!branch) {
			if (!argc || !strcmp(argv[0], "HEAD"))
				die(_("could not unset upstream of HEAD when "
				      "it does not point to any branch."));
			die(_("no such branch '%s'"), argv[0]);
		}

		if (!branch_has_merge_config(branch))
			die(_("Branch '%s' has no upstream information"), branch->name);

		strbuf_addf(&buf, "branch.%s.remote", branch->name);
		git_config_set_multivar(buf.buf, NULL, NULL, 1);
		strbuf_reset(&buf);
		strbuf_addf(&buf, "branch.%s.merge", branch->name);
		git_config_set_multivar(buf.buf, NULL, NULL, 1);
		strbuf_release(&buf);
	} else if (argc > 0 && argc <= 2) {
		struct branch *branch = branch_get(argv[0]);
		int branch_existed = 0, remote_tracking = 0;
		struct strbuf buf = STRBUF_INIT;

		if (!strcmp(argv[0], "HEAD"))
			die(_("it does not make sense to create 'HEAD' manually"));

		if (!branch)
			die(_("no such branch '%s'"), argv[0]);

		if (filter.kind != FILTER_REFS_BRANCHES)
			die(_("-a and -r options to 'git branch' do not make sense with a branch name"));

		if (track == BRANCH_TRACK_OVERRIDE)
			fprintf(stderr, _("The --set-upstream flag is deprecated and will be removed. Consider using --track or --set-upstream-to\n"));

		strbuf_addf(&buf, "refs/remotes/%s", branch->name);
		remote_tracking = ref_exists(buf.buf);
		strbuf_release(&buf);

		branch_existed = ref_exists(branch->refname);
		create_branch(argv[0], (argc == 2) ? argv[1] : head,
			      force, reflog, 0, quiet, track);

		/*
		 * We only show the instructions if the user gave us
		 * one branch which doesn't exist locally, but is the
		 * name of a remote-tracking branch.
		 */
		if (argc == 1 && track == BRANCH_TRACK_OVERRIDE &&
		    !branch_existed && remote_tracking) {
			fprintf(stderr, _("\nIf you wanted to make '%s' track '%s', do this:\n\n"), head, branch->name);
<<<<<<< HEAD
			fprintf(stderr, _("    git branch -u %s\n"), branch->name);
			fprintf(stderr, _("    git branch --set-upstream-to %s\n"), branch->name);
=======
			fprintf(stderr, "    git branch -d %s\n", branch->name);
			fprintf(stderr, "    git branch --set-upstream-to %s\n", branch->name);
>>>>>>> 981adb92
		}

	} else
		usage_with_options(builtin_branch_usage, options);

	return 0;
}<|MERGE_RESOLUTION|>--- conflicted
+++ resolved
@@ -787,13 +787,8 @@
 		if (argc == 1 && track == BRANCH_TRACK_OVERRIDE &&
 		    !branch_existed && remote_tracking) {
 			fprintf(stderr, _("\nIf you wanted to make '%s' track '%s', do this:\n\n"), head, branch->name);
-<<<<<<< HEAD
-			fprintf(stderr, _("    git branch -u %s\n"), branch->name);
-			fprintf(stderr, _("    git branch --set-upstream-to %s\n"), branch->name);
-=======
-			fprintf(stderr, "    git branch -d %s\n", branch->name);
+			fprintf(stderr, "    git branch -u %s\n", branch->name);
 			fprintf(stderr, "    git branch --set-upstream-to %s\n", branch->name);
->>>>>>> 981adb92
 		}
 
 	} else
