/*
 * Builtin "git branch"
 *
 * Copyright (c) 2006 Kristian Høgsberg <krh@redhat.com>
 * Based on git-branch.sh by Junio C Hamano.
 */

#include "cache.h"
#include "color.h"
#include "refs.h"
#include "commit.h"
#include "builtin.h"
#include "remote.h"
#include "parse-options.h"
#include "branch.h"
#include "diff.h"
#include "revision.h"
#include "string-list.h"
#include "column.h"
#include "utf8.h"
#include "wt-status.h"
#include "ref-filter.h"
#include "worktree.h"

static const char * const builtin_branch_usage[] = {
	N_("git branch [<options>] [-r | -a] [--merged | --no-merged]"),
	N_("git branch [<options>] [-l] [-f] <branch-name> [<start-point>]"),
	N_("git branch [<options>] [-r] (-d | -D) <branch-name>..."),
	N_("git branch [<options>] (-m | -M) [<old-branch>] <new-branch>"),
	N_("git branch [<options>] [-r | -a] [--points-at]"),
	N_("git branch [<options>] [-r | -a] [--format]"),
	NULL
};

static const char *head;
static unsigned char head_sha1[20];

static int branch_use_color = -1;
static char branch_colors[][COLOR_MAXLEN] = {
	"%(color:reset)",
	"%(color:reset)",	/* PLAIN */
	"%(color:red)",		/* REMOTE */
	"%(color:reset)",	/* LOCAL */
	"%(color:green)",	/* CURRENT */
	"%(color:blue)",	/* UPSTREAM */
};
enum color_branch {
	BRANCH_COLOR_RESET = 0,
	BRANCH_COLOR_PLAIN = 1,
	BRANCH_COLOR_REMOTE = 2,
	BRANCH_COLOR_LOCAL = 3,
	BRANCH_COLOR_CURRENT = 4,
	BRANCH_COLOR_UPSTREAM = 5
};

static struct string_list output = STRING_LIST_INIT_DUP;
static unsigned int colopts;

static int parse_branch_color_slot(const char *slot)
{
	if (!strcasecmp(slot, "plain"))
		return BRANCH_COLOR_PLAIN;
	if (!strcasecmp(slot, "reset"))
		return BRANCH_COLOR_RESET;
	if (!strcasecmp(slot, "remote"))
		return BRANCH_COLOR_REMOTE;
	if (!strcasecmp(slot, "local"))
		return BRANCH_COLOR_LOCAL;
	if (!strcasecmp(slot, "current"))
		return BRANCH_COLOR_CURRENT;
	if (!strcasecmp(slot, "upstream"))
		return BRANCH_COLOR_UPSTREAM;
	return -1;
}

static int git_branch_config(const char *var, const char *value, void *cb)
{
	const char *slot_name;

	if (starts_with(var, "column."))
		return git_column_config(var, value, "branch", &colopts);
	if (!strcmp(var, "color.branch")) {
		branch_use_color = git_config_colorbool(var, value);
		return 0;
	}
	if (skip_prefix(var, "color.branch.", &slot_name)) {
		int slot = parse_branch_color_slot(slot_name);
		if (slot < 0)
			return 0;
		if (!value)
			return config_error_nonbool(var);
		return color_parse(value, branch_colors[slot]);
	}
	return git_color_default_config(var, value, cb);
}

static const char *branch_get_color(enum color_branch ix)
{
	if (want_color(branch_use_color))
		return branch_colors[ix];
	return "";
}

static int branch_merged(int kind, const char *name,
			 struct commit *rev, struct commit *head_rev)
{
	/*
	 * This checks whether the merge bases of branch and HEAD (or
	 * the other branch this branch builds upon) contains the
	 * branch, which means that the branch has already been merged
	 * safely to HEAD (or the other branch).
	 */
	struct commit *reference_rev = NULL;
	const char *reference_name = NULL;
	void *reference_name_to_free = NULL;
	int merged;

	if (kind == FILTER_REFS_BRANCHES) {
		struct branch *branch = branch_get(name);
		const char *upstream = branch_get_upstream(branch, NULL);
		unsigned char sha1[20];

		if (upstream &&
		    (reference_name = reference_name_to_free =
		     resolve_refdup(upstream, RESOLVE_REF_READING,
				    sha1, NULL)) != NULL)
			reference_rev = lookup_commit_reference(sha1);
	}
	if (!reference_rev)
		reference_rev = head_rev;

	merged = in_merge_bases(rev, reference_rev);

	/*
	 * After the safety valve is fully redefined to "check with
	 * upstream, if any, otherwise with HEAD", we should just
	 * return the result of the in_merge_bases() above without
	 * any of the following code, but during the transition period,
	 * a gentle reminder is in order.
	 */
	if ((head_rev != reference_rev) &&
	    in_merge_bases(rev, head_rev) != merged) {
		if (merged)
			warning(_("deleting branch '%s' that has been merged to\n"
				"         '%s', but not yet merged to HEAD."),
				name, reference_name);
		else
			warning(_("not deleting branch '%s' that is not yet merged to\n"
				"         '%s', even though it is merged to HEAD."),
				name, reference_name);
	}
	free(reference_name_to_free);
	return merged;
}

static int check_branch_commit(const char *branchname, const char *refname,
			       const unsigned char *sha1, struct commit *head_rev,
			       int kinds, int force)
{
	struct commit *rev = lookup_commit_reference(sha1);
	if (!rev) {
		error(_("Couldn't look up commit object for '%s'"), refname);
		return -1;
	}
	if (!force && !branch_merged(kinds, branchname, rev, head_rev)) {
		error(_("The branch '%s' is not fully merged.\n"
		      "If you are sure you want to delete it, "
		      "run 'git branch -D %s'."), branchname, branchname);
		return -1;
	}
	return 0;
}

static void delete_branch_config(const char *branchname)
{
	struct strbuf buf = STRBUF_INIT;
	strbuf_addf(&buf, "branch.%s", branchname);
	if (git_config_rename_section(buf.buf, NULL) < 0)
		warning(_("Update of config-file failed"));
	strbuf_release(&buf);
}

static int delete_branches(int argc, const char **argv, int force, int kinds,
			   int quiet)
{
	struct commit *head_rev = NULL;
	unsigned char sha1[20];
	char *name = NULL;
	const char *fmt;
	int i;
	int ret = 0;
	int remote_branch = 0;
	struct strbuf bname = STRBUF_INIT;

	switch (kinds) {
	case FILTER_REFS_REMOTES:
		fmt = "refs/remotes/%s";
		/* For subsequent UI messages */
		remote_branch = 1;

		force = 1;
		break;
	case FILTER_REFS_BRANCHES:
		fmt = "refs/heads/%s";
		break;
	default:
		die(_("cannot use -a with -d"));
	}

	if (!force) {
		head_rev = lookup_commit_reference(head_sha1);
		if (!head_rev)
			die(_("Couldn't look up commit object for HEAD"));
	}
	for (i = 0; i < argc; i++, strbuf_release(&bname)) {
		char *target = NULL;
		int flags = 0;

		strbuf_branchname(&bname, argv[i]);
		free(name);
		name = mkpathdup(fmt, bname.buf);

		if (kinds == FILTER_REFS_BRANCHES) {
			const struct worktree *wt =
				find_shared_symref("HEAD", name);
			if (wt) {
				error(_("Cannot delete branch '%s' "
					"checked out at '%s'"),
				      bname.buf, wt->path);
				ret = 1;
				continue;
			}
		}

		target = resolve_refdup(name,
					RESOLVE_REF_READING
					| RESOLVE_REF_NO_RECURSE
					| RESOLVE_REF_ALLOW_BAD_NAME,
					sha1, &flags);
		if (!target) {
			error(remote_branch
			      ? _("remote-tracking branch '%s' not found.")
			      : _("branch '%s' not found."), bname.buf);
			ret = 1;
			continue;
		}

		if (!(flags & (REF_ISSYMREF|REF_ISBROKEN)) &&
		    check_branch_commit(bname.buf, name, sha1, head_rev, kinds,
					force)) {
			ret = 1;
			goto next;
		}

		if (delete_ref(name, is_null_sha1(sha1) ? NULL : sha1,
			       REF_NODEREF)) {
			error(remote_branch
			      ? _("Error deleting remote-tracking branch '%s'")
			      : _("Error deleting branch '%s'"),
			      bname.buf);
			ret = 1;
			goto next;
		}
		if (!quiet) {
			printf(remote_branch
			       ? _("Deleted remote-tracking branch %s (was %s).\n")
			       : _("Deleted branch %s (was %s).\n"),
			       bname.buf,
			       (flags & REF_ISBROKEN) ? "broken"
			       : (flags & REF_ISSYMREF) ? target
			       : find_unique_abbrev(sha1, DEFAULT_ABBREV));
		}
		delete_branch_config(bname.buf);

	next:
		free(target);
	}

	free(name);

	return(ret);
}

<<<<<<< HEAD
static void fill_tracking_info(struct strbuf *stat, const char *branch_name,
		int show_upstream_ref)
{
	int ours, theirs;
	char *ref = NULL;
	struct branch *branch = branch_get(branch_name);
	const char *upstream;
	struct strbuf fancy = STRBUF_INIT;
	int upstream_is_gone = 0;
	int added_decoration = 1;

	if (stat_tracking_info(branch, &ours, &theirs, &upstream) < 0) {
		if (!upstream)
			return;
		upstream_is_gone = 1;
	}

	if (show_upstream_ref) {
		ref = shorten_unambiguous_ref(upstream, 0);
		if (want_color(branch_use_color))
			strbuf_addf(&fancy, "%s%s%s",
					branch_get_color(BRANCH_COLOR_UPSTREAM),
					ref, branch_get_color(BRANCH_COLOR_RESET));
		else
			strbuf_addstr(&fancy, ref);
	}

	if (upstream_is_gone) {
		if (show_upstream_ref)
			strbuf_addf(stat, _("[%s: gone]"), fancy.buf);
		else
			added_decoration = 0;
	} else if (!ours && !theirs) {
		if (show_upstream_ref)
			strbuf_addf(stat, _("[%s]"), fancy.buf);
		else
			added_decoration = 0;
	} else if (!ours) {
		if (show_upstream_ref)
			strbuf_addf(stat, _("[%s: behind %d]"), fancy.buf, theirs);
		else
			strbuf_addf(stat, _("[behind %d]"), theirs);

	} else if (!theirs) {
		if (show_upstream_ref)
			strbuf_addf(stat, _("[%s: ahead %d]"), fancy.buf, ours);
		else
			strbuf_addf(stat, _("[ahead %d]"), ours);
	} else {
		if (show_upstream_ref)
			strbuf_addf(stat, _("[%s: ahead %d, behind %d]"),
				    fancy.buf, ours, theirs);
		else
			strbuf_addf(stat, _("[ahead %d, behind %d]"),
				    ours, theirs);
	}
	strbuf_release(&fancy);
	if (added_decoration)
		strbuf_addch(stat, ' ');
	free(ref);
}

static void add_verbose_info(struct strbuf *out, struct ref_array_item *item,
			     struct ref_filter *filter, const char *refname)
{
	struct strbuf subject = STRBUF_INIT, stat = STRBUF_INIT;
	const char *sub = _(" **** invalid ref ****");
	struct commit *commit = item->commit;

	if (!parse_commit(commit)) {
		pp_commit_easy(CMIT_FMT_ONELINE, commit, &subject);
		sub = subject.buf;
	}

	if (item->kind == FILTER_REFS_BRANCHES)
		fill_tracking_info(&stat, refname, filter->verbose > 1);

	strbuf_addf(out, " %s %s%s",
		find_unique_abbrev(item->commit->object.oid.hash, filter->abbrev),
		stat.buf, sub);
	strbuf_release(&stat);
	strbuf_release(&subject);
}

static char *get_head_description(void)
{
	struct strbuf desc = STRBUF_INIT;
	struct wt_status_state state;
	memset(&state, 0, sizeof(state));
	wt_status_get_state(&state, 1);
	if (state.rebase_in_progress ||
	    state.rebase_interactive_in_progress)
		strbuf_addf(&desc, _("(no branch, rebasing %s)"),
			    state.branch);
	else if (state.bisect_in_progress)
		strbuf_addf(&desc, _("(no branch, bisect started on %s)"),
			    state.branch);
	else if (state.detached_from) {
		if (state.detached_at)
			/* TRANSLATORS: make sure this matches
			   "HEAD detached at " in wt-status.c */
			strbuf_addf(&desc, _("(HEAD detached at %s)"),
				state.detached_from);
		else
			/* TRANSLATORS: make sure this matches
			   "HEAD detached from " in wt-status.c */
			strbuf_addf(&desc, _("(HEAD detached from %s)"),
				state.detached_from);
	}
	else
		strbuf_addstr(&desc, _("(no branch)"));
	free(state.branch);
	free(state.onto);
	free(state.detached_from);
	return strbuf_detach(&desc, NULL);
}

static void format_and_print_ref_item(struct ref_array_item *item, int maxwidth,
				      struct ref_filter *filter, const char *remote_prefix)
{
	char c;
	int current = 0;
	int color;
	struct strbuf out = STRBUF_INIT, name = STRBUF_INIT;
	const char *prefix_to_show = "";
	const char *prefix_to_skip = NULL;
	const char *desc = item->refname;
	char *to_free = NULL;

	switch (item->kind) {
	case FILTER_REFS_BRANCHES:
		prefix_to_skip = "refs/heads/";
		skip_prefix(desc, prefix_to_skip, &desc);
		if (!filter->detached && !strcmp(desc, head))
			current = 1;
		else
			color = BRANCH_COLOR_LOCAL;
		break;
	case FILTER_REFS_REMOTES:
		prefix_to_skip = "refs/remotes/";
		skip_prefix(desc, prefix_to_skip, &desc);
		color = BRANCH_COLOR_REMOTE;
		prefix_to_show = remote_prefix;
		break;
	case FILTER_REFS_DETACHED_HEAD:
		desc = to_free = get_head_description();
		current = 1;
		break;
	default:
		color = BRANCH_COLOR_PLAIN;
		break;
	}

	c = ' ';
	if (current) {
		c = '*';
		color = BRANCH_COLOR_CURRENT;
	}

	strbuf_addf(&name, "%s%s", prefix_to_show, desc);
	if (filter->verbose) {
		int utf8_compensation = strlen(name.buf) - utf8_strwidth(name.buf);
		strbuf_addf(&out, "%c %s%-*s%s", c, branch_get_color(color),
			    maxwidth + utf8_compensation, name.buf,
			    branch_get_color(BRANCH_COLOR_RESET));
	} else
		strbuf_addf(&out, "%c %s%s%s", c, branch_get_color(color),
			    name.buf, branch_get_color(BRANCH_COLOR_RESET));

	if (item->symref) {
		const char *symref = item->symref;
		if (prefix_to_skip)
			skip_prefix(symref, prefix_to_skip, &symref);
		strbuf_addf(&out, " -> %s", symref);
	}
	else if (filter->verbose)
		/* " f7c0c00 [ahead 58, behind 197] vcs-svn: drop obj_pool.h" */
		add_verbose_info(&out, item, filter, desc);
	if (column_active(colopts)) {
		assert(!filter->verbose && "--column and --verbose are incompatible");
		string_list_append(&output, out.buf);
	} else {
		printf("%s\n", out.buf);
	}
	strbuf_release(&name);
	strbuf_release(&out);
	free(to_free);
}

=======
>>>>>>> 53c25255
static int calc_maxwidth(struct ref_array *refs, int remote_bonus)
{
	int i, max = 0;
	for (i = 0; i < refs->nr; i++) {
		struct ref_array_item *it = refs->items[i];
		const char *desc = it->refname;
		int w;

		skip_prefix(it->refname, "refs/heads/", &desc);
		skip_prefix(it->refname, "refs/remotes/", &desc);
		if (it->kind == FILTER_REFS_DETACHED_HEAD) {
			char *head_desc = get_head_description();
			w = utf8_strwidth(head_desc);
			free(head_desc);
		} else
			w = utf8_strwidth(desc);

		if (it->kind == FILTER_REFS_REMOTES)
			w += remote_bonus;
		if (w > max)
			max = w;
	}
	return max;
}

static char *build_format(struct ref_filter *filter, int maxwidth, const char *remote_prefix)
{
	struct strbuf fmt = STRBUF_INIT;
	struct strbuf local = STRBUF_INIT;
	struct strbuf remote = STRBUF_INIT;

	strbuf_addf(&fmt, "%%(if)%%(HEAD)%%(then)* %s%%(else)  %%(end)", branch_get_color(BRANCH_COLOR_CURRENT));

	if (filter->verbose) {
		strbuf_addf(&local, "%%(align:%d,left)%%(refname:strip=2)%%(end)", maxwidth);
		strbuf_addf(&local, "%s", branch_get_color(BRANCH_COLOR_RESET));
		strbuf_addf(&local, " %%(objectname:short=7) ");

		if (filter->verbose > 1)
			strbuf_addf(&local, "%%(if)%%(upstream)%%(then)[%s%%(upstream:short)%s%%(if)%%(upstream:track)"
				    "%%(then): %%(upstream:track,nobracket)%%(end)] %%(end)%%(contents:subject)",
				    branch_get_color(BRANCH_COLOR_UPSTREAM), branch_get_color(BRANCH_COLOR_RESET));
		else
			strbuf_addf(&local, "%%(if)%%(upstream:track)%%(then)%%(upstream:track) %%(end)%%(contents:subject)");

		strbuf_addf(&remote, "%s%%(align:%d,left)%s%%(refname:strip=2)%%(end)%s%%(if)%%(symref)%%(then) -> %%(symref:short)"
			    "%%(else) %%(objectname:short=7) %%(contents:subject)%%(end)",
			    branch_get_color(BRANCH_COLOR_REMOTE), maxwidth,
			    remote_prefix, branch_get_color(BRANCH_COLOR_RESET));
	} else {
		strbuf_addf(&local, "%%(refname:strip=2)%s%%(if)%%(symref)%%(then) -> %%(symref:short)%%(end)",
			    branch_get_color(BRANCH_COLOR_RESET));
		strbuf_addf(&remote, "%s%s%%(refname:strip=2)%s%%(if)%%(symref)%%(then) -> %%(symref:short)%%(end)",
			    branch_get_color(BRANCH_COLOR_REMOTE), remote_prefix, branch_get_color(BRANCH_COLOR_RESET));
	}

	strbuf_addf(&fmt, "%%(if:notequals=remotes)%%(refname:base)%%(then)%s%%(else)%s%%(end)", local.buf, remote.buf);

	strbuf_release(&local);
	strbuf_release(&remote);
	return strbuf_detach(&fmt, NULL);
}

static void print_ref_list(struct ref_filter *filter, struct ref_sorting *sorting, const char *format)
{
	int i;
	struct ref_array array;
	int maxwidth = 0;
	const char *remote_prefix = "";
	struct strbuf out = STRBUF_INIT;
	char *to_free = NULL;

	/*
	 * If we are listing more than just remote branches,
	 * then remote branches will have a "remotes/" prefix.
	 * We need to account for this in the width.
	 */
	if (filter->kind != FILTER_REFS_REMOTES)
		remote_prefix = "remotes/";

	memset(&array, 0, sizeof(array));

	filter_refs(&array, filter, filter->kind | FILTER_REFS_INCLUDE_BROKEN);

	if (filter->verbose)
		maxwidth = calc_maxwidth(&array, strlen(remote_prefix));

	if (!format)
		format = to_free = build_format(filter, maxwidth, remote_prefix);
	verify_ref_format(format);

	/*
	 * If no sorting parameter is given then we default to sorting
	 * by 'refname'. This would give us an alphabetically sorted
	 * array with the 'HEAD' ref at the beginning followed by
	 * local branches 'refs/heads/...' and finally remote-tacking
	 * branches 'refs/remotes/...'.
	 */
	if (!sorting)
		sorting = ref_default_sorting();
	ref_array_sort(sorting, &array);

	for (i = 0; i < array.nr; i++) {
		format_ref_array_item(array.items[i], format, 0, &out);
		if (column_active(colopts)) {
			assert(!filter->verbose && "--column and --verbose are incompatible");
			 /* format to a string_list to let print_columns() do its job */
			string_list_append(&output, out.buf);
		} else {
			fwrite(out.buf, 1, out.len, stdout);
			putchar('\n');
		}
		strbuf_release(&out);
	}

	ref_array_clear(&array);
	free(to_free);
}

static void reject_rebase_or_bisect_branch(const char *target)
{
	struct worktree **worktrees = get_worktrees();
	int i;

	for (i = 0; worktrees[i]; i++) {
		struct worktree *wt = worktrees[i];

		if (!wt->is_detached)
			continue;

		if (is_worktree_being_rebased(wt, target))
			die(_("Branch %s is being rebased at %s"),
			    target, wt->path);

		if (is_worktree_being_bisected(wt, target))
			die(_("Branch %s is being bisected at %s"),
			    target, wt->path);
	}

	free_worktrees(worktrees);
}

static void rename_branch(const char *oldname, const char *newname, int force)
{
	struct strbuf oldref = STRBUF_INIT, newref = STRBUF_INIT, logmsg = STRBUF_INIT;
	struct strbuf oldsection = STRBUF_INIT, newsection = STRBUF_INIT;
	int recovery = 0;
	int clobber_head_ok;

	if (!oldname)
		die(_("cannot rename the current branch while not on any."));

	if (strbuf_check_branch_ref(&oldref, oldname)) {
		/*
		 * Bad name --- this could be an attempt to rename a
		 * ref that we used to allow to be created by accident.
		 */
		if (ref_exists(oldref.buf))
			recovery = 1;
		else
			die(_("Invalid branch name: '%s'"), oldname);
	}

	/*
	 * A command like "git branch -M currentbranch currentbranch" cannot
	 * cause the worktree to become inconsistent with HEAD, so allow it.
	 */
	clobber_head_ok = !strcmp(oldname, newname);

	validate_new_branchname(newname, &newref, force, clobber_head_ok);

	reject_rebase_or_bisect_branch(oldref.buf);

	strbuf_addf(&logmsg, "Branch: renamed %s to %s",
		 oldref.buf, newref.buf);

	if (rename_ref(oldref.buf, newref.buf, logmsg.buf))
		die(_("Branch rename failed"));
	strbuf_release(&logmsg);

	if (recovery)
		warning(_("Renamed a misnamed branch '%s' away"), oldref.buf + 11);

	if (replace_each_worktree_head_symref(oldref.buf, newref.buf))
		die(_("Branch renamed to %s, but HEAD is not updated!"), newname);

	strbuf_addf(&oldsection, "branch.%s", oldref.buf + 11);
	strbuf_release(&oldref);
	strbuf_addf(&newsection, "branch.%s", newref.buf + 11);
	strbuf_release(&newref);
	if (git_config_rename_section(oldsection.buf, newsection.buf) < 0)
		die(_("Branch is renamed, but update of config-file failed"));
	strbuf_release(&oldsection);
	strbuf_release(&newsection);
}

static const char edit_description[] = "BRANCH_DESCRIPTION";

static int edit_branch_description(const char *branch_name)
{
	struct strbuf buf = STRBUF_INIT;
	struct strbuf name = STRBUF_INIT;

	read_branch_desc(&buf, branch_name);
	if (!buf.len || buf.buf[buf.len-1] != '\n')
		strbuf_addch(&buf, '\n');
	strbuf_commented_addf(&buf,
		    "Please edit the description for the branch\n"
		    "  %s\n"
		    "Lines starting with '%c' will be stripped.\n",
		    branch_name, comment_line_char);
	if (write_file_gently(git_path(edit_description), "%s", buf.buf)) {
		strbuf_release(&buf);
		return error_errno(_("could not write branch description template"));
	}
	strbuf_reset(&buf);
	if (launch_editor(git_path(edit_description), &buf, NULL)) {
		strbuf_release(&buf);
		return -1;
	}
	strbuf_stripspace(&buf, 1);

	strbuf_addf(&name, "branch.%s.description", branch_name);
	git_config_set(name.buf, buf.len ? buf.buf : NULL);
	strbuf_release(&name);
	strbuf_release(&buf);

	return 0;
}

int cmd_branch(int argc, const char **argv, const char *prefix)
{
	int delete = 0, rename = 0, force = 0, list = 0;
	int reflog = 0, edit_description = 0;
	int quiet = 0, unset_upstream = 0;
	const char *new_upstream = NULL;
	enum branch_track track;
	struct ref_filter filter;
	static struct ref_sorting *sorting = NULL, **sorting_tail = &sorting;
	const char *format = NULL;

	struct option options[] = {
		OPT_GROUP(N_("Generic options")),
		OPT__VERBOSE(&filter.verbose,
			N_("show hash and subject, give twice for upstream branch")),
		OPT__QUIET(&quiet, N_("suppress informational messages")),
		OPT_SET_INT('t', "track",  &track, N_("set up tracking mode (see git-pull(1))"),
			BRANCH_TRACK_EXPLICIT),
		OPT_SET_INT( 0, "set-upstream",  &track, N_("change upstream info"),
			BRANCH_TRACK_OVERRIDE),
		OPT_STRING('u', "set-upstream-to", &new_upstream, N_("upstream"), N_("change the upstream info")),
		OPT_BOOL(0, "unset-upstream", &unset_upstream, "Unset the upstream info"),
		OPT__COLOR(&branch_use_color, N_("use colored output")),
		OPT_SET_INT('r', "remotes",     &filter.kind, N_("act on remote-tracking branches"),
			FILTER_REFS_REMOTES),
		OPT_CONTAINS(&filter.with_commit, N_("print only branches that contain the commit")),
		OPT_WITH(&filter.with_commit, N_("print only branches that contain the commit")),
		OPT__ABBREV(&filter.abbrev),

		OPT_GROUP(N_("Specific git-branch actions:")),
		OPT_SET_INT('a', "all", &filter.kind, N_("list both remote-tracking and local branches"),
			FILTER_REFS_REMOTES | FILTER_REFS_BRANCHES),
		OPT_BIT('d', "delete", &delete, N_("delete fully merged branch"), 1),
		OPT_BIT('D', NULL, &delete, N_("delete branch (even if not merged)"), 2),
		OPT_BIT('m', "move", &rename, N_("move/rename a branch and its reflog"), 1),
		OPT_BIT('M', NULL, &rename, N_("move/rename a branch, even if target exists"), 2),
		OPT_BOOL(0, "list", &list, N_("list branch names")),
		OPT_BOOL('l', "create-reflog", &reflog, N_("create the branch's reflog")),
		OPT_BOOL(0, "edit-description", &edit_description,
			 N_("edit the description for the branch")),
		OPT__FORCE(&force, N_("force creation, move/rename, deletion")),
		OPT_MERGED(&filter, N_("print only branches that are merged")),
		OPT_NO_MERGED(&filter, N_("print only branches that are not merged")),
		OPT_COLUMN(0, "column", &colopts, N_("list branches in columns")),
		OPT_CALLBACK(0 , "sort", sorting_tail, N_("key"),
			     N_("field name to sort on"), &parse_opt_ref_sorting),
		{
			OPTION_CALLBACK, 0, "points-at", &filter.points_at, N_("object"),
			N_("print only branches of the object"), 0, parse_opt_object_name
		},
		OPT_STRING(  0 , "format", &format, N_("format"), N_("format to use for the output")),
		OPT_END(),
	};

	setup_ref_filter_porcelain_msg();

	memset(&filter, 0, sizeof(filter));
	filter.kind = FILTER_REFS_BRANCHES;
	filter.abbrev = -1;

	if (argc == 2 && !strcmp(argv[1], "-h"))
		usage_with_options(builtin_branch_usage, options);

	git_config(git_branch_config, NULL);

	track = git_branch_track;

	head = resolve_refdup("HEAD", 0, head_sha1, NULL);
	if (!head)
		die(_("Failed to resolve HEAD as a valid ref."));
	if (!strcmp(head, "HEAD"))
		filter.detached = 1;
	else if (!skip_prefix(head, "refs/heads/", &head))
		die(_("HEAD not found below refs/heads!"));

	argc = parse_options(argc, argv, prefix, options, builtin_branch_usage,
			     0);

	if (!delete && !rename && !edit_description && !new_upstream && !unset_upstream && argc == 0)
		list = 1;

	if (filter.with_commit || filter.merge != REF_FILTER_MERGED_NONE || filter.points_at.nr)
		list = 1;

	if (!!delete + !!rename + !!new_upstream +
	    list + unset_upstream > 1)
		usage_with_options(builtin_branch_usage, options);

	if (filter.abbrev == -1)
		filter.abbrev = DEFAULT_ABBREV;
	finalize_colopts(&colopts, -1);
	if (filter.verbose) {
		if (explicitly_enable_column(colopts))
			die(_("--column and --verbose are incompatible"));
		colopts = 0;
	}

	if (force) {
		delete *= 2;
		rename *= 2;
	}

	if (delete) {
		if (!argc)
			die(_("branch name required"));
		return delete_branches(argc, argv, delete > 1, filter.kind, quiet);
	} else if (list) {
		/*  git branch --local also shows HEAD when it is detached */
		if ((filter.kind & FILTER_REFS_BRANCHES) && filter.detached)
			filter.kind |= FILTER_REFS_DETACHED_HEAD;
		filter.name_patterns = argv;
		print_ref_list(&filter, sorting, format);
		print_columns(&output, colopts, NULL);
		string_list_clear(&output, 0);
		return 0;
	}
	else if (edit_description) {
		const char *branch_name;
		struct strbuf branch_ref = STRBUF_INIT;

		if (!argc) {
			if (filter.detached)
				die(_("Cannot give description to detached HEAD"));
			branch_name = head;
		} else if (argc == 1)
			branch_name = argv[0];
		else
			die(_("cannot edit description of more than one branch"));

		strbuf_addf(&branch_ref, "refs/heads/%s", branch_name);
		if (!ref_exists(branch_ref.buf)) {
			strbuf_release(&branch_ref);

			if (!argc)
				return error(_("No commit on branch '%s' yet."),
					     branch_name);
			else
				return error(_("No branch named '%s'."),
					     branch_name);
		}
		strbuf_release(&branch_ref);

		if (edit_branch_description(branch_name))
			return 1;
	} else if (rename) {
		if (!argc)
			die(_("branch name required"));
		else if (argc == 1)
			rename_branch(head, argv[0], rename > 1);
		else if (argc == 2)
			rename_branch(argv[0], argv[1], rename > 1);
		else
			die(_("too many branches for a rename operation"));
	} else if (new_upstream) {
		struct branch *branch = branch_get(argv[0]);

		if (argc > 1)
			die(_("too many branches to set new upstream"));

		if (!branch) {
			if (!argc || !strcmp(argv[0], "HEAD"))
				die(_("could not set upstream of HEAD to %s when "
				      "it does not point to any branch."),
				    new_upstream);
			die(_("no such branch '%s'"), argv[0]);
		}

		if (!ref_exists(branch->refname))
			die(_("branch '%s' does not exist"), branch->name);

		/*
		 * create_branch takes care of setting up the tracking
		 * info and making sure new_upstream is correct
		 */
		create_branch(head, branch->name, new_upstream, 0, 0, 0, quiet, BRANCH_TRACK_OVERRIDE);
	} else if (unset_upstream) {
		struct branch *branch = branch_get(argv[0]);
		struct strbuf buf = STRBUF_INIT;

		if (argc > 1)
			die(_("too many branches to unset upstream"));

		if (!branch) {
			if (!argc || !strcmp(argv[0], "HEAD"))
				die(_("could not unset upstream of HEAD when "
				      "it does not point to any branch."));
			die(_("no such branch '%s'"), argv[0]);
		}

		if (!branch_has_merge_config(branch))
			die(_("Branch '%s' has no upstream information"), branch->name);

		strbuf_addf(&buf, "branch.%s.remote", branch->name);
		git_config_set_multivar(buf.buf, NULL, NULL, 1);
		strbuf_reset(&buf);
		strbuf_addf(&buf, "branch.%s.merge", branch->name);
		git_config_set_multivar(buf.buf, NULL, NULL, 1);
		strbuf_release(&buf);
	} else if (argc > 0 && argc <= 2) {
		struct branch *branch = branch_get(argv[0]);
		int branch_existed = 0, remote_tracking = 0;
		struct strbuf buf = STRBUF_INIT;

		if (!strcmp(argv[0], "HEAD"))
			die(_("it does not make sense to create 'HEAD' manually"));

		if (!branch)
			die(_("no such branch '%s'"), argv[0]);

		if (filter.kind != FILTER_REFS_BRANCHES)
			die(_("-a and -r options to 'git branch' do not make sense with a branch name"));

		if (track == BRANCH_TRACK_OVERRIDE)
			fprintf(stderr, _("The --set-upstream flag is deprecated and will be removed. Consider using --track or --set-upstream-to\n"));

		strbuf_addf(&buf, "refs/remotes/%s", branch->name);
		remote_tracking = ref_exists(buf.buf);
		strbuf_release(&buf);

		branch_existed = ref_exists(branch->refname);
		create_branch(head, argv[0], (argc == 2) ? argv[1] : head,
			      force, reflog, 0, quiet, track);

		/*
		 * We only show the instructions if the user gave us
		 * one branch which doesn't exist locally, but is the
		 * name of a remote-tracking branch.
		 */
		if (argc == 1 && track == BRANCH_TRACK_OVERRIDE &&
		    !branch_existed && remote_tracking) {
			fprintf(stderr, _("\nIf you wanted to make '%s' track '%s', do this:\n\n"), head, branch->name);
			fprintf(stderr, "    git branch -d %s\n", branch->name);
			fprintf(stderr, "    git branch --set-upstream-to %s\n", branch->name);
		}

	} else
		usage_with_options(builtin_branch_usage, options);

	return 0;
}<|MERGE_RESOLUTION|>--- conflicted
+++ resolved
@@ -281,198 +281,6 @@
 	return(ret);
 }
 
-<<<<<<< HEAD
-static void fill_tracking_info(struct strbuf *stat, const char *branch_name,
-		int show_upstream_ref)
-{
-	int ours, theirs;
-	char *ref = NULL;
-	struct branch *branch = branch_get(branch_name);
-	const char *upstream;
-	struct strbuf fancy = STRBUF_INIT;
-	int upstream_is_gone = 0;
-	int added_decoration = 1;
-
-	if (stat_tracking_info(branch, &ours, &theirs, &upstream) < 0) {
-		if (!upstream)
-			return;
-		upstream_is_gone = 1;
-	}
-
-	if (show_upstream_ref) {
-		ref = shorten_unambiguous_ref(upstream, 0);
-		if (want_color(branch_use_color))
-			strbuf_addf(&fancy, "%s%s%s",
-					branch_get_color(BRANCH_COLOR_UPSTREAM),
-					ref, branch_get_color(BRANCH_COLOR_RESET));
-		else
-			strbuf_addstr(&fancy, ref);
-	}
-
-	if (upstream_is_gone) {
-		if (show_upstream_ref)
-			strbuf_addf(stat, _("[%s: gone]"), fancy.buf);
-		else
-			added_decoration = 0;
-	} else if (!ours && !theirs) {
-		if (show_upstream_ref)
-			strbuf_addf(stat, _("[%s]"), fancy.buf);
-		else
-			added_decoration = 0;
-	} else if (!ours) {
-		if (show_upstream_ref)
-			strbuf_addf(stat, _("[%s: behind %d]"), fancy.buf, theirs);
-		else
-			strbuf_addf(stat, _("[behind %d]"), theirs);
-
-	} else if (!theirs) {
-		if (show_upstream_ref)
-			strbuf_addf(stat, _("[%s: ahead %d]"), fancy.buf, ours);
-		else
-			strbuf_addf(stat, _("[ahead %d]"), ours);
-	} else {
-		if (show_upstream_ref)
-			strbuf_addf(stat, _("[%s: ahead %d, behind %d]"),
-				    fancy.buf, ours, theirs);
-		else
-			strbuf_addf(stat, _("[ahead %d, behind %d]"),
-				    ours, theirs);
-	}
-	strbuf_release(&fancy);
-	if (added_decoration)
-		strbuf_addch(stat, ' ');
-	free(ref);
-}
-
-static void add_verbose_info(struct strbuf *out, struct ref_array_item *item,
-			     struct ref_filter *filter, const char *refname)
-{
-	struct strbuf subject = STRBUF_INIT, stat = STRBUF_INIT;
-	const char *sub = _(" **** invalid ref ****");
-	struct commit *commit = item->commit;
-
-	if (!parse_commit(commit)) {
-		pp_commit_easy(CMIT_FMT_ONELINE, commit, &subject);
-		sub = subject.buf;
-	}
-
-	if (item->kind == FILTER_REFS_BRANCHES)
-		fill_tracking_info(&stat, refname, filter->verbose > 1);
-
-	strbuf_addf(out, " %s %s%s",
-		find_unique_abbrev(item->commit->object.oid.hash, filter->abbrev),
-		stat.buf, sub);
-	strbuf_release(&stat);
-	strbuf_release(&subject);
-}
-
-static char *get_head_description(void)
-{
-	struct strbuf desc = STRBUF_INIT;
-	struct wt_status_state state;
-	memset(&state, 0, sizeof(state));
-	wt_status_get_state(&state, 1);
-	if (state.rebase_in_progress ||
-	    state.rebase_interactive_in_progress)
-		strbuf_addf(&desc, _("(no branch, rebasing %s)"),
-			    state.branch);
-	else if (state.bisect_in_progress)
-		strbuf_addf(&desc, _("(no branch, bisect started on %s)"),
-			    state.branch);
-	else if (state.detached_from) {
-		if (state.detached_at)
-			/* TRANSLATORS: make sure this matches
-			   "HEAD detached at " in wt-status.c */
-			strbuf_addf(&desc, _("(HEAD detached at %s)"),
-				state.detached_from);
-		else
-			/* TRANSLATORS: make sure this matches
-			   "HEAD detached from " in wt-status.c */
-			strbuf_addf(&desc, _("(HEAD detached from %s)"),
-				state.detached_from);
-	}
-	else
-		strbuf_addstr(&desc, _("(no branch)"));
-	free(state.branch);
-	free(state.onto);
-	free(state.detached_from);
-	return strbuf_detach(&desc, NULL);
-}
-
-static void format_and_print_ref_item(struct ref_array_item *item, int maxwidth,
-				      struct ref_filter *filter, const char *remote_prefix)
-{
-	char c;
-	int current = 0;
-	int color;
-	struct strbuf out = STRBUF_INIT, name = STRBUF_INIT;
-	const char *prefix_to_show = "";
-	const char *prefix_to_skip = NULL;
-	const char *desc = item->refname;
-	char *to_free = NULL;
-
-	switch (item->kind) {
-	case FILTER_REFS_BRANCHES:
-		prefix_to_skip = "refs/heads/";
-		skip_prefix(desc, prefix_to_skip, &desc);
-		if (!filter->detached && !strcmp(desc, head))
-			current = 1;
-		else
-			color = BRANCH_COLOR_LOCAL;
-		break;
-	case FILTER_REFS_REMOTES:
-		prefix_to_skip = "refs/remotes/";
-		skip_prefix(desc, prefix_to_skip, &desc);
-		color = BRANCH_COLOR_REMOTE;
-		prefix_to_show = remote_prefix;
-		break;
-	case FILTER_REFS_DETACHED_HEAD:
-		desc = to_free = get_head_description();
-		current = 1;
-		break;
-	default:
-		color = BRANCH_COLOR_PLAIN;
-		break;
-	}
-
-	c = ' ';
-	if (current) {
-		c = '*';
-		color = BRANCH_COLOR_CURRENT;
-	}
-
-	strbuf_addf(&name, "%s%s", prefix_to_show, desc);
-	if (filter->verbose) {
-		int utf8_compensation = strlen(name.buf) - utf8_strwidth(name.buf);
-		strbuf_addf(&out, "%c %s%-*s%s", c, branch_get_color(color),
-			    maxwidth + utf8_compensation, name.buf,
-			    branch_get_color(BRANCH_COLOR_RESET));
-	} else
-		strbuf_addf(&out, "%c %s%s%s", c, branch_get_color(color),
-			    name.buf, branch_get_color(BRANCH_COLOR_RESET));
-
-	if (item->symref) {
-		const char *symref = item->symref;
-		if (prefix_to_skip)
-			skip_prefix(symref, prefix_to_skip, &symref);
-		strbuf_addf(&out, " -> %s", symref);
-	}
-	else if (filter->verbose)
-		/* " f7c0c00 [ahead 58, behind 197] vcs-svn: drop obj_pool.h" */
-		add_verbose_info(&out, item, filter, desc);
-	if (column_active(colopts)) {
-		assert(!filter->verbose && "--column and --verbose are incompatible");
-		string_list_append(&output, out.buf);
-	} else {
-		printf("%s\n", out.buf);
-	}
-	strbuf_release(&name);
-	strbuf_release(&out);
-	free(to_free);
-}
-
-=======
->>>>>>> 53c25255
 static int calc_maxwidth(struct ref_array *refs, int remote_bonus)
 {
 	int i, max = 0;
