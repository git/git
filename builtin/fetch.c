--- conflicted
+++ resolved
@@ -909,16 +909,6 @@
 	if (!connectivity_checked) {
 		struct check_connected_options opt = CHECK_CONNECTED_INIT;
 
-<<<<<<< HEAD
-		if (filter_options.choice)
-			/*
-			 * Since a filter is specified, objects indirectly
-			 * referenced by refs are allowed to be absent.
-			 */
-			opt.check_refs_are_promisor_objects_only = 1;
-
-=======
->>>>>>> b3d7a52f
 		rm = ref_map;
 		if (check_connected(iterate_ref_map, &rm, &opt)) {
 			rc = error(_("%s did not send all necessary objects\n"), url);
