--- conflicted
+++ resolved
@@ -44,14 +44,12 @@
 		return 1;
 	}
 
-<<<<<<< HEAD
 	trace2_cmd_mode(argv[0]);
-=======
+
 	if (!strcmp(argv[0], "repack"))
 		return midx_repack(opts.object_dir, (size_t)opts.batch_size);
 	if (opts.batch_size)
 		die(_("--batch-size option is only for 'repack' subcommand"));
->>>>>>> 2c692aa9
 
 	if (!strcmp(argv[0], "write"))
 		return write_midx_file(opts.object_dir);
