/*
 * "git replay" builtin command
 */

#define USE_THE_REPOSITORY_VARIABLE
#define DISABLE_SIGN_COMPARE_WARNINGS

#include "git-compat-util.h"

#include "builtin.h"
#include "config.h"
#include "environment.h"
#include "hex.h"
#include "lockfile.h"
#include "merge-ort.h"
#include "object-name.h"
#include "parse-options.h"
#include "refs.h"
#include "revision.h"
#include "strmap.h"
#include <oidset.h>
#include <tree.h>

enum ref_action_mode {
	REF_ACTION_UPDATE,
	REF_ACTION_PRINT,
};

static const char *short_commit_name(struct repository *repo,
				     struct commit *commit)
{
	return repo_find_unique_abbrev(repo, &commit->object.oid,
				       DEFAULT_ABBREV);
}

static struct commit *peel_committish(struct repository *repo, const char *name)
{
	struct object *obj;
	struct object_id oid;

	if (repo_get_oid(repo, name, &oid))
		return NULL;
	obj = parse_object(repo, &oid);
	return (struct commit *)repo_peel_to_type(repo, name, 0, obj,
						  OBJ_COMMIT);
}

static char *get_author(const char *message)
{
	size_t len;
	const char *a;

	a = find_commit_header(message, "author", &len);
	if (a)
		return xmemdupz(a, len);

	return NULL;
}

static struct commit *create_commit(struct repository *repo,
				    struct tree *tree,
				    struct commit *based_on,
				    struct commit *parent)
{
	struct object_id ret;
	struct object *obj = NULL;
	struct commit_list *parents = NULL;
	char *author;
	char *sign_commit = NULL; /* FIXME: cli users might want to sign again */
	struct commit_extra_header *extra = NULL;
	struct strbuf msg = STRBUF_INIT;
	const char *out_enc = get_commit_output_encoding();
	const char *message = repo_logmsg_reencode(repo, based_on,
						   NULL, out_enc);
	const char *orig_message = NULL;
	const char *exclude_gpgsig[] = { "gpgsig", "gpgsig-sha256", NULL };

	commit_list_insert(parent, &parents);
	extra = read_commit_extra_headers(based_on, exclude_gpgsig);
	find_commit_subject(message, &orig_message);
	strbuf_addstr(&msg, orig_message);
	author = get_author(message);
	reset_ident_date();
	if (commit_tree_extended(msg.buf, msg.len, &tree->object.oid, parents,
				 &ret, author, NULL, sign_commit, extra)) {
		error(_("failed to write commit object"));
		goto out;
	}

	obj = parse_object(repo, &ret);

out:
	repo_unuse_commit_buffer(the_repository, based_on, message);
	free_commit_extra_headers(extra);
	free_commit_list(parents);
	strbuf_release(&msg);
	free(author);
	return (struct commit *)obj;
}

struct ref_info {
	struct commit *onto;
	struct strset positive_refs;
	struct strset negative_refs;
	int positive_refexprs;
	int negative_refexprs;
};

static void get_ref_information(struct repository *repo,
				struct rev_cmdline_info *cmd_info,
				struct ref_info *ref_info)
{
	int i;

	ref_info->onto = NULL;
	strset_init(&ref_info->positive_refs);
	strset_init(&ref_info->negative_refs);
	ref_info->positive_refexprs = 0;
	ref_info->negative_refexprs = 0;

	/*
	 * When the user specifies e.g.
	 *   git replay origin/main..mybranch
	 *   git replay ^origin/next mybranch1 mybranch2
	 * we want to be able to determine where to replay the commits.  In
	 * these examples, the branches are probably based on an old version
	 * of either origin/main or origin/next, so we want to replay on the
	 * newest version of that branch.  In contrast we would want to error
	 * out if they ran
	 *   git replay ^origin/master ^origin/next mybranch
	 *   git replay mybranch~2..mybranch
	 * the first of those because there's no unique base to choose, and
	 * the second because they'd likely just be replaying commits on top
	 * of the same commit and not making any difference.
	 */
	for (i = 0; i < cmd_info->nr; i++) {
		struct rev_cmdline_entry *e = cmd_info->rev + i;
		struct object_id oid;
		const char *refexpr = e->name;
		char *fullname = NULL;
		int can_uniquely_dwim = 1;

		if (*refexpr == '^')
			refexpr++;
		if (repo_dwim_ref(repo, refexpr, strlen(refexpr), &oid, &fullname, 0) != 1)
			can_uniquely_dwim = 0;

		if (e->flags & BOTTOM) {
			if (can_uniquely_dwim)
				strset_add(&ref_info->negative_refs, fullname);
			if (!ref_info->negative_refexprs)
				ref_info->onto = lookup_commit_reference_gently(repo,
										&e->item->oid, 1);
			ref_info->negative_refexprs++;
		} else {
			if (can_uniquely_dwim)
				strset_add(&ref_info->positive_refs, fullname);
			ref_info->positive_refexprs++;
		}

		free(fullname);
	}
}

static void determine_replay_mode(struct repository *repo,
				  struct rev_cmdline_info *cmd_info,
				  const char *onto_name,
				  char **advance_name,
				  struct commit **onto,
				  struct strset **update_refs)
{
	struct ref_info rinfo;

	get_ref_information(repo, cmd_info, &rinfo);
	if (!rinfo.positive_refexprs)
		die(_("need some commits to replay"));

	die_for_incompatible_opt2(!!onto_name, "--onto",
				  !!*advance_name, "--advance");
	if (onto_name) {
		*onto = peel_committish(repo, onto_name);
		if (rinfo.positive_refexprs <
		    strset_get_size(&rinfo.positive_refs))
			die(_("all positive revisions given must be references"));
	} else if (*advance_name) {
		struct object_id oid;
		char *fullname = NULL;

		*onto = peel_committish(repo, *advance_name);
		if (repo_dwim_ref(repo, *advance_name, strlen(*advance_name),
			     &oid, &fullname, 0) == 1) {
			free(*advance_name);
			*advance_name = fullname;
		} else {
			die(_("argument to --advance must be a reference"));
		}
		if (rinfo.positive_refexprs > 1)
			die(_("cannot advance target with multiple sources because ordering would be ill-defined"));
	} else {
		int positive_refs_complete = (
			rinfo.positive_refexprs ==
			strset_get_size(&rinfo.positive_refs));
		int negative_refs_complete = (
			rinfo.negative_refexprs ==
			strset_get_size(&rinfo.negative_refs));
		/*
		 * We need either positive_refs_complete or
		 * negative_refs_complete, but not both.
		 */
		if (rinfo.negative_refexprs > 0 &&
		    positive_refs_complete == negative_refs_complete)
			die(_("cannot implicitly determine whether this is an --advance or --onto operation"));
		if (negative_refs_complete) {
			struct hashmap_iter iter;
			struct strmap_entry *entry;
			const char *last_key = NULL;

			if (rinfo.negative_refexprs == 0)
				die(_("all positive revisions given must be references"));
			else if (rinfo.negative_refexprs > 1)
				die(_("cannot implicitly determine whether this is an --advance or --onto operation"));
			else if (rinfo.positive_refexprs > 1)
				die(_("cannot advance target with multiple source branches because ordering would be ill-defined"));

			/* Only one entry, but we have to loop to get it */
			strset_for_each_entry(&rinfo.negative_refs,
					      &iter, entry) {
				last_key = entry->key;
			}

			free(*advance_name);
			*advance_name = xstrdup_or_null(last_key);
		} else { /* positive_refs_complete */
			if (rinfo.negative_refexprs > 1)
				die(_("cannot implicitly determine correct base for --onto"));
			if (rinfo.negative_refexprs == 1)
				*onto = rinfo.onto;
		}
	}
	if (!*advance_name) {
		*update_refs = xcalloc(1, sizeof(**update_refs));
		**update_refs = rinfo.positive_refs;
		memset(&rinfo.positive_refs, 0, sizeof(**update_refs));
	}
	strset_clear(&rinfo.negative_refs);
	strset_clear(&rinfo.positive_refs);
}

static struct commit *mapped_commit(kh_oid_map_t *replayed_commits,
				    struct commit *commit,
				    struct commit *fallback)
{
	khint_t pos = kh_get_oid_map(replayed_commits, commit->object.oid);
	if (pos == kh_end(replayed_commits))
		return fallback;
	return kh_value(replayed_commits, pos);
}

static struct commit *pick_regular_commit(struct repository *repo,
					  struct commit *pickme,
					  kh_oid_map_t *replayed_commits,
					  struct commit *onto,
					  struct merge_options *merge_opt,
					  struct merge_result *result)
{
	struct commit *base, *replayed_base;
	struct tree *pickme_tree, *base_tree;

	base = pickme->parents->item;
	replayed_base = mapped_commit(replayed_commits, base, onto);

	result->tree = repo_get_commit_tree(repo, replayed_base);
	pickme_tree = repo_get_commit_tree(repo, pickme);
	base_tree = repo_get_commit_tree(repo, base);

	merge_opt->branch1 = short_commit_name(repo, replayed_base);
	merge_opt->branch2 = short_commit_name(repo, pickme);
	merge_opt->ancestor = xstrfmt("parent of %s", merge_opt->branch2);

	merge_incore_nonrecursive(merge_opt,
				  base_tree,
				  result->tree,
				  pickme_tree,
				  result);

	free((char*)merge_opt->ancestor);
	merge_opt->ancestor = NULL;
	if (!result->clean)
		return NULL;
	return create_commit(repo, result->tree, pickme, replayed_base);
}

static enum ref_action_mode parse_ref_action_mode(const char *ref_action, const char *source)
{
	if (!ref_action || !strcmp(ref_action, "update"))
		return REF_ACTION_UPDATE;
	if (!strcmp(ref_action, "print"))
		return REF_ACTION_PRINT;
	die(_("invalid %s value: '%s'"), source, ref_action);
}

static enum ref_action_mode get_ref_action_mode(struct repository *repo, const char *ref_action)
{
	const char *config_value = NULL;

	/* Command line option takes precedence */
	if (ref_action)
		return parse_ref_action_mode(ref_action, "--ref-action");

	/* Check config value */
	if (!repo_config_get_string_tmp(repo, "replay.refAction", &config_value))
		return parse_ref_action_mode(config_value, "replay.refAction");

	/* Default to update mode */
	return REF_ACTION_UPDATE;
}

static int handle_ref_update(enum ref_action_mode mode,
			     struct ref_transaction *transaction,
			     const char *refname,
			     const struct object_id *new_oid,
			     const struct object_id *old_oid,
			     const char *reflog_msg,
			     struct strbuf *err)
{
	switch (mode) {
	case REF_ACTION_PRINT:
		printf("update %s %s %s\n",
		       refname,
		       oid_to_hex(new_oid),
		       oid_to_hex(old_oid));
		return 0;
	case REF_ACTION_UPDATE:
		return ref_transaction_update(transaction, refname, new_oid, old_oid,
					      NULL, NULL, 0, reflog_msg, err);
	default:
		BUG("unknown ref_action_mode %d", mode);
	}
}

int cmd_replay(int argc,
	       const char **argv,
	       const char *prefix,
	       struct repository *repo)
{
	const char *advance_name_opt = NULL;
	char *advance_name = NULL;
	struct commit *onto = NULL;
	const char *onto_name = NULL;
	int contained = 0;
	const char *ref_action = NULL;
	enum ref_action_mode ref_mode;

	struct rev_info revs;
	struct commit *last_commit = NULL;
	struct commit *commit;
	struct merge_options merge_opt;
	struct merge_result result;
	struct strset *update_refs = NULL;
	kh_oid_map_t *replayed_commits;
	struct ref_transaction *transaction = NULL;
	struct strbuf transaction_err = STRBUF_INIT;
	struct strbuf reflog_msg = STRBUF_INIT;
	int ret = 0;

	const char *const replay_usage[] = {
		N_("(EXPERIMENTAL!) git replay "
		   "([--contained] --onto <newbase> | --advance <branch>) "
<<<<<<< HEAD
		   "[--ref-action[=<mode>]] <revision-range>"),
=======
		   "[--ref-action[=<mode>]] <revision-range>..."),
>>>>>>> a4a77e41
		NULL
	};
	struct option replay_options[] = {
		OPT_STRING(0, "advance", &advance_name_opt,
			   N_("branch"),
			   N_("make replay advance given branch")),
		OPT_STRING(0, "onto", &onto_name,
			   N_("revision"),
			   N_("replay onto given commit")),
		OPT_BOOL(0, "contained", &contained,
<<<<<<< HEAD
			 N_("update all branches that point at commits in <revision-range>")),
=======
			 N_("advance all branches contained in revision-range")),
>>>>>>> a4a77e41
		OPT_STRING(0, "ref-action", &ref_action,
			   N_("mode"),
			   N_("control ref update behavior (update|print)")),
		OPT_END()
	};

	argc = parse_options(argc, argv, prefix, replay_options, replay_usage,
			     PARSE_OPT_KEEP_ARGV0 | PARSE_OPT_KEEP_UNKNOWN_OPT);

	if (!onto_name && !advance_name_opt) {
		error(_("option --onto or --advance is mandatory"));
		usage_with_options(replay_usage, replay_options);
	}

	die_for_incompatible_opt2(!!advance_name_opt, "--advance",
				  contained, "--contained");

	/* Parse ref action mode from command line or config */
	ref_mode = get_ref_action_mode(repo, ref_action);

	advance_name = xstrdup_or_null(advance_name_opt);

	repo_init_revisions(repo, &revs, prefix);

	/*
	 * Set desired values for rev walking options here. If they
	 * are changed by some user specified option in setup_revisions()
	 * below, we will detect that below and then warn.
	 *
	 * TODO: In the future we might want to either die(), or allow
	 * some options changing these values if we think they could
	 * be useful.
	 */
	revs.reverse = 1;
	revs.sort_order = REV_SORT_IN_GRAPH_ORDER;
	revs.topo_order = 1;
	revs.simplify_history = 0;

	argc = setup_revisions(argc, argv, &revs, NULL);
	if (argc > 1) {
		ret = error(_("unrecognized argument: %s"), argv[1]);
		goto cleanup;
	}

	/*
	 * Detect and warn if we override some user specified rev
	 * walking options.
	 */
	if (revs.reverse != 1) {
		warning(_("some rev walking options will be overridden as "
			  "'%s' bit in 'struct rev_info' will be forced"),
			"reverse");
		revs.reverse = 1;
	}
	if (revs.sort_order != REV_SORT_IN_GRAPH_ORDER) {
		warning(_("some rev walking options will be overridden as "
			  "'%s' bit in 'struct rev_info' will be forced"),
			"sort_order");
		revs.sort_order = REV_SORT_IN_GRAPH_ORDER;
	}
	if (revs.topo_order != 1) {
		warning(_("some rev walking options will be overridden as "
			  "'%s' bit in 'struct rev_info' will be forced"),
			"topo_order");
		revs.topo_order = 1;
	}
	if (revs.simplify_history != 0) {
		warning(_("some rev walking options will be overridden as "
			  "'%s' bit in 'struct rev_info' will be forced"),
			"simplify_history");
		revs.simplify_history = 0;
	}

	determine_replay_mode(repo, &revs.cmdline, onto_name, &advance_name,
			      &onto, &update_refs);

	/* Build reflog message */
	if (advance_name_opt)
		strbuf_addf(&reflog_msg, "replay --advance %s", advance_name_opt);
	else
		strbuf_addf(&reflog_msg, "replay --onto %s",
			    oid_to_hex(&onto->object.oid));

	/* Initialize ref transaction if using update mode */
	if (ref_mode == REF_ACTION_UPDATE) {
		transaction = ref_store_transaction_begin(get_main_ref_store(repo),
							  0, &transaction_err);
		if (!transaction) {
			ret = error(_("failed to begin ref transaction: %s"),
				    transaction_err.buf);
			goto cleanup;
		}
	}

	if (!onto) /* FIXME: Should handle replaying down to root commit */
		die("Replaying down to root commit is not supported yet!");

	/* Build reflog message */
	if (advance_name_opt)
		strbuf_addf(&reflog_msg, "replay --advance %s", advance_name_opt);
	else
		strbuf_addf(&reflog_msg, "replay --onto %s",
			    oid_to_hex(&onto->object.oid));

	/* Initialize ref transaction if using update mode */
	if (ref_mode == REF_ACTION_UPDATE) {
		transaction = ref_store_transaction_begin(get_main_ref_store(repo),
							  0, &transaction_err);
		if (!transaction) {
			ret = error(_("failed to begin ref transaction: %s"),
				    transaction_err.buf);
			goto cleanup;
		}
	}

	if (prepare_revision_walk(&revs) < 0) {
		ret = error(_("error preparing revisions"));
		goto cleanup;
	}

	init_basic_merge_options(&merge_opt, repo);
	memset(&result, 0, sizeof(result));
	merge_opt.show_rename_progress = 0;
	last_commit = onto;
	replayed_commits = kh_init_oid_map();
	while ((commit = get_revision(&revs))) {
		const struct name_decoration *decoration;
		khint_t pos;
		int hr;

		if (!commit->parents)
			die(_("replaying down to root commit is not supported yet!"));
		if (commit->parents->next)
			die(_("replaying merge commits is not supported yet!"));

		last_commit = pick_regular_commit(repo, commit, replayed_commits,
						  onto, &merge_opt, &result);
		if (!last_commit)
			break;

		/* Record commit -> last_commit mapping */
		pos = kh_put_oid_map(replayed_commits, commit->object.oid, &hr);
		if (hr == 0)
			BUG("Duplicate rewritten commit: %s\n",
			    oid_to_hex(&commit->object.oid));
		kh_value(replayed_commits, pos) = last_commit;

		/* Update any necessary branches */
		if (advance_name)
			continue;
		decoration = get_name_decoration(&commit->object);
		if (!decoration)
			continue;
		while (decoration) {
			if (decoration->type == DECORATION_REF_LOCAL &&
			    (contained || strset_contains(update_refs,
							  decoration->name))) {
				if (handle_ref_update(ref_mode, transaction,
						      decoration->name,
						      &last_commit->object.oid,
						      &commit->object.oid,
						      reflog_msg.buf,
						      &transaction_err) < 0) {
					ret = error(_("failed to update ref '%s': %s"),
						    decoration->name, transaction_err.buf);
					goto cleanup;
				}
			}
			decoration = decoration->next;
		}
	}

	/* In --advance mode, advance the target ref */
	if (result.clean == 1 && advance_name) {
		if (handle_ref_update(ref_mode, transaction, advance_name,
				      &last_commit->object.oid,
				      &onto->object.oid,
				      reflog_msg.buf,
				      &transaction_err) < 0) {
			ret = error(_("failed to update ref '%s': %s"),
				    advance_name, transaction_err.buf);
			goto cleanup;
		}
	}

	/* Commit the ref transaction if we have one */
	if (transaction && result.clean == 1) {
		if (ref_transaction_commit(transaction, &transaction_err)) {
			ret = error(_("failed to commit ref transaction: %s"),
				    transaction_err.buf);
			goto cleanup;
		}
	}

	merge_finalize(&merge_opt, &result);
	kh_destroy_oid_map(replayed_commits);
	if (update_refs) {
		strset_clear(update_refs);
		free(update_refs);
	}
	ret = result.clean;

cleanup:
	if (transaction)
		ref_transaction_free(transaction);
	strbuf_release(&transaction_err);
	strbuf_release(&reflog_msg);
	release_revisions(&revs);
	free(advance_name);

	/* Return */
	if (ret < 0)
		exit(128);
	return ret ? 0 : 1;
}<|MERGE_RESOLUTION|>--- conflicted
+++ resolved
@@ -366,11 +366,7 @@
 	const char *const replay_usage[] = {
 		N_("(EXPERIMENTAL!) git replay "
 		   "([--contained] --onto <newbase> | --advance <branch>) "
-<<<<<<< HEAD
 		   "[--ref-action[=<mode>]] <revision-range>"),
-=======
-		   "[--ref-action[=<mode>]] <revision-range>..."),
->>>>>>> a4a77e41
 		NULL
 	};
 	struct option replay_options[] = {
@@ -381,11 +377,7 @@
 			   N_("revision"),
 			   N_("replay onto given commit")),
 		OPT_BOOL(0, "contained", &contained,
-<<<<<<< HEAD
 			 N_("update all branches that point at commits in <revision-range>")),
-=======
-			 N_("advance all branches contained in revision-range")),
->>>>>>> a4a77e41
 		OPT_STRING(0, "ref-action", &ref_action,
 			   N_("mode"),
 			   N_("control ref update behavior (update|print)")),
@@ -461,24 +453,6 @@
 
 	determine_replay_mode(repo, &revs.cmdline, onto_name, &advance_name,
 			      &onto, &update_refs);
-
-	/* Build reflog message */
-	if (advance_name_opt)
-		strbuf_addf(&reflog_msg, "replay --advance %s", advance_name_opt);
-	else
-		strbuf_addf(&reflog_msg, "replay --onto %s",
-			    oid_to_hex(&onto->object.oid));
-
-	/* Initialize ref transaction if using update mode */
-	if (ref_mode == REF_ACTION_UPDATE) {
-		transaction = ref_store_transaction_begin(get_main_ref_store(repo),
-							  0, &transaction_err);
-		if (!transaction) {
-			ret = error(_("failed to begin ref transaction: %s"),
-				    transaction_err.buf);
-			goto cleanup;
-		}
-	}
 
 	if (!onto) /* FIXME: Should handle replaying down to root commit */
 		die("Replaying down to root commit is not supported yet!");
