/*
 * "git replay" builtin command
 */

#define DISABLE_SIGN_COMPARE_WARNINGS

#include "git-compat-util.h"

#include "builtin.h"
#include "config.h"
#include "environment.h"
#include "hex.h"
#include "lockfile.h"
#include "merge-ort.h"
#include "object-name.h"
#include "parse-options.h"
#include "refs.h"
#include "replay.h"
#include "revision.h"
#include "strmap.h"
#include <oidset.h>
#include <tree.h>

enum ref_action_mode {
	REF_ACTION_UPDATE,
	REF_ACTION_PRINT,
};

static struct commit *peel_committish(struct repository *repo, const char *name)
{
	struct object *obj;
	struct object_id oid;

	if (repo_get_oid(repo, name, &oid))
		return NULL;
	obj = parse_object(repo, &oid);
	return (struct commit *)repo_peel_to_type(repo, name, 0, obj,
						  OBJ_COMMIT);
}

<<<<<<< HEAD
static char *get_author(const char *message)
{
	size_t len;
	const char *a;

	a = find_commit_header(message, "author", &len);
	if (a)
		return xmemdupz(a, len);

	return NULL;
}

static struct commit *create_commit(struct repository *repo,
				    struct tree *tree,
				    struct commit *based_on,
				    struct commit *parent)
{
	struct object_id ret;
	struct object *obj = NULL;
	struct commit_list *parents = NULL;
	char *author;
	char *sign_commit = NULL; /* FIXME: cli users might want to sign again */
	struct commit_extra_header *extra = NULL;
	struct strbuf msg = STRBUF_INIT;
	const char *out_enc = get_commit_output_encoding();
	const char *message = repo_logmsg_reencode(repo, based_on,
						   NULL, out_enc);
	const char *orig_message = NULL;
	const char *exclude_gpgsig[] = { "gpgsig", "gpgsig-sha256", NULL };

	commit_list_insert(parent, &parents);
	extra = read_commit_extra_headers(based_on, exclude_gpgsig);
	find_commit_subject(message, &orig_message);
	strbuf_addstr(&msg, orig_message);
	author = get_author(message);
	reset_ident_date();
	if (commit_tree_extended(msg.buf, msg.len, &tree->object.oid, parents,
				 &ret, author, NULL, sign_commit, extra)) {
		error(_("failed to write commit object"));
		goto out;
	}

	obj = parse_object(repo, &ret);

out:
	repo_unuse_commit_buffer(the_repository, based_on, message);
	free_commit_extra_headers(extra);
	free_commit_list(parents);
	strbuf_release(&msg);
	free(author);
	return (struct commit *)obj;
}

=======
>>>>>>> 55e54fe4
struct ref_info {
	struct commit *onto;
	struct strset positive_refs;
	struct strset negative_refs;
	int positive_refexprs;
	int negative_refexprs;
};

static void get_ref_information(struct repository *repo,
				struct rev_cmdline_info *cmd_info,
				struct ref_info *ref_info)
{
	int i;

	ref_info->onto = NULL;
	strset_init(&ref_info->positive_refs);
	strset_init(&ref_info->negative_refs);
	ref_info->positive_refexprs = 0;
	ref_info->negative_refexprs = 0;

	/*
	 * When the user specifies e.g.
	 *   git replay origin/main..mybranch
	 *   git replay ^origin/next mybranch1 mybranch2
	 * we want to be able to determine where to replay the commits.  In
	 * these examples, the branches are probably based on an old version
	 * of either origin/main or origin/next, so we want to replay on the
	 * newest version of that branch.  In contrast we would want to error
	 * out if they ran
	 *   git replay ^origin/master ^origin/next mybranch
	 *   git replay mybranch~2..mybranch
	 * the first of those because there's no unique base to choose, and
	 * the second because they'd likely just be replaying commits on top
	 * of the same commit and not making any difference.
	 */
	for (i = 0; i < cmd_info->nr; i++) {
		struct rev_cmdline_entry *e = cmd_info->rev + i;
		struct object_id oid;
		const char *refexpr = e->name;
		char *fullname = NULL;
		int can_uniquely_dwim = 1;

		if (*refexpr == '^')
			refexpr++;
		if (repo_dwim_ref(repo, refexpr, strlen(refexpr), &oid, &fullname, 0) != 1)
			can_uniquely_dwim = 0;

		if (e->flags & BOTTOM) {
			if (can_uniquely_dwim)
				strset_add(&ref_info->negative_refs, fullname);
			if (!ref_info->negative_refexprs)
				ref_info->onto = lookup_commit_reference_gently(repo,
										&e->item->oid, 1);
			ref_info->negative_refexprs++;
		} else {
			if (can_uniquely_dwim)
				strset_add(&ref_info->positive_refs, fullname);
			ref_info->positive_refexprs++;
		}

		free(fullname);
	}
}

static void determine_replay_mode(struct repository *repo,
				  struct rev_cmdline_info *cmd_info,
				  const char *onto_name,
				  char **advance_name,
				  struct commit **onto,
				  struct strset **update_refs)
{
	struct ref_info rinfo;

	get_ref_information(repo, cmd_info, &rinfo);
	if (!rinfo.positive_refexprs)
		die(_("need some commits to replay"));

	die_for_incompatible_opt2(!!onto_name, "--onto",
				  !!*advance_name, "--advance");
	if (onto_name) {
		*onto = peel_committish(repo, onto_name);
		if (rinfo.positive_refexprs <
		    strset_get_size(&rinfo.positive_refs))
			die(_("all positive revisions given must be references"));
	} else if (*advance_name) {
		struct object_id oid;
		char *fullname = NULL;

		*onto = peel_committish(repo, *advance_name);
		if (repo_dwim_ref(repo, *advance_name, strlen(*advance_name),
			     &oid, &fullname, 0) == 1) {
			free(*advance_name);
			*advance_name = fullname;
		} else {
			die(_("argument to --advance must be a reference"));
		}
		if (rinfo.positive_refexprs > 1)
			die(_("cannot advance target with multiple sources because ordering would be ill-defined"));
	} else {
		int positive_refs_complete = (
			rinfo.positive_refexprs ==
			strset_get_size(&rinfo.positive_refs));
		int negative_refs_complete = (
			rinfo.negative_refexprs ==
			strset_get_size(&rinfo.negative_refs));
		/*
		 * We need either positive_refs_complete or
		 * negative_refs_complete, but not both.
		 */
		if (rinfo.negative_refexprs > 0 &&
		    positive_refs_complete == negative_refs_complete)
			die(_("cannot implicitly determine whether this is an --advance or --onto operation"));
		if (negative_refs_complete) {
			struct hashmap_iter iter;
			struct strmap_entry *entry;
			const char *last_key = NULL;

			if (rinfo.negative_refexprs == 0)
				die(_("all positive revisions given must be references"));
			else if (rinfo.negative_refexprs > 1)
				die(_("cannot implicitly determine whether this is an --advance or --onto operation"));
			else if (rinfo.positive_refexprs > 1)
				die(_("cannot advance target with multiple source branches because ordering would be ill-defined"));

			/* Only one entry, but we have to loop to get it */
			strset_for_each_entry(&rinfo.negative_refs,
					      &iter, entry) {
				last_key = entry->key;
			}

			free(*advance_name);
			*advance_name = xstrdup_or_null(last_key);
		} else { /* positive_refs_complete */
			if (rinfo.negative_refexprs > 1)
				die(_("cannot implicitly determine correct base for --onto"));
			if (rinfo.negative_refexprs == 1)
				*onto = rinfo.onto;
		}
	}
	if (!*advance_name) {
		*update_refs = xcalloc(1, sizeof(**update_refs));
		**update_refs = rinfo.positive_refs;
		memset(&rinfo.positive_refs, 0, sizeof(**update_refs));
	}
	strset_clear(&rinfo.negative_refs);
	strset_clear(&rinfo.positive_refs);
}

static enum ref_action_mode parse_ref_action_mode(const char *ref_action, const char *source)
{
	if (!ref_action || !strcmp(ref_action, "update"))
		return REF_ACTION_UPDATE;
	if (!strcmp(ref_action, "print"))
		return REF_ACTION_PRINT;
	die(_("invalid %s value: '%s'"), source, ref_action);
}

static enum ref_action_mode get_ref_action_mode(struct repository *repo, const char *ref_action)
{
	const char *config_value = NULL;

	/* Command line option takes precedence */
	if (ref_action)
		return parse_ref_action_mode(ref_action, "--ref-action");

	/* Check config value */
	if (!repo_config_get_string_tmp(repo, "replay.refAction", &config_value))
		return parse_ref_action_mode(config_value, "replay.refAction");

	/* Default to update mode */
	return REF_ACTION_UPDATE;
}

static int handle_ref_update(enum ref_action_mode mode,
			     struct ref_transaction *transaction,
			     const char *refname,
			     const struct object_id *new_oid,
			     const struct object_id *old_oid,
			     const char *reflog_msg,
			     struct strbuf *err)
{
	switch (mode) {
	case REF_ACTION_PRINT:
		printf("update %s %s %s\n",
		       refname,
		       oid_to_hex(new_oid),
		       oid_to_hex(old_oid));
		return 0;
	case REF_ACTION_UPDATE:
		return ref_transaction_update(transaction, refname, new_oid, old_oid,
					      NULL, NULL, 0, reflog_msg, err);
	default:
		BUG("unknown ref_action_mode %d", mode);
	}
}

int cmd_replay(int argc,
	       const char **argv,
	       const char *prefix,
	       struct repository *repo)
{
	const char *advance_name_opt = NULL;
	char *advance_name = NULL;
	struct commit *onto = NULL;
	const char *onto_name = NULL;
	int contained = 0;
	const char *ref_action = NULL;
	enum ref_action_mode ref_mode;

	struct rev_info revs;
	struct commit *last_commit = NULL;
	struct commit *commit;
	struct merge_options merge_opt;
	struct merge_result result;
	struct strset *update_refs = NULL;
	kh_oid_map_t *replayed_commits;
	struct ref_transaction *transaction = NULL;
	struct strbuf transaction_err = STRBUF_INIT;
	struct strbuf reflog_msg = STRBUF_INIT;
	int ret = 0;

	const char *const replay_usage[] = {
		N_("(EXPERIMENTAL!) git replay "
		   "([--contained] --onto <newbase> | --advance <branch>) "
		   "[--ref-action[=<mode>]] <revision-range>"),
		NULL
	};
	struct option replay_options[] = {
		OPT_STRING(0, "advance", &advance_name_opt,
			   N_("branch"),
			   N_("make replay advance given branch")),
		OPT_STRING(0, "onto", &onto_name,
			   N_("revision"),
			   N_("replay onto given commit")),
		OPT_BOOL(0, "contained", &contained,
			 N_("update all branches that point at commits in <revision-range>")),
		OPT_STRING(0, "ref-action", &ref_action,
			   N_("mode"),
			   N_("control ref update behavior (update|print)")),
		OPT_END()
	};

	argc = parse_options(argc, argv, prefix, replay_options, replay_usage,
			     PARSE_OPT_KEEP_ARGV0 | PARSE_OPT_KEEP_UNKNOWN_OPT);

	if (!onto_name && !advance_name_opt) {
		error(_("option --onto or --advance is mandatory"));
		usage_with_options(replay_usage, replay_options);
	}

	die_for_incompatible_opt2(!!advance_name_opt, "--advance",
				  contained, "--contained");

	/* Parse ref action mode from command line or config */
	ref_mode = get_ref_action_mode(repo, ref_action);

	advance_name = xstrdup_or_null(advance_name_opt);

	repo_init_revisions(repo, &revs, prefix);

	/*
	 * Set desired values for rev walking options here. If they
	 * are changed by some user specified option in setup_revisions()
	 * below, we will detect that below and then warn.
	 *
	 * TODO: In the future we might want to either die(), or allow
	 * some options changing these values if we think they could
	 * be useful.
	 */
	revs.reverse = 1;
	revs.sort_order = REV_SORT_IN_GRAPH_ORDER;
	revs.topo_order = 1;
	revs.simplify_history = 0;

	argc = setup_revisions(argc, argv, &revs, NULL);
	if (argc > 1) {
		ret = error(_("unrecognized argument: %s"), argv[1]);
		goto cleanup;
	}

	/*
	 * Detect and warn if we override some user specified rev
	 * walking options.
	 */
	if (revs.reverse != 1) {
		warning(_("some rev walking options will be overridden as "
			  "'%s' bit in 'struct rev_info' will be forced"),
			"reverse");
		revs.reverse = 1;
	}
	if (revs.sort_order != REV_SORT_IN_GRAPH_ORDER) {
		warning(_("some rev walking options will be overridden as "
			  "'%s' bit in 'struct rev_info' will be forced"),
			"sort_order");
		revs.sort_order = REV_SORT_IN_GRAPH_ORDER;
	}
	if (revs.topo_order != 1) {
		warning(_("some rev walking options will be overridden as "
			  "'%s' bit in 'struct rev_info' will be forced"),
			"topo_order");
		revs.topo_order = 1;
	}
	if (revs.simplify_history != 0) {
		warning(_("some rev walking options will be overridden as "
			  "'%s' bit in 'struct rev_info' will be forced"),
			"simplify_history");
		revs.simplify_history = 0;
	}

	determine_replay_mode(repo, &revs.cmdline, onto_name, &advance_name,
			      &onto, &update_refs);

	if (!onto) /* FIXME: Should handle replaying down to root commit */
		die("Replaying down to root commit is not supported yet!");

	/* Build reflog message */
	if (advance_name_opt)
		strbuf_addf(&reflog_msg, "replay --advance %s", advance_name_opt);
	else
		strbuf_addf(&reflog_msg, "replay --onto %s",
			    oid_to_hex(&onto->object.oid));

	/* Initialize ref transaction if using update mode */
	if (ref_mode == REF_ACTION_UPDATE) {
		transaction = ref_store_transaction_begin(get_main_ref_store(repo),
							  0, &transaction_err);
		if (!transaction) {
			ret = error(_("failed to begin ref transaction: %s"),
				    transaction_err.buf);
			goto cleanup;
		}
	}

	if (prepare_revision_walk(&revs) < 0) {
		ret = error(_("error preparing revisions"));
		goto cleanup;
	}

	init_basic_merge_options(&merge_opt, repo);
	memset(&result, 0, sizeof(result));
	merge_opt.show_rename_progress = 0;
	last_commit = onto;
	replayed_commits = kh_init_oid_map();
	while ((commit = get_revision(&revs))) {
		const struct name_decoration *decoration;
		khint_t pos;
		int hr;

		if (!commit->parents)
			die(_("replaying down to root commit is not supported yet!"));
		if (commit->parents->next)
			die(_("replaying merge commits is not supported yet!"));

		last_commit = replay_pick_regular_commit(repo, commit, replayed_commits,
							 onto, &merge_opt, &result);
		if (!last_commit)
			break;

		/* Record commit -> last_commit mapping */
		pos = kh_put_oid_map(replayed_commits, commit->object.oid, &hr);
		if (hr == 0)
			BUG("Duplicate rewritten commit: %s\n",
			    oid_to_hex(&commit->object.oid));
		kh_value(replayed_commits, pos) = last_commit;

		/* Update any necessary branches */
		if (advance_name)
			continue;
		decoration = get_name_decoration(&commit->object);
		if (!decoration)
			continue;
		while (decoration) {
			if (decoration->type == DECORATION_REF_LOCAL &&
			    (contained || strset_contains(update_refs,
							  decoration->name))) {
				if (handle_ref_update(ref_mode, transaction,
						      decoration->name,
						      &last_commit->object.oid,
						      &commit->object.oid,
						      reflog_msg.buf,
						      &transaction_err) < 0) {
					ret = error(_("failed to update ref '%s': %s"),
						    decoration->name, transaction_err.buf);
					goto cleanup;
				}
			}
			decoration = decoration->next;
		}
	}

	/* In --advance mode, advance the target ref */
	if (result.clean == 1 && advance_name) {
		if (handle_ref_update(ref_mode, transaction, advance_name,
				      &last_commit->object.oid,
				      &onto->object.oid,
				      reflog_msg.buf,
				      &transaction_err) < 0) {
			ret = error(_("failed to update ref '%s': %s"),
				    advance_name, transaction_err.buf);
			goto cleanup;
		}
	}

	/* Commit the ref transaction if we have one */
	if (transaction && result.clean == 1) {
		if (ref_transaction_commit(transaction, &transaction_err)) {
			ret = error(_("failed to commit ref transaction: %s"),
				    transaction_err.buf);
			goto cleanup;
		}
	}

	merge_finalize(&merge_opt, &result);
	kh_destroy_oid_map(replayed_commits);
	if (update_refs) {
		strset_clear(update_refs);
		free(update_refs);
	}
	ret = result.clean;

cleanup:
	if (transaction)
		ref_transaction_free(transaction);
	strbuf_release(&transaction_err);
	strbuf_release(&reflog_msg);
	release_revisions(&revs);
	free(advance_name);

	/* Return */
	if (ret < 0)
		exit(128);
	return ret ? 0 : 1;
}<|MERGE_RESOLUTION|>--- conflicted
+++ resolved
@@ -38,62 +38,6 @@
 						  OBJ_COMMIT);
 }
 
-<<<<<<< HEAD
-static char *get_author(const char *message)
-{
-	size_t len;
-	const char *a;
-
-	a = find_commit_header(message, "author", &len);
-	if (a)
-		return xmemdupz(a, len);
-
-	return NULL;
-}
-
-static struct commit *create_commit(struct repository *repo,
-				    struct tree *tree,
-				    struct commit *based_on,
-				    struct commit *parent)
-{
-	struct object_id ret;
-	struct object *obj = NULL;
-	struct commit_list *parents = NULL;
-	char *author;
-	char *sign_commit = NULL; /* FIXME: cli users might want to sign again */
-	struct commit_extra_header *extra = NULL;
-	struct strbuf msg = STRBUF_INIT;
-	const char *out_enc = get_commit_output_encoding();
-	const char *message = repo_logmsg_reencode(repo, based_on,
-						   NULL, out_enc);
-	const char *orig_message = NULL;
-	const char *exclude_gpgsig[] = { "gpgsig", "gpgsig-sha256", NULL };
-
-	commit_list_insert(parent, &parents);
-	extra = read_commit_extra_headers(based_on, exclude_gpgsig);
-	find_commit_subject(message, &orig_message);
-	strbuf_addstr(&msg, orig_message);
-	author = get_author(message);
-	reset_ident_date();
-	if (commit_tree_extended(msg.buf, msg.len, &tree->object.oid, parents,
-				 &ret, author, NULL, sign_commit, extra)) {
-		error(_("failed to write commit object"));
-		goto out;
-	}
-
-	obj = parse_object(repo, &ret);
-
-out:
-	repo_unuse_commit_buffer(the_repository, based_on, message);
-	free_commit_extra_headers(extra);
-	free_commit_list(parents);
-	strbuf_release(&msg);
-	free(author);
-	return (struct commit *)obj;
-}
-
-=======
->>>>>>> 55e54fe4
 struct ref_info {
 	struct commit *onto;
 	struct strset positive_refs;
