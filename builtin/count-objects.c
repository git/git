--- conflicted
+++ resolved
@@ -122,7 +122,6 @@
 				      count_loose, count_cruft, NULL, NULL);
 
 	if (verbose) {
-		struct packfile_store *packs = the_repository->objects->packfiles;
 		struct packed_git *p;
 		unsigned long num_pack = 0;
 		off_t size_pack = 0;
@@ -130,11 +129,7 @@
 		struct strbuf pack_buf = STRBUF_INIT;
 		struct strbuf garbage_buf = STRBUF_INIT;
 
-<<<<<<< HEAD
-		for (p = packfile_store_get_all_packs(packs); p; p = p->next) {
-=======
 		repo_for_each_pack(the_repository, p) {
->>>>>>> ecad863c
 			if (!p->pack_local)
 				continue;
 			if (open_pack_index(p))
