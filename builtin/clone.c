/*
 * Builtin "git clone"
 *
 * Copyright (c) 2007 Kristian Høgsberg <krh@redhat.com>,
 *		 2008 Daniel Barkalow <barkalow@iabervon.org>
 * Based on git-commit.sh by Junio C Hamano and Linus Torvalds
 *
 * Clone a repository into a different directory that does not yet exist.
 */

#include "builtin.h"
#include "lockfile.h"
#include "parse-options.h"
#include "fetch-pack.h"
#include "refs.h"
#include "tree.h"
#include "tree-walk.h"
#include "unpack-trees.h"
#include "transport.h"
#include "strbuf.h"
#include "dir.h"
#include "sigchain.h"
#include "branch.h"
#include "remote.h"
#include "run-command.h"
#include "connected.h"

/*
 * Overall FIXMEs:
 *  - respect DB_ENVIRONMENT for .git/objects.
 *
 * Implementation notes:
 *  - dropping use-separate-remote and no-separate-remote compatibility
 *
 */
static const char * const builtin_clone_usage[] = {
	N_("git clone [<options>] [--] <repo> [<dir>]"),
	NULL
};

static int option_no_checkout, option_bare, option_mirror, option_single_branch = -1;
static int option_local = -1, option_no_hardlinks, option_shared, option_recursive;
static int option_shallow_submodules = -1;
static char *option_template, *option_depth;
static char *option_origin = NULL;
static char *option_branch = NULL;
static const char *real_git_dir;
static char *option_upload_pack = "git-upload-pack";
static int option_verbosity;
static int option_progress = -1;
static enum transport_family family;
<<<<<<< HEAD
static struct string_list option_config;
static struct string_list option_reference;
=======
static struct string_list option_config = STRING_LIST_INIT_NODUP;
static struct string_list option_reference = STRING_LIST_INIT_NODUP;
>>>>>>> 2721ce21
static int option_dissociate;
static int max_jobs = -1;

static struct option builtin_clone_options[] = {
	OPT__VERBOSITY(&option_verbosity),
	OPT_BOOL(0, "progress", &option_progress,
		 N_("force progress reporting")),
	OPT_BOOL('n', "no-checkout", &option_no_checkout,
		 N_("don't create a checkout")),
	OPT_BOOL(0, "bare", &option_bare, N_("create a bare repository")),
	OPT_HIDDEN_BOOL(0, "naked", &option_bare,
			N_("create a bare repository")),
	OPT_BOOL(0, "mirror", &option_mirror,
		 N_("create a mirror repository (implies bare)")),
	OPT_BOOL('l', "local", &option_local,
		N_("to clone from a local repository")),
	OPT_BOOL(0, "no-hardlinks", &option_no_hardlinks,
		    N_("don't use local hardlinks, always copy")),
	OPT_BOOL('s', "shared", &option_shared,
		    N_("setup as shared repository")),
	OPT_BOOL(0, "recursive", &option_recursive,
		    N_("initialize submodules in the clone")),
	OPT_BOOL(0, "recurse-submodules", &option_recursive,
		    N_("initialize submodules in the clone")),
	OPT_INTEGER('j', "jobs", &max_jobs,
		    N_("number of submodules cloned in parallel")),
	OPT_STRING(0, "template", &option_template, N_("template-directory"),
		   N_("directory from which templates will be used")),
	OPT_STRING_LIST(0, "reference", &option_reference, N_("repo"),
			N_("reference repository")),
	OPT_BOOL(0, "dissociate", &option_dissociate,
		 N_("use --reference only while cloning")),
	OPT_STRING('o', "origin", &option_origin, N_("name"),
		   N_("use <name> instead of 'origin' to track upstream")),
	OPT_STRING('b', "branch", &option_branch, N_("branch"),
		   N_("checkout <branch> instead of the remote's HEAD")),
	OPT_STRING('u', "upload-pack", &option_upload_pack, N_("path"),
		   N_("path to git-upload-pack on the remote")),
	OPT_STRING(0, "depth", &option_depth, N_("depth"),
		    N_("create a shallow clone of that depth")),
	OPT_BOOL(0, "single-branch", &option_single_branch,
		    N_("clone only one branch, HEAD or --branch")),
	OPT_BOOL(0, "shallow-submodules", &option_shallow_submodules,
		    N_("any cloned submodules will be shallow")),
	OPT_STRING(0, "separate-git-dir", &real_git_dir, N_("gitdir"),
		   N_("separate git dir from working tree")),
	OPT_STRING_LIST('c', "config", &option_config, N_("key=value"),
			N_("set config inside the new repository")),
	OPT_SET_INT('4', "ipv4", &family, N_("use IPv4 addresses only"),
			TRANSPORT_FAMILY_IPV4),
	OPT_SET_INT('6', "ipv6", &family, N_("use IPv6 addresses only"),
			TRANSPORT_FAMILY_IPV6),
	OPT_END()
};

static const char *get_repo_path_1(struct strbuf *path, int *is_bundle)
{
	static char *suffix[] = { "/.git", "", ".git/.git", ".git" };
	static char *bundle_suffix[] = { ".bundle", "" };
	size_t baselen = path->len;
	struct stat st;
	int i;

	for (i = 0; i < ARRAY_SIZE(suffix); i++) {
		strbuf_setlen(path, baselen);
		strbuf_addstr(path, suffix[i]);
		if (stat(path->buf, &st))
			continue;
		if (S_ISDIR(st.st_mode) && is_git_directory(path->buf)) {
			*is_bundle = 0;
			return path->buf;
		} else if (S_ISREG(st.st_mode) && st.st_size > 8) {
			/* Is it a "gitfile"? */
			char signature[8];
			const char *dst;
			int len, fd = open(path->buf, O_RDONLY);
			if (fd < 0)
				continue;
			len = read_in_full(fd, signature, 8);
			close(fd);
			if (len != 8 || strncmp(signature, "gitdir: ", 8))
				continue;
			dst = read_gitfile(path->buf);
			if (dst) {
				*is_bundle = 0;
				return dst;
			}
		}
	}

	for (i = 0; i < ARRAY_SIZE(bundle_suffix); i++) {
		strbuf_setlen(path, baselen);
		strbuf_addstr(path, bundle_suffix[i]);
		if (!stat(path->buf, &st) && S_ISREG(st.st_mode)) {
			*is_bundle = 1;
			return path->buf;
		}
	}

	return NULL;
}

static char *get_repo_path(const char *repo, int *is_bundle)
{
	struct strbuf path = STRBUF_INIT;
	const char *raw;
	char *canon;

	strbuf_addstr(&path, repo);
	raw = get_repo_path_1(&path, is_bundle);
	canon = raw ? xstrdup(absolute_path(raw)) : NULL;
	strbuf_release(&path);
	return canon;
}

static char *guess_dir_name(const char *repo, int is_bundle, int is_bare)
{
	const char *end = repo + strlen(repo), *start, *ptr;
	size_t len;
	char *dir;

	/*
	 * Skip scheme.
	 */
	start = strstr(repo, "://");
	if (start == NULL)
		start = repo;
	else
		start += 3;

	/*
	 * Skip authentication data. The stripping does happen
	 * greedily, such that we strip up to the last '@' inside
	 * the host part.
	 */
	for (ptr = start; ptr < end && !is_dir_sep(*ptr); ptr++) {
		if (*ptr == '@')
			start = ptr + 1;
	}

	/*
	 * Strip trailing spaces, slashes and /.git
	 */
	while (start < end && (is_dir_sep(end[-1]) || isspace(end[-1])))
		end--;
	if (end - start > 5 && is_dir_sep(end[-5]) &&
	    !strncmp(end - 4, ".git", 4)) {
		end -= 5;
		while (start < end && is_dir_sep(end[-1]))
			end--;
	}

	/*
	 * Strip trailing port number if we've got only a
	 * hostname (that is, there is no dir separator but a
	 * colon). This check is required such that we do not
	 * strip URI's like '/foo/bar:2222.git', which should
	 * result in a dir '2222' being guessed due to backwards
	 * compatibility.
	 */
	if (memchr(start, '/', end - start) == NULL
	    && memchr(start, ':', end - start) != NULL) {
		ptr = end;
		while (start < ptr && isdigit(ptr[-1]) && ptr[-1] != ':')
			ptr--;
		if (start < ptr && ptr[-1] == ':')
			end = ptr - 1;
	}

	/*
	 * Find last component. To remain backwards compatible we
	 * also regard colons as path separators, such that
	 * cloning a repository 'foo:bar.git' would result in a
	 * directory 'bar' being guessed.
	 */
	ptr = end;
	while (start < ptr && !is_dir_sep(ptr[-1]) && ptr[-1] != ':')
		ptr--;
	start = ptr;

	/*
	 * Strip .{bundle,git}.
	 */
	len = end - start;
	strip_suffix_mem(start, &len, is_bundle ? ".bundle" : ".git");

	if (!len || (len == 1 && *start == '/'))
		die(_("No directory name could be guessed.\n"
		      "Please specify a directory on the command line"));

	if (is_bare)
		dir = xstrfmt("%.*s.git", (int)len, start);
	else
		dir = xstrndup(start, len);
	/*
	 * Replace sequences of 'control' characters and whitespace
	 * with one ascii space, remove leading and trailing spaces.
	 */
	if (*dir) {
		char *out = dir;
		int prev_space = 1 /* strip leading whitespace */;
		for (end = dir; *end; ++end) {
			char ch = *end;
			if ((unsigned char)ch < '\x20')
				ch = '\x20';
			if (isspace(ch)) {
				if (prev_space)
					continue;
				prev_space = 1;
			} else
				prev_space = 0;
			*out++ = ch;
		}
		*out = '\0';
		if (out > dir && prev_space)
			out[-1] = '\0';
	}
	return dir;
}

static void strip_trailing_slashes(char *dir)
{
	char *end = dir + strlen(dir);

	while (dir < end - 1 && is_dir_sep(end[-1]))
		end--;
	*end = '\0';
}

static int add_one_reference(struct string_list_item *item, void *cb_data)
{
	char *ref_git;
	const char *repo;
	struct strbuf alternate = STRBUF_INIT;

	/* Beware: read_gitfile(), real_path() and mkpath() return static buffer */
	ref_git = xstrdup(real_path(item->string));

	repo = read_gitfile(ref_git);
	if (!repo)
		repo = read_gitfile(mkpath("%s/.git", ref_git));
	if (repo) {
		free(ref_git);
		ref_git = xstrdup(repo);
	}

	if (!repo && is_directory(mkpath("%s/.git/objects", ref_git))) {
		char *ref_git_git = mkpathdup("%s/.git", ref_git);
		free(ref_git);
		ref_git = ref_git_git;
	} else if (!is_directory(mkpath("%s/objects", ref_git))) {
		struct strbuf sb = STRBUF_INIT;
		if (get_common_dir(&sb, ref_git))
			die(_("reference repository '%s' as a linked checkout is not supported yet."),
			    item->string);
		die(_("reference repository '%s' is not a local repository."),
		    item->string);
	}

	if (!access(mkpath("%s/shallow", ref_git), F_OK))
		die(_("reference repository '%s' is shallow"), item->string);

	if (!access(mkpath("%s/info/grafts", ref_git), F_OK))
		die(_("reference repository '%s' is grafted"), item->string);

	strbuf_addf(&alternate, "%s/objects", ref_git);
	add_to_alternates_file(alternate.buf);
	strbuf_release(&alternate);
	free(ref_git);
	return 0;
}

static void setup_reference(void)
{
	for_each_string_list(&option_reference, add_one_reference, NULL);
}

static void copy_alternates(struct strbuf *src, struct strbuf *dst,
			    const char *src_repo)
{
	/*
	 * Read from the source objects/info/alternates file
	 * and copy the entries to corresponding file in the
	 * destination repository with add_to_alternates_file().
	 * Both src and dst have "$path/objects/info/alternates".
	 *
	 * Instead of copying bit-for-bit from the original,
	 * we need to append to existing one so that the already
	 * created entry via "clone -s" is not lost, and also
	 * to turn entries with paths relative to the original
	 * absolute, so that they can be used in the new repository.
	 */
	FILE *in = fopen(src->buf, "r");
	struct strbuf line = STRBUF_INIT;

	while (strbuf_getline(&line, in) != EOF) {
		char *abs_path;
		if (!line.len || line.buf[0] == '#')
			continue;
		if (is_absolute_path(line.buf)) {
			add_to_alternates_file(line.buf);
			continue;
		}
		abs_path = mkpathdup("%s/objects/%s", src_repo, line.buf);
		normalize_path_copy(abs_path, abs_path);
		add_to_alternates_file(abs_path);
		free(abs_path);
	}
	strbuf_release(&line);
	fclose(in);
}

static void copy_or_link_directory(struct strbuf *src, struct strbuf *dest,
				   const char *src_repo, int src_baselen)
{
	struct dirent *de;
	struct stat buf;
	int src_len, dest_len;
	DIR *dir;

	dir = opendir(src->buf);
	if (!dir)
		die_errno(_("failed to open '%s'"), src->buf);

	if (mkdir(dest->buf, 0777)) {
		if (errno != EEXIST)
			die_errno(_("failed to create directory '%s'"), dest->buf);
		else if (stat(dest->buf, &buf))
			die_errno(_("failed to stat '%s'"), dest->buf);
		else if (!S_ISDIR(buf.st_mode))
			die(_("%s exists and is not a directory"), dest->buf);
	}

	strbuf_addch(src, '/');
	src_len = src->len;
	strbuf_addch(dest, '/');
	dest_len = dest->len;

	while ((de = readdir(dir)) != NULL) {
		strbuf_setlen(src, src_len);
		strbuf_addstr(src, de->d_name);
		strbuf_setlen(dest, dest_len);
		strbuf_addstr(dest, de->d_name);
		if (stat(src->buf, &buf)) {
			warning (_("failed to stat %s\n"), src->buf);
			continue;
		}
		if (S_ISDIR(buf.st_mode)) {
			if (de->d_name[0] != '.')
				copy_or_link_directory(src, dest,
						       src_repo, src_baselen);
			continue;
		}

		/* Files that cannot be copied bit-for-bit... */
		if (!strcmp(src->buf + src_baselen, "/info/alternates")) {
			copy_alternates(src, dest, src_repo);
			continue;
		}

		if (unlink(dest->buf) && errno != ENOENT)
			die_errno(_("failed to unlink '%s'"), dest->buf);
		if (!option_no_hardlinks) {
			if (!link(src->buf, dest->buf))
				continue;
			if (option_local > 0)
				die_errno(_("failed to create link '%s'"), dest->buf);
			option_no_hardlinks = 1;
		}
		if (copy_file_with_time(dest->buf, src->buf, 0666))
			die_errno(_("failed to copy file to '%s'"), dest->buf);
	}
	closedir(dir);
}

static void clone_local(const char *src_repo, const char *dest_repo)
{
	if (option_shared) {
		struct strbuf alt = STRBUF_INIT;
		strbuf_addf(&alt, "%s/objects", src_repo);
		add_to_alternates_file(alt.buf);
		strbuf_release(&alt);
	} else {
		struct strbuf src = STRBUF_INIT;
		struct strbuf dest = STRBUF_INIT;
		get_common_dir(&src, src_repo);
		get_common_dir(&dest, dest_repo);
		strbuf_addstr(&src, "/objects");
		strbuf_addstr(&dest, "/objects");
		copy_or_link_directory(&src, &dest, src_repo, src.len);
		strbuf_release(&src);
		strbuf_release(&dest);
	}

	if (0 <= option_verbosity)
		fprintf(stderr, _("done.\n"));
}

static const char *junk_work_tree;
static const char *junk_git_dir;
static enum {
	JUNK_LEAVE_NONE,
	JUNK_LEAVE_REPO,
	JUNK_LEAVE_ALL
} junk_mode = JUNK_LEAVE_NONE;

static const char junk_leave_repo_msg[] =
N_("Clone succeeded, but checkout failed.\n"
   "You can inspect what was checked out with 'git status'\n"
   "and retry the checkout with 'git checkout -f HEAD'\n");

static void remove_junk(void)
{
	struct strbuf sb = STRBUF_INIT;

	switch (junk_mode) {
	case JUNK_LEAVE_REPO:
		warning("%s", _(junk_leave_repo_msg));
		/* fall-through */
	case JUNK_LEAVE_ALL:
		return;
	default:
		/* proceed to removal */
		break;
	}

	if (junk_git_dir) {
		strbuf_addstr(&sb, junk_git_dir);
		remove_dir_recursively(&sb, 0);
		strbuf_reset(&sb);
	}
	if (junk_work_tree) {
		strbuf_addstr(&sb, junk_work_tree);
		remove_dir_recursively(&sb, 0);
		strbuf_reset(&sb);
	}
}

static void remove_junk_on_signal(int signo)
{
	remove_junk();
	sigchain_pop(signo);
	raise(signo);
}

static struct ref *find_remote_branch(const struct ref *refs, const char *branch)
{
	struct ref *ref;
	struct strbuf head = STRBUF_INIT;
	strbuf_addstr(&head, "refs/heads/");
	strbuf_addstr(&head, branch);
	ref = find_ref_by_name(refs, head.buf);
	strbuf_release(&head);

	if (ref)
		return ref;

	strbuf_addstr(&head, "refs/tags/");
	strbuf_addstr(&head, branch);
	ref = find_ref_by_name(refs, head.buf);
	strbuf_release(&head);

	return ref;
}

static struct ref *wanted_peer_refs(const struct ref *refs,
		struct refspec *refspec)
{
	struct ref *head = copy_ref(find_ref_by_name(refs, "HEAD"));
	struct ref *local_refs = head;
	struct ref **tail = head ? &head->next : &local_refs;

	if (option_single_branch) {
		struct ref *remote_head = NULL;

		if (!option_branch)
			remote_head = guess_remote_head(head, refs, 0);
		else {
			local_refs = NULL;
			tail = &local_refs;
			remote_head = copy_ref(find_remote_branch(refs, option_branch));
		}

		if (!remote_head && option_branch)
			warning(_("Could not find remote branch %s to clone."),
				option_branch);
		else {
			get_fetch_map(remote_head, refspec, &tail, 0);

			/* if --branch=tag, pull the requested tag explicitly */
			get_fetch_map(remote_head, tag_refspec, &tail, 0);
		}
	} else
		get_fetch_map(refs, refspec, &tail, 0);

	if (!option_mirror && !option_single_branch)
		get_fetch_map(refs, tag_refspec, &tail, 0);

	return local_refs;
}

static void write_remote_refs(const struct ref *local_refs)
{
	const struct ref *r;

	struct ref_transaction *t;
	struct strbuf err = STRBUF_INIT;

	t = ref_transaction_begin(&err);
	if (!t)
		die("%s", err.buf);

	for (r = local_refs; r; r = r->next) {
		if (!r->peer_ref)
			continue;
		if (ref_transaction_create(t, r->peer_ref->name, r->old_oid.hash,
					   0, NULL, &err))
			die("%s", err.buf);
	}

	if (initial_ref_transaction_commit(t, &err))
		die("%s", err.buf);

	strbuf_release(&err);
	ref_transaction_free(t);
}

static void write_followtags(const struct ref *refs, const char *msg)
{
	const struct ref *ref;
	for (ref = refs; ref; ref = ref->next) {
		if (!starts_with(ref->name, "refs/tags/"))
			continue;
		if (ends_with(ref->name, "^{}"))
			continue;
		if (!has_object_file(&ref->old_oid))
			continue;
		update_ref(msg, ref->name, ref->old_oid.hash,
			   NULL, 0, UPDATE_REFS_DIE_ON_ERR);
	}
}

static int iterate_ref_map(void *cb_data, unsigned char sha1[20])
{
	struct ref **rm = cb_data;
	struct ref *ref = *rm;

	/*
	 * Skip anything missing a peer_ref, which we are not
	 * actually going to write a ref for.
	 */
	while (ref && !ref->peer_ref)
		ref = ref->next;
	/* Returning -1 notes "end of list" to the caller. */
	if (!ref)
		return -1;

	hashcpy(sha1, ref->old_oid.hash);
	*rm = ref->next;
	return 0;
}

static void update_remote_refs(const struct ref *refs,
			       const struct ref *mapped_refs,
			       const struct ref *remote_head_points_at,
			       const char *branch_top,
			       const char *msg,
			       struct transport *transport,
			       int check_connectivity)
{
	const struct ref *rm = mapped_refs;

	if (check_connectivity) {
		if (transport->progress)
			fprintf(stderr, _("Checking connectivity... "));
		if (check_everything_connected_with_transport(iterate_ref_map,
							      0, &rm, transport))
			die(_("remote did not send all necessary objects"));
		if (transport->progress)
			fprintf(stderr, _("done.\n"));
	}

	if (refs) {
		write_remote_refs(mapped_refs);
		if (option_single_branch)
			write_followtags(refs, msg);
	}

	if (remote_head_points_at && !option_bare) {
		struct strbuf head_ref = STRBUF_INIT;
		strbuf_addstr(&head_ref, branch_top);
		strbuf_addstr(&head_ref, "HEAD");
		if (create_symref(head_ref.buf,
				  remote_head_points_at->peer_ref->name,
				  msg) < 0)
			die(_("unable to update %s"), head_ref.buf);
		strbuf_release(&head_ref);
	}
}

static void update_head(const struct ref *our, const struct ref *remote,
			const char *msg)
{
	const char *head;
	if (our && skip_prefix(our->name, "refs/heads/", &head)) {
		/* Local default branch link */
		if (create_symref("HEAD", our->name, NULL) < 0)
			die(_("unable to update HEAD"));
		if (!option_bare) {
			update_ref(msg, "HEAD", our->old_oid.hash, NULL, 0,
				   UPDATE_REFS_DIE_ON_ERR);
			install_branch_config(0, head, option_origin, our->name);
		}
	} else if (our) {
		struct commit *c = lookup_commit_reference(our->old_oid.hash);
		/* --branch specifies a non-branch (i.e. tags), detach HEAD */
		update_ref(msg, "HEAD", c->object.oid.hash,
			   NULL, REF_NODEREF, UPDATE_REFS_DIE_ON_ERR);
	} else if (remote) {
		/*
		 * We know remote HEAD points to a non-branch, or
		 * HEAD points to a branch but we don't know which one.
		 * Detach HEAD in all these cases.
		 */
		update_ref(msg, "HEAD", remote->old_oid.hash,
			   NULL, REF_NODEREF, UPDATE_REFS_DIE_ON_ERR);
	}
}

static int checkout(void)
{
	unsigned char sha1[20];
	char *head;
	struct lock_file *lock_file;
	struct unpack_trees_options opts;
	struct tree *tree;
	struct tree_desc t;
	int err = 0;

	if (option_no_checkout)
		return 0;

	head = resolve_refdup("HEAD", RESOLVE_REF_READING, sha1, NULL);
	if (!head) {
		warning(_("remote HEAD refers to nonexistent ref, "
			  "unable to checkout.\n"));
		return 0;
	}
	if (!strcmp(head, "HEAD")) {
		if (advice_detached_head)
			detach_advice(sha1_to_hex(sha1));
	} else {
		if (!starts_with(head, "refs/heads/"))
			die(_("HEAD not found below refs/heads!"));
	}
	free(head);

	/* We need to be in the new work tree for the checkout */
	setup_work_tree();

	lock_file = xcalloc(1, sizeof(struct lock_file));
	hold_locked_index(lock_file, 1);

	memset(&opts, 0, sizeof opts);
	opts.update = 1;
	opts.merge = 1;
	opts.fn = oneway_merge;
	opts.verbose_update = (option_verbosity >= 0);
	opts.src_index = &the_index;
	opts.dst_index = &the_index;

	tree = parse_tree_indirect(sha1);
	parse_tree(tree);
	init_tree_desc(&t, tree->buffer, tree->size);
	if (unpack_trees(1, &t, &opts) < 0)
		die(_("unable to checkout working tree"));

	if (write_locked_index(&the_index, lock_file, COMMIT_LOCK))
		die(_("unable to write new index file"));

	err |= run_hook_le(NULL, "post-checkout", sha1_to_hex(null_sha1),
			   sha1_to_hex(sha1), "1", NULL);

	if (!err && option_recursive) {
		struct argv_array args = ARGV_ARRAY_INIT;
		argv_array_pushl(&args, "submodule", "update", "--init", "--recursive", NULL);

		if (option_shallow_submodules == 1
		    || (option_shallow_submodules == -1 && option_depth))
			argv_array_push(&args, "--depth=1");

		if (max_jobs != -1)
			argv_array_pushf(&args, "--jobs=%d", max_jobs);

		err = run_command_v_opt(args.argv, RUN_GIT_CMD);
		argv_array_clear(&args);
	}

	return err;
}

static int write_one_config(const char *key, const char *value, void *data)
{
	return git_config_set_multivar_gently(key, value ? value : "true", "^$", 0);
}

static void write_config(struct string_list *config)
{
	int i;

	for (i = 0; i < config->nr; i++) {
		if (git_config_parse_parameter(config->items[i].string,
					       write_one_config, NULL) < 0)
			die(_("unable to write parameters to config file"));
	}
}

static void write_refspec_config(const char *src_ref_prefix,
		const struct ref *our_head_points_at,
		const struct ref *remote_head_points_at,
		struct strbuf *branch_top)
{
	struct strbuf key = STRBUF_INIT;
	struct strbuf value = STRBUF_INIT;

	if (option_mirror || !option_bare) {
		if (option_single_branch && !option_mirror) {
			if (option_branch) {
				if (starts_with(our_head_points_at->name, "refs/tags/"))
					strbuf_addf(&value, "+%s:%s", our_head_points_at->name,
						our_head_points_at->name);
				else
					strbuf_addf(&value, "+%s:%s%s", our_head_points_at->name,
						branch_top->buf, option_branch);
			} else if (remote_head_points_at) {
				const char *head = remote_head_points_at->name;
				if (!skip_prefix(head, "refs/heads/", &head))
					die("BUG: remote HEAD points at non-head?");

				strbuf_addf(&value, "+%s:%s%s", remote_head_points_at->name,
						branch_top->buf, head);
			}
			/*
			 * otherwise, the next "git fetch" will
			 * simply fetch from HEAD without updating
			 * any remote-tracking branch, which is what
			 * we want.
			 */
		} else {
			strbuf_addf(&value, "+%s*:%s*", src_ref_prefix, branch_top->buf);
		}
		/* Configure the remote */
		if (value.len) {
			strbuf_addf(&key, "remote.%s.fetch", option_origin);
			git_config_set_multivar(key.buf, value.buf, "^$", 0);
			strbuf_reset(&key);

			if (option_mirror) {
				strbuf_addf(&key, "remote.%s.mirror", option_origin);
				git_config_set(key.buf, "true");
				strbuf_reset(&key);
			}
		}
	}

	strbuf_release(&key);
	strbuf_release(&value);
}

static void dissociate_from_references(void)
{
	static const char* argv[] = { "repack", "-a", "-d", NULL };
	char *alternates = git_pathdup("objects/info/alternates");

	if (!access(alternates, F_OK)) {
		if (run_command_v_opt(argv, RUN_GIT_CMD|RUN_COMMAND_NO_STDIN))
			die(_("cannot repack to clean up"));
		if (unlink(alternates) && errno != ENOENT)
			die_errno(_("cannot unlink temporary alternates file"));
	}
	free(alternates);
}

int cmd_clone(int argc, const char **argv, const char *prefix)
{
	int is_bundle = 0, is_local;
	struct stat buf;
	const char *repo_name, *repo, *work_tree, *git_dir;
	char *path, *dir;
	int dest_exists;
	const struct ref *refs, *remote_head;
	const struct ref *remote_head_points_at;
	const struct ref *our_head_points_at;
	struct ref *mapped_refs;
	const struct ref *ref;
	struct strbuf key = STRBUF_INIT, value = STRBUF_INIT;
	struct strbuf branch_top = STRBUF_INIT, reflog_msg = STRBUF_INIT;
	struct transport *transport = NULL;
	const char *src_ref_prefix = "refs/heads/";
	struct remote *remote;
	int err = 0, complete_refs_before_fetch = 1;

	struct refspec *refspec;
	const char *fetch_pattern;

	packet_trace_identity("clone");
	argc = parse_options(argc, argv, prefix, builtin_clone_options,
			     builtin_clone_usage, 0);

	if (argc > 2)
		usage_msg_opt(_("Too many arguments."),
			builtin_clone_usage, builtin_clone_options);

	if (argc == 0)
		usage_msg_opt(_("You must specify a repository to clone."),
			builtin_clone_usage, builtin_clone_options);

	if (option_single_branch == -1)
		option_single_branch = option_depth ? 1 : 0;

	if (option_mirror)
		option_bare = 1;

	if (option_bare) {
		if (option_origin)
			die(_("--bare and --origin %s options are incompatible."),
			    option_origin);
		if (real_git_dir)
			die(_("--bare and --separate-git-dir are incompatible."));
		option_no_checkout = 1;
	}

	if (!option_origin)
		option_origin = "origin";

	repo_name = argv[0];

	path = get_repo_path(repo_name, &is_bundle);
	if (path)
		repo = xstrdup(absolute_path(repo_name));
	else if (!strchr(repo_name, ':'))
		die(_("repository '%s' does not exist"), repo_name);
	else
		repo = repo_name;

	/* no need to be strict, transport_set_option() will validate it again */
	if (option_depth && atoi(option_depth) < 1)
		die(_("depth %s is not a positive number"), option_depth);

	if (argc == 2)
		dir = xstrdup(argv[1]);
	else
		dir = guess_dir_name(repo_name, is_bundle, option_bare);
	strip_trailing_slashes(dir);

	dest_exists = !stat(dir, &buf);
	if (dest_exists && !is_empty_dir(dir))
		die(_("destination path '%s' already exists and is not "
			"an empty directory."), dir);

	strbuf_addf(&reflog_msg, "clone: from %s", repo);

	if (option_bare)
		work_tree = NULL;
	else {
		work_tree = getenv("GIT_WORK_TREE");
		if (work_tree && !stat(work_tree, &buf))
			die(_("working tree '%s' already exists."), work_tree);
	}

	if (option_bare || work_tree)
		git_dir = xstrdup(dir);
	else {
		work_tree = dir;
		git_dir = mkpathdup("%s/.git", dir);
	}

	atexit(remove_junk);
	sigchain_push_common(remove_junk_on_signal);

	if (!option_bare) {
		if (safe_create_leading_directories_const(work_tree) < 0)
			die_errno(_("could not create leading directories of '%s'"),
				  work_tree);
		if (!dest_exists && mkdir(work_tree, 0777))
			die_errno(_("could not create work tree dir '%s'"),
				  work_tree);
		junk_work_tree = work_tree;
		set_git_work_tree(work_tree);
	}

	junk_git_dir = git_dir;
	if (safe_create_leading_directories_const(git_dir) < 0)
		die(_("could not create leading directories of '%s'"), git_dir);

	set_git_dir_init(git_dir, real_git_dir, 0);
	if (real_git_dir) {
		git_dir = real_git_dir;
		junk_git_dir = real_git_dir;
	}

	if (0 <= option_verbosity) {
		if (option_bare)
			fprintf(stderr, _("Cloning into bare repository '%s'...\n"), dir);
		else
			fprintf(stderr, _("Cloning into '%s'...\n"), dir);
	}
	init_db(option_template, INIT_DB_QUIET);
	write_config(&option_config);

	git_config(git_default_config, NULL);

	if (option_bare) {
		if (option_mirror)
			src_ref_prefix = "refs/";
		strbuf_addstr(&branch_top, src_ref_prefix);

		git_config_set("core.bare", "true");
	} else {
		strbuf_addf(&branch_top, "refs/remotes/%s/", option_origin);
	}

	strbuf_addf(&value, "+%s*:%s*", src_ref_prefix, branch_top.buf);
	strbuf_addf(&key, "remote.%s.url", option_origin);
	git_config_set(key.buf, repo);
	strbuf_reset(&key);

	if (option_reference.nr)
		setup_reference();

	fetch_pattern = value.buf;
	refspec = parse_fetch_refspec(1, &fetch_pattern);

	strbuf_reset(&value);

	remote = remote_get(option_origin);
	transport = transport_get(remote, remote->url[0]);
	transport_set_verbosity(transport, option_verbosity, option_progress);
	transport->family = family;

	path = get_repo_path(remote->url[0], &is_bundle);
	is_local = option_local != 0 && path && !is_bundle;
	if (is_local) {
		if (option_depth)
			warning(_("--depth is ignored in local clones; use file:// instead."));
		if (!access(mkpath("%s/shallow", path), F_OK)) {
			if (option_local > 0)
				warning(_("source repository is shallow, ignoring --local"));
			is_local = 0;
		}
	}
	if (option_local > 0 && !is_local)
		warning(_("--local is ignored"));
	transport->cloning = 1;

	if (!transport->get_refs_list || (!is_local && !transport->fetch))
		die(_("Don't know how to clone %s"), transport->url);

	transport_set_option(transport, TRANS_OPT_KEEP, "yes");

	if (option_depth)
		transport_set_option(transport, TRANS_OPT_DEPTH,
				     option_depth);
	if (option_single_branch)
		transport_set_option(transport, TRANS_OPT_FOLLOWTAGS, "1");

	if (option_upload_pack)
		transport_set_option(transport, TRANS_OPT_UPLOADPACK,
				     option_upload_pack);

	if (transport->smart_options && !option_depth)
		transport->smart_options->check_self_contained_and_connected = 1;

	refs = transport_get_remote_refs(transport);

	if (refs) {
		mapped_refs = wanted_peer_refs(refs, refspec);
		/*
		 * transport_get_remote_refs() may return refs with null sha-1
		 * in mapped_refs (see struct transport->get_refs_list
		 * comment). In that case we need fetch it early because
		 * remote_head code below relies on it.
		 *
		 * for normal clones, transport_get_remote_refs() should
		 * return reliable ref set, we can delay cloning until after
		 * remote HEAD check.
		 */
		for (ref = refs; ref; ref = ref->next)
			if (is_null_oid(&ref->old_oid)) {
				complete_refs_before_fetch = 0;
				break;
			}

		if (!is_local && !complete_refs_before_fetch)
			transport_fetch_refs(transport, mapped_refs);

		remote_head = find_ref_by_name(refs, "HEAD");
		remote_head_points_at =
			guess_remote_head(remote_head, mapped_refs, 0);

		if (option_branch) {
			our_head_points_at =
				find_remote_branch(mapped_refs, option_branch);

			if (!our_head_points_at)
				die(_("Remote branch %s not found in upstream %s"),
				    option_branch, option_origin);
		}
		else
			our_head_points_at = remote_head_points_at;
	}
	else {
		if (option_branch)
			die(_("Remote branch %s not found in upstream %s"),
					option_branch, option_origin);

		warning(_("You appear to have cloned an empty repository."));
		mapped_refs = NULL;
		our_head_points_at = NULL;
		remote_head_points_at = NULL;
		remote_head = NULL;
		option_no_checkout = 1;
		if (!option_bare)
			install_branch_config(0, "master", option_origin,
					      "refs/heads/master");
	}

	write_refspec_config(src_ref_prefix, our_head_points_at,
			remote_head_points_at, &branch_top);

	if (is_local)
		clone_local(path, git_dir);
	else if (refs && complete_refs_before_fetch)
		transport_fetch_refs(transport, mapped_refs);

	update_remote_refs(refs, mapped_refs, remote_head_points_at,
			   branch_top.buf, reflog_msg.buf, transport, !is_local);

	update_head(our_head_points_at, remote_head, reflog_msg.buf);

	transport_unlock_pack(transport);
	transport_disconnect(transport);

	if (option_dissociate) {
		close_all_packs();
		dissociate_from_references();
	}

	junk_mode = JUNK_LEAVE_REPO;
	err = checkout();

	strbuf_release(&reflog_msg);
	strbuf_release(&branch_top);
	strbuf_release(&key);
	strbuf_release(&value);
	junk_mode = JUNK_LEAVE_ALL;

	free(refspec);
	return err;
}<|MERGE_RESOLUTION|>--- conflicted
+++ resolved
@@ -49,13 +49,8 @@
 static int option_verbosity;
 static int option_progress = -1;
 static enum transport_family family;
-<<<<<<< HEAD
-static struct string_list option_config;
-static struct string_list option_reference;
-=======
 static struct string_list option_config = STRING_LIST_INIT_NODUP;
 static struct string_list option_reference = STRING_LIST_INIT_NODUP;
->>>>>>> 2721ce21
 static int option_dissociate;
 static int max_jobs = -1;
 
