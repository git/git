/*
 * Builtin "git clone"
 *
 * Copyright (c) 2007 Kristian Høgsberg <krh@redhat.com>,
 *		 2008 Daniel Barkalow <barkalow@iabervon.org>
 * Based on git-commit.sh by Junio C Hamano and Linus Torvalds
 *
 * Clone a repository into a different directory that does not yet exist.
 */

#include "builtin.h"
#include "lockfile.h"
#include "parse-options.h"
#include "fetch-pack.h"
#include "refs.h"
#include "tree.h"
#include "tree-walk.h"
#include "unpack-trees.h"
#include "transport.h"
#include "strbuf.h"
#include "dir.h"
#include "sigchain.h"
#include "branch.h"
#include "remote.h"
#include "run-command.h"
#include "connected.h"

/*
 * Overall FIXMEs:
 *  - respect DB_ENVIRONMENT for .git/objects.
 *
 * Implementation notes:
 *  - dropping use-separate-remote and no-separate-remote compatibility
 *
 */
static const char * const builtin_clone_usage[] = {
	N_("git clone [<options>] [--] <repo> [<dir>]"),
	NULL
};

static int option_no_checkout, option_bare, option_mirror, option_single_branch = -1;
static int option_local = -1, option_no_hardlinks, option_shared, option_recursive;
static int option_shallow_submodules = -1;
<<<<<<< HEAD
static int deepen;
static char *option_template, *option_depth, *option_since;
=======
static char *option_template, *option_depth;
>>>>>>> 807f7f01
static char *option_origin = NULL;
static char *option_branch = NULL;
static struct string_list option_not = STRING_LIST_INIT_NODUP;
static const char *real_git_dir;
static char *option_upload_pack = "git-upload-pack";
static int option_verbosity;
static int option_progress = -1;
static enum transport_family family;
static struct string_list option_config;
static struct string_list option_reference;
static int option_dissociate;
static int max_jobs = -1;
<<<<<<< HEAD
=======
static struct string_list init_submodules;

static int init_submodules_cb(const struct option *opt, const char *arg, int unset)
{
	if (unset)
		return -1;

	string_list_append((struct string_list *)opt->value, arg);
	return 0;
}
>>>>>>> 807f7f01

static struct option builtin_clone_options[] = {
	OPT__VERBOSITY(&option_verbosity),
	OPT_BOOL(0, "progress", &option_progress,
		 N_("force progress reporting")),
	OPT_BOOL('n', "no-checkout", &option_no_checkout,
		 N_("don't create a checkout")),
	OPT_BOOL(0, "bare", &option_bare, N_("create a bare repository")),
	OPT_HIDDEN_BOOL(0, "naked", &option_bare,
			N_("create a bare repository")),
	OPT_BOOL(0, "mirror", &option_mirror,
		 N_("create a mirror repository (implies bare)")),
	OPT_BOOL('l', "local", &option_local,
		N_("to clone from a local repository")),
	OPT_BOOL(0, "no-hardlinks", &option_no_hardlinks,
		    N_("don't use local hardlinks, always copy")),
	OPT_BOOL('s', "shared", &option_shared,
		    N_("setup as shared repository")),
	OPT_BOOL(0, "recursive", &option_recursive,
		    N_("initialize submodules in the clone")),
	OPT_BOOL(0, "recurse-submodules", &option_recursive,
		    N_("initialize submodules in the clone")),
	OPT_INTEGER('j', "jobs", &max_jobs,
		    N_("number of submodules cloned in parallel")),
	OPT_STRING(0, "template", &option_template, N_("template-directory"),
		   N_("directory from which templates will be used")),
	OPT_STRING_LIST(0, "reference", &option_reference, N_("repo"),
			N_("reference repository")),
	OPT_BOOL(0, "dissociate", &option_dissociate,
		 N_("use --reference only while cloning")),
	OPT_STRING('o', "origin", &option_origin, N_("name"),
		   N_("use <name> instead of 'origin' to track upstream")),
	OPT_STRING('b', "branch", &option_branch, N_("branch"),
		   N_("checkout <branch> instead of the remote's HEAD")),
	OPT_STRING('u', "upload-pack", &option_upload_pack, N_("path"),
		   N_("path to git-upload-pack on the remote")),
	OPT_STRING(0, "depth", &option_depth, N_("depth"),
		    N_("create a shallow clone of that depth")),
	OPT_STRING(0, "shallow-since", &option_since, N_("time"),
		    N_("create a shallow clone since a specific time")),
	OPT_STRING_LIST(0, "shallow-exclude", &option_not, N_("revision"),
			N_("deepen history of shallow clone by excluding rev")),
	OPT_BOOL(0, "single-branch", &option_single_branch,
		    N_("clone only one branch, HEAD or --branch")),
	OPT_BOOL(0, "shallow-submodules", &option_shallow_submodules,
		    N_("any cloned submodules will be shallow")),
	OPT_STRING(0, "separate-git-dir", &real_git_dir, N_("gitdir"),
		   N_("separate git dir from working tree")),
	OPT_STRING_LIST('c', "config", &option_config, N_("key=value"),
			N_("set config inside the new repository")),
	OPT_SET_INT('4', "ipv4", &family, N_("use IPv4 addresses only"),
			TRANSPORT_FAMILY_IPV4),
	OPT_SET_INT('6', "ipv6", &family, N_("use IPv6 addresses only"),
			TRANSPORT_FAMILY_IPV6),
	OPT_CALLBACK(0, "init-submodule", &init_submodules, N_("<pathspec>"),
			N_("clone specific submodules. Pass multiple times for complex pathspecs"),
			init_submodules_cb),
	OPT_END()
};

static const char *get_repo_path_1(struct strbuf *path, int *is_bundle)
{
	static char *suffix[] = { "/.git", "", ".git/.git", ".git" };
	static char *bundle_suffix[] = { ".bundle", "" };
	size_t baselen = path->len;
	struct stat st;
	int i;

	for (i = 0; i < ARRAY_SIZE(suffix); i++) {
		strbuf_setlen(path, baselen);
		strbuf_addstr(path, suffix[i]);
		if (stat(path->buf, &st))
			continue;
		if (S_ISDIR(st.st_mode) && is_git_directory(path->buf)) {
			*is_bundle = 0;
			return path->buf;
		} else if (S_ISREG(st.st_mode) && st.st_size > 8) {
			/* Is it a "gitfile"? */
			char signature[8];
			const char *dst;
			int len, fd = open(path->buf, O_RDONLY);
			if (fd < 0)
				continue;
			len = read_in_full(fd, signature, 8);
			close(fd);
			if (len != 8 || strncmp(signature, "gitdir: ", 8))
				continue;
			dst = read_gitfile(path->buf);
			if (dst) {
				*is_bundle = 0;
				return dst;
			}
		}
	}

	for (i = 0; i < ARRAY_SIZE(bundle_suffix); i++) {
		strbuf_setlen(path, baselen);
		strbuf_addstr(path, bundle_suffix[i]);
		if (!stat(path->buf, &st) && S_ISREG(st.st_mode)) {
			*is_bundle = 1;
			return path->buf;
		}
	}

	return NULL;
}

static char *get_repo_path(const char *repo, int *is_bundle)
{
	struct strbuf path = STRBUF_INIT;
	const char *raw;
	char *canon;

	strbuf_addstr(&path, repo);
	raw = get_repo_path_1(&path, is_bundle);
	canon = raw ? xstrdup(absolute_path(raw)) : NULL;
	strbuf_release(&path);
	return canon;
}

static char *guess_dir_name(const char *repo, int is_bundle, int is_bare)
{
	const char *end = repo + strlen(repo), *start, *ptr;
	size_t len;
	char *dir;

	/*
	 * Skip scheme.
	 */
	start = strstr(repo, "://");
	if (start == NULL)
		start = repo;
	else
		start += 3;

	/*
	 * Skip authentication data. The stripping does happen
	 * greedily, such that we strip up to the last '@' inside
	 * the host part.
	 */
	for (ptr = start; ptr < end && !is_dir_sep(*ptr); ptr++) {
		if (*ptr == '@')
			start = ptr + 1;
	}

	/*
	 * Strip trailing spaces, slashes and /.git
	 */
	while (start < end && (is_dir_sep(end[-1]) || isspace(end[-1])))
		end--;
	if (end - start > 5 && is_dir_sep(end[-5]) &&
	    !strncmp(end - 4, ".git", 4)) {
		end -= 5;
		while (start < end && is_dir_sep(end[-1]))
			end--;
	}

	/*
	 * Strip trailing port number if we've got only a
	 * hostname (that is, there is no dir separator but a
	 * colon). This check is required such that we do not
	 * strip URI's like '/foo/bar:2222.git', which should
	 * result in a dir '2222' being guessed due to backwards
	 * compatibility.
	 */
	if (memchr(start, '/', end - start) == NULL
	    && memchr(start, ':', end - start) != NULL) {
		ptr = end;
		while (start < ptr && isdigit(ptr[-1]) && ptr[-1] != ':')
			ptr--;
		if (start < ptr && ptr[-1] == ':')
			end = ptr - 1;
	}

	/*
	 * Find last component. To remain backwards compatible we
	 * also regard colons as path separators, such that
	 * cloning a repository 'foo:bar.git' would result in a
	 * directory 'bar' being guessed.
	 */
	ptr = end;
	while (start < ptr && !is_dir_sep(ptr[-1]) && ptr[-1] != ':')
		ptr--;
	start = ptr;

	/*
	 * Strip .{bundle,git}.
	 */
	len = end - start;
	strip_suffix_mem(start, &len, is_bundle ? ".bundle" : ".git");

	if (!len || (len == 1 && *start == '/'))
		die(_("No directory name could be guessed.\n"
		      "Please specify a directory on the command line"));

	if (is_bare)
		dir = xstrfmt("%.*s.git", (int)len, start);
	else
		dir = xstrndup(start, len);
	/*
	 * Replace sequences of 'control' characters and whitespace
	 * with one ascii space, remove leading and trailing spaces.
	 */
	if (*dir) {
		char *out = dir;
		int prev_space = 1 /* strip leading whitespace */;
		for (end = dir; *end; ++end) {
			char ch = *end;
			if ((unsigned char)ch < '\x20')
				ch = '\x20';
			if (isspace(ch)) {
				if (prev_space)
					continue;
				prev_space = 1;
			} else
				prev_space = 0;
			*out++ = ch;
		}
		*out = '\0';
		if (out > dir && prev_space)
			out[-1] = '\0';
	}
	return dir;
}

static void strip_trailing_slashes(char *dir)
{
	char *end = dir + strlen(dir);

	while (dir < end - 1 && is_dir_sep(end[-1]))
		end--;
	*end = '\0';
}

static int add_one_reference(struct string_list_item *item, void *cb_data)
{
	char *ref_git;
	const char *repo;
	struct strbuf alternate = STRBUF_INIT;

	/* Beware: read_gitfile(), real_path() and mkpath() return static buffer */
	ref_git = xstrdup(real_path(item->string));

	repo = read_gitfile(ref_git);
	if (!repo)
		repo = read_gitfile(mkpath("%s/.git", ref_git));
	if (repo) {
		free(ref_git);
		ref_git = xstrdup(repo);
	}

	if (!repo && is_directory(mkpath("%s/.git/objects", ref_git))) {
		char *ref_git_git = mkpathdup("%s/.git", ref_git);
		free(ref_git);
		ref_git = ref_git_git;
	} else if (!is_directory(mkpath("%s/objects", ref_git))) {
		struct strbuf sb = STRBUF_INIT;
		if (get_common_dir(&sb, ref_git))
			die(_("reference repository '%s' as a linked checkout is not supported yet."),
			    item->string);
		die(_("reference repository '%s' is not a local repository."),
		    item->string);
	}

	if (!access(mkpath("%s/shallow", ref_git), F_OK))
		die(_("reference repository '%s' is shallow"), item->string);

	if (!access(mkpath("%s/info/grafts", ref_git), F_OK))
		die(_("reference repository '%s' is grafted"), item->string);

	strbuf_addf(&alternate, "%s/objects", ref_git);
	add_to_alternates_file(alternate.buf);
	strbuf_release(&alternate);
	free(ref_git);
	return 0;
}

static void setup_reference(void)
{
	for_each_string_list(&option_reference, add_one_reference, NULL);
}

static void copy_alternates(struct strbuf *src, struct strbuf *dst,
			    const char *src_repo)
{
	/*
	 * Read from the source objects/info/alternates file
	 * and copy the entries to corresponding file in the
	 * destination repository with add_to_alternates_file().
	 * Both src and dst have "$path/objects/info/alternates".
	 *
	 * Instead of copying bit-for-bit from the original,
	 * we need to append to existing one so that the already
	 * created entry via "clone -s" is not lost, and also
	 * to turn entries with paths relative to the original
	 * absolute, so that they can be used in the new repository.
	 */
	FILE *in = fopen(src->buf, "r");
	struct strbuf line = STRBUF_INIT;

	while (strbuf_getline(&line, in) != EOF) {
		char *abs_path;
		if (!line.len || line.buf[0] == '#')
			continue;
		if (is_absolute_path(line.buf)) {
			add_to_alternates_file(line.buf);
			continue;
		}
		abs_path = mkpathdup("%s/objects/%s", src_repo, line.buf);
		normalize_path_copy(abs_path, abs_path);
		add_to_alternates_file(abs_path);
		free(abs_path);
	}
	strbuf_release(&line);
	fclose(in);
}

static void copy_or_link_directory(struct strbuf *src, struct strbuf *dest,
				   const char *src_repo, int src_baselen)
{
	struct dirent *de;
	struct stat buf;
	int src_len, dest_len;
	DIR *dir;

	dir = opendir(src->buf);
	if (!dir)
		die_errno(_("failed to open '%s'"), src->buf);

	if (mkdir(dest->buf, 0777)) {
		if (errno != EEXIST)
			die_errno(_("failed to create directory '%s'"), dest->buf);
		else if (stat(dest->buf, &buf))
			die_errno(_("failed to stat '%s'"), dest->buf);
		else if (!S_ISDIR(buf.st_mode))
			die(_("%s exists and is not a directory"), dest->buf);
	}

	strbuf_addch(src, '/');
	src_len = src->len;
	strbuf_addch(dest, '/');
	dest_len = dest->len;

	while ((de = readdir(dir)) != NULL) {
		strbuf_setlen(src, src_len);
		strbuf_addstr(src, de->d_name);
		strbuf_setlen(dest, dest_len);
		strbuf_addstr(dest, de->d_name);
		if (stat(src->buf, &buf)) {
			warning (_("failed to stat %s\n"), src->buf);
			continue;
		}
		if (S_ISDIR(buf.st_mode)) {
			if (de->d_name[0] != '.')
				copy_or_link_directory(src, dest,
						       src_repo, src_baselen);
			continue;
		}

		/* Files that cannot be copied bit-for-bit... */
		if (!strcmp(src->buf + src_baselen, "/info/alternates")) {
			copy_alternates(src, dest, src_repo);
			continue;
		}

		if (unlink(dest->buf) && errno != ENOENT)
			die_errno(_("failed to unlink '%s'"), dest->buf);
		if (!option_no_hardlinks) {
			if (!link(src->buf, dest->buf))
				continue;
			if (option_local > 0)
				die_errno(_("failed to create link '%s'"), dest->buf);
			option_no_hardlinks = 1;
		}
		if (copy_file_with_time(dest->buf, src->buf, 0666))
			die_errno(_("failed to copy file to '%s'"), dest->buf);
	}
	closedir(dir);
}

static void clone_local(const char *src_repo, const char *dest_repo)
{
	if (option_shared) {
		struct strbuf alt = STRBUF_INIT;
		strbuf_addf(&alt, "%s/objects", src_repo);
		add_to_alternates_file(alt.buf);
		strbuf_release(&alt);
	} else {
		struct strbuf src = STRBUF_INIT;
		struct strbuf dest = STRBUF_INIT;
		get_common_dir(&src, src_repo);
		get_common_dir(&dest, dest_repo);
		strbuf_addstr(&src, "/objects");
		strbuf_addstr(&dest, "/objects");
		copy_or_link_directory(&src, &dest, src_repo, src.len);
		strbuf_release(&src);
		strbuf_release(&dest);
	}

	if (0 <= option_verbosity)
		fprintf(stderr, _("done.\n"));
}

static const char *junk_work_tree;
static const char *junk_git_dir;
static enum {
	JUNK_LEAVE_NONE,
	JUNK_LEAVE_REPO,
	JUNK_LEAVE_ALL
} junk_mode = JUNK_LEAVE_NONE;

static const char junk_leave_repo_msg[] =
N_("Clone succeeded, but checkout failed.\n"
   "You can inspect what was checked out with 'git status'\n"
   "and retry the checkout with 'git checkout -f HEAD'\n");

static void remove_junk(void)
{
	struct strbuf sb = STRBUF_INIT;

	switch (junk_mode) {
	case JUNK_LEAVE_REPO:
		warning("%s", _(junk_leave_repo_msg));
		/* fall-through */
	case JUNK_LEAVE_ALL:
		return;
	default:
		/* proceed to removal */
		break;
	}

	if (junk_git_dir) {
		strbuf_addstr(&sb, junk_git_dir);
		remove_dir_recursively(&sb, 0);
		strbuf_reset(&sb);
	}
	if (junk_work_tree) {
		strbuf_addstr(&sb, junk_work_tree);
		remove_dir_recursively(&sb, 0);
		strbuf_reset(&sb);
	}
}

static void remove_junk_on_signal(int signo)
{
	remove_junk();
	sigchain_pop(signo);
	raise(signo);
}

static struct ref *find_remote_branch(const struct ref *refs, const char *branch)
{
	struct ref *ref;
	struct strbuf head = STRBUF_INIT;
	strbuf_addstr(&head, "refs/heads/");
	strbuf_addstr(&head, branch);
	ref = find_ref_by_name(refs, head.buf);
	strbuf_release(&head);

	if (ref)
		return ref;

	strbuf_addstr(&head, "refs/tags/");
	strbuf_addstr(&head, branch);
	ref = find_ref_by_name(refs, head.buf);
	strbuf_release(&head);

	return ref;
}

static struct ref *wanted_peer_refs(const struct ref *refs,
		struct refspec *refspec)
{
	struct ref *head = copy_ref(find_ref_by_name(refs, "HEAD"));
	struct ref *local_refs = head;
	struct ref **tail = head ? &head->next : &local_refs;

	if (option_single_branch) {
		struct ref *remote_head = NULL;

		if (!option_branch)
			remote_head = guess_remote_head(head, refs, 0);
		else {
			local_refs = NULL;
			tail = &local_refs;
			remote_head = copy_ref(find_remote_branch(refs, option_branch));
		}

		if (!remote_head && option_branch)
			warning(_("Could not find remote branch %s to clone."),
				option_branch);
		else {
			get_fetch_map(remote_head, refspec, &tail, 0);

			/* if --branch=tag, pull the requested tag explicitly */
			get_fetch_map(remote_head, tag_refspec, &tail, 0);
		}
	} else
		get_fetch_map(refs, refspec, &tail, 0);

	if (!option_mirror && !option_single_branch)
		get_fetch_map(refs, tag_refspec, &tail, 0);

	return local_refs;
}

static void write_remote_refs(const struct ref *local_refs)
{
	const struct ref *r;

	struct ref_transaction *t;
	struct strbuf err = STRBUF_INIT;

	t = ref_transaction_begin(&err);
	if (!t)
		die("%s", err.buf);

	for (r = local_refs; r; r = r->next) {
		if (!r->peer_ref)
			continue;
		if (ref_transaction_create(t, r->peer_ref->name, r->old_oid.hash,
					   0, NULL, &err))
			die("%s", err.buf);
	}

	if (initial_ref_transaction_commit(t, &err))
		die("%s", err.buf);

	strbuf_release(&err);
	ref_transaction_free(t);
}

static void write_followtags(const struct ref *refs, const char *msg)
{
	const struct ref *ref;
	for (ref = refs; ref; ref = ref->next) {
		if (!starts_with(ref->name, "refs/tags/"))
			continue;
		if (ends_with(ref->name, "^{}"))
			continue;
		if (!has_object_file(&ref->old_oid))
			continue;
		update_ref(msg, ref->name, ref->old_oid.hash,
			   NULL, 0, UPDATE_REFS_DIE_ON_ERR);
	}
}

static int iterate_ref_map(void *cb_data, unsigned char sha1[20])
{
	struct ref **rm = cb_data;
	struct ref *ref = *rm;

	/*
	 * Skip anything missing a peer_ref, which we are not
	 * actually going to write a ref for.
	 */
	while (ref && !ref->peer_ref)
		ref = ref->next;
	/* Returning -1 notes "end of list" to the caller. */
	if (!ref)
		return -1;

	hashcpy(sha1, ref->old_oid.hash);
	*rm = ref->next;
	return 0;
}

static void update_remote_refs(const struct ref *refs,
			       const struct ref *mapped_refs,
			       const struct ref *remote_head_points_at,
			       const char *branch_top,
			       const char *msg,
			       struct transport *transport,
			       int check_connectivity)
{
	const struct ref *rm = mapped_refs;

	if (check_connectivity) {
		if (transport->progress)
			fprintf(stderr, _("Checking connectivity... "));
		if (check_everything_connected_with_transport(iterate_ref_map,
							      0, &rm, transport))
			die(_("remote did not send all necessary objects"));
		if (transport->progress)
			fprintf(stderr, _("done.\n"));
	}

	if (refs) {
		write_remote_refs(mapped_refs);
		if (option_single_branch)
			write_followtags(refs, msg);
	}

	if (remote_head_points_at && !option_bare) {
		struct strbuf head_ref = STRBUF_INIT;
		strbuf_addstr(&head_ref, branch_top);
		strbuf_addstr(&head_ref, "HEAD");
		if (create_symref(head_ref.buf,
				  remote_head_points_at->peer_ref->name,
				  msg) < 0)
			die(_("unable to update %s"), head_ref.buf);
		strbuf_release(&head_ref);
	}
}

static void update_head(const struct ref *our, const struct ref *remote,
			const char *msg)
{
	const char *head;
	if (our && skip_prefix(our->name, "refs/heads/", &head)) {
		/* Local default branch link */
		if (create_symref("HEAD", our->name, NULL) < 0)
			die(_("unable to update HEAD"));
		if (!option_bare) {
			update_ref(msg, "HEAD", our->old_oid.hash, NULL, 0,
				   UPDATE_REFS_DIE_ON_ERR);
			install_branch_config(0, head, option_origin, our->name);
		}
	} else if (our) {
		struct commit *c = lookup_commit_reference(our->old_oid.hash);
		/* --branch specifies a non-branch (i.e. tags), detach HEAD */
		update_ref(msg, "HEAD", c->object.oid.hash,
			   NULL, REF_NODEREF, UPDATE_REFS_DIE_ON_ERR);
	} else if (remote) {
		/*
		 * We know remote HEAD points to a non-branch, or
		 * HEAD points to a branch but we don't know which one.
		 * Detach HEAD in all these cases.
		 */
		update_ref(msg, "HEAD", remote->old_oid.hash,
			   NULL, REF_NODEREF, UPDATE_REFS_DIE_ON_ERR);
	}
}

static int checkout(void)
{
	unsigned char sha1[20];
	char *head;
	struct lock_file *lock_file;
	struct unpack_trees_options opts;
	struct tree *tree;
	struct tree_desc t;
	int err = 0;

	if (option_no_checkout)
		return 0;

	head = resolve_refdup("HEAD", RESOLVE_REF_READING, sha1, NULL);
	if (!head) {
		warning(_("remote HEAD refers to nonexistent ref, "
			  "unable to checkout.\n"));
		return 0;
	}
	if (!strcmp(head, "HEAD")) {
		if (advice_detached_head)
			detach_advice(sha1_to_hex(sha1));
	} else {
		if (!starts_with(head, "refs/heads/"))
			die(_("HEAD not found below refs/heads!"));
	}
	free(head);

	/* We need to be in the new work tree for the checkout */
	setup_work_tree();

	lock_file = xcalloc(1, sizeof(struct lock_file));
	hold_locked_index(lock_file, 1);

	memset(&opts, 0, sizeof opts);
	opts.update = 1;
	opts.merge = 1;
	opts.fn = oneway_merge;
	opts.verbose_update = (option_verbosity >= 0);
	opts.src_index = &the_index;
	opts.dst_index = &the_index;

	tree = parse_tree_indirect(sha1);
	parse_tree(tree);
	init_tree_desc(&t, tree->buffer, tree->size);
	if (unpack_trees(1, &t, &opts) < 0)
		die(_("unable to checkout working tree"));

	if (write_locked_index(&the_index, lock_file, COMMIT_LOCK))
		die(_("unable to write new index file"));

	err |= run_hook_le(NULL, "post-checkout", sha1_to_hex(null_sha1),
			   sha1_to_hex(sha1), "1", NULL);

<<<<<<< HEAD
	if (!err && option_recursive) {
		struct argv_array args = ARGV_ARRAY_INIT;
		argv_array_pushl(&args, "submodule", "update", "--init", "--recursive", NULL);
=======
	if (!err && (option_recursive || init_submodules.nr > 0)) {
		struct argv_array args = ARGV_ARRAY_INIT;
		argv_array_pushl(&args, "submodule", "update", NULL);

		if (init_submodules.nr > 0)
			argv_array_pushf(&args, "--init-default-path");
		else
			argv_array_pushf(&args, "--init");
>>>>>>> 807f7f01

		if (option_shallow_submodules == 1
		    || (option_shallow_submodules == -1 && option_depth))
			argv_array_push(&args, "--depth=1");

<<<<<<< HEAD
=======
		if (option_recursive)
			argv_array_pushf(&args, "--recursive");

>>>>>>> 807f7f01
		if (max_jobs != -1)
			argv_array_pushf(&args, "--jobs=%d", max_jobs);

		err = run_command_v_opt(args.argv, RUN_GIT_CMD);
		argv_array_clear(&args);
	}

	return err;
}

static int write_one_config(const char *key, const char *value, void *data)
{
	return git_config_set_multivar_gently(key, value ? value : "true", "^$", 0);
}

static void write_config(struct string_list *config)
{
	int i;

	for (i = 0; i < config->nr; i++) {
		if (git_config_parse_parameter(config->items[i].string,
					       write_one_config, NULL) < 0)
			die(_("unable to write parameters to config file"));
	}
}

static void write_refspec_config(const char *src_ref_prefix,
		const struct ref *our_head_points_at,
		const struct ref *remote_head_points_at,
		struct strbuf *branch_top)
{
	struct strbuf key = STRBUF_INIT;
	struct strbuf value = STRBUF_INIT;

	if (option_mirror || !option_bare) {
		if (option_single_branch && !option_mirror) {
			if (option_branch) {
				if (starts_with(our_head_points_at->name, "refs/tags/"))
					strbuf_addf(&value, "+%s:%s", our_head_points_at->name,
						our_head_points_at->name);
				else
					strbuf_addf(&value, "+%s:%s%s", our_head_points_at->name,
						branch_top->buf, option_branch);
			} else if (remote_head_points_at) {
				const char *head = remote_head_points_at->name;
				if (!skip_prefix(head, "refs/heads/", &head))
					die("BUG: remote HEAD points at non-head?");

				strbuf_addf(&value, "+%s:%s%s", remote_head_points_at->name,
						branch_top->buf, head);
			}
			/*
			 * otherwise, the next "git fetch" will
			 * simply fetch from HEAD without updating
			 * any remote-tracking branch, which is what
			 * we want.
			 */
		} else {
			strbuf_addf(&value, "+%s*:%s*", src_ref_prefix, branch_top->buf);
		}
		/* Configure the remote */
		if (value.len) {
			strbuf_addf(&key, "remote.%s.fetch", option_origin);
			git_config_set_multivar(key.buf, value.buf, "^$", 0);
			strbuf_reset(&key);

			if (option_mirror) {
				strbuf_addf(&key, "remote.%s.mirror", option_origin);
				git_config_set(key.buf, "true");
				strbuf_reset(&key);
			}
		}
	}

	strbuf_release(&key);
	strbuf_release(&value);
}

static void dissociate_from_references(void)
{
	static const char* argv[] = { "repack", "-a", "-d", NULL };
	char *alternates = git_pathdup("objects/info/alternates");

	if (!access(alternates, F_OK)) {
		if (run_command_v_opt(argv, RUN_GIT_CMD|RUN_COMMAND_NO_STDIN))
			die(_("cannot repack to clean up"));
		if (unlink(alternates) && errno != ENOENT)
			die_errno(_("cannot unlink temporary alternates file"));
	}
	free(alternates);
}

int cmd_clone(int argc, const char **argv, const char *prefix)
{
	int is_bundle = 0, is_local;
	struct stat buf;
	const char *repo_name, *repo, *work_tree, *git_dir;
	char *path, *dir;
	int dest_exists;
	const struct ref *refs, *remote_head;
	const struct ref *remote_head_points_at;
	const struct ref *our_head_points_at;
	struct ref *mapped_refs;
	const struct ref *ref;
	struct strbuf key = STRBUF_INIT, value = STRBUF_INIT;
	struct strbuf branch_top = STRBUF_INIT, reflog_msg = STRBUF_INIT;
	struct transport *transport = NULL;
	const char *src_ref_prefix = "refs/heads/";
	struct remote *remote;
	int err = 0, complete_refs_before_fetch = 1;

	struct refspec *refspec;
	const char *fetch_pattern;

	packet_trace_identity("clone");
	argc = parse_options(argc, argv, prefix, builtin_clone_options,
			     builtin_clone_usage, 0);

	if (argc > 2)
		usage_msg_opt(_("Too many arguments."),
			builtin_clone_usage, builtin_clone_options);

	if (argc == 0)
		usage_msg_opt(_("You must specify a repository to clone."),
			builtin_clone_usage, builtin_clone_options);

	if (option_depth || option_since || option_not.nr)
		deepen = 1;
	if (option_single_branch == -1)
		option_single_branch = deepen ? 1 : 0;

	if (option_mirror)
		option_bare = 1;

	if (option_bare) {
		if (option_origin)
			die(_("--bare and --origin %s options are incompatible."),
			    option_origin);
		if (real_git_dir)
			die(_("--bare and --separate-git-dir are incompatible."));
		option_no_checkout = 1;
	}

	if (init_submodules.nr > 0) {
		struct string_list_item *item;
		struct strbuf sb = STRBUF_INIT;
		for_each_string_list_item(item, &init_submodules) {
			strbuf_addf(&sb, "submodule.defaultUpdatePath=%s",
				    item->string);
			string_list_append(&option_config,
					   strbuf_detach(&sb, NULL));
		}
	}

	if (!option_origin)
		option_origin = "origin";

	repo_name = argv[0];

	path = get_repo_path(repo_name, &is_bundle);
	if (path)
		repo = xstrdup(absolute_path(repo_name));
	else if (!strchr(repo_name, ':'))
		die(_("repository '%s' does not exist"), repo_name);
	else
		repo = repo_name;

	/* no need to be strict, transport_set_option() will validate it again */
	if (option_depth && atoi(option_depth) < 1)
		die(_("depth %s is not a positive number"), option_depth);

	if (argc == 2)
		dir = xstrdup(argv[1]);
	else
		dir = guess_dir_name(repo_name, is_bundle, option_bare);
	strip_trailing_slashes(dir);

	dest_exists = !stat(dir, &buf);
	if (dest_exists && !is_empty_dir(dir))
		die(_("destination path '%s' already exists and is not "
			"an empty directory."), dir);

	strbuf_addf(&reflog_msg, "clone: from %s", repo);

	if (option_bare)
		work_tree = NULL;
	else {
		work_tree = getenv("GIT_WORK_TREE");
		if (work_tree && !stat(work_tree, &buf))
			die(_("working tree '%s' already exists."), work_tree);
	}

	if (option_bare || work_tree)
		git_dir = xstrdup(dir);
	else {
		work_tree = dir;
		git_dir = mkpathdup("%s/.git", dir);
	}

	atexit(remove_junk);
	sigchain_push_common(remove_junk_on_signal);

	if (!option_bare) {
		if (safe_create_leading_directories_const(work_tree) < 0)
			die_errno(_("could not create leading directories of '%s'"),
				  work_tree);
		if (!dest_exists && mkdir(work_tree, 0777))
			die_errno(_("could not create work tree dir '%s'"),
				  work_tree);
		junk_work_tree = work_tree;
		set_git_work_tree(work_tree);
	}

	junk_git_dir = git_dir;
	if (safe_create_leading_directories_const(git_dir) < 0)
		die(_("could not create leading directories of '%s'"), git_dir);

	set_git_dir_init(git_dir, real_git_dir, 0);
	if (real_git_dir) {
		git_dir = real_git_dir;
		junk_git_dir = real_git_dir;
	}

	if (0 <= option_verbosity) {
		if (option_bare)
			fprintf(stderr, _("Cloning into bare repository '%s'...\n"), dir);
		else
			fprintf(stderr, _("Cloning into '%s'...\n"), dir);
	}
	init_db(option_template, INIT_DB_QUIET);
	write_config(&option_config);

	git_config(git_default_config, NULL);

	if (option_bare) {
		if (option_mirror)
			src_ref_prefix = "refs/";
		strbuf_addstr(&branch_top, src_ref_prefix);

		git_config_set("core.bare", "true");
	} else {
		strbuf_addf(&branch_top, "refs/remotes/%s/", option_origin);
	}

	strbuf_addf(&value, "+%s*:%s*", src_ref_prefix, branch_top.buf);
	strbuf_addf(&key, "remote.%s.url", option_origin);
	git_config_set(key.buf, repo);
	strbuf_reset(&key);

	if (option_reference.nr)
		setup_reference();

	fetch_pattern = value.buf;
	refspec = parse_fetch_refspec(1, &fetch_pattern);

	strbuf_reset(&value);

	remote = remote_get(option_origin);
	transport = transport_get(remote, remote->url[0]);
	transport_set_verbosity(transport, option_verbosity, option_progress);
	transport->family = family;

	path = get_repo_path(remote->url[0], &is_bundle);
	is_local = option_local != 0 && path && !is_bundle;
	if (is_local) {
		if (option_depth)
			warning(_("--depth is ignored in local clones; use file:// instead."));
		if (option_since)
			warning(_("--shallow-since is ignored in local clones; use file:// instead."));
		if (option_not.nr)
			warning(_("--shallow-exclude is ignored in local clones; use file:// instead."));
		if (!access(mkpath("%s/shallow", path), F_OK)) {
			if (option_local > 0)
				warning(_("source repository is shallow, ignoring --local"));
			is_local = 0;
		}
	}
	if (option_local > 0 && !is_local)
		warning(_("--local is ignored"));
	transport->cloning = 1;

	if (!transport->get_refs_list || (!is_local && !transport->fetch))
		die(_("Don't know how to clone %s"), transport->url);

	transport_set_option(transport, TRANS_OPT_KEEP, "yes");

	if (option_depth)
		transport_set_option(transport, TRANS_OPT_DEPTH,
				     option_depth);
	if (option_since)
		transport_set_option(transport, TRANS_OPT_DEEPEN_SINCE,
				     option_since);
	if (option_not.nr)
		transport_set_option(transport, TRANS_OPT_DEEPEN_NOT,
				     (const char *)&option_not);
	if (option_single_branch)
		transport_set_option(transport, TRANS_OPT_FOLLOWTAGS, "1");

	if (option_upload_pack)
		transport_set_option(transport, TRANS_OPT_UPLOADPACK,
				     option_upload_pack);

	if (transport->smart_options && !deepen)
		transport->smart_options->check_self_contained_and_connected = 1;

	refs = transport_get_remote_refs(transport);

	if (refs) {
		mapped_refs = wanted_peer_refs(refs, refspec);
		/*
		 * transport_get_remote_refs() may return refs with null sha-1
		 * in mapped_refs (see struct transport->get_refs_list
		 * comment). In that case we need fetch it early because
		 * remote_head code below relies on it.
		 *
		 * for normal clones, transport_get_remote_refs() should
		 * return reliable ref set, we can delay cloning until after
		 * remote HEAD check.
		 */
		for (ref = refs; ref; ref = ref->next)
			if (is_null_oid(&ref->old_oid)) {
				complete_refs_before_fetch = 0;
				break;
			}

		if (!is_local && !complete_refs_before_fetch)
			transport_fetch_refs(transport, mapped_refs);

		remote_head = find_ref_by_name(refs, "HEAD");
		remote_head_points_at =
			guess_remote_head(remote_head, mapped_refs, 0);

		if (option_branch) {
			our_head_points_at =
				find_remote_branch(mapped_refs, option_branch);

			if (!our_head_points_at)
				die(_("Remote branch %s not found in upstream %s"),
				    option_branch, option_origin);
		}
		else
			our_head_points_at = remote_head_points_at;
	}
	else {
		if (option_branch)
			die(_("Remote branch %s not found in upstream %s"),
					option_branch, option_origin);

		warning(_("You appear to have cloned an empty repository."));
		mapped_refs = NULL;
		our_head_points_at = NULL;
		remote_head_points_at = NULL;
		remote_head = NULL;
		option_no_checkout = 1;
		if (!option_bare)
			install_branch_config(0, "master", option_origin,
					      "refs/heads/master");
	}

	write_refspec_config(src_ref_prefix, our_head_points_at,
			remote_head_points_at, &branch_top);

	if (is_local)
		clone_local(path, git_dir);
	else if (refs && complete_refs_before_fetch)
		transport_fetch_refs(transport, mapped_refs);

	update_remote_refs(refs, mapped_refs, remote_head_points_at,
			   branch_top.buf, reflog_msg.buf, transport, !is_local);

	update_head(our_head_points_at, remote_head, reflog_msg.buf);

	transport_unlock_pack(transport);
	transport_disconnect(transport);

	if (option_dissociate) {
		close_all_packs();
		dissociate_from_references();
	}

	junk_mode = JUNK_LEAVE_REPO;
	err = checkout();

	strbuf_release(&reflog_msg);
	strbuf_release(&branch_top);
	strbuf_release(&key);
	strbuf_release(&value);
	junk_mode = JUNK_LEAVE_ALL;

	free(refspec);
	return err;
}<|MERGE_RESOLUTION|>--- conflicted
+++ resolved
@@ -41,12 +41,8 @@
 static int option_no_checkout, option_bare, option_mirror, option_single_branch = -1;
 static int option_local = -1, option_no_hardlinks, option_shared, option_recursive;
 static int option_shallow_submodules = -1;
-<<<<<<< HEAD
 static int deepen;
 static char *option_template, *option_depth, *option_since;
-=======
-static char *option_template, *option_depth;
->>>>>>> 807f7f01
 static char *option_origin = NULL;
 static char *option_branch = NULL;
 static struct string_list option_not = STRING_LIST_INIT_NODUP;
@@ -59,8 +55,6 @@
 static struct string_list option_reference;
 static int option_dissociate;
 static int max_jobs = -1;
-<<<<<<< HEAD
-=======
 static struct string_list init_submodules;
 
 static int init_submodules_cb(const struct option *opt, const char *arg, int unset)
@@ -71,7 +65,6 @@
 	string_list_append((struct string_list *)opt->value, arg);
 	return 0;
 }
->>>>>>> 807f7f01
 
 static struct option builtin_clone_options[] = {
 	OPT__VERBOSITY(&option_verbosity),
@@ -760,11 +753,6 @@
 	err |= run_hook_le(NULL, "post-checkout", sha1_to_hex(null_sha1),
 			   sha1_to_hex(sha1), "1", NULL);
 
-<<<<<<< HEAD
-	if (!err && option_recursive) {
-		struct argv_array args = ARGV_ARRAY_INIT;
-		argv_array_pushl(&args, "submodule", "update", "--init", "--recursive", NULL);
-=======
 	if (!err && (option_recursive || init_submodules.nr > 0)) {
 		struct argv_array args = ARGV_ARRAY_INIT;
 		argv_array_pushl(&args, "submodule", "update", NULL);
@@ -773,18 +761,14 @@
 			argv_array_pushf(&args, "--init-default-path");
 		else
 			argv_array_pushf(&args, "--init");
->>>>>>> 807f7f01
 
 		if (option_shallow_submodules == 1
 		    || (option_shallow_submodules == -1 && option_depth))
 			argv_array_push(&args, "--depth=1");
 
-<<<<<<< HEAD
-=======
 		if (option_recursive)
 			argv_array_pushf(&args, "--recursive");
 
->>>>>>> 807f7f01
 		if (max_jobs != -1)
 			argv_array_pushf(&args, "--jobs=%d", max_jobs);
 
