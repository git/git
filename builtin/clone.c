--- conflicted
+++ resolved
@@ -738,14 +738,9 @@
 	tree = parse_tree_indirect(&oid);
 	if (!tree)
 		die(_("unable to parse commit %s"), oid_to_hex(&oid));
-<<<<<<< HEAD
 	if (parse_tree(tree) < 0)
 		exit(128);
-	init_tree_desc(&t, tree->buffer, tree->size);
-=======
-	parse_tree(tree);
 	init_tree_desc(&t, &tree->object.oid, tree->buffer, tree->size);
->>>>>>> 7673ecd2
 	if (unpack_trees(1, &t, &opts) < 0)
 		die(_("unable to checkout working tree"));
 
