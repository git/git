/*
 * Builtin "git clone"
 *
 * Copyright (c) 2007 Kristian Høgsberg <krh@redhat.com>,
 *		 2008 Daniel Barkalow <barkalow@iabervon.org>
 * Based on git-commit.sh by Junio C Hamano and Linus Torvalds
 *
 * Clone a repository into a different directory that does not yet exist.
 */

#define USE_THE_INDEX_COMPATIBILITY_MACROS
#include "builtin.h"
#include "config.h"
#include "lockfile.h"
#include "parse-options.h"
#include "fetch-pack.h"
#include "refs.h"
#include "refspec.h"
#include "object-store.h"
#include "tree.h"
#include "tree-walk.h"
#include "unpack-trees.h"
#include "transport.h"
#include "strbuf.h"
#include "dir.h"
#include "dir-iterator.h"
#include "iterator.h"
#include "sigchain.h"
#include "branch.h"
#include "remote.h"
#include "run-command.h"
#include "connected.h"
#include "packfile.h"
#include "list-objects-filter-options.h"

/*
 * Overall FIXMEs:
 *  - respect DB_ENVIRONMENT for .git/objects.
 *
 * Implementation notes:
 *  - dropping use-separate-remote and no-separate-remote compatibility
 *
 */
static const char * const builtin_clone_usage[] = {
	N_("git clone [<options>] [--] <repo> [<dir>]"),
	NULL
};

static int option_no_checkout, option_bare, option_mirror, option_single_branch = -1;
static int option_local = -1, option_no_hardlinks, option_shared;
static int option_no_tags;
static int option_shallow_submodules;
static int deepen;
static char *option_template, *option_depth, *option_since;
static char *option_origin = NULL;
static char *remote_name = "origin";
static char *option_branch = NULL;
static struct string_list option_not = STRING_LIST_INIT_NODUP;
static const char *real_git_dir;
static char *option_upload_pack = "git-upload-pack";
static int option_verbosity;
static int option_progress = -1;
static int option_sparse_checkout;
static enum transport_family family;
static struct string_list option_config = STRING_LIST_INIT_NODUP;
static struct string_list option_required_reference = STRING_LIST_INIT_NODUP;
static struct string_list option_optional_reference = STRING_LIST_INIT_NODUP;
static int option_dissociate;
static int max_jobs = -1;
static struct string_list option_recurse_submodules = STRING_LIST_INIT_NODUP;
static struct list_objects_filter_options filter_options;
static struct string_list server_options = STRING_LIST_INIT_NODUP;
static int option_remote_submodules;

static int recurse_submodules_cb(const struct option *opt,
				 const char *arg, int unset)
{
	if (unset)
		string_list_clear((struct string_list *)opt->value, 0);
	else if (arg)
		string_list_append((struct string_list *)opt->value, arg);
	else
		string_list_append((struct string_list *)opt->value,
				   (const char *)opt->defval);

	return 0;
}

static struct option builtin_clone_options[] = {
	OPT__VERBOSITY(&option_verbosity),
	OPT_BOOL(0, "progress", &option_progress,
		 N_("force progress reporting")),
	OPT_BOOL('n', "no-checkout", &option_no_checkout,
		 N_("don't create a checkout")),
	OPT_BOOL(0, "bare", &option_bare, N_("create a bare repository")),
	OPT_HIDDEN_BOOL(0, "naked", &option_bare,
			N_("create a bare repository")),
	OPT_BOOL(0, "mirror", &option_mirror,
		 N_("create a mirror repository (implies bare)")),
	OPT_BOOL('l', "local", &option_local,
		N_("to clone from a local repository")),
	OPT_BOOL(0, "no-hardlinks", &option_no_hardlinks,
		    N_("don't use local hardlinks, always copy")),
	OPT_BOOL('s', "shared", &option_shared,
		    N_("setup as shared repository")),
	{ OPTION_CALLBACK, 0, "recurse-submodules", &option_recurse_submodules,
	  N_("pathspec"), N_("initialize submodules in the clone"),
	  PARSE_OPT_OPTARG, recurse_submodules_cb, (intptr_t)"." },
	OPT_ALIAS(0, "recursive", "recurse-submodules"),
	OPT_INTEGER('j', "jobs", &max_jobs,
		    N_("number of submodules cloned in parallel")),
	OPT_STRING(0, "template", &option_template, N_("template-directory"),
		   N_("directory from which templates will be used")),
	OPT_STRING_LIST(0, "reference", &option_required_reference, N_("repo"),
			N_("reference repository")),
	OPT_STRING_LIST(0, "reference-if-able", &option_optional_reference,
			N_("repo"), N_("reference repository")),
	OPT_BOOL(0, "dissociate", &option_dissociate,
		 N_("use --reference only while cloning")),
	OPT_STRING('o', "origin", &option_origin, N_("name"),
		   N_("use <name> instead of 'origin' to track upstream")),
	OPT_STRING('b', "branch", &option_branch, N_("branch"),
		   N_("checkout <branch> instead of the remote's HEAD")),
	OPT_STRING('u', "upload-pack", &option_upload_pack, N_("path"),
		   N_("path to git-upload-pack on the remote")),
	OPT_STRING(0, "depth", &option_depth, N_("depth"),
		    N_("create a shallow clone of that depth")),
	OPT_STRING(0, "shallow-since", &option_since, N_("time"),
		    N_("create a shallow clone since a specific time")),
	OPT_STRING_LIST(0, "shallow-exclude", &option_not, N_("revision"),
			N_("deepen history of shallow clone, excluding rev")),
	OPT_BOOL(0, "single-branch", &option_single_branch,
		    N_("clone only one branch, HEAD or --branch")),
	OPT_BOOL(0, "no-tags", &option_no_tags,
		 N_("don't clone any tags, and make later fetches not to follow them")),
	OPT_BOOL(0, "shallow-submodules", &option_shallow_submodules,
		    N_("any cloned submodules will be shallow")),
	OPT_STRING(0, "separate-git-dir", &real_git_dir, N_("gitdir"),
		   N_("separate git dir from working tree")),
	OPT_STRING_LIST('c', "config", &option_config, N_("key=value"),
			N_("set config inside the new repository")),
	OPT_STRING_LIST(0, "server-option", &server_options,
			N_("server-specific"), N_("option to transmit")),
	OPT_SET_INT('4', "ipv4", &family, N_("use IPv4 addresses only"),
			TRANSPORT_FAMILY_IPV4),
	OPT_SET_INT('6', "ipv6", &family, N_("use IPv6 addresses only"),
			TRANSPORT_FAMILY_IPV6),
	OPT_PARSE_LIST_OBJECTS_FILTER(&filter_options),
	OPT_BOOL(0, "remote-submodules", &option_remote_submodules,
		    N_("any cloned submodules will use their remote-tracking branch")),
	OPT_BOOL(0, "sparse", &option_sparse_checkout,
		    N_("initialize sparse-checkout file to include only files at root")),
	OPT_END()
};

static const char *get_repo_path_1(struct strbuf *path, int *is_bundle)
{
	static char *suffix[] = { "/.git", "", ".git/.git", ".git" };
	static char *bundle_suffix[] = { ".bundle", "" };
	size_t baselen = path->len;
	struct stat st;
	int i;

	for (i = 0; i < ARRAY_SIZE(suffix); i++) {
		strbuf_setlen(path, baselen);
		strbuf_addstr(path, suffix[i]);
		if (stat(path->buf, &st))
			continue;
		if (S_ISDIR(st.st_mode) && is_git_directory(path->buf)) {
			*is_bundle = 0;
			return path->buf;
		} else if (S_ISREG(st.st_mode) && st.st_size > 8) {
			/* Is it a "gitfile"? */
			char signature[8];
			const char *dst;
			int len, fd = open(path->buf, O_RDONLY);
			if (fd < 0)
				continue;
			len = read_in_full(fd, signature, 8);
			close(fd);
			if (len != 8 || strncmp(signature, "gitdir: ", 8))
				continue;
			dst = read_gitfile(path->buf);
			if (dst) {
				*is_bundle = 0;
				return dst;
			}
		}
	}

	for (i = 0; i < ARRAY_SIZE(bundle_suffix); i++) {
		strbuf_setlen(path, baselen);
		strbuf_addstr(path, bundle_suffix[i]);
		if (!stat(path->buf, &st) && S_ISREG(st.st_mode)) {
			*is_bundle = 1;
			return path->buf;
		}
	}

	return NULL;
}

static char *get_repo_path(const char *repo, int *is_bundle)
{
	struct strbuf path = STRBUF_INIT;
	const char *raw;
	char *canon;

	strbuf_addstr(&path, repo);
	raw = get_repo_path_1(&path, is_bundle);
	canon = raw ? absolute_pathdup(raw) : NULL;
	strbuf_release(&path);
	return canon;
}

static char *guess_dir_name(const char *repo, int is_bundle, int is_bare)
{
	const char *end = repo + strlen(repo), *start, *ptr;
	size_t len;
	char *dir;

	/*
	 * Skip scheme.
	 */
	start = strstr(repo, "://");
	if (start == NULL)
		start = repo;
	else
		start += 3;

	/*
	 * Skip authentication data. The stripping does happen
	 * greedily, such that we strip up to the last '@' inside
	 * the host part.
	 */
	for (ptr = start; ptr < end && !is_dir_sep(*ptr); ptr++) {
		if (*ptr == '@')
			start = ptr + 1;
	}

	/*
	 * Strip trailing spaces, slashes and /.git
	 */
	while (start < end && (is_dir_sep(end[-1]) || isspace(end[-1])))
		end--;
	if (end - start > 5 && is_dir_sep(end[-5]) &&
	    !strncmp(end - 4, ".git", 4)) {
		end -= 5;
		while (start < end && is_dir_sep(end[-1]))
			end--;
	}

	/*
	 * Strip trailing port number if we've got only a
	 * hostname (that is, there is no dir separator but a
	 * colon). This check is required such that we do not
	 * strip URI's like '/foo/bar:2222.git', which should
	 * result in a dir '2222' being guessed due to backwards
	 * compatibility.
	 */
	if (memchr(start, '/', end - start) == NULL
	    && memchr(start, ':', end - start) != NULL) {
		ptr = end;
		while (start < ptr && isdigit(ptr[-1]) && ptr[-1] != ':')
			ptr--;
		if (start < ptr && ptr[-1] == ':')
			end = ptr - 1;
	}

	/*
	 * Find last component. To remain backwards compatible we
	 * also regard colons as path separators, such that
	 * cloning a repository 'foo:bar.git' would result in a
	 * directory 'bar' being guessed.
	 */
	ptr = end;
	while (start < ptr && !is_dir_sep(ptr[-1]) && ptr[-1] != ':')
		ptr--;
	start = ptr;

	/*
	 * Strip .{bundle,git}.
	 */
	len = end - start;
	strip_suffix_mem(start, &len, is_bundle ? ".bundle" : ".git");

	if (!len || (len == 1 && *start == '/'))
		die(_("No directory name could be guessed.\n"
		      "Please specify a directory on the command line"));

	if (is_bare)
		dir = xstrfmt("%.*s.git", (int)len, start);
	else
		dir = xstrndup(start, len);
	/*
	 * Replace sequences of 'control' characters and whitespace
	 * with one ascii space, remove leading and trailing spaces.
	 */
	if (*dir) {
		char *out = dir;
		int prev_space = 1 /* strip leading whitespace */;
		for (end = dir; *end; ++end) {
			char ch = *end;
			if ((unsigned char)ch < '\x20')
				ch = '\x20';
			if (isspace(ch)) {
				if (prev_space)
					continue;
				prev_space = 1;
			} else
				prev_space = 0;
			*out++ = ch;
		}
		*out = '\0';
		if (out > dir && prev_space)
			out[-1] = '\0';
	}
	return dir;
}

static void strip_trailing_slashes(char *dir)
{
	char *end = dir + strlen(dir);

	while (dir < end - 1 && is_dir_sep(end[-1]))
		end--;
	*end = '\0';
}

static int add_one_reference(struct string_list_item *item, void *cb_data)
{
	struct strbuf err = STRBUF_INIT;
	int *required = cb_data;
	char *ref_git = compute_alternate_path(item->string, &err);

	if (!ref_git) {
		if (*required)
			die("%s", err.buf);
		else
			fprintf(stderr,
				_("info: Could not add alternate for '%s': %s\n"),
				item->string, err.buf);
	} else {
		struct strbuf sb = STRBUF_INIT;
		strbuf_addf(&sb, "%s/objects", ref_git);
		add_to_alternates_file(sb.buf);
		strbuf_release(&sb);
	}

	strbuf_release(&err);
	free(ref_git);
	return 0;
}

static void setup_reference(void)
{
	int required = 1;
	for_each_string_list(&option_required_reference,
			     add_one_reference, &required);
	required = 0;
	for_each_string_list(&option_optional_reference,
			     add_one_reference, &required);
}

static void copy_alternates(struct strbuf *src, const char *src_repo)
{
	/*
	 * Read from the source objects/info/alternates file
	 * and copy the entries to corresponding file in the
	 * destination repository with add_to_alternates_file().
	 * Both src and dst have "$path/objects/info/alternates".
	 *
	 * Instead of copying bit-for-bit from the original,
	 * we need to append to existing one so that the already
	 * created entry via "clone -s" is not lost, and also
	 * to turn entries with paths relative to the original
	 * absolute, so that they can be used in the new repository.
	 */
	FILE *in = xfopen(src->buf, "r");
	struct strbuf line = STRBUF_INIT;

	while (strbuf_getline(&line, in) != EOF) {
		char *abs_path;
		if (!line.len || line.buf[0] == '#')
			continue;
		if (is_absolute_path(line.buf)) {
			add_to_alternates_file(line.buf);
			continue;
		}
		abs_path = mkpathdup("%s/objects/%s", src_repo, line.buf);
		if (!normalize_path_copy(abs_path, abs_path))
			add_to_alternates_file(abs_path);
		else
			warning("skipping invalid relative alternate: %s/%s",
				src_repo, line.buf);
		free(abs_path);
	}
	strbuf_release(&line);
	fclose(in);
}

static void mkdir_if_missing(const char *pathname, mode_t mode)
{
	struct stat st;

	if (!mkdir(pathname, mode))
		return;

	if (errno != EEXIST)
		die_errno(_("failed to create directory '%s'"), pathname);
	else if (stat(pathname, &st))
		die_errno(_("failed to stat '%s'"), pathname);
	else if (!S_ISDIR(st.st_mode))
		die(_("%s exists and is not a directory"), pathname);
}

static void copy_or_link_directory(struct strbuf *src, struct strbuf *dest,
				   const char *src_repo)
{
	int src_len, dest_len;
	struct dir_iterator *iter;
	int iter_status;
	unsigned int flags;
	struct strbuf realpath = STRBUF_INIT;

	mkdir_if_missing(dest->buf, 0777);

	flags = DIR_ITERATOR_PEDANTIC | DIR_ITERATOR_FOLLOW_SYMLINKS;
	iter = dir_iterator_begin(src->buf, flags);

	if (!iter)
		die_errno(_("failed to start iterator over '%s'"), src->buf);

	strbuf_addch(src, '/');
	src_len = src->len;
	strbuf_addch(dest, '/');
	dest_len = dest->len;

	while ((iter_status = dir_iterator_advance(iter)) == ITER_OK) {
		strbuf_setlen(src, src_len);
		strbuf_addstr(src, iter->relative_path);
		strbuf_setlen(dest, dest_len);
		strbuf_addstr(dest, iter->relative_path);

		if (S_ISDIR(iter->st.st_mode)) {
			mkdir_if_missing(dest->buf, 0777);
			continue;
		}

		/* Files that cannot be copied bit-for-bit... */
		if (!fspathcmp(iter->relative_path, "info/alternates")) {
			copy_alternates(src, src_repo);
			continue;
		}

		if (unlink(dest->buf) && errno != ENOENT)
			die_errno(_("failed to unlink '%s'"), dest->buf);
		if (!option_no_hardlinks) {
			strbuf_realpath(&realpath, src->buf, 1);
			if (!link(realpath.buf, dest->buf))
				continue;
			if (option_local > 0)
				die_errno(_("failed to create link '%s'"), dest->buf);
			option_no_hardlinks = 1;
		}
		if (copy_file_with_time(dest->buf, src->buf, 0666))
			die_errno(_("failed to copy file to '%s'"), dest->buf);
	}

	if (iter_status != ITER_DONE) {
		strbuf_setlen(src, src_len);
		die(_("failed to iterate over '%s'"), src->buf);
	}

	strbuf_release(&realpath);
}

static void clone_local(const char *src_repo, const char *dest_repo)
{
	if (option_shared) {
		struct strbuf alt = STRBUF_INIT;
		get_common_dir(&alt, src_repo);
		strbuf_addstr(&alt, "/objects");
		add_to_alternates_file(alt.buf);
		strbuf_release(&alt);
	} else {
		struct strbuf src = STRBUF_INIT;
		struct strbuf dest = STRBUF_INIT;
		get_common_dir(&src, src_repo);
		get_common_dir(&dest, dest_repo);
		strbuf_addstr(&src, "/objects");
		strbuf_addstr(&dest, "/objects");
		copy_or_link_directory(&src, &dest, src_repo);
		strbuf_release(&src);
		strbuf_release(&dest);
	}

	if (0 <= option_verbosity)
		fprintf(stderr, _("done.\n"));
}

static const char *junk_work_tree;
static int junk_work_tree_flags;
static const char *junk_git_dir;
static int junk_git_dir_flags;
static enum {
	JUNK_LEAVE_NONE,
	JUNK_LEAVE_REPO,
	JUNK_LEAVE_ALL
} junk_mode = JUNK_LEAVE_NONE;

static const char junk_leave_repo_msg[] =
N_("Clone succeeded, but checkout failed.\n"
   "You can inspect what was checked out with 'git status'\n"
   "and retry with 'git restore --source=HEAD :/'\n");

static void remove_junk(void)
{
	struct strbuf sb = STRBUF_INIT;

	switch (junk_mode) {
	case JUNK_LEAVE_REPO:
		warning("%s", _(junk_leave_repo_msg));
		/* fall-through */
	case JUNK_LEAVE_ALL:
		return;
	default:
		/* proceed to removal */
		break;
	}

	if (junk_git_dir) {
		strbuf_addstr(&sb, junk_git_dir);
		remove_dir_recursively(&sb, junk_git_dir_flags);
		strbuf_reset(&sb);
	}
	if (junk_work_tree) {
		strbuf_addstr(&sb, junk_work_tree);
		remove_dir_recursively(&sb, junk_work_tree_flags);
	}
	strbuf_release(&sb);
}

static void remove_junk_on_signal(int signo)
{
	remove_junk();
	sigchain_pop(signo);
	raise(signo);
}

static struct ref *find_remote_branch(const struct ref *refs, const char *branch)
{
	struct ref *ref;
	struct strbuf head = STRBUF_INIT;
	strbuf_addstr(&head, "refs/heads/");
	strbuf_addstr(&head, branch);
	ref = find_ref_by_name(refs, head.buf);
	strbuf_release(&head);

	if (ref)
		return ref;

	strbuf_addstr(&head, "refs/tags/");
	strbuf_addstr(&head, branch);
	ref = find_ref_by_name(refs, head.buf);
	strbuf_release(&head);

	return ref;
}

static struct ref *wanted_peer_refs(const struct ref *refs,
		struct refspec *refspec)
{
	struct ref *head = copy_ref(find_ref_by_name(refs, "HEAD"));
	struct ref *local_refs = head;
	struct ref **tail = head ? &head->next : &local_refs;

	if (option_single_branch) {
		struct ref *remote_head = NULL;

		if (!option_branch)
			remote_head = guess_remote_head(head, refs, 0);
		else {
			local_refs = NULL;
			tail = &local_refs;
			remote_head = copy_ref(find_remote_branch(refs, option_branch));
		}

		if (!remote_head && option_branch)
			warning(_("Could not find remote branch %s to clone."),
				option_branch);
		else {
			int i;
			for (i = 0; i < refspec->nr; i++)
				get_fetch_map(remote_head, &refspec->items[i],
					      &tail, 0);

			/* if --branch=tag, pull the requested tag explicitly */
			get_fetch_map(remote_head, tag_refspec, &tail, 0);
		}
	} else {
		int i;
		for (i = 0; i < refspec->nr; i++)
			get_fetch_map(refs, &refspec->items[i], &tail, 0);
	}

	if (!option_mirror && !option_single_branch && !option_no_tags)
		get_fetch_map(refs, tag_refspec, &tail, 0);

	return local_refs;
}

static void write_remote_refs(const struct ref *local_refs)
{
	const struct ref *r;

	struct ref_transaction *t;
	struct strbuf err = STRBUF_INIT;

	t = ref_transaction_begin(&err);
	if (!t)
		die("%s", err.buf);

	for (r = local_refs; r; r = r->next) {
		if (!r->peer_ref)
			continue;
		if (ref_transaction_create(t, r->peer_ref->name, &r->old_oid,
					   0, NULL, &err))
			die("%s", err.buf);
	}

	if (initial_ref_transaction_commit(t, &err))
		die("%s", err.buf);

	strbuf_release(&err);
	ref_transaction_free(t);
}

static void write_followtags(const struct ref *refs, const char *msg)
{
	const struct ref *ref;
	for (ref = refs; ref; ref = ref->next) {
		if (!starts_with(ref->name, "refs/tags/"))
			continue;
		if (ends_with(ref->name, "^{}"))
			continue;
		if (!has_object_file_with_flags(&ref->old_oid,
						OBJECT_INFO_QUICK |
						OBJECT_INFO_SKIP_FETCH_OBJECT))
			continue;
		update_ref(msg, ref->name, &ref->old_oid, NULL, 0,
			   UPDATE_REFS_DIE_ON_ERR);
	}
}

static int iterate_ref_map(void *cb_data, struct object_id *oid)
{
	struct ref **rm = cb_data;
	struct ref *ref = *rm;

	/*
	 * Skip anything missing a peer_ref, which we are not
	 * actually going to write a ref for.
	 */
	while (ref && !ref->peer_ref)
		ref = ref->next;
	/* Returning -1 notes "end of list" to the caller. */
	if (!ref)
		return -1;

	oidcpy(oid, &ref->old_oid);
	*rm = ref->next;
	return 0;
}

static void update_remote_refs(const struct ref *refs,
			       const struct ref *mapped_refs,
			       const struct ref *remote_head_points_at,
			       const char *branch_top,
			       const char *msg,
			       struct transport *transport,
			       int check_connectivity)
{
	const struct ref *rm = mapped_refs;

	if (check_connectivity) {
		struct check_connected_options opt = CHECK_CONNECTED_INIT;

		opt.transport = transport;
		opt.progress = transport->progress;

		if (check_connected(iterate_ref_map, &rm, &opt))
			die(_("remote did not send all necessary objects"));
	}

	if (refs) {
		write_remote_refs(mapped_refs);
		if (option_single_branch && !option_no_tags)
			write_followtags(refs, msg);
	}

	if (remote_head_points_at && !option_bare) {
		struct strbuf head_ref = STRBUF_INIT;
		strbuf_addstr(&head_ref, branch_top);
		strbuf_addstr(&head_ref, "HEAD");
		if (create_symref(head_ref.buf,
				  remote_head_points_at->peer_ref->name,
				  msg) < 0)
			die(_("unable to update %s"), head_ref.buf);
		strbuf_release(&head_ref);
	}
}

static void update_head(const struct ref *our, const struct ref *remote,
			const char *msg)
{
	const char *head;
	if (our && skip_prefix(our->name, "refs/heads/", &head)) {
		/* Local default branch link */
		if (create_symref("HEAD", our->name, NULL) < 0)
			die(_("unable to update HEAD"));
		if (!option_bare) {
			update_ref(msg, "HEAD", &our->old_oid, NULL, 0,
				   UPDATE_REFS_DIE_ON_ERR);
			install_branch_config(0, head, remote_name, our->name);
		}
	} else if (our) {
		struct commit *c = lookup_commit_reference(the_repository,
							   &our->old_oid);
		/* --branch specifies a non-branch (i.e. tags), detach HEAD */
		update_ref(msg, "HEAD", &c->object.oid, NULL, REF_NO_DEREF,
			   UPDATE_REFS_DIE_ON_ERR);
	} else if (remote) {
		/*
		 * We know remote HEAD points to a non-branch, or
		 * HEAD points to a branch but we don't know which one.
		 * Detach HEAD in all these cases.
		 */
		update_ref(msg, "HEAD", &remote->old_oid, NULL, REF_NO_DEREF,
			   UPDATE_REFS_DIE_ON_ERR);
	}
}

static int git_sparse_checkout_init(const char *repo)
{
	struct strvec argv = STRVEC_INIT;
	int result = 0;
	strvec_pushl(&argv, "-C", repo, "sparse-checkout", "init", NULL);

	/*
	 * We must apply the setting in the current process
	 * for the later checkout to use the sparse-checkout file.
	 */
	core_apply_sparse_checkout = 1;

	if (run_command_v_opt(argv.v, RUN_GIT_CMD)) {
		error(_("failed to initialize sparse-checkout"));
		result = 1;
	}

	strvec_clear(&argv);
	return result;
}

static int checkout(int submodule_progress)
{
	struct object_id oid;
	char *head;
	struct lock_file lock_file = LOCK_INIT;
	struct unpack_trees_options opts;
	struct tree *tree;
	struct tree_desc t;
	int err = 0;

	if (option_no_checkout)
		return 0;

	head = resolve_refdup("HEAD", RESOLVE_REF_READING, &oid, NULL);
	if (!head) {
		warning(_("remote HEAD refers to nonexistent ref, "
			  "unable to checkout.\n"));
		return 0;
	}
	if (!strcmp(head, "HEAD")) {
		if (advice_detached_head)
			detach_advice(oid_to_hex(&oid));
		FREE_AND_NULL(head);
	} else {
		if (!starts_with(head, "refs/heads/"))
			die(_("HEAD not found below refs/heads!"));
	}

	/* We need to be in the new work tree for the checkout */
	setup_work_tree();

	hold_locked_index(&lock_file, LOCK_DIE_ON_ERROR);

	memset(&opts, 0, sizeof opts);
	opts.update = 1;
	opts.merge = 1;
	opts.clone = 1;
	opts.fn = oneway_merge;
	opts.verbose_update = (option_verbosity >= 0);
	opts.src_index = &the_index;
	opts.dst_index = &the_index;
	init_checkout_metadata(&opts.meta, head, &oid, NULL);

	tree = parse_tree_indirect(&oid);
	parse_tree(tree);
	init_tree_desc(&t, tree->buffer, tree->size);
	if (unpack_trees(1, &t, &opts) < 0)
		die(_("unable to checkout working tree"));

	free(head);

	if (write_locked_index(&the_index, &lock_file, COMMIT_LOCK))
		die(_("unable to write new index file"));

	err |= run_hook_le(NULL, "post-checkout", oid_to_hex(&null_oid),
			   oid_to_hex(&oid), "1", NULL);

	if (!err && (option_recurse_submodules.nr > 0)) {
		struct strvec args = STRVEC_INIT;
		strvec_pushl(&args, "submodule", "update", "--require-init", "--recursive", NULL);

		if (option_shallow_submodules == 1)
			strvec_push(&args, "--depth=1");

		if (max_jobs != -1)
			strvec_pushf(&args, "--jobs=%d", max_jobs);

		if (submodule_progress)
			strvec_push(&args, "--progress");

		if (option_verbosity < 0)
			strvec_push(&args, "--quiet");

		if (option_remote_submodules) {
			strvec_push(&args, "--remote");
			strvec_push(&args, "--no-fetch");
		}

		if (option_single_branch >= 0)
			strvec_push(&args, option_single_branch ?
					       "--single-branch" :
					       "--no-single-branch");

		err = run_command_v_opt(args.v, RUN_GIT_CMD);
		strvec_clear(&args);
	}

	return err;
}

static int git_clone_config(const char *k, const char *v, void *cb)
{
	if (!strcmp(k, "clone.defaultremotename") && !option_origin)
		remote_name = xstrdup(v);
	return git_default_config(k, v, cb);
}

static int write_one_config(const char *key, const char *value, void *data)
{
	/*
	 * give git_clone_config a chance to write config values back to the environment, since
	 * git_config_set_multivar_gently only deals with config-file writes
	 */
	int apply_failed = git_clone_config(key, value, data);
	if (apply_failed)
		return apply_failed;

	return git_config_set_multivar_gently(key,
					      value ? value : "true",
					      CONFIG_REGEX_NONE, 0);
}

static void write_config(struct string_list *config)
{
	int i;

	for (i = 0; i < config->nr; i++) {
		if (git_config_parse_parameter(config->items[i].string,
					       write_one_config, NULL) < 0)
			die(_("unable to write parameters to config file"));
	}
}

static void write_refspec_config(const char *src_ref_prefix,
		const struct ref *our_head_points_at,
		const struct ref *remote_head_points_at,
		struct strbuf *branch_top)
{
	struct strbuf key = STRBUF_INIT;
	struct strbuf value = STRBUF_INIT;

	if (option_mirror || !option_bare) {
		if (option_single_branch && !option_mirror) {
			if (option_branch) {
				if (starts_with(our_head_points_at->name, "refs/tags/"))
					strbuf_addf(&value, "+%s:%s", our_head_points_at->name,
						our_head_points_at->name);
				else
					strbuf_addf(&value, "+%s:%s%s", our_head_points_at->name,
						branch_top->buf, option_branch);
			} else if (remote_head_points_at) {
				const char *head = remote_head_points_at->name;
				if (!skip_prefix(head, "refs/heads/", &head))
					BUG("remote HEAD points at non-head?");

				strbuf_addf(&value, "+%s:%s%s", remote_head_points_at->name,
						branch_top->buf, head);
			}
			/*
			 * otherwise, the next "git fetch" will
			 * simply fetch from HEAD without updating
			 * any remote-tracking branch, which is what
			 * we want.
			 */
		} else {
			strbuf_addf(&value, "+%s*:%s*", src_ref_prefix, branch_top->buf);
		}
		/* Configure the remote */
		if (value.len) {
			strbuf_addf(&key, "remote.%s.fetch", remote_name);
			git_config_set_multivar(key.buf, value.buf, "^$", 0);
			strbuf_reset(&key);

			if (option_mirror) {
				strbuf_addf(&key, "remote.%s.mirror", remote_name);
				git_config_set(key.buf, "true");
				strbuf_reset(&key);
			}
		}
	}

	strbuf_release(&key);
	strbuf_release(&value);
}

static void dissociate_from_references(void)
{
	static const char* argv[] = { "repack", "-a", "-d", NULL };
	char *alternates = git_pathdup("objects/info/alternates");

	if (!access(alternates, F_OK)) {
		if (run_command_v_opt(argv, RUN_GIT_CMD|RUN_COMMAND_NO_STDIN))
			die(_("cannot repack to clean up"));
		if (unlink(alternates) && errno != ENOENT)
			die_errno(_("cannot unlink temporary alternates file"));
	}
	free(alternates);
}

static int path_exists(const char *path)
{
	struct stat sb;
	return !stat(path, &sb);
}

int cmd_clone(int argc, const char **argv, const char *prefix)
{
	int is_bundle = 0, is_local;
	const char *repo_name, *repo, *work_tree, *git_dir;
	char *path, *dir, *display_repo = NULL;
	int dest_exists, real_dest_exists = 0;
	const struct ref *refs, *remote_head;
	const struct ref *remote_head_points_at;
	const struct ref *our_head_points_at;
	struct ref *mapped_refs;
	const struct ref *ref;
	struct strbuf key = STRBUF_INIT;
<<<<<<< HEAD
=======
	struct strbuf default_refspec = STRBUF_INIT;
	struct strbuf resolved_refspec = STRBUF_INIT;
>>>>>>> fd4c2fc3
	struct strbuf branch_top = STRBUF_INIT, reflog_msg = STRBUF_INIT;
	struct transport *transport = NULL;
	const char *src_ref_prefix = "refs/heads/";
	struct remote *remote;
	int err = 0, complete_refs_before_fetch = 1;
	int submodule_progress;

	struct strvec ref_prefixes = STRVEC_INIT;

	packet_trace_identity("clone");

	git_config(git_clone_config, NULL);

	argc = parse_options(argc, argv, prefix, builtin_clone_options,
			     builtin_clone_usage, 0);

	if (argc > 2)
		usage_msg_opt(_("Too many arguments."),
			builtin_clone_usage, builtin_clone_options);

	if (argc == 0)
		usage_msg_opt(_("You must specify a repository to clone."),
			builtin_clone_usage, builtin_clone_options);

	if (option_depth || option_since || option_not.nr)
		deepen = 1;
	if (option_single_branch == -1)
		option_single_branch = deepen ? 1 : 0;

	if (option_mirror)
		option_bare = 1;

	if (option_bare) {
		if (option_origin)
			die(_("--bare and --origin %s options are incompatible."),
			    option_origin);
		if (real_git_dir)
			die(_("--bare and --separate-git-dir are incompatible."));
		option_no_checkout = 1;
	}

	if (option_origin)
		remote_name = option_origin;

	strbuf_addf(&resolved_refspec, "refs/heads/test:refs/remotes/%s/test", remote_name);
	if (!valid_fetch_refspec(resolved_refspec.buf))
		/*
		 * TRANSLATORS: %s will be the user-provided --origin / -o option, or the value
		 * of clone.defaultremotename from the config.
		 */
		die(_("'%s' is not a valid origin name"), remote_name);
	strbuf_release(&resolved_refspec);

	repo_name = argv[0];

	path = get_repo_path(repo_name, &is_bundle);
	if (path)
		repo = absolute_pathdup(repo_name);
	else if (strchr(repo_name, ':')) {
		repo = repo_name;
		display_repo = transport_anonymize_url(repo);
	} else
		die(_("repository '%s' does not exist"), repo_name);

	/* no need to be strict, transport_set_option() will validate it again */
	if (option_depth && atoi(option_depth) < 1)
		die(_("depth %s is not a positive number"), option_depth);

	if (argc == 2)
		dir = xstrdup(argv[1]);
	else
		dir = guess_dir_name(repo_name, is_bundle, option_bare);
	strip_trailing_slashes(dir);

	dest_exists = path_exists(dir);
	if (dest_exists && !is_empty_dir(dir))
		die(_("destination path '%s' already exists and is not "
			"an empty directory."), dir);

	if (real_git_dir) {
		real_dest_exists = path_exists(real_git_dir);
		if (real_dest_exists && !is_empty_dir(real_git_dir))
			die(_("repository path '%s' already exists and is not "
				"an empty directory."), real_git_dir);
	}


	strbuf_addf(&reflog_msg, "clone: from %s",
		    display_repo ? display_repo : repo);
	free(display_repo);

	if (option_bare)
		work_tree = NULL;
	else {
		work_tree = getenv("GIT_WORK_TREE");
		if (work_tree && path_exists(work_tree))
			die(_("working tree '%s' already exists."), work_tree);
	}

	if (option_bare || work_tree)
		git_dir = xstrdup(dir);
	else {
		work_tree = dir;
		git_dir = mkpathdup("%s/.git", dir);
	}

	atexit(remove_junk);
	sigchain_push_common(remove_junk_on_signal);

	if (!option_bare) {
		if (safe_create_leading_directories_const(work_tree) < 0)
			die_errno(_("could not create leading directories of '%s'"),
				  work_tree);
		if (dest_exists)
			junk_work_tree_flags |= REMOVE_DIR_KEEP_TOPLEVEL;
		else if (mkdir(work_tree, 0777))
			die_errno(_("could not create work tree dir '%s'"),
				  work_tree);
		junk_work_tree = work_tree;
		set_git_work_tree(work_tree);
	}

	if (real_git_dir) {
		if (real_dest_exists)
			junk_git_dir_flags |= REMOVE_DIR_KEEP_TOPLEVEL;
		junk_git_dir = real_git_dir;
	} else {
		if (dest_exists)
			junk_git_dir_flags |= REMOVE_DIR_KEEP_TOPLEVEL;
		junk_git_dir = git_dir;
	}
	if (safe_create_leading_directories_const(git_dir) < 0)
		die(_("could not create leading directories of '%s'"), git_dir);

	if (0 <= option_verbosity) {
		if (option_bare)
			fprintf(stderr, _("Cloning into bare repository '%s'...\n"), dir);
		else
			fprintf(stderr, _("Cloning into '%s'...\n"), dir);
	}

	if (option_recurse_submodules.nr > 0) {
		struct string_list_item *item;
		struct strbuf sb = STRBUF_INIT;

		/* remove duplicates */
		string_list_sort(&option_recurse_submodules);
		string_list_remove_duplicates(&option_recurse_submodules, 0);

		/*
		 * NEEDSWORK: In a multi-working-tree world, this needs to be
		 * set in the per-worktree config.
		 */
		for_each_string_list_item(item, &option_recurse_submodules) {
			strbuf_addf(&sb, "submodule.active=%s",
				    item->string);
			string_list_append(&option_config,
					   strbuf_detach(&sb, NULL));
		}

		if (option_required_reference.nr &&
		    option_optional_reference.nr)
			die(_("clone --recursive is not compatible with "
			      "both --reference and --reference-if-able"));
		else if (option_required_reference.nr) {
			string_list_append(&option_config,
				"submodule.alternateLocation=superproject");
			string_list_append(&option_config,
				"submodule.alternateErrorStrategy=die");
		} else if (option_optional_reference.nr) {
			string_list_append(&option_config,
				"submodule.alternateLocation=superproject");
			string_list_append(&option_config,
				"submodule.alternateErrorStrategy=info");
		}
	}

	init_db(git_dir, real_git_dir, option_template, GIT_HASH_UNKNOWN, NULL,
		INIT_DB_QUIET);

	if (real_git_dir)
		git_dir = real_git_dir;

	/*
	 * additional config can be injected with -c, make sure it's included
	 * after init_db, which clears the entire config environment.
	 */
	write_config(&option_config);

	/*
	 * re-read config after init_db and write_config to pick up any config
	 * injected by --template and --config, respectively
	 */
	git_config(git_clone_config, NULL);

	if (option_bare) {
		if (option_mirror)
			src_ref_prefix = "refs/";
		strbuf_addstr(&branch_top, src_ref_prefix);

		git_config_set("core.bare", "true");
	} else {
		strbuf_addf(&branch_top, "refs/remotes/%s/", remote_name);
	}

	strbuf_addf(&key, "remote.%s.url", remote_name);
	git_config_set(key.buf, repo);
	strbuf_reset(&key);

	if (option_no_tags) {
		strbuf_addf(&key, "remote.%s.tagOpt", remote_name);
		git_config_set(key.buf, "--no-tags");
		strbuf_reset(&key);
	}

	if (option_required_reference.nr || option_optional_reference.nr)
		setup_reference();

	if (option_sparse_checkout && git_sparse_checkout_init(dir))
		return 1;

	remote = remote_get(remote_name);

	refspec_appendf(&remote->fetch, "+%s*:%s*", src_ref_prefix,
			branch_top.buf);

	transport = transport_get(remote, remote->url[0]);
	transport_set_verbosity(transport, option_verbosity, option_progress);
	transport->family = family;

	path = get_repo_path(remote->url[0], &is_bundle);
	is_local = option_local != 0 && path && !is_bundle;
	if (is_local) {
		if (option_depth)
			warning(_("--depth is ignored in local clones; use file:// instead."));
		if (option_since)
			warning(_("--shallow-since is ignored in local clones; use file:// instead."));
		if (option_not.nr)
			warning(_("--shallow-exclude is ignored in local clones; use file:// instead."));
		if (filter_options.choice)
			warning(_("--filter is ignored in local clones; use file:// instead."));
		if (!access(mkpath("%s/shallow", path), F_OK)) {
			if (option_local > 0)
				warning(_("source repository is shallow, ignoring --local"));
			is_local = 0;
		}
	}
	if (option_local > 0 && !is_local)
		warning(_("--local is ignored"));
	transport->cloning = 1;

	transport_set_option(transport, TRANS_OPT_KEEP, "yes");

	if (option_depth)
		transport_set_option(transport, TRANS_OPT_DEPTH,
				     option_depth);
	if (option_since)
		transport_set_option(transport, TRANS_OPT_DEEPEN_SINCE,
				     option_since);
	if (option_not.nr)
		transport_set_option(transport, TRANS_OPT_DEEPEN_NOT,
				     (const char *)&option_not);
	if (option_single_branch)
		transport_set_option(transport, TRANS_OPT_FOLLOWTAGS, "1");

	if (option_upload_pack)
		transport_set_option(transport, TRANS_OPT_UPLOADPACK,
				     option_upload_pack);

	if (server_options.nr)
		transport->server_options = &server_options;

	if (filter_options.choice) {
		const char *spec =
			expand_list_objects_filter_spec(&filter_options);
		transport_set_option(transport, TRANS_OPT_LIST_OBJECTS_FILTER,
				     spec);
		transport_set_option(transport, TRANS_OPT_FROM_PROMISOR, "1");
	}

	if (transport->smart_options && !deepen && !filter_options.choice)
		transport->smart_options->check_self_contained_and_connected = 1;


	strvec_push(&ref_prefixes, "HEAD");
	refspec_ref_prefixes(&remote->fetch, &ref_prefixes);
	if (option_branch)
		expand_ref_prefix(&ref_prefixes, option_branch);
	if (!option_no_tags)
		strvec_push(&ref_prefixes, "refs/tags/");

	refs = transport_get_remote_refs(transport, &ref_prefixes);

	if (refs) {
		int hash_algo = hash_algo_by_ptr(transport_get_hash_algo(transport));

		/*
		 * Now that we know what algorithm the remote side is using,
		 * let's set ours to the same thing.
		 */
		initialize_repository_version(hash_algo);
		repo_set_hash_algo(the_repository, hash_algo);

		mapped_refs = wanted_peer_refs(refs, &remote->fetch);
		/*
		 * transport_get_remote_refs() may return refs with null sha-1
		 * in mapped_refs (see struct transport->get_refs_list
		 * comment). In that case we need fetch it early because
		 * remote_head code below relies on it.
		 *
		 * for normal clones, transport_get_remote_refs() should
		 * return reliable ref set, we can delay cloning until after
		 * remote HEAD check.
		 */
		for (ref = refs; ref; ref = ref->next)
			if (is_null_oid(&ref->old_oid)) {
				complete_refs_before_fetch = 0;
				break;
			}

		if (!is_local && !complete_refs_before_fetch)
			transport_fetch_refs(transport, mapped_refs);

		remote_head = find_ref_by_name(refs, "HEAD");
		remote_head_points_at =
			guess_remote_head(remote_head, mapped_refs, 0);

		if (option_branch) {
			our_head_points_at =
				find_remote_branch(mapped_refs, option_branch);

			if (!our_head_points_at)
				die(_("Remote branch %s not found in upstream %s"),
				    option_branch, remote_name);
		}
		else
			our_head_points_at = remote_head_points_at;
	}
	else {
		if (option_branch)
			die(_("Remote branch %s not found in upstream %s"),
					option_branch, remote_name);

		warning(_("You appear to have cloned an empty repository."));
		mapped_refs = NULL;
		our_head_points_at = NULL;
		remote_head_points_at = NULL;
		remote_head = NULL;
		option_no_checkout = 1;
		if (!option_bare) {
			const char *branch = git_default_branch_name();
			char *ref = xstrfmt("refs/heads/%s", branch);

			install_branch_config(0, branch, remote_name, ref);
			free(ref);
		}
	}

	write_refspec_config(src_ref_prefix, our_head_points_at,
			remote_head_points_at, &branch_top);

	if (filter_options.choice)
		partial_clone_register(remote_name, &filter_options);

	if (is_local)
		clone_local(path, git_dir);
	else if (refs && complete_refs_before_fetch)
		transport_fetch_refs(transport, mapped_refs);

	update_remote_refs(refs, mapped_refs, remote_head_points_at,
			   branch_top.buf, reflog_msg.buf, transport,
			   !is_local);

	update_head(our_head_points_at, remote_head, reflog_msg.buf);

	/*
	 * We want to show progress for recursive submodule clones iff
	 * we did so for the main clone. But only the transport knows
	 * the final decision for this flag, so we need to rescue the value
	 * before we free the transport.
	 */
	submodule_progress = transport->progress;

	transport_unlock_pack(transport);
	transport_disconnect(transport);

	if (option_dissociate) {
		close_object_store(the_repository->objects);
		dissociate_from_references();
	}

	junk_mode = JUNK_LEAVE_REPO;
	err = checkout(submodule_progress);

	strbuf_release(&reflog_msg);
	strbuf_release(&branch_top);
	strbuf_release(&key);
	junk_mode = JUNK_LEAVE_ALL;

	strvec_clear(&ref_prefixes);
	return err;
}<|MERGE_RESOLUTION|>--- conflicted
+++ resolved
@@ -969,11 +969,7 @@
 	struct ref *mapped_refs;
 	const struct ref *ref;
 	struct strbuf key = STRBUF_INIT;
-<<<<<<< HEAD
-=======
-	struct strbuf default_refspec = STRBUF_INIT;
 	struct strbuf resolved_refspec = STRBUF_INIT;
->>>>>>> fd4c2fc3
 	struct strbuf branch_top = STRBUF_INIT, reflog_msg = STRBUF_INIT;
 	struct transport *transport = NULL;
 	const char *src_ref_prefix = "refs/heads/";
