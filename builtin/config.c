--- conflicted
+++ resolved
@@ -121,13 +121,9 @@
 		must_print_delim = 1;
 	}
 	if (types == TYPE_INT)
-<<<<<<< HEAD
 		sprintf(value, "%d", git_config_int(key_, value_ ? value_ : ""));
-=======
-		sprintf(value, "%d", git_config_int(key_, value_?value_:""));
 	else if (types == TYPE_ULONG)
 		sprintf(value, "%lu", git_config_ulong(key_, value_ ? value_ : ""));
->>>>>>> d4ab3e46
 	else if (types == TYPE_BOOL)
 		vptr = git_config_bool(key_, value_) ? "true" : "false";
 	else if (types == TYPE_BOOL_OR_INT) {
