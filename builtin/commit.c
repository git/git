/*
 * Builtin "git commit"
 *
 * Copyright (c) 2007 Kristian Høgsberg <krh@redhat.com>
 * Based on git-commit.sh by Junio C Hamano and Linus Torvalds
 */

#define USE_THE_INDEX_COMPATIBILITY_MACROS
#include "cache.h"
#include "config.h"
#include "lockfile.h"
#include "cache-tree.h"
#include "color.h"
#include "dir.h"
#include "builtin.h"
#include "diff.h"
#include "diffcore.h"
#include "commit.h"
#include "revision.h"
#include "wt-status.h"
#include "run-command.h"
#include "refs.h"
#include "log-tree.h"
#include "strbuf.h"
#include "utf8.h"
#include "parse-options.h"
#include "string-list.h"
#include "rerere.h"
#include "unpack-trees.h"
#include "quote.h"
#include "submodule.h"
#include "gpg-interface.h"
#include "column.h"
#include "sequencer.h"
#include "mailmap.h"
#include "help.h"
#include "commit-reach.h"
#include "commit-graph.h"

static const char * const builtin_commit_usage[] = {
	N_("git commit [<options>] [--] <pathspec>..."),
	NULL
};

static const char * const builtin_status_usage[] = {
	N_("git status [<options>] [--] <pathspec>..."),
	NULL
};

static const char empty_amend_advice[] =
N_("You asked to amend the most recent commit, but doing so would make\n"
"it empty. You can repeat your command with --allow-empty, or you can\n"
"remove the commit entirely with \"git reset HEAD^\".\n");

static const char empty_rebase_fixup_advice[] =
N_("The fixup would make the commit empty\n"
"If you wish to commit it anyway use:\n"
"\n"
"    git commit --amend --allow-empty\n"
"    git rebase --continue\n"
"\n"
"To remove the commit entirely use:\n"
"\n"
"    git reset HEAD^\n"
"    git rebase --continue\n"
"\n"
"Otherwise, please use 'git rebase --skip' to skip it\n");

static const char empty_cherry_pick_advice[] =
N_("The previous cherry-pick is now empty, possibly due to conflict resolution.\n"
"If you wish to commit it anyway, use:\n"
"\n"
"    git commit --allow-empty\n"
"\n");

static const char empty_rebase_pick_advice[] =
N_("Otherwise, please use 'git rebase --skip'\n");

static const char empty_cherry_pick_advice_single[] =
N_("Otherwise, please use 'git cherry-pick --skip'\n");

static const char empty_cherry_pick_advice_multi[] =
N_("and then use:\n"
"\n"
"    git cherry-pick --continue\n"
"\n"
"to resume cherry-picking the remaining commits.\n"
"If you wish to skip this commit, use:\n"
"\n"
"    git cherry-pick --skip\n"
"\n");

static const char *color_status_slots[] = {
	[WT_STATUS_HEADER]	  = "header",
	[WT_STATUS_UPDATED]	  = "updated",
	[WT_STATUS_CHANGED]	  = "changed",
	[WT_STATUS_UNTRACKED]	  = "untracked",
	[WT_STATUS_NOBRANCH]	  = "noBranch",
	[WT_STATUS_UNMERGED]	  = "unmerged",
	[WT_STATUS_LOCAL_BRANCH]  = "localBranch",
	[WT_STATUS_REMOTE_BRANCH] = "remoteBranch",
	[WT_STATUS_ONBRANCH]	  = "branch",
};

static const char *use_message_buffer;
static struct lock_file index_lock; /* real index */
static struct lock_file false_lock; /* used only for partial commits */
static enum {
	COMMIT_AS_IS = 1,
	COMMIT_NORMAL,
	COMMIT_PARTIAL
} commit_style;

static const char *logfile, *force_author;
static const char *template_file;
/*
 * The _message variables are commit names from which to take
 * the commit message and/or authorship.
 */
static const char *author_message, *author_message_buffer;
static char *edit_message, *use_message;
static char *fixup_message, *squash_message;
static int all, also, interactive, patch_interactive, only, amend, signoff;
static int edit_flag = -1; /* unspecified */
static int quiet, verbose, no_verify, allow_empty, dry_run, renew_authorship;
static int config_commit_verbose = -1; /* unspecified */
static int no_post_rewrite, allow_empty_message, pathspec_file_nul;
static char *untracked_files_arg, *force_date, *ignore_submodule_arg, *ignored_arg;
static char *sign_commit, *pathspec_from_file;

/*
 * The default commit message cleanup mode will remove the lines
 * beginning with # (shell comments) and leading and trailing
 * whitespaces (empty lines or containing only whitespaces)
 * if editor is used, and only the whitespaces if the message
 * is specified explicitly.
 */
static enum commit_msg_cleanup_mode cleanup_mode;
static const char *cleanup_arg;

static enum commit_whence whence;
static int use_editor = 1, include_status = 1;
static int have_option_m;
static struct strbuf message = STRBUF_INIT;

static enum wt_status_format status_format = STATUS_FORMAT_UNSPECIFIED;

static int opt_parse_porcelain(const struct option *opt, const char *arg, int unset)
{
	enum wt_status_format *value = (enum wt_status_format *)opt->value;
	if (unset)
		*value = STATUS_FORMAT_NONE;
	else if (!arg)
		*value = STATUS_FORMAT_PORCELAIN;
	else if (!strcmp(arg, "v1") || !strcmp(arg, "1"))
		*value = STATUS_FORMAT_PORCELAIN;
	else if (!strcmp(arg, "v2") || !strcmp(arg, "2"))
		*value = STATUS_FORMAT_PORCELAIN_V2;
	else
		die("unsupported porcelain version '%s'", arg);

	return 0;
}

static int opt_parse_m(const struct option *opt, const char *arg, int unset)
{
	struct strbuf *buf = opt->value;
	if (unset) {
		have_option_m = 0;
		strbuf_setlen(buf, 0);
	} else {
		have_option_m = 1;
		if (buf->len)
			strbuf_addch(buf, '\n');
		strbuf_addstr(buf, arg);
		strbuf_complete_line(buf);
	}
	return 0;
}

static int opt_parse_rename_score(const struct option *opt, const char *arg, int unset)
{
	const char **value = opt->value;

	BUG_ON_OPT_NEG(unset);

	if (arg != NULL && *arg == '=')
		arg = arg + 1;

	*value = arg;
	return 0;
}

static void determine_whence(struct wt_status *s)
{
	if (file_exists(git_path_merge_head(the_repository)))
		whence = FROM_MERGE;
	else {
		int res = sequencer_determine_whence(the_repository, &whence,
						     amend);
		if (res < 0)
			die(_("could not read sequencer state"));
		else if (!res)
			whence = FROM_COMMIT;
	}
	if (s)
		s->whence = whence;
}

static void status_init_config(struct wt_status *s, config_fn_t fn)
{
	wt_status_prepare(the_repository, s);
	init_diff_ui_defaults();
	git_config(fn, s);
	s->hints = advice_status_hints; /* must come after git_config() */
}

static void rollback_index_files(void)
{
	switch (commit_style) {
	case COMMIT_AS_IS:
		break; /* nothing to do */
	case COMMIT_NORMAL:
		rollback_lock_file(&index_lock);
		break;
	case COMMIT_PARTIAL:
		rollback_lock_file(&index_lock);
		rollback_lock_file(&false_lock);
		break;
	}
}

static int commit_index_files(void)
{
	int err = 0;

	switch (commit_style) {
	case COMMIT_AS_IS:
		break; /* nothing to do */
	case COMMIT_NORMAL:
		err = commit_lock_file(&index_lock);
		break;
	case COMMIT_PARTIAL:
		err = commit_lock_file(&index_lock);
		rollback_lock_file(&false_lock);
		break;
	}

	return err;
}

/*
 * Take a union of paths in the index and the named tree (typically, "HEAD"),
 * and return the paths that match the given pattern in list.
 */
static int list_paths(struct string_list *list, const char *with_tree,
		      const struct pathspec *pattern)
{
	int i, ret;
	char *m;

	if (!pattern->nr)
		return 0;

	m = xcalloc(1, pattern->nr);

	if (with_tree) {
		char *max_prefix = common_prefix(pattern);
		overlay_tree_on_index(&the_index, with_tree, max_prefix);
		free(max_prefix);
	}

	for (i = 0; i < active_nr; i++) {
		const struct cache_entry *ce = active_cache[i];
		struct string_list_item *item;

		if (ce->ce_flags & CE_UPDATE)
			continue;
		if (!ce_path_match(&the_index, ce, pattern, m))
			continue;
		item = string_list_insert(list, ce->name);
		if (ce_skip_worktree(ce))
			item->util = item; /* better a valid pointer than a fake one */
	}

	ret = report_path_error(m, pattern);
	free(m);
	return ret;
}

static void add_remove_files(struct string_list *list)
{
	int i;
	for (i = 0; i < list->nr; i++) {
		struct stat st;
		struct string_list_item *p = &(list->items[i]);

		/* p->util is skip-worktree */
		if (p->util)
			continue;

		if (!lstat(p->string, &st)) {
			if (add_to_cache(p->string, &st, 0))
				die(_("updating files failed"));
		} else
			remove_file_from_cache(p->string);
	}
}

static void create_base_index(const struct commit *current_head)
{
	struct tree *tree;
	struct unpack_trees_options opts;
	struct tree_desc t;

	if (!current_head) {
		discard_cache();
		return;
	}

	memset(&opts, 0, sizeof(opts));
	opts.head_idx = 1;
	opts.index_only = 1;
	opts.merge = 1;
	opts.src_index = &the_index;
	opts.dst_index = &the_index;

	opts.fn = oneway_merge;
	tree = parse_tree_indirect(&current_head->object.oid);
	if (!tree)
		die(_("failed to unpack HEAD tree object"));
	parse_tree(tree);
	init_tree_desc(&t, tree->buffer, tree->size);
	if (unpack_trees(1, &t, &opts))
		exit(128); /* We've already reported the error, finish dying */
}

static void refresh_cache_or_die(int refresh_flags)
{
	/*
	 * refresh_flags contains REFRESH_QUIET, so the only errors
	 * are for unmerged entries.
	 */
	if (refresh_cache(refresh_flags | REFRESH_IN_PORCELAIN))
		die_resolve_conflict("commit");
}

static const char *prepare_index(int argc, const char **argv, const char *prefix,
				 const struct commit *current_head, int is_status)
{
	struct string_list partial = STRING_LIST_INIT_DUP;
	struct pathspec pathspec;
	int refresh_flags = REFRESH_QUIET;
	const char *ret;

	if (is_status)
		refresh_flags |= REFRESH_UNMERGED;
	parse_pathspec(&pathspec, 0,
		       PATHSPEC_PREFER_FULL,
		       prefix, argv);

	if (pathspec_from_file) {
		if (interactive)
			die(_("--pathspec-from-file is incompatible with --interactive/--patch"));

		if (all)
			die(_("--pathspec-from-file with -a does not make sense"));

		if (pathspec.nr)
			die(_("--pathspec-from-file is incompatible with pathspec arguments"));

		parse_pathspec_file(&pathspec, 0,
				    PATHSPEC_PREFER_FULL,
				    prefix, pathspec_from_file, pathspec_file_nul);
	} else if (pathspec_file_nul) {
		die(_("--pathspec-file-nul requires --pathspec-from-file"));
	}

	if (!pathspec.nr && (also || (only && !amend && !allow_empty)))
		die(_("No paths with --include/--only does not make sense."));

	if (read_cache_preload(&pathspec) < 0)
		die(_("index file corrupt"));

	if (interactive) {
		char *old_index_env = NULL, *old_repo_index_file;
		hold_locked_index(&index_lock, LOCK_DIE_ON_ERROR);

		refresh_cache_or_die(refresh_flags);

		if (write_locked_index(&the_index, &index_lock, 0))
			die(_("unable to create temporary index"));

		old_repo_index_file = the_repository->index_file;
		the_repository->index_file =
			(char *)get_lock_file_path(&index_lock);
		old_index_env = xstrdup_or_null(getenv(INDEX_ENVIRONMENT));
		setenv(INDEX_ENVIRONMENT, the_repository->index_file, 1);

		if (interactive_add(argc, argv, prefix, patch_interactive) != 0)
			die(_("interactive add failed"));

		the_repository->index_file = old_repo_index_file;
		if (old_index_env && *old_index_env)
			setenv(INDEX_ENVIRONMENT, old_index_env, 1);
		else
			unsetenv(INDEX_ENVIRONMENT);
		FREE_AND_NULL(old_index_env);

		discard_cache();
		read_cache_from(get_lock_file_path(&index_lock));
		if (update_main_cache_tree(WRITE_TREE_SILENT) == 0) {
			if (reopen_lock_file(&index_lock) < 0)
				die(_("unable to write index file"));
			if (write_locked_index(&the_index, &index_lock, 0))
				die(_("unable to update temporary index"));
		} else
			warning(_("Failed to update main cache tree"));

		commit_style = COMMIT_NORMAL;
		ret = get_lock_file_path(&index_lock);
		goto out;
	}

	/*
	 * Non partial, non as-is commit.
	 *
	 * (1) get the real index;
	 * (2) update the_index as necessary;
	 * (3) write the_index out to the real index (still locked);
	 * (4) return the name of the locked index file.
	 *
	 * The caller should run hooks on the locked real index, and
	 * (A) if all goes well, commit the real index;
	 * (B) on failure, rollback the real index.
	 */
	if (all || (also && pathspec.nr)) {
		hold_locked_index(&index_lock, LOCK_DIE_ON_ERROR);
		add_files_to_cache(also ? prefix : NULL, &pathspec, 0);
		refresh_cache_or_die(refresh_flags);
		update_main_cache_tree(WRITE_TREE_SILENT);
		if (write_locked_index(&the_index, &index_lock, 0))
			die(_("unable to write new_index file"));
		commit_style = COMMIT_NORMAL;
		ret = get_lock_file_path(&index_lock);
		goto out;
	}

	/*
	 * As-is commit.
	 *
	 * (1) return the name of the real index file.
	 *
	 * The caller should run hooks on the real index,
	 * and create commit from the_index.
	 * We still need to refresh the index here.
	 */
	if (!only && !pathspec.nr) {
		hold_locked_index(&index_lock, LOCK_DIE_ON_ERROR);
		refresh_cache_or_die(refresh_flags);
		if (active_cache_changed
		    || !cache_tree_fully_valid(active_cache_tree))
			update_main_cache_tree(WRITE_TREE_SILENT);
		if (write_locked_index(&the_index, &index_lock,
				       COMMIT_LOCK | SKIP_IF_UNCHANGED))
			die(_("unable to write new_index file"));
		commit_style = COMMIT_AS_IS;
		ret = get_index_file();
		goto out;
	}

	/*
	 * A partial commit.
	 *
	 * (0) find the set of affected paths;
	 * (1) get lock on the real index file;
	 * (2) update the_index with the given paths;
	 * (3) write the_index out to the real index (still locked);
	 * (4) get lock on the false index file;
	 * (5) reset the_index from HEAD;
	 * (6) update the_index the same way as (2);
	 * (7) write the_index out to the false index file;
	 * (8) return the name of the false index file (still locked);
	 *
	 * The caller should run hooks on the locked false index, and
	 * create commit from it.  Then
	 * (A) if all goes well, commit the real index;
	 * (B) on failure, rollback the real index;
	 * In either case, rollback the false index.
	 */
	commit_style = COMMIT_PARTIAL;

	if (whence != FROM_COMMIT) {
		if (whence == FROM_MERGE)
			die(_("cannot do a partial commit during a merge."));
		else if (is_from_cherry_pick(whence))
			die(_("cannot do a partial commit during a cherry-pick."));
		else if (is_from_rebase(whence))
			die(_("cannot do a partial commit during a rebase."));
	}

	if (list_paths(&partial, !current_head ? NULL : "HEAD", &pathspec))
		exit(1);

	discard_cache();
	if (read_cache() < 0)
		die(_("cannot read the index"));

	hold_locked_index(&index_lock, LOCK_DIE_ON_ERROR);
	add_remove_files(&partial);
	refresh_cache(REFRESH_QUIET);
	update_main_cache_tree(WRITE_TREE_SILENT);
	if (write_locked_index(&the_index, &index_lock, 0))
		die(_("unable to write new_index file"));

	hold_lock_file_for_update(&false_lock,
				  git_path("next-index-%"PRIuMAX,
					   (uintmax_t) getpid()),
				  LOCK_DIE_ON_ERROR);

	create_base_index(current_head);
	add_remove_files(&partial);
	refresh_cache(REFRESH_QUIET);

	if (write_locked_index(&the_index, &false_lock, 0))
		die(_("unable to write temporary index file"));

	discard_cache();
	ret = get_lock_file_path(&false_lock);
	read_cache_from(ret);
out:
	string_list_clear(&partial, 0);
	clear_pathspec(&pathspec);
	return ret;
}

static int run_status(FILE *fp, const char *index_file, const char *prefix, int nowarn,
		      struct wt_status *s)
{
	struct object_id oid;

	if (s->relative_paths)
		s->prefix = prefix;

	if (amend) {
		s->amend = 1;
		s->reference = "HEAD^1";
	}
	s->verbose = verbose;
	s->index_file = index_file;
	s->fp = fp;
	s->nowarn = nowarn;
	s->is_initial = get_oid(s->reference, &oid) ? 1 : 0;
	if (!s->is_initial)
		oidcpy(&s->oid_commit, &oid);
	s->status_format = status_format;
	s->ignore_submodule_arg = ignore_submodule_arg;

	wt_status_collect(s);
	wt_status_print(s);
	wt_status_collect_free_buffers(s);

	return s->committable;
}

static int is_a_merge(const struct commit *current_head)
{
	return !!(current_head->parents && current_head->parents->next);
}

static void assert_split_ident(struct ident_split *id, const struct strbuf *buf)
{
	if (split_ident_line(id, buf->buf, buf->len) || !id->date_begin)
		BUG("unable to parse our own ident: %s", buf->buf);
}

static void export_one(const char *var, const char *s, const char *e, int hack)
{
	struct strbuf buf = STRBUF_INIT;
	if (hack)
		strbuf_addch(&buf, hack);
	strbuf_add(&buf, s, e - s);
	setenv(var, buf.buf, 1);
	strbuf_release(&buf);
}

static int parse_force_date(const char *in, struct strbuf *out)
{
	strbuf_addch(out, '@');

	if (parse_date(in, out) < 0) {
		int errors = 0;
		unsigned long t = approxidate_careful(in, &errors);
		if (errors)
			return -1;
		strbuf_addf(out, "%lu", t);
	}

	return 0;
}

static void set_ident_var(char **buf, char *val)
{
	free(*buf);
	*buf = val;
}

static void determine_author_info(struct strbuf *author_ident)
{
	char *name, *email, *date;
	struct ident_split author;

	name = xstrdup_or_null(getenv("GIT_AUTHOR_NAME"));
	email = xstrdup_or_null(getenv("GIT_AUTHOR_EMAIL"));
	date = xstrdup_or_null(getenv("GIT_AUTHOR_DATE"));

	if (author_message) {
		struct ident_split ident;
		size_t len;
		const char *a;

		a = find_commit_header(author_message_buffer, "author", &len);
		if (!a)
			die(_("commit '%s' lacks author header"), author_message);
		if (split_ident_line(&ident, a, len) < 0)
			die(_("commit '%s' has malformed author line"), author_message);

		set_ident_var(&name, xmemdupz(ident.name_begin, ident.name_end - ident.name_begin));
		set_ident_var(&email, xmemdupz(ident.mail_begin, ident.mail_end - ident.mail_begin));

		if (ident.date_begin) {
			struct strbuf date_buf = STRBUF_INIT;
			strbuf_addch(&date_buf, '@');
			strbuf_add(&date_buf, ident.date_begin, ident.date_end - ident.date_begin);
			strbuf_addch(&date_buf, ' ');
			strbuf_add(&date_buf, ident.tz_begin, ident.tz_end - ident.tz_begin);
			set_ident_var(&date, strbuf_detach(&date_buf, NULL));
		}
	}

	if (force_author) {
		struct ident_split ident;

		if (split_ident_line(&ident, force_author, strlen(force_author)) < 0)
			die(_("malformed --author parameter"));
		set_ident_var(&name, xmemdupz(ident.name_begin, ident.name_end - ident.name_begin));
		set_ident_var(&email, xmemdupz(ident.mail_begin, ident.mail_end - ident.mail_begin));
	}

	if (force_date) {
		struct strbuf date_buf = STRBUF_INIT;
		if (parse_force_date(force_date, &date_buf))
			die(_("invalid date format: %s"), force_date);
		set_ident_var(&date, strbuf_detach(&date_buf, NULL));
	}

	strbuf_addstr(author_ident, fmt_ident(name, email, WANT_AUTHOR_IDENT, date,
				IDENT_STRICT));
	assert_split_ident(&author, author_ident);
	export_one("GIT_AUTHOR_NAME", author.name_begin, author.name_end, 0);
	export_one("GIT_AUTHOR_EMAIL", author.mail_begin, author.mail_end, 0);
	export_one("GIT_AUTHOR_DATE", author.date_begin, author.tz_end, '@');
	free(name);
	free(email);
	free(date);
}

static int author_date_is_interesting(void)
{
	return author_message || force_date;
}

static void adjust_comment_line_char(const struct strbuf *sb)
{
	char candidates[] = "#;@!$%^&|:";
	char *candidate;
	const char *p;

	comment_line_char = candidates[0];
	if (!memchr(sb->buf, comment_line_char, sb->len))
		return;

	p = sb->buf;
	candidate = strchr(candidates, *p);
	if (candidate)
		*candidate = ' ';
	for (p = sb->buf; *p; p++) {
		if ((p[0] == '\n' || p[0] == '\r') && p[1]) {
			candidate = strchr(candidates, p[1]);
			if (candidate)
				*candidate = ' ';
		}
	}

	for (p = candidates; *p == ' '; p++)
		;
	if (!*p)
		die(_("unable to select a comment character that is not used\n"
		      "in the current commit message"));
	comment_line_char = *p;
}

static int prepare_to_commit(const char *index_file, const char *prefix,
			     struct commit *current_head,
			     struct wt_status *s,
			     struct strbuf *author_ident)
{
	struct stat statbuf;
	struct strbuf committer_ident = STRBUF_INIT;
	int committable;
	struct strbuf sb = STRBUF_INIT;
	const char *hook_arg1 = NULL;
	const char *hook_arg2 = NULL;
	int clean_message_contents = (cleanup_mode != COMMIT_MSG_CLEANUP_NONE);
	int old_display_comment_prefix;
	int merge_contains_scissors = 0;

	/* This checks and barfs if author is badly specified */
	determine_author_info(author_ident);

	if (!no_verify && run_commit_hook(use_editor, index_file, "pre-commit", NULL))
		return 0;

	if (squash_message) {
		/*
		 * Insert the proper subject line before other commit
		 * message options add their content.
		 */
		if (use_message && !strcmp(use_message, squash_message))
			strbuf_addstr(&sb, "squash! ");
		else {
			struct pretty_print_context ctx = {0};
			struct commit *c;
			c = lookup_commit_reference_by_name(squash_message);
			if (!c)
				die(_("could not lookup commit %s"), squash_message);
			ctx.output_encoding = get_commit_output_encoding();
			format_commit_message(c, "squash! %s\n\n", &sb,
					      &ctx);
		}
	}

	if (have_option_m && !fixup_message) {
		strbuf_addbuf(&sb, &message);
		hook_arg1 = "message";
	} else if (logfile && !strcmp(logfile, "-")) {
		if (isatty(0))
			fprintf(stderr, _("(reading log message from standard input)\n"));
		if (strbuf_read(&sb, 0, 0) < 0)
			die_errno(_("could not read log from standard input"));
		hook_arg1 = "message";
	} else if (logfile) {
		if (strbuf_read_file(&sb, logfile, 0) < 0)
			die_errno(_("could not read log file '%s'"),
				  logfile);
		hook_arg1 = "message";
	} else if (use_message) {
		char *buffer;
		buffer = strstr(use_message_buffer, "\n\n");
		if (buffer)
			strbuf_addstr(&sb, skip_blank_lines(buffer + 2));
		hook_arg1 = "commit";
		hook_arg2 = use_message;
	} else if (fixup_message) {
		struct pretty_print_context ctx = {0};
		struct commit *commit;
		commit = lookup_commit_reference_by_name(fixup_message);
		if (!commit)
			die(_("could not lookup commit %s"), fixup_message);
		ctx.output_encoding = get_commit_output_encoding();
		format_commit_message(commit, "fixup! %s\n\n",
				      &sb, &ctx);
		if (have_option_m)
			strbuf_addbuf(&sb, &message);
		hook_arg1 = "message";
	} else if (!stat(git_path_merge_msg(the_repository), &statbuf)) {
		size_t merge_msg_start;

		/*
		 * prepend SQUASH_MSG here if it exists and a
		 * "merge --squash" was originally performed
		 */
		if (!stat(git_path_squash_msg(the_repository), &statbuf)) {
			if (strbuf_read_file(&sb, git_path_squash_msg(the_repository), 0) < 0)
				die_errno(_("could not read SQUASH_MSG"));
			hook_arg1 = "squash";
		} else
			hook_arg1 = "merge";

		merge_msg_start = sb.len;
		if (strbuf_read_file(&sb, git_path_merge_msg(the_repository), 0) < 0)
			die_errno(_("could not read MERGE_MSG"));

		if (cleanup_mode == COMMIT_MSG_CLEANUP_SCISSORS &&
		    wt_status_locate_end(sb.buf + merge_msg_start,
					 sb.len - merge_msg_start) <
				sb.len - merge_msg_start)
			merge_contains_scissors = 1;
	} else if (!stat(git_path_squash_msg(the_repository), &statbuf)) {
		if (strbuf_read_file(&sb, git_path_squash_msg(the_repository), 0) < 0)
			die_errno(_("could not read SQUASH_MSG"));
		hook_arg1 = "squash";
	} else if (template_file) {
		if (strbuf_read_file(&sb, template_file, 0) < 0)
			die_errno(_("could not read '%s'"), template_file);
		hook_arg1 = "template";
		clean_message_contents = 0;
	}

	/*
	 * The remaining cases don't modify the template message, but
	 * just set the argument(s) to the prepare-commit-msg hook.
	 */
	else if (whence == FROM_MERGE)
		hook_arg1 = "merge";
	else if (is_from_cherry_pick(whence) || whence == FROM_REBASE_PICK) {
		hook_arg1 = "commit";
		hook_arg2 = "CHERRY_PICK_HEAD";
	}

	if (squash_message) {
		/*
		 * If squash_commit was used for the commit subject,
		 * then we're possibly hijacking other commit log options.
		 * Reset the hook args to tell the real story.
		 */
		hook_arg1 = "message";
		hook_arg2 = "";
	}

	s->fp = fopen_for_writing(git_path_commit_editmsg());
	if (s->fp == NULL)
		die_errno(_("could not open '%s'"), git_path_commit_editmsg());

	/* Ignore status.displayCommentPrefix: we do need comments in COMMIT_EDITMSG. */
	old_display_comment_prefix = s->display_comment_prefix;
	s->display_comment_prefix = 1;

	/*
	 * Most hints are counter-productive when the commit has
	 * already started.
	 */
	s->hints = 0;

	if (clean_message_contents)
		strbuf_stripspace(&sb, 0);

	if (signoff)
		append_signoff(&sb, ignore_non_trailer(sb.buf, sb.len), 0);

	if (fwrite(sb.buf, 1, sb.len, s->fp) < sb.len)
		die_errno(_("could not write commit template"));

	if (auto_comment_line_char)
		adjust_comment_line_char(&sb);
	strbuf_release(&sb);

	/* This checks if committer ident is explicitly given */
	strbuf_addstr(&committer_ident, git_committer_info(IDENT_STRICT));
	if (use_editor && include_status) {
		int ident_shown = 0;
		int saved_color_setting;
		struct ident_split ci, ai;

		if (whence != FROM_COMMIT) {
			if (cleanup_mode == COMMIT_MSG_CLEANUP_SCISSORS &&
				!merge_contains_scissors)
				wt_status_add_cut_line(s->fp);
			status_printf_ln(s, GIT_COLOR_NORMAL,
			    whence == FROM_MERGE
				? _("\n"
					"It looks like you may be committing a merge.\n"
					"If this is not correct, please remove the file\n"
					"	%s\n"
					"and try again.\n")
				: _("\n"
					"It looks like you may be committing a cherry-pick.\n"
					"If this is not correct, please remove the file\n"
					"	%s\n"
					"and try again.\n"),
				whence == FROM_MERGE ?
					git_path_merge_head(the_repository) :
					git_path_cherry_pick_head(the_repository));
		}

		fprintf(s->fp, "\n");
		if (cleanup_mode == COMMIT_MSG_CLEANUP_ALL)
			status_printf(s, GIT_COLOR_NORMAL,
				_("Please enter the commit message for your changes."
				  " Lines starting\nwith '%c' will be ignored, and an empty"
				  " message aborts the commit.\n"), comment_line_char);
		else if (cleanup_mode == COMMIT_MSG_CLEANUP_SCISSORS) {
			if (whence == FROM_COMMIT && !merge_contains_scissors)
				wt_status_add_cut_line(s->fp);
		} else /* COMMIT_MSG_CLEANUP_SPACE, that is. */
			status_printf(s, GIT_COLOR_NORMAL,
				_("Please enter the commit message for your changes."
				  " Lines starting\n"
				  "with '%c' will be kept; you may remove them"
				  " yourself if you want to.\n"
				  "An empty message aborts the commit.\n"), comment_line_char);

		/*
		 * These should never fail because they come from our own
		 * fmt_ident. They may fail the sane_ident test, but we know
		 * that the name and mail pointers will at least be valid,
		 * which is enough for our tests and printing here.
		 */
		assert_split_ident(&ai, author_ident);
		assert_split_ident(&ci, &committer_ident);

		if (ident_cmp(&ai, &ci))
			status_printf_ln(s, GIT_COLOR_NORMAL,
				_("%s"
				"Author:    %.*s <%.*s>"),
				ident_shown++ ? "" : "\n",
				(int)(ai.name_end - ai.name_begin), ai.name_begin,
				(int)(ai.mail_end - ai.mail_begin), ai.mail_begin);

		if (author_date_is_interesting())
			status_printf_ln(s, GIT_COLOR_NORMAL,
				_("%s"
				"Date:      %s"),
				ident_shown++ ? "" : "\n",
				show_ident_date(&ai, DATE_MODE(NORMAL)));

		if (!committer_ident_sufficiently_given())
			status_printf_ln(s, GIT_COLOR_NORMAL,
				_("%s"
				"Committer: %.*s <%.*s>"),
				ident_shown++ ? "" : "\n",
				(int)(ci.name_end - ci.name_begin), ci.name_begin,
				(int)(ci.mail_end - ci.mail_begin), ci.mail_begin);

		status_printf_ln(s, GIT_COLOR_NORMAL, "%s", ""); /* Add new line for clarity */

		saved_color_setting = s->use_color;
		s->use_color = 0;
		committable = run_status(s->fp, index_file, prefix, 1, s);
		s->use_color = saved_color_setting;
		string_list_clear(&s->change, 1);
	} else {
		struct object_id oid;
		const char *parent = "HEAD";

		if (!active_nr && read_cache() < 0)
			die(_("Cannot read index"));

		if (amend)
			parent = "HEAD^1";

		if (get_oid(parent, &oid)) {
			int i, ita_nr = 0;

			for (i = 0; i < active_nr; i++)
				if (ce_intent_to_add(active_cache[i]))
					ita_nr++;
			committable = active_nr - ita_nr > 0;
		} else {
			/*
			 * Unless the user did explicitly request a submodule
			 * ignore mode by passing a command line option we do
			 * not ignore any changed submodule SHA-1s when
			 * comparing index and parent, no matter what is
			 * configured. Otherwise we won't commit any
			 * submodules which were manually staged, which would
			 * be really confusing.
			 */
			struct diff_flags flags = DIFF_FLAGS_INIT;
			flags.override_submodule_config = 1;
			if (ignore_submodule_arg &&
			    !strcmp(ignore_submodule_arg, "all"))
				flags.ignore_submodules = 1;
			committable = index_differs_from(the_repository,
							 parent, &flags, 1);
		}
	}
	strbuf_release(&committer_ident);

	fclose(s->fp);

	/*
	 * Reject an attempt to record a non-merge empty commit without
	 * explicit --allow-empty. In the cherry-pick case, it may be
	 * empty due to conflict resolution, which the user should okay.
	 */
	if (!committable && whence != FROM_MERGE && !allow_empty &&
	    !(amend && is_a_merge(current_head))) {
<<<<<<< HEAD
		s->hints = advice_status_hints;
=======
		fprintf(stderr, "\nwhence = %d\n", whence);
>>>>>>> 283d1f22
		s->display_comment_prefix = old_display_comment_prefix;
		run_status(stdout, index_file, prefix, 0, s);
		if (whence == FROM_REBASE_FIXUP)
			fputs(_(empty_rebase_fixup_advice), stderr);
		else if (amend)
			fputs(_(empty_amend_advice), stderr);
		else if (is_from_cherry_pick(whence) ||
			 whence == FROM_REBASE_PICK) {
			fputs(_(empty_cherry_pick_advice), stderr);
			if (whence == FROM_CHERRY_PICK_SINGLE)
				fputs(_(empty_cherry_pick_advice_single), stderr);
			else if (whence == FROM_CHERRY_PICK_MULTI)
				fputs(_(empty_cherry_pick_advice_multi), stderr);
			else
				fputs(_(empty_rebase_pick_advice), stderr);
		}
		return 0;
	}

	if (!no_verify && find_hook("pre-commit")) {
		/*
		 * Re-read the index as pre-commit hook could have updated it,
		 * and write it out as a tree.  We must do this before we invoke
		 * the editor and after we invoke run_status above.
		 */
		discard_cache();
	}
	read_cache_from(index_file);

	if (update_main_cache_tree(0)) {
		error(_("Error building trees"));
		return 0;
	}

	if (run_commit_hook(use_editor, index_file, "prepare-commit-msg",
			    git_path_commit_editmsg(), hook_arg1, hook_arg2, NULL))
		return 0;

	if (use_editor) {
		struct argv_array env = ARGV_ARRAY_INIT;

		argv_array_pushf(&env, "GIT_INDEX_FILE=%s", index_file);
		if (launch_editor(git_path_commit_editmsg(), NULL, env.argv)) {
			fprintf(stderr,
			_("Please supply the message using either -m or -F option.\n"));
			exit(1);
		}
		argv_array_clear(&env);
	}

	if (!no_verify &&
	    run_commit_hook(use_editor, index_file, "commit-msg", git_path_commit_editmsg(), NULL)) {
		return 0;
	}

	return 1;
}

static const char *find_author_by_nickname(const char *name)
{
	struct rev_info revs;
	struct commit *commit;
	struct strbuf buf = STRBUF_INIT;
	struct string_list mailmap = STRING_LIST_INIT_NODUP;
	const char *av[20];
	int ac = 0;

	repo_init_revisions(the_repository, &revs, NULL);
	strbuf_addf(&buf, "--author=%s", name);
	av[++ac] = "--all";
	av[++ac] = "-i";
	av[++ac] = buf.buf;
	av[++ac] = NULL;
	setup_revisions(ac, av, &revs, NULL);
	revs.mailmap = &mailmap;
	read_mailmap(revs.mailmap, NULL);

	if (prepare_revision_walk(&revs))
		die(_("revision walk setup failed"));
	commit = get_revision(&revs);
	if (commit) {
		struct pretty_print_context ctx = {0};
		ctx.date_mode.type = DATE_NORMAL;
		strbuf_release(&buf);
		format_commit_message(commit, "%aN <%aE>", &buf, &ctx);
		clear_mailmap(&mailmap);
		return strbuf_detach(&buf, NULL);
	}
	die(_("--author '%s' is not 'Name <email>' and matches no existing author"), name);
}

static void handle_ignored_arg(struct wt_status *s)
{
	if (!ignored_arg)
		; /* default already initialized */
	else if (!strcmp(ignored_arg, "traditional"))
		s->show_ignored_mode = SHOW_TRADITIONAL_IGNORED;
	else if (!strcmp(ignored_arg, "no"))
		s->show_ignored_mode = SHOW_NO_IGNORED;
	else if (!strcmp(ignored_arg, "matching"))
		s->show_ignored_mode = SHOW_MATCHING_IGNORED;
	else
		die(_("Invalid ignored mode '%s'"), ignored_arg);
}

static void handle_untracked_files_arg(struct wt_status *s)
{
	if (!untracked_files_arg)
		; /* default already initialized */
	else if (!strcmp(untracked_files_arg, "no"))
		s->show_untracked_files = SHOW_NO_UNTRACKED_FILES;
	else if (!strcmp(untracked_files_arg, "normal"))
		s->show_untracked_files = SHOW_NORMAL_UNTRACKED_FILES;
	else if (!strcmp(untracked_files_arg, "all"))
		s->show_untracked_files = SHOW_ALL_UNTRACKED_FILES;
	/*
	 * Please update $__git_untracked_file_modes in
	 * git-completion.bash when you add new options
	 */
	else
		die(_("Invalid untracked files mode '%s'"), untracked_files_arg);
}

static const char *read_commit_message(const char *name)
{
	const char *out_enc;
	struct commit *commit;

	commit = lookup_commit_reference_by_name(name);
	if (!commit)
		die(_("could not lookup commit %s"), name);
	out_enc = get_commit_output_encoding();
	return logmsg_reencode(commit, NULL, out_enc);
}

/*
 * Enumerate what needs to be propagated when --porcelain
 * is not in effect here.
 */
static struct status_deferred_config {
	enum wt_status_format status_format;
	int show_branch;
	enum ahead_behind_flags ahead_behind;
} status_deferred_config = {
	STATUS_FORMAT_UNSPECIFIED,
	-1, /* unspecified */
	AHEAD_BEHIND_UNSPECIFIED,
};

static void finalize_deferred_config(struct wt_status *s)
{
	int use_deferred_config = (status_format != STATUS_FORMAT_PORCELAIN &&
				   status_format != STATUS_FORMAT_PORCELAIN_V2 &&
				   !s->null_termination);

	if (s->null_termination) {
		if (status_format == STATUS_FORMAT_NONE ||
		    status_format == STATUS_FORMAT_UNSPECIFIED)
			status_format = STATUS_FORMAT_PORCELAIN;
		else if (status_format == STATUS_FORMAT_LONG)
			die(_("--long and -z are incompatible"));
	}

	if (use_deferred_config && status_format == STATUS_FORMAT_UNSPECIFIED)
		status_format = status_deferred_config.status_format;
	if (status_format == STATUS_FORMAT_UNSPECIFIED)
		status_format = STATUS_FORMAT_NONE;

	if (use_deferred_config && s->show_branch < 0)
		s->show_branch = status_deferred_config.show_branch;
	if (s->show_branch < 0)
		s->show_branch = 0;

	/*
	 * If the user did not give a "--[no]-ahead-behind" command
	 * line argument *AND* we will print in a human-readable format
	 * (short, long etc.) then we inherit from the status.aheadbehind
	 * config setting.  In all other cases (and porcelain V[12] formats
	 * in particular), we inherit _FULL for backwards compatibility.
	 */
	if (use_deferred_config &&
	    s->ahead_behind_flags == AHEAD_BEHIND_UNSPECIFIED)
		s->ahead_behind_flags = status_deferred_config.ahead_behind;

	if (s->ahead_behind_flags == AHEAD_BEHIND_UNSPECIFIED)
		s->ahead_behind_flags = AHEAD_BEHIND_FULL;

	determine_whence(s);
}

static int parse_and_validate_options(int argc, const char *argv[],
				      const struct option *options,
				      const char * const usage[],
				      const char *prefix,
				      struct commit *current_head,
				      struct wt_status *s)
{
	int f = 0;

	argc = parse_options(argc, argv, prefix, options, usage, 0);
	finalize_deferred_config(s);

	if (force_author && !strchr(force_author, '>'))
		force_author = find_author_by_nickname(force_author);

	if (force_author && renew_authorship)
		die(_("Using both --reset-author and --author does not make sense"));

	if (logfile || have_option_m || use_message || fixup_message)
		use_editor = 0;
	if (0 <= edit_flag)
		use_editor = edit_flag;

	/* Sanity check options */
	if (amend && !current_head)
		die(_("You have nothing to amend."));
	if (amend && whence != FROM_COMMIT) {
		if (whence == FROM_MERGE)
			die(_("You are in the middle of a merge -- cannot amend."));
		else if (is_from_cherry_pick(whence))
			die(_("You are in the middle of a cherry-pick -- cannot amend."));
		else if (whence == FROM_REBASE_PICK)
			die(_("You are in the middle of a rebase -- cannot amend."));
	}
	if (fixup_message && squash_message)
		die(_("Options --squash and --fixup cannot be used together"));
	if (use_message)
		f++;
	if (edit_message)
		f++;
	if (fixup_message)
		f++;
	if (logfile)
		f++;
	if (f > 1)
		die(_("Only one of -c/-C/-F/--fixup can be used."));
	if (have_option_m && (edit_message || use_message || logfile))
		die((_("Option -m cannot be combined with -c/-C/-F.")));
	if (f || have_option_m)
		template_file = NULL;
	if (edit_message)
		use_message = edit_message;
	if (amend && !use_message && !fixup_message)
		use_message = "HEAD";
	if (!use_message && !is_from_cherry_pick(whence) &&
	    !is_from_rebase(whence) && renew_authorship)
		die(_("--reset-author can be used only with -C, -c or --amend."));
	if (use_message) {
		use_message_buffer = read_commit_message(use_message);
		if (!renew_authorship) {
			author_message = use_message;
			author_message_buffer = use_message_buffer;
		}
	}
	if ((is_from_cherry_pick(whence) || whence == FROM_REBASE_PICK) &&
	    !renew_authorship) {
		author_message = "CHERRY_PICK_HEAD";
		author_message_buffer = read_commit_message(author_message);
	}

	if (patch_interactive)
		interactive = 1;

	if (also + only + all + interactive > 1)
		die(_("Only one of --include/--only/--all/--interactive/--patch can be used."));
	cleanup_mode = get_cleanup_mode(cleanup_arg, use_editor);

	handle_untracked_files_arg(s);

	if (all && argc > 0)
		die(_("paths '%s ...' with -a does not make sense"),
		    argv[0]);

	if (status_format != STATUS_FORMAT_NONE)
		dry_run = 1;

	return argc;
}

static int dry_run_commit(int argc, const char **argv, const char *prefix,
			  const struct commit *current_head, struct wt_status *s)
{
	int committable;
	const char *index_file;

	index_file = prepare_index(argc, argv, prefix, current_head, 1);
	committable = run_status(stdout, index_file, prefix, 0, s);
	rollback_index_files();

	return committable ? 0 : 1;
}

define_list_config_array_extra(color_status_slots, {"added"});

static int parse_status_slot(const char *slot)
{
	if (!strcasecmp(slot, "added"))
		return WT_STATUS_UPDATED;

	return LOOKUP_CONFIG(color_status_slots, slot);
}

static int git_status_config(const char *k, const char *v, void *cb)
{
	struct wt_status *s = cb;
	const char *slot_name;

	if (starts_with(k, "column."))
		return git_column_config(k, v, "status", &s->colopts);
	if (!strcmp(k, "status.submodulesummary")) {
		int is_bool;
		s->submodule_summary = git_config_bool_or_int(k, v, &is_bool);
		if (is_bool && s->submodule_summary)
			s->submodule_summary = -1;
		return 0;
	}
	if (!strcmp(k, "status.short")) {
		if (git_config_bool(k, v))
			status_deferred_config.status_format = STATUS_FORMAT_SHORT;
		else
			status_deferred_config.status_format = STATUS_FORMAT_NONE;
		return 0;
	}
	if (!strcmp(k, "status.branch")) {
		status_deferred_config.show_branch = git_config_bool(k, v);
		return 0;
	}
	if (!strcmp(k, "status.aheadbehind")) {
		status_deferred_config.ahead_behind = git_config_bool(k, v);
		return 0;
	}
	if (!strcmp(k, "status.showstash")) {
		s->show_stash = git_config_bool(k, v);
		return 0;
	}
	if (!strcmp(k, "status.color") || !strcmp(k, "color.status")) {
		s->use_color = git_config_colorbool(k, v);
		return 0;
	}
	if (!strcmp(k, "status.displaycommentprefix")) {
		s->display_comment_prefix = git_config_bool(k, v);
		return 0;
	}
	if (skip_prefix(k, "status.color.", &slot_name) ||
	    skip_prefix(k, "color.status.", &slot_name)) {
		int slot = parse_status_slot(slot_name);
		if (slot < 0)
			return 0;
		if (!v)
			return config_error_nonbool(k);
		return color_parse(v, s->color_palette[slot]);
	}
	if (!strcmp(k, "status.relativepaths")) {
		s->relative_paths = git_config_bool(k, v);
		return 0;
	}
	if (!strcmp(k, "status.showuntrackedfiles")) {
		if (!v)
			return config_error_nonbool(k);
		else if (!strcmp(v, "no"))
			s->show_untracked_files = SHOW_NO_UNTRACKED_FILES;
		else if (!strcmp(v, "normal"))
			s->show_untracked_files = SHOW_NORMAL_UNTRACKED_FILES;
		else if (!strcmp(v, "all"))
			s->show_untracked_files = SHOW_ALL_UNTRACKED_FILES;
		else
			return error(_("Invalid untracked files mode '%s'"), v);
		return 0;
	}
	if (!strcmp(k, "diff.renamelimit")) {
		if (s->rename_limit == -1)
			s->rename_limit = git_config_int(k, v);
		return 0;
	}
	if (!strcmp(k, "status.renamelimit")) {
		s->rename_limit = git_config_int(k, v);
		return 0;
	}
	if (!strcmp(k, "diff.renames")) {
		if (s->detect_rename == -1)
			s->detect_rename = git_config_rename(k, v);
		return 0;
	}
	if (!strcmp(k, "status.renames")) {
		s->detect_rename = git_config_rename(k, v);
		return 0;
	}
	return git_diff_ui_config(k, v, NULL);
}

int cmd_status(int argc, const char **argv, const char *prefix)
{
	static int no_renames = -1;
	static const char *rename_score_arg = (const char *)-1;
	static struct wt_status s;
	unsigned int progress_flag = 0;
	int fd;
	struct object_id oid;
	static struct option builtin_status_options[] = {
		OPT__VERBOSE(&verbose, N_("be verbose")),
		OPT_SET_INT('s', "short", &status_format,
			    N_("show status concisely"), STATUS_FORMAT_SHORT),
		OPT_BOOL('b', "branch", &s.show_branch,
			 N_("show branch information")),
		OPT_BOOL(0, "show-stash", &s.show_stash,
			 N_("show stash information")),
		OPT_BOOL(0, "ahead-behind", &s.ahead_behind_flags,
			 N_("compute full ahead/behind values")),
		{ OPTION_CALLBACK, 0, "porcelain", &status_format,
		  N_("version"), N_("machine-readable output"),
		  PARSE_OPT_OPTARG, opt_parse_porcelain },
		OPT_SET_INT(0, "long", &status_format,
			    N_("show status in long format (default)"),
			    STATUS_FORMAT_LONG),
		OPT_BOOL('z', "null", &s.null_termination,
			 N_("terminate entries with NUL")),
		{ OPTION_STRING, 'u', "untracked-files", &untracked_files_arg,
		  N_("mode"),
		  N_("show untracked files, optional modes: all, normal, no. (Default: all)"),
		  PARSE_OPT_OPTARG, NULL, (intptr_t)"all" },
		{ OPTION_STRING, 0, "ignored", &ignored_arg,
		  N_("mode"),
		  N_("show ignored files, optional modes: traditional, matching, no. (Default: traditional)"),
		  PARSE_OPT_OPTARG, NULL, (intptr_t)"traditional" },
		{ OPTION_STRING, 0, "ignore-submodules", &ignore_submodule_arg, N_("when"),
		  N_("ignore changes to submodules, optional when: all, dirty, untracked. (Default: all)"),
		  PARSE_OPT_OPTARG, NULL, (intptr_t)"all" },
		OPT_COLUMN(0, "column", &s.colopts, N_("list untracked files in columns")),
		OPT_BOOL(0, "no-renames", &no_renames, N_("do not detect renames")),
		{ OPTION_CALLBACK, 'M', "find-renames", &rename_score_arg,
		  N_("n"), N_("detect renames, optionally set similarity index"),
		  PARSE_OPT_OPTARG | PARSE_OPT_NONEG, opt_parse_rename_score },
		OPT_END(),
	};

	if (argc == 2 && !strcmp(argv[1], "-h"))
		usage_with_options(builtin_status_usage, builtin_status_options);

	status_init_config(&s, git_status_config);
	argc = parse_options(argc, argv, prefix,
			     builtin_status_options,
			     builtin_status_usage, 0);
	finalize_colopts(&s.colopts, -1);
	finalize_deferred_config(&s);

	handle_untracked_files_arg(&s);
	handle_ignored_arg(&s);

	if (s.show_ignored_mode == SHOW_MATCHING_IGNORED &&
	    s.show_untracked_files == SHOW_NO_UNTRACKED_FILES)
		die(_("Unsupported combination of ignored and untracked-files arguments"));

	parse_pathspec(&s.pathspec, 0,
		       PATHSPEC_PREFER_FULL,
		       prefix, argv);

	if (status_format != STATUS_FORMAT_PORCELAIN &&
	    status_format != STATUS_FORMAT_PORCELAIN_V2)
		progress_flag = REFRESH_PROGRESS;
	repo_read_index(the_repository);
	refresh_index(&the_index,
		      REFRESH_QUIET|REFRESH_UNMERGED|progress_flag,
		      &s.pathspec, NULL, NULL);

	if (use_optional_locks())
		fd = hold_locked_index(&index_lock, 0);
	else
		fd = -1;

	s.is_initial = get_oid(s.reference, &oid) ? 1 : 0;
	if (!s.is_initial)
		oidcpy(&s.oid_commit, &oid);

	s.ignore_submodule_arg = ignore_submodule_arg;
	s.status_format = status_format;
	s.verbose = verbose;
	if (no_renames != -1)
		s.detect_rename = !no_renames;
	if ((intptr_t)rename_score_arg != -1) {
		if (s.detect_rename < DIFF_DETECT_RENAME)
			s.detect_rename = DIFF_DETECT_RENAME;
		if (rename_score_arg)
			s.rename_score = parse_rename_score(&rename_score_arg);
	}

	wt_status_collect(&s);

	if (0 <= fd)
		repo_update_index_if_able(the_repository, &index_lock);

	if (s.relative_paths)
		s.prefix = prefix;

	wt_status_print(&s);
	wt_status_collect_free_buffers(&s);

	return 0;
}

static int git_commit_config(const char *k, const char *v, void *cb)
{
	struct wt_status *s = cb;
	int status;

	if (!strcmp(k, "commit.template"))
		return git_config_pathname(&template_file, k, v);
	if (!strcmp(k, "commit.status")) {
		include_status = git_config_bool(k, v);
		return 0;
	}
	if (!strcmp(k, "commit.cleanup"))
		return git_config_string(&cleanup_arg, k, v);
	if (!strcmp(k, "commit.gpgsign")) {
		sign_commit = git_config_bool(k, v) ? "" : NULL;
		return 0;
	}
	if (!strcmp(k, "commit.verbose")) {
		int is_bool;
		config_commit_verbose = git_config_bool_or_int(k, v, &is_bool);
		return 0;
	}

	status = git_gpg_config(k, v, NULL);
	if (status)
		return status;
	return git_status_config(k, v, s);
}

int cmd_commit(int argc, const char **argv, const char *prefix)
{
	const char *argv_gc_auto[] = {"gc", "--auto", NULL};
	static struct wt_status s;
	static struct option builtin_commit_options[] = {
		OPT__QUIET(&quiet, N_("suppress summary after successful commit")),
		OPT__VERBOSE(&verbose, N_("show diff in commit message template")),

		OPT_GROUP(N_("Commit message options")),
		OPT_FILENAME('F', "file", &logfile, N_("read message from file")),
		OPT_STRING(0, "author", &force_author, N_("author"), N_("override author for commit")),
		OPT_STRING(0, "date", &force_date, N_("date"), N_("override date for commit")),
		OPT_CALLBACK('m', "message", &message, N_("message"), N_("commit message"), opt_parse_m),
		OPT_STRING('c', "reedit-message", &edit_message, N_("commit"), N_("reuse and edit message from specified commit")),
		OPT_STRING('C', "reuse-message", &use_message, N_("commit"), N_("reuse message from specified commit")),
		OPT_STRING(0, "fixup", &fixup_message, N_("commit"), N_("use autosquash formatted message to fixup specified commit")),
		OPT_STRING(0, "squash", &squash_message, N_("commit"), N_("use autosquash formatted message to squash specified commit")),
		OPT_BOOL(0, "reset-author", &renew_authorship, N_("the commit is authored by me now (used with -C/-c/--amend)")),
		OPT_BOOL('s', "signoff", &signoff, N_("add Signed-off-by:")),
		OPT_FILENAME('t', "template", &template_file, N_("use specified template file")),
		OPT_BOOL('e', "edit", &edit_flag, N_("force edit of commit")),
		OPT_CLEANUP(&cleanup_arg),
		OPT_BOOL(0, "status", &include_status, N_("include status in commit message template")),
		{ OPTION_STRING, 'S', "gpg-sign", &sign_commit, N_("key-id"),
		  N_("GPG sign commit"), PARSE_OPT_OPTARG, NULL, (intptr_t) "" },
		/* end commit message options */

		OPT_GROUP(N_("Commit contents options")),
		OPT_BOOL('a', "all", &all, N_("commit all changed files")),
		OPT_BOOL('i', "include", &also, N_("add specified files to index for commit")),
		OPT_BOOL(0, "interactive", &interactive, N_("interactively add files")),
		OPT_BOOL('p', "patch", &patch_interactive, N_("interactively add changes")),
		OPT_BOOL('o', "only", &only, N_("commit only specified files")),
		OPT_BOOL('n', "no-verify", &no_verify, N_("bypass pre-commit and commit-msg hooks")),
		OPT_BOOL(0, "dry-run", &dry_run, N_("show what would be committed")),
		OPT_SET_INT(0, "short", &status_format, N_("show status concisely"),
			    STATUS_FORMAT_SHORT),
		OPT_BOOL(0, "branch", &s.show_branch, N_("show branch information")),
		OPT_BOOL(0, "ahead-behind", &s.ahead_behind_flags,
			 N_("compute full ahead/behind values")),
		OPT_SET_INT(0, "porcelain", &status_format,
			    N_("machine-readable output"), STATUS_FORMAT_PORCELAIN),
		OPT_SET_INT(0, "long", &status_format,
			    N_("show status in long format (default)"),
			    STATUS_FORMAT_LONG),
		OPT_BOOL('z', "null", &s.null_termination,
			 N_("terminate entries with NUL")),
		OPT_BOOL(0, "amend", &amend, N_("amend previous commit")),
		OPT_BOOL(0, "no-post-rewrite", &no_post_rewrite, N_("bypass post-rewrite hook")),
		{ OPTION_STRING, 'u', "untracked-files", &untracked_files_arg, N_("mode"), N_("show untracked files, optional modes: all, normal, no. (Default: all)"), PARSE_OPT_OPTARG, NULL, (intptr_t)"all" },
		OPT_PATHSPEC_FROM_FILE(&pathspec_from_file),
		OPT_PATHSPEC_FILE_NUL(&pathspec_file_nul),
		/* end commit contents options */

		OPT_HIDDEN_BOOL(0, "allow-empty", &allow_empty,
				N_("ok to record an empty change")),
		OPT_HIDDEN_BOOL(0, "allow-empty-message", &allow_empty_message,
				N_("ok to record a change with an empty message")),

		OPT_END()
	};

	struct strbuf sb = STRBUF_INIT;
	struct strbuf author_ident = STRBUF_INIT;
	const char *index_file, *reflog_msg;
	struct object_id oid;
	struct commit_list *parents = NULL;
	struct stat statbuf;
	struct commit *current_head = NULL;
	struct commit_extra_header *extra = NULL;
	struct strbuf err = STRBUF_INIT;

	if (argc == 2 && !strcmp(argv[1], "-h"))
		usage_with_options(builtin_commit_usage, builtin_commit_options);

	status_init_config(&s, git_commit_config);
	s.commit_template = 1;
	status_format = STATUS_FORMAT_NONE; /* Ignore status.short */
	s.colopts = 0;

	if (get_oid("HEAD", &oid))
		current_head = NULL;
	else {
		current_head = lookup_commit_or_die(&oid, "HEAD");
		if (parse_commit(current_head))
			die(_("could not parse HEAD commit"));
	}
	verbose = -1; /* unspecified */
	argc = parse_and_validate_options(argc, argv, builtin_commit_options,
					  builtin_commit_usage,
					  prefix, current_head, &s);
	if (verbose == -1)
		verbose = (config_commit_verbose < 0) ? 0 : config_commit_verbose;

	if (dry_run)
		return dry_run_commit(argc, argv, prefix, current_head, &s);
	index_file = prepare_index(argc, argv, prefix, current_head, 0);

	/* Set up everything for writing the commit object.  This includes
	   running hooks, writing the trees, and interacting with the user.  */
	if (!prepare_to_commit(index_file, prefix,
			       current_head, &s, &author_ident)) {
		rollback_index_files();
		return 1;
	}

	/* Determine parents */
	reflog_msg = getenv("GIT_REFLOG_ACTION");
	if (!current_head) {
		if (!reflog_msg)
			reflog_msg = "commit (initial)";
	} else if (amend) {
		if (!reflog_msg)
			reflog_msg = "commit (amend)";
		parents = copy_commit_list(current_head->parents);
	} else if (whence == FROM_MERGE) {
		struct strbuf m = STRBUF_INIT;
		FILE *fp;
		int allow_fast_forward = 1;
		struct commit_list **pptr = &parents;

		if (!reflog_msg)
			reflog_msg = "commit (merge)";
		pptr = commit_list_append(current_head, pptr);
		fp = xfopen(git_path_merge_head(the_repository), "r");
		while (strbuf_getline_lf(&m, fp) != EOF) {
			struct commit *parent;

			parent = get_merge_parent(m.buf);
			if (!parent)
				die(_("Corrupt MERGE_HEAD file (%s)"), m.buf);
			pptr = commit_list_append(parent, pptr);
		}
		fclose(fp);
		strbuf_release(&m);
		if (!stat(git_path_merge_mode(the_repository), &statbuf)) {
			if (strbuf_read_file(&sb, git_path_merge_mode(the_repository), 0) < 0)
				die_errno(_("could not read MERGE_MODE"));
			if (!strcmp(sb.buf, "no-ff"))
				allow_fast_forward = 0;
		}
		if (allow_fast_forward)
			reduce_heads_replace(&parents);
	} else {
		if (!reflog_msg)
			reflog_msg = is_from_cherry_pick(whence)
					? "commit (cherry-pick)"
					: is_from_rebase(whence)
					? "commit (rebase)"
					: "commit";
		commit_list_insert(current_head, &parents);
	}

	/* Finally, get the commit message */
	strbuf_reset(&sb);
	if (strbuf_read_file(&sb, git_path_commit_editmsg(), 0) < 0) {
		int saved_errno = errno;
		rollback_index_files();
		die(_("could not read commit message: %s"), strerror(saved_errno));
	}

	cleanup_message(&sb, cleanup_mode, verbose);

	if (message_is_empty(&sb, cleanup_mode) && !allow_empty_message) {
		rollback_index_files();
		fprintf(stderr, _("Aborting commit due to empty commit message.\n"));
		exit(1);
	}
	if (template_untouched(&sb, template_file, cleanup_mode) && !allow_empty_message) {
		rollback_index_files();
		fprintf(stderr, _("Aborting commit; you did not edit the message.\n"));
		exit(1);
	}

	if (amend) {
		const char *exclude_gpgsig[2] = { "gpgsig", NULL };
		extra = read_commit_extra_headers(current_head, exclude_gpgsig);
	} else {
		struct commit_extra_header **tail = &extra;
		append_merge_tag_headers(parents, &tail);
	}

	if (commit_tree_extended(sb.buf, sb.len, &active_cache_tree->oid,
				 parents, &oid, author_ident.buf, sign_commit,
				 extra)) {
		rollback_index_files();
		die(_("failed to write commit object"));
	}
	strbuf_release(&author_ident);
	free_commit_extra_headers(extra);

	if (update_head_with_reflog(current_head, &oid, reflog_msg, &sb,
				    &err)) {
		rollback_index_files();
		die("%s", err.buf);
	}

	sequencer_post_commit_cleanup(the_repository, 0);
	unlink(git_path_merge_head(the_repository));
	unlink(git_path_merge_msg(the_repository));
	unlink(git_path_merge_mode(the_repository));
	unlink(git_path_squash_msg(the_repository));

	if (commit_index_files())
		die(_("repository has been updated, but unable to write\n"
		      "new_index file. Check that disk is not full and quota is\n"
		      "not exceeded, and then \"git restore --staged :/\" to recover."));

	if (git_env_bool(GIT_TEST_COMMIT_GRAPH, 0) &&
	    write_commit_graph_reachable(the_repository->objects->odb, 0, NULL))
		return 1;

	repo_rerere(the_repository, 0);
	run_command_v_opt(argv_gc_auto, RUN_GIT_CMD);
	run_commit_hook(use_editor, get_index_file(), "post-commit", NULL);
	if (amend && !no_post_rewrite) {
		commit_post_rewrite(the_repository, current_head, &oid);
	}
	if (!quiet) {
		unsigned int flags = 0;

		if (!current_head)
			flags |= SUMMARY_INITIAL_COMMIT;
		if (author_date_is_interesting())
			flags |= SUMMARY_SHOW_AUTHOR_DATE;
		print_commit_summary(the_repository, prefix,
				     &oid, flags);
	}

	UNLEAK(err);
	UNLEAK(sb);
	return 0;
}<|MERGE_RESOLUTION|>--- conflicted
+++ resolved
@@ -986,11 +986,8 @@
 	 */
 	if (!committable && whence != FROM_MERGE && !allow_empty &&
 	    !(amend && is_a_merge(current_head))) {
-<<<<<<< HEAD
 		s->hints = advice_status_hints;
-=======
 		fprintf(stderr, "\nwhence = %d\n", whence);
->>>>>>> 283d1f22
 		s->display_comment_prefix = old_display_comment_prefix;
 		run_status(stdout, index_file, prefix, 0, s);
 		if (whence == FROM_REBASE_FIXUP)
