/*
 * Builtin "git commit"
 *
 * Copyright (c) 2007 Kristian Høgsberg <krh@redhat.com>
 * Based on git-commit.sh by Junio C Hamano and Linus Torvalds
 */

#define USE_THE_INDEX_COMPATIBILITY_MACROS
#include "cache.h"
#include "config.h"
#include "lockfile.h"
#include "cache-tree.h"
#include "color.h"
#include "dir.h"
#include "builtin.h"
#include "diff.h"
#include "diffcore.h"
#include "commit.h"
#include "revision.h"
#include "wt-status.h"
#include "run-command.h"
#include "refs.h"
#include "log-tree.h"
#include "strbuf.h"
#include "utf8.h"
#include "parse-options.h"
#include "string-list.h"
#include "rerere.h"
#include "unpack-trees.h"
#include "quote.h"
#include "submodule.h"
#include "gpg-interface.h"
#include "column.h"
#include "sequencer.h"
#include "mailmap.h"
#include "help.h"
#include "commit-reach.h"
#include "commit-graph.h"

static const char * const builtin_commit_usage[] = {
	N_("git commit [<options>] [--] <pathspec>..."),
	NULL
};

static const char * const builtin_status_usage[] = {
	N_("git status [<options>] [--] <pathspec>..."),
	NULL
};

static const char empty_amend_advice[] =
N_("You asked to amend the most recent commit, but doing so would make\n"
"it empty. You can repeat your command with --allow-empty, or you can\n"
"remove the commit entirely with \"git reset HEAD^\".\n");

static const char empty_rebase_fixup_advice[] =
N_("The fixup would make the commit empty\n"
"If you wish to commit it anyway use:\n"
"\n"
"    git commit --amend --allow-empty\n"
"    git rebase --continue\n"
"\n"
"To remove the commit entirely use:\n"
"\n"
"    git reset HEAD^\n"
"    git rebase --continue\n"
"\n"
"Otherwise, please use 'git rebase --skip' to skip it\n");

static const char empty_cherry_pick_advice[] =
N_("The previous cherry-pick is now empty, possibly due to conflict resolution.\n"
"If you wish to commit it anyway, use:\n"
"\n"
"    git commit --allow-empty\n"
"\n");

static const char empty_rebase_pick_advice[] =
N_("Otherwise, please use 'git rebase --skip'\n");

static const char empty_cherry_pick_advice_single[] =
N_("Otherwise, please use 'git cherry-pick --skip'\n");

static const char empty_cherry_pick_advice_multi[] =
N_("and then use:\n"
"\n"
"    git cherry-pick --continue\n"
"\n"
"to resume cherry-picking the remaining commits.\n"
"If you wish to skip this commit, use:\n"
"\n"
"    git cherry-pick --skip\n"
"\n");

static const char *color_status_slots[] = {
	[WT_STATUS_HEADER]	  = "header",
	[WT_STATUS_UPDATED]	  = "updated",
	[WT_STATUS_CHANGED]	  = "changed",
	[WT_STATUS_UNTRACKED]	  = "untracked",
	[WT_STATUS_NOBRANCH]	  = "noBranch",
	[WT_STATUS_UNMERGED]	  = "unmerged",
	[WT_STATUS_LOCAL_BRANCH]  = "localBranch",
	[WT_STATUS_REMOTE_BRANCH] = "remoteBranch",
	[WT_STATUS_ONBRANCH]	  = "branch",
};

static const char *use_message_buffer;
static struct lock_file index_lock; /* real index */
static struct lock_file false_lock; /* used only for partial commits */
static enum {
	COMMIT_AS_IS = 1,
	COMMIT_NORMAL,
	COMMIT_PARTIAL
} commit_style;

static const char *logfile, *force_author;
static const char *template_file;
/*
 * The _message variables are commit names from which to take
 * the commit message and/or authorship.
 */
static const char *author_message, *author_message_buffer;
static char *edit_message, *use_message;
static char *fixup_message, *squash_message;
static int all, also, interactive, patch_interactive, only, amend, signoff;
static int edit_flag = -1; /* unspecified */
static int quiet, verbose, no_verify, allow_empty, dry_run, renew_authorship;
static int config_commit_verbose = -1; /* unspecified */
static int no_post_rewrite, allow_empty_message, pathspec_file_nul;
static char *untracked_files_arg, *force_date, *ignore_submodule_arg, *ignored_arg;
static char *sign_commit, *pathspec_from_file;

/*
 * The default commit message cleanup mode will remove the lines
 * beginning with # (shell comments) and leading and trailing
 * whitespaces (empty lines or containing only whitespaces)
 * if editor is used, and only the whitespaces if the message
 * is specified explicitly.
 */
static enum commit_msg_cleanup_mode cleanup_mode;
static const char *cleanup_arg;

static enum commit_whence whence;
static int use_editor = 1, include_status = 1;
static int have_option_m;
static struct strbuf message = STRBUF_INIT;

static enum wt_status_format status_format = STATUS_FORMAT_UNSPECIFIED;

static int opt_parse_porcelain(const struct option *opt, const char *arg, int unset)
{
	enum wt_status_format *value = (enum wt_status_format *)opt->value;
	if (unset)
		*value = STATUS_FORMAT_NONE;
	else if (!arg)
		*value = STATUS_FORMAT_PORCELAIN;
	else if (!strcmp(arg, "v1") || !strcmp(arg, "1"))
		*value = STATUS_FORMAT_PORCELAIN;
	else if (!strcmp(arg, "v2") || !strcmp(arg, "2"))
		*value = STATUS_FORMAT_PORCELAIN_V2;
	else
		die("unsupported porcelain version '%s'", arg);

	return 0;
}

static int opt_parse_m(const struct option *opt, const char *arg, int unset)
{
	struct strbuf *buf = opt->value;
	if (unset) {
		have_option_m = 0;
		strbuf_setlen(buf, 0);
	} else {
		have_option_m = 1;
		if (buf->len)
			strbuf_addch(buf, '\n');
		strbuf_addstr(buf, arg);
		strbuf_complete_line(buf);
	}
	return 0;
}

static int opt_parse_rename_score(const struct option *opt, const char *arg, int unset)
{
	const char **value = opt->value;

	BUG_ON_OPT_NEG(unset);

	if (arg != NULL && *arg == '=')
		arg = arg + 1;

	*value = arg;
	return 0;
}

static void determine_whence(struct wt_status *s)
{
	if (file_exists(git_path_merge_head(the_repository)))
		whence = FROM_MERGE;
	else {
		int res = sequencer_determine_whence(the_repository, &whence,
						     amend);
		if (res < 0)
			die(_("could not read sequencer state"));
		else if (!res)
			whence = FROM_COMMIT;
	}
	if (s)
		s->whence = whence;
}

static void status_init_config(struct wt_status *s, config_fn_t fn)
{
	wt_status_prepare(the_repository, s);
	init_diff_ui_defaults();
	git_config(fn, s);
	s->hints = advice_status_hints; /* must come after git_config() */
}

static void rollback_index_files(void)
{
	switch (commit_style) {
	case COMMIT_AS_IS:
		break; /* nothing to do */
	case COMMIT_NORMAL:
		rollback_lock_file(&index_lock);
		break;
	case COMMIT_PARTIAL:
		rollback_lock_file(&index_lock);
		rollback_lock_file(&false_lock);
		break;
	}
}

static int commit_index_files(void)
{
	int err = 0;

	switch (commit_style) {
	case COMMIT_AS_IS:
		break; /* nothing to do */
	case COMMIT_NORMAL:
		err = commit_lock_file(&index_lock);
		break;
	case COMMIT_PARTIAL:
		err = commit_lock_file(&index_lock);
		rollback_lock_file(&false_lock);
		break;
	}

	return err;
}

/*
 * Take a union of paths in the index and the named tree (typically, "HEAD"),
 * and return the paths that match the given pattern in list.
 */
static int list_paths(struct string_list *list, const char *with_tree,
		      const struct pathspec *pattern)
{
	int i, ret;
	char *m;

	if (!pattern->nr)
		return 0;

	m = xcalloc(1, pattern->nr);

	if (with_tree) {
		char *max_prefix = common_prefix(pattern);
		overlay_tree_on_index(&the_index, with_tree, max_prefix);
		free(max_prefix);
	}

	for (i = 0; i < active_nr; i++) {
		const struct cache_entry *ce = active_cache[i];
		struct string_list_item *item;

		if (ce->ce_flags & CE_UPDATE)
			continue;
		if (!ce_path_match(&the_index, ce, pattern, m))
			continue;
		item = string_list_insert(list, ce->name);
		if (ce_skip_worktree(ce))
			item->util = item; /* better a valid pointer than a fake one */
	}

	ret = report_path_error(m, pattern);
	free(m);
	return ret;
}

static void add_remove_files(struct string_list *list)
{
	int i;
	for (i = 0; i < list->nr; i++) {
		struct stat st;
		struct string_list_item *p = &(list->items[i]);

		/* p->util is skip-worktree */
		if (p->util)
			continue;

		if (!lstat(p->string, &st)) {
			if (add_to_cache(p->string, &st, 0))
				die(_("updating files failed"));
		} else
			remove_file_from_cache(p->string);
	}
}

static void create_base_index(const struct commit *current_head)
{
	struct tree *tree;
	struct unpack_trees_options opts;
	struct tree_desc t;

	if (!current_head) {
		discard_cache();
		return;
	}

	memset(&opts, 0, sizeof(opts));
	opts.head_idx = 1;
	opts.index_only = 1;
	opts.merge = 1;
	opts.src_index = &the_index;
	opts.dst_index = &the_index;

	opts.fn = oneway_merge;
	tree = parse_tree_indirect(&current_head->object.oid);
	if (!tree)
		die(_("failed to unpack HEAD tree object"));
	parse_tree(tree);
	init_tree_desc(&t, tree->buffer, tree->size);
	if (unpack_trees(1, &t, &opts))
		exit(128); /* We've already reported the error, finish dying */
}

static void refresh_cache_or_die(int refresh_flags)
{
	/*
	 * refresh_flags contains REFRESH_QUIET, so the only errors
	 * are for unmerged entries.
	 */
	if (refresh_cache(refresh_flags | REFRESH_IN_PORCELAIN))
		die_resolve_conflict("commit");
}

static const char *prepare_index(int argc, const char **argv, const char *prefix,
				 const struct commit *current_head, int is_status)
{
	struct string_list partial = STRING_LIST_INIT_DUP;
	struct pathspec pathspec;
	int refresh_flags = REFRESH_QUIET;
	const char *ret;

	if (is_status)
		refresh_flags |= REFRESH_UNMERGED;
	parse_pathspec(&pathspec, 0,
		       PATHSPEC_PREFER_FULL,
		       prefix, argv);

	if (pathspec_from_file) {
		if (interactive)
			die(_("--pathspec-from-file is incompatible with --interactive/--patch"));

		if (all)
			die(_("--pathspec-from-file with -a does not make sense"));

		if (pathspec.nr)
			die(_("--pathspec-from-file is incompatible with pathspec arguments"));

		parse_pathspec_file(&pathspec, 0,
				    PATHSPEC_PREFER_FULL,
				    prefix, pathspec_from_file, pathspec_file_nul);
	} else if (pathspec_file_nul) {
		die(_("--pathspec-file-nul requires --pathspec-from-file"));
	}

	if (!pathspec.nr && (also || (only && !amend && !allow_empty)))
		die(_("No paths with --include/--only does not make sense."));

	if (read_cache_preload(&pathspec) < 0)
		die(_("index file corrupt"));

	if (interactive) {
		char *old_index_env = NULL, *old_repo_index_file;
		hold_locked_index(&index_lock, LOCK_DIE_ON_ERROR);

		refresh_cache_or_die(refresh_flags);

		if (write_locked_index(&the_index, &index_lock, 0))
			die(_("unable to create temporary index"));

		old_repo_index_file = the_repository->index_file;
		the_repository->index_file =
			(char *)get_lock_file_path(&index_lock);
		old_index_env = xstrdup_or_null(getenv(INDEX_ENVIRONMENT));
		setenv(INDEX_ENVIRONMENT, the_repository->index_file, 1);

		if (interactive_add(argc, argv, prefix, patch_interactive) != 0)
			die(_("interactive add failed"));

		the_repository->index_file = old_repo_index_file;
		if (old_index_env && *old_index_env)
			setenv(INDEX_ENVIRONMENT, old_index_env, 1);
		else
			unsetenv(INDEX_ENVIRONMENT);
		FREE_AND_NULL(old_index_env);

		discard_cache();
		read_cache_from(get_lock_file_path(&index_lock));
		if (update_main_cache_tree(WRITE_TREE_SILENT) == 0) {
			if (reopen_lock_file(&index_lock) < 0)
				die(_("unable to write index file"));
			if (write_locked_index(&the_index, &index_lock, 0))
				die(_("unable to update temporary index"));
		} else
			warning(_("Failed to update main cache tree"));

		commit_style = COMMIT_NORMAL;
		ret = get_lock_file_path(&index_lock);
		goto out;
	}

	/*
	 * Non partial, non as-is commit.
	 *
	 * (1) get the real index;
	 * (2) update the_index as necessary;
	 * (3) write the_index out to the real index (still locked);
	 * (4) return the name of the locked index file.
	 *
	 * The caller should run hooks on the locked real index, and
	 * (A) if all goes well, commit the real index;
	 * (B) on failure, rollback the real index.
	 */
	if (all || (also && pathspec.nr)) {
		hold_locked_index(&index_lock, LOCK_DIE_ON_ERROR);
		add_files_to_cache(also ? prefix : NULL, &pathspec, 0);
		refresh_cache_or_die(refresh_flags);
		update_main_cache_tree(WRITE_TREE_SILENT);
		if (write_locked_index(&the_index, &index_lock, 0))
			die(_("unable to write new_index file"));
		commit_style = COMMIT_NORMAL;
		ret = get_lock_file_path(&index_lock);
		goto out;
	}

	/*
	 * As-is commit.
	 *
	 * (1) return the name of the real index file.
	 *
	 * The caller should run hooks on the real index,
	 * and create commit from the_index.
	 * We still need to refresh the index here.
	 */
	if (!only && !pathspec.nr) {
		hold_locked_index(&index_lock, LOCK_DIE_ON_ERROR);
		refresh_cache_or_die(refresh_flags);
		if (active_cache_changed
		    || !cache_tree_fully_valid(active_cache_tree))
			update_main_cache_tree(WRITE_TREE_SILENT);
		if (write_locked_index(&the_index, &index_lock,
				       COMMIT_LOCK | SKIP_IF_UNCHANGED))
			die(_("unable to write new_index file"));
		commit_style = COMMIT_AS_IS;
		ret = get_index_file();
		goto out;
	}

	/*
	 * A partial commit.
	 *
	 * (0) find the set of affected paths;
	 * (1) get lock on the real index file;
	 * (2) update the_index with the given paths;
	 * (3) write the_index out to the real index (still locked);
	 * (4) get lock on the false index file;
	 * (5) reset the_index from HEAD;
	 * (6) update the_index the same way as (2);
	 * (7) write the_index out to the false index file;
	 * (8) return the name of the false index file (still locked);
	 *
	 * The caller should run hooks on the locked false index, and
	 * create commit from it.  Then
	 * (A) if all goes well, commit the real index;
	 * (B) on failure, rollback the real index;
	 * In either case, rollback the false index.
	 */
	commit_style = COMMIT_PARTIAL;

	if (whence != FROM_COMMIT) {
		if (whence == FROM_MERGE)
			die(_("cannot do a partial commit during a merge."));
		else if (is_from_cherry_pick(whence))
			die(_("cannot do a partial commit during a cherry-pick."));
		else if (is_from_rebase(whence))
			die(_("cannot do a partial commit during a rebase."));
	}

	if (list_paths(&partial, !current_head ? NULL : "HEAD", &pathspec))
		exit(1);

	discard_cache();
	if (read_cache() < 0)
		die(_("cannot read the index"));

	hold_locked_index(&index_lock, LOCK_DIE_ON_ERROR);
	add_remove_files(&partial);
	refresh_cache(REFRESH_QUIET);
	update_main_cache_tree(WRITE_TREE_SILENT);
	if (write_locked_index(&the_index, &index_lock, 0))
		die(_("unable to write new_index file"));

	hold_lock_file_for_update(&false_lock,
				  git_path("next-index-%"PRIuMAX,
					   (uintmax_t) getpid()),
				  LOCK_DIE_ON_ERROR);

	create_base_index(current_head);
	add_remove_files(&partial);
	refresh_cache(REFRESH_QUIET);

	if (write_locked_index(&the_index, &false_lock, 0))
		die(_("unable to write temporary index file"));

	discard_cache();
	ret = get_lock_file_path(&false_lock);
	read_cache_from(ret);
out:
	string_list_clear(&partial, 0);
	clear_pathspec(&pathspec);
	return ret;
}

static int run_status(FILE *fp, const char *index_file, const char *prefix, int nowarn,
		      struct wt_status *s)
{
	struct object_id oid;

	if (s->relative_paths)
		s->prefix = prefix;

	if (amend) {
		s->amend = 1;
		s->reference = "HEAD^1";
	}
	s->verbose = verbose;
	s->index_file = index_file;
	s->fp = fp;
	s->nowarn = nowarn;
	s->is_initial = get_oid(s->reference, &oid) ? 1 : 0;
	if (!s->is_initial)
		oidcpy(&s->oid_commit, &oid);
	s->status_format = status_format;
	s->ignore_submodule_arg = ignore_submodule_arg;

	wt_status_collect(s);
	wt_status_print(s);
	wt_status_collect_free_buffers(s);

	return s->committable;
}

static int is_a_merge(const struct commit *current_head)
{
	return !!(current_head->parents && current_head->parents->next);
}

static void assert_split_ident(struct ident_split *id, const struct strbuf *buf)
{
	if (split_ident_line(id, buf->buf, buf->len) || !id->date_begin)
		BUG("unable to parse our own ident: %s", buf->buf);
}

static void export_one(const char *var, const char *s, const char *e, int hack)
{
	struct strbuf buf = STRBUF_INIT;
	if (hack)
		strbuf_addch(&buf, hack);
	strbuf_add(&buf, s, e - s);
	setenv(var, buf.buf, 1);
	strbuf_release(&buf);
}

static int parse_force_date(const char *in, struct strbuf *out)
{
	strbuf_addch(out, '@');

	if (parse_date(in, out) < 0) {
		int errors = 0;
		unsigned long t = approxidate_careful(in, &errors);
		if (errors)
			return -1;
		strbuf_addf(out, "%lu", t);
	}

	return 0;
}

static void set_ident_var(char **buf, char *val)
{
	free(*buf);
	*buf = val;
}

static void determine_author_info(struct strbuf *author_ident)
{
	char *name, *email, *date;
	struct ident_split author;

	name = xstrdup_or_null(getenv("GIT_AUTHOR_NAME"));
	email = xstrdup_or_null(getenv("GIT_AUTHOR_EMAIL"));
	date = xstrdup_or_null(getenv("GIT_AUTHOR_DATE"));

	if (author_message) {
		struct ident_split ident;
		size_t len;
		const char *a;

		a = find_commit_header(author_message_buffer, "author", &len);
		if (!a)
			die(_("commit '%s' lacks author header"), author_message);
		if (split_ident_line(&ident, a, len) < 0)
			die(_("commit '%s' has malformed author line"), author_message);

		set_ident_var(&name, xmemdupz(ident.name_begin, ident.name_end - ident.name_begin));
		set_ident_var(&email, xmemdupz(ident.mail_begin, ident.mail_end - ident.mail_begin));

		if (ident.date_begin) {
			struct strbuf date_buf = STRBUF_INIT;
			strbuf_addch(&date_buf, '@');
			strbuf_add(&date_buf, ident.date_begin, ident.date_end - ident.date_begin);
			strbuf_addch(&date_buf, ' ');
			strbuf_add(&date_buf, ident.tz_begin, ident.tz_end - ident.tz_begin);
			set_ident_var(&date, strbuf_detach(&date_buf, NULL));
		}
	}

	if (force_author) {
		struct ident_split ident;

		if (split_ident_line(&ident, force_author, strlen(force_author)) < 0)
			die(_("malformed --author parameter"));
		set_ident_var(&name, xmemdupz(ident.name_begin, ident.name_end - ident.name_begin));
		set_ident_var(&email, xmemdupz(ident.mail_begin, ident.mail_end - ident.mail_begin));
	}

	if (force_date) {
		struct strbuf date_buf = STRBUF_INIT;
		if (parse_force_date(force_date, &date_buf))
			die(_("invalid date format: %s"), force_date);
		set_ident_var(&date, strbuf_detach(&date_buf, NULL));
	}

	strbuf_addstr(author_ident, fmt_ident(name, email, WANT_AUTHOR_IDENT, date,
				IDENT_STRICT));
	assert_split_ident(&author, author_ident);
	export_one("GIT_AUTHOR_NAME", author.name_begin, author.name_end, 0);
	export_one("GIT_AUTHOR_EMAIL", author.mail_begin, author.mail_end, 0);
	export_one("GIT_AUTHOR_DATE", author.date_begin, author.tz_end, '@');
	free(name);
	free(email);
	free(date);
}

static int author_date_is_interesting(void)
{
	return author_message || force_date;
}

static void adjust_comment_line_char(const struct strbuf *sb)
{
	char candidates[] = "#;@!$%^&|:";
	char *candidate;
	const char *p;

	comment_line_char = candidates[0];
	if (!memchr(sb->buf, comment_line_char, sb->len))
		return;

	p = sb->buf;
	candidate = strchr(candidates, *p);
	if (candidate)
		*candidate = ' ';
	for (p = sb->buf; *p; p++) {
		if ((p[0] == '\n' || p[0] == '\r') && p[1]) {
			candidate = strchr(candidates, p[1]);
			if (candidate)
				*candidate = ' ';
		}
	}

	for (p = candidates; *p == ' '; p++)
		;
	if (!*p)
		die(_("unable to select a comment character that is not used\n"
		      "in the current commit message"));
	comment_line_char = *p;
}

static int prepare_to_commit(const char *index_file, const char *prefix,
			     struct commit *current_head,
			     struct wt_status *s,
			     struct strbuf *author_ident)
{
	struct stat statbuf;
	struct strbuf committer_ident = STRBUF_INIT;
	int committable;
	struct strbuf sb = STRBUF_INIT;
	const char *hook_arg1 = NULL;
	const char *hook_arg2 = NULL;
	int clean_message_contents = (cleanup_mode != COMMIT_MSG_CLEANUP_NONE);
	int old_display_comment_prefix;
	int merge_contains_scissors = 0;

	/* This checks and barfs if author is badly specified */
	determine_author_info(author_ident);

	if (!no_verify && run_commit_hook(use_editor, index_file, "pre-commit", NULL))
		return 0;

	if (squash_message) {
		/*
		 * Insert the proper subject line before other commit
		 * message options add their content.
		 */
		if (use_message && !strcmp(use_message, squash_message))
			strbuf_addstr(&sb, "squash! ");
		else {
			struct pretty_print_context ctx = {0};
			struct commit *c;
			c = lookup_commit_reference_by_name(squash_message);
			if (!c)
				die(_("could not lookup commit %s"), squash_message);
			ctx.output_encoding = get_commit_output_encoding();
			format_commit_message(c, "squash! %s\n\n", &sb,
					      &ctx);
		}
	}

	if (have_option_m && !fixup_message) {
		strbuf_addbuf(&sb, &message);
		hook_arg1 = "message";
	} else if (logfile && !strcmp(logfile, "-")) {
		if (isatty(0))
			fprintf(stderr, _("(reading log message from standard input)\n"));
		if (strbuf_read(&sb, 0, 0) < 0)
			die_errno(_("could not read log from standard input"));
		hook_arg1 = "message";
	} else if (logfile) {
		if (strbuf_read_file(&sb, logfile, 0) < 0)
			die_errno(_("could not read log file '%s'"),
				  logfile);
		hook_arg1 = "message";
	} else if (use_message) {
		char *buffer;
		buffer = strstr(use_message_buffer, "\n\n");
		if (buffer)
			strbuf_addstr(&sb, skip_blank_lines(buffer + 2));
		hook_arg1 = "commit";
		hook_arg2 = use_message;
	} else if (fixup_message) {
		struct pretty_print_context ctx = {0};
		struct commit *commit;
		commit = lookup_commit_reference_by_name(fixup_message);
		if (!commit)
			die(_("could not lookup commit %s"), fixup_message);
		ctx.output_encoding = get_commit_output_encoding();
		format_commit_message(commit, "fixup! %s\n\n",
				      &sb, &ctx);
		if (have_option_m)
			strbuf_addbuf(&sb, &message);
		hook_arg1 = "message";
	} else if (!stat(git_path_merge_msg(the_repository), &statbuf)) {
		size_t merge_msg_start;

		/*
		 * prepend SQUASH_MSG here if it exists and a
		 * "merge --squash" was originally performed
		 */
		if (!stat(git_path_squash_msg(the_repository), &statbuf)) {
			if (strbuf_read_file(&sb, git_path_squash_msg(the_repository), 0) < 0)
				die_errno(_("could not read SQUASH_MSG"));
			hook_arg1 = "squash";
		} else
			hook_arg1 = "merge";

		merge_msg_start = sb.len;
		if (strbuf_read_file(&sb, git_path_merge_msg(the_repository), 0) < 0)
			die_errno(_("could not read MERGE_MSG"));

		if (cleanup_mode == COMMIT_MSG_CLEANUP_SCISSORS &&
		    wt_status_locate_end(sb.buf + merge_msg_start,
					 sb.len - merge_msg_start) <
				sb.len - merge_msg_start)
			merge_contains_scissors = 1;
	} else if (!stat(git_path_squash_msg(the_repository), &statbuf)) {
		if (strbuf_read_file(&sb, git_path_squash_msg(the_repository), 0) < 0)
			die_errno(_("could not read SQUASH_MSG"));
		hook_arg1 = "squash";
	} else if (template_file) {
		if (strbuf_read_file(&sb, template_file, 0) < 0)
			die_errno(_("could not read '%s'"), template_file);
		hook_arg1 = "template";
		clean_message_contents = 0;
	}

	/*
	 * The remaining cases don't modify the template message, but
	 * just set the argument(s) to the prepare-commit-msg hook.
	 */
	else if (whence == FROM_MERGE)
		hook_arg1 = "merge";
	else if (is_from_cherry_pick(whence) || whence == FROM_REBASE_PICK) {
		hook_arg1 = "commit";
		hook_arg2 = "CHERRY_PICK_HEAD";
	}

	if (squash_message) {
		/*
		 * If squash_commit was used for the commit subject,
		 * then we're possibly hijacking other commit log options.
		 * Reset the hook args to tell the real story.
		 */
		hook_arg1 = "message";
		hook_arg2 = "";
	}

	s->fp = fopen_for_writing(git_path_commit_editmsg());
	if (s->fp == NULL)
		die_errno(_("could not open '%s'"), git_path_commit_editmsg());

	/* Ignore status.displayCommentPrefix: we do need comments in COMMIT_EDITMSG. */
	old_display_comment_prefix = s->display_comment_prefix;
	s->display_comment_prefix = 1;

	/*
	 * Most hints are counter-productive when the commit has
	 * already started.
	 */
	s->hints = 0;

	if (clean_message_contents)
		strbuf_stripspace(&sb, 0);

	if (signoff)
		append_signoff(&sb, ignore_non_trailer(sb.buf, sb.len), 0);

	if (fwrite(sb.buf, 1, sb.len, s->fp) < sb.len)
		die_errno(_("could not write commit template"));

	if (auto_comment_line_char)
		adjust_comment_line_char(&sb);
	strbuf_release(&sb);

	/* This checks if committer ident is explicitly given */
	strbuf_addstr(&committer_ident, git_committer_info(IDENT_STRICT));
	if (use_editor && include_status) {
		int ident_shown = 0;
		int saved_color_setting;
		struct ident_split ci, ai;

		if (whence != FROM_COMMIT) {
			if (cleanup_mode == COMMIT_MSG_CLEANUP_SCISSORS &&
				!merge_contains_scissors)
				wt_status_add_cut_line(s->fp);
			status_printf_ln(s, GIT_COLOR_NORMAL,
			    whence == FROM_MERGE
				? _("\n"
					"It looks like you may be committing a merge.\n"
					"If this is not correct, please remove the file\n"
					"	%s\n"
					"and try again.\n")
				: _("\n"
					"It looks like you may be committing a cherry-pick.\n"
					"If this is not correct, please remove the file\n"
					"	%s\n"
					"and try again.\n"),
				whence == FROM_MERGE ?
					git_path_merge_head(the_repository) :
					git_path_cherry_pick_head(the_repository));
		}

		fprintf(s->fp, "\n");
		if (cleanup_mode == COMMIT_MSG_CLEANUP_ALL)
			status_printf(s, GIT_COLOR_NORMAL,
				_("Please enter the commit message for your changes."
				  " Lines starting\nwith '%c' will be ignored, and an empty"
				  " message aborts the commit.\n"), comment_line_char);
		else if (cleanup_mode == COMMIT_MSG_CLEANUP_SCISSORS) {
			if (whence == FROM_COMMIT && !merge_contains_scissors)
				wt_status_add_cut_line(s->fp);
		} else /* COMMIT_MSG_CLEANUP_SPACE, that is. */
			status_printf(s, GIT_COLOR_NORMAL,
				_("Please enter the commit message for your changes."
				  " Lines starting\n"
				  "with '%c' will be kept; you may remove them"
				  " yourself if you want to.\n"
				  "An empty message aborts the commit.\n"), comment_line_char);

		/*
		 * These should never fail because they come from our own
		 * fmt_ident. They may fail the sane_ident test, but we know
		 * that the name and mail pointers will at least be valid,
		 * which is enough for our tests and printing here.
		 */
		assert_split_ident(&ai, author_ident);
		assert_split_ident(&ci, &committer_ident);

		if (ident_cmp(&ai, &ci))
			status_printf_ln(s, GIT_COLOR_NORMAL,
				_("%s"
				"Author:    %.*s <%.*s>"),
				ident_shown++ ? "" : "\n",
				(int)(ai.name_end - ai.name_begin), ai.name_begin,
				(int)(ai.mail_end - ai.mail_begin), ai.mail_begin);

		if (author_date_is_interesting())
			status_printf_ln(s, GIT_COLOR_NORMAL,
				_("%s"
				"Date:      %s"),
				ident_shown++ ? "" : "\n",
				show_ident_date(&ai, DATE_MODE(NORMAL)));

		if (!committer_ident_sufficiently_given())
			status_printf_ln(s, GIT_COLOR_NORMAL,
				_("%s"
				"Committer: %.*s <%.*s>"),
				ident_shown++ ? "" : "\n",
				(int)(ci.name_end - ci.name_begin), ci.name_begin,
				(int)(ci.mail_end - ci.mail_begin), ci.mail_begin);

		status_printf_ln(s, GIT_COLOR_NORMAL, "%s", ""); /* Add new line for clarity */

		saved_color_setting = s->use_color;
		s->use_color = 0;
		committable = run_status(s->fp, index_file, prefix, 1, s);
		s->use_color = saved_color_setting;
		string_list_clear(&s->change, 1);
	} else {
		struct object_id oid;
		const char *parent = "HEAD";

		if (!active_nr && read_cache() < 0)
			die(_("Cannot read index"));

		if (amend)
			parent = "HEAD^1";

		if (get_oid(parent, &oid)) {
			int i, ita_nr = 0;

			for (i = 0; i < active_nr; i++)
				if (ce_intent_to_add(active_cache[i]))
					ita_nr++;
			committable = active_nr - ita_nr > 0;
		} else {
			/*
			 * Unless the user did explicitly request a submodule
			 * ignore mode by passing a command line option we do
			 * not ignore any changed submodule SHA-1s when
			 * comparing index and parent, no matter what is
			 * configured. Otherwise we won't commit any
			 * submodules which were manually staged, which would
			 * be really confusing.
			 */
			struct diff_flags flags = DIFF_FLAGS_INIT;
			flags.override_submodule_config = 1;
			if (ignore_submodule_arg &&
			    !strcmp(ignore_submodule_arg, "all"))
				flags.ignore_submodules = 1;
			committable = index_differs_from(the_repository,
							 parent, &flags, 1);
		}
	}
	strbuf_release(&committer_ident);

	fclose(s->fp);

	/*
	 * Reject an attempt to record a non-merge empty commit without
	 * explicit --allow-empty. In the cherry-pick case, it may be
	 * empty due to conflict resolution, which the user should okay.
	 */
	if (!committable && whence != FROM_MERGE && !allow_empty &&
	    !(amend && is_a_merge(current_head))) {
		s->hints = advice_status_hints;
<<<<<<< HEAD
=======
		fprintf(stderr, "\nwhence = %d\n", whence);
>>>>>>> cb30b3d0
		s->display_comment_prefix = old_display_comment_prefix;
		run_status(stdout, index_file, prefix, 0, s);
		if (whence == FROM_REBASE_FIXUP)
			fputs(_(empty_rebase_fixup_advice), stderr);
		else if (amend)
			fputs(_(empty_amend_advice), stderr);
		else if (is_from_cherry_pick(whence) ||
			 whence == FROM_REBASE_PICK) {
			fputs(_(empty_cherry_pick_advice), stderr);
			if (whence == FROM_CHERRY_PICK_SINGLE)
				fputs(_(empty_cherry_pick_advice_single), stderr);
			else if (whence == FROM_CHERRY_PICK_MULTI)
				fputs(_(empty_cherry_pick_advice_multi), stderr);
			else
				fputs(_(empty_rebase_pick_advice), stderr);
		}
		return 0;
	}

	if (!no_verify && find_hook("pre-commit")) {
		/*
		 * Re-read the index as pre-commit hook could have updated it,
		 * and write it out as a tree.  We must do this before we invoke
		 * the editor and after we invoke run_status above.
		 */
		discard_cache();
	}
	read_cache_from(index_file);

	if (update_main_cache_tree(0)) {
		error(_("Error building trees"));
		return 0;
	}

	if (run_commit_hook(use_editor, index_file, "prepare-commit-msg",
			    git_path_commit_editmsg(), hook_arg1, hook_arg2, NULL))
		return 0;

	if (use_editor) {
		struct argv_array env = ARGV_ARRAY_INIT;

		argv_array_pushf(&env, "GIT_INDEX_FILE=%s", index_file);
		if (launch_editor(git_path_commit_editmsg(), NULL, env.argv)) {
			fprintf(stderr,
			_("Please supply the message using either -m or -F option.\n"));
			exit(1);
		}
		argv_array_clear(&env);
	}

	if (!no_verify &&
	    run_commit_hook(use_editor, index_file, "commit-msg", git_path_commit_editmsg(), NULL)) {
		return 0;
	}

	return 1;
}

static const char *find_author_by_nickname(const char *name)
{
	struct rev_info revs;
	struct commit *commit;
	struct strbuf buf = STRBUF_INIT;
	struct string_list mailmap = STRING_LIST_INIT_NODUP;
	const char *av[20];
	int ac = 0;

	repo_init_revisions(the_repository, &revs, NULL);
	strbuf_addf(&buf, "--author=%s", name);
	av[++ac] = "--all";
	av[++ac] = "-i";
	av[++ac] = buf.buf;
	av[++ac] = NULL;
	setup_revisions(ac, av, &revs, NULL);
	revs.mailmap = &mailmap;
	read_mailmap(revs.mailmap, NULL);

	if (prepare_revision_walk(&revs))
		die(_("revision walk setup failed"));
	commit = get_revision(&revs);
	if (commit) {
		struct pretty_print_context ctx = {0};
		ctx.date_mode.type = DATE_NORMAL;
		strbuf_release(&buf);
		format_commit_message(commit, "%aN <%aE>", &buf, &ctx);
		clear_mailmap(&mailmap);
		return strbuf_detach(&buf, NULL);
	}
	die(_("--author '%s' is not 'Name <email>' and matches no existing author"), name);
}

static void handle_ignored_arg(struct wt_status *s)
{
	if (!ignored_arg)
		; /* default already initialized */
	else if (!strcmp(ignored_arg, "traditional"))
		s->show_ignored_mode = SHOW_TRADITIONAL_IGNORED;
	else if (!strcmp(ignored_arg, "no"))
		s->show_ignored_mode = SHOW_NO_IGNORED;
	else if (!strcmp(ignored_arg, "matching"))
		s->show_ignored_mode = SHOW_MATCHING_IGNORED;
	else
		die(_("Invalid ignored mode '%s'"), ignored_arg);
}

static void handle_untracked_files_arg(struct wt_status *s)
{
	if (!untracked_files_arg)
		; /* default already initialized */
	else if (!strcmp(untracked_files_arg, "no"))
		s->show_untracked_files = SHOW_NO_UNTRACKED_FILES;
	else if (!strcmp(untracked_files_arg, "normal"))
		s->show_untracked_files = SHOW_NORMAL_UNTRACKED_FILES;
	else if (!strcmp(untracked_files_arg, "all"))
		s->show_untracked_files = SHOW_ALL_UNTRACKED_FILES;
	/*
	 * Please update $__git_untracked_file_modes in
	 * git-completion.bash when you add new options
	 */
	else
		die(_("Invalid untracked files mode '%s'"), untracked_files_arg);
}

static const char *read_commit_message(const char *name)
{
	const char *out_enc;
	struct commit *commit;

	commit = lookup_commit_reference_by_name(name);
	if (!commit)
		die(_("could not lookup commit %s"), name);
	out_enc = get_commit_output_encoding();
	return logmsg_reencode(commit, NULL, out_enc);
}

/*
 * Enumerate what needs to be propagated when --porcelain
 * is not in effect here.
 */
static struct status_deferred_config {
	enum wt_status_format status_format;
	int show_branch;
	enum ahead_behind_flags ahead_behind;
} status_deferred_config = {
	STATUS_FORMAT_UNSPECIFIED,
	-1, /* unspecified */
	AHEAD_BEHIND_UNSPECIFIED,
};

static void finalize_deferred_config(struct wt_status *s)
{
	int use_deferred_config = (status_format != STATUS_FORMAT_PORCELAIN &&
				   status_format != STATUS_FORMAT_PORCELAIN_V2 &&
				   !s->null_termination);

	if (s->null_termination) {
		if (status_format == STATUS_FORMAT_NONE ||
		    status_format == STATUS_FORMAT_UNSPECIFIED)
			status_format = STATUS_FORMAT_PORCELAIN;
		else if (status_format == STATUS_FORMAT_LONG)
			die(_("--long and -z are incompatible"));
	}

	if (use_deferred_config && status_format == STATUS_FORMAT_UNSPECIFIED)
		status_format = status_deferred_config.status_format;
	if (status_format == STATUS_FORMAT_UNSPECIFIED)
		status_format = STATUS_FORMAT_NONE;

	if (use_deferred_config && s->show_branch < 0)
		s->show_branch = status_deferred_config.show_branch;
	if (s->show_branch < 0)
		s->show_branch = 0;

	/*
	 * If the user did not give a "--[no]-ahead-behind" command
	 * line argument *AND* we will print in a human-readable format
	 * (short, long etc.) then we inherit from the status.aheadbehind
	 * config setting.  In all other cases (and porcelain V[12] formats
	 * in particular), we inherit _FULL for backwards compatibility.
	 */
	if (use_deferred_config &&
	    s->ahead_behind_flags == AHEAD_BEHIND_UNSPECIFIED)
		s->ahead_behind_flags = status_deferred_config.ahead_behind;

	if (s->ahead_behind_flags == AHEAD_BEHIND_UNSPECIFIED)
		s->ahead_behind_flags = AHEAD_BEHIND_FULL;

	determine_whence(s);
}

static int parse_and_validate_options(int argc, const char *argv[],
				      const struct option *options,
				      const char * const usage[],
				      const char *prefix,
				      struct commit *current_head,
				      struct wt_status *s)
{
	int f = 0;

	argc = parse_options(argc, argv, prefix, options, usage, 0);
	finalize_deferred_config(s);

	if (force_author && !strchr(force_author, '>'))
		force_author = find_author_by_nickname(force_author);

	if (force_author && renew_authorship)
		die(_("Using both --reset-author and --author does not make sense"));

	if (logfile || have_option_m || use_message || fixup_message)
		use_editor = 0;
	if (0 <= edit_flag)
		use_editor = edit_flag;

	/* Sanity check options */
	if (amend && !current_head)
		die(_("You have nothing to amend."));
	if (amend && whence != FROM_COMMIT) {
		if (whence == FROM_MERGE)
			die(_("You are in the middle of a merge -- cannot amend."));
		else if (is_from_cherry_pick(whence))
			die(_("You are in the middle of a cherry-pick -- cannot amend."));
		else if (whence == FROM_REBASE_PICK)
			die(_("You are in the middle of a rebase -- cannot amend."));
	}
	if (fixup_message && squash_message)
		die(_("Options --squash and --fixup cannot be used together"));
	if (use_message)
		f++;
	if (edit_message)
		f++;
	if (fixup_message)
		f++;
	if (logfile)
		f++;
	if (f > 1)
		die(_("Only one of -c/-C/-F/--fixup can be used."));
	if (have_option_m && (edit_message || use_message || logfile))
		die((_("Option -m cannot be combined with -c/-C/-F.")));
	if (f || have_option_m)
		template_file = NULL;
	if (edit_message)
		use_message = edit_message;
	if (amend && !use_message && !fixup_message)
		use_message = "HEAD";
	if (!use_message && !is_from_cherry_pick(whence) &&
	    !is_from_rebase(whence) && renew_authorship)
		die(_("--reset-author can be used only with -C, -c or --amend."));
	if (use_message) {
		use_message_buffer = read_commit_message(use_message);
		if (!renew_authorship) {
			author_message = use_message;
			author_message_buffer = use_message_buffer;
		}
	}
	if ((is_from_cherry_pick(whence) || whence == FROM_REBASE_PICK) &&
	    !renew_authorship) {
		author_message = "CHERRY_PICK_HEAD";
		author_message_buffer = read_commit_message(author_message);
	}

	if (patch_interactive)
		interactive = 1;

	if (also + only + all + interactive > 1)
		die(_("Only one of --include/--only/--all/--interactive/--patch can be used."));
	cleanup_mode = get_cleanup_mode(cleanup_arg, use_editor);

	handle_untracked_files_arg(s);

	if (all && argc > 0)
		die(_("paths '%s ...' with -a does not make sense"),
		    argv[0]);

	if (status_format != STATUS_FORMAT_NONE)
		dry_run = 1;

	return argc;
}

static int dry_run_commit(int argc, const char **argv, const char *prefix,
			  const struct commit *current_head, struct wt_status *s)
{
	int committable;
	const char *index_file;

	index_file = prepare_index(argc, argv, prefix, current_head, 1);
	committable = run_status(stdout, index_file, prefix, 0, s);
	rollback_index_files();

	return committable ? 0 : 1;
}

define_list_config_array_extra(color_status_slots, {"added"});

static int parse_status_slot(const char *slot)
{
	if (!strcasecmp(slot, "added"))
		return WT_STATUS_UPDATED;

	return LOOKUP_CONFIG(color_status_slots, slot);
}

static int git_status_config(const char *k, const char *v, void *cb)
{
	struct wt_status *s = cb;
	const char *slot_name;

	if (starts_with(k, "column."))
		return git_column_config(k, v, "status", &s->colopts);
	if (!strcmp(k, "status.submodulesummary")) {
		int is_bool;
		s->submodule_summary = git_config_bool_or_int(k, v, &is_bool);
		if (is_bool && s->submodule_summary)
			s->submodule_summary = -1;
		return 0;
	}
	if (!strcmp(k, "status.short")) {
		if (git_config_bool(k, v))
			status_deferred_config.status_format = STATUS_FORMAT_SHORT;
		else
			status_deferred_config.status_format = STATUS_FORMAT_NONE;
		return 0;
	}
	if (!strcmp(k, "status.branch")) {
		status_deferred_config.show_branch = git_config_bool(k, v);
		return 0;
	}
	if (!strcmp(k, "status.aheadbehind")) {
		status_deferred_config.ahead_behind = git_config_bool(k, v);
		return 0;
	}
	if (!strcmp(k, "status.showstash")) {
		s->show_stash = git_config_bool(k, v);
		return 0;
	}
	if (!strcmp(k, "status.color") || !strcmp(k, "color.status")) {
		s->use_color = git_config_colorbool(k, v);
		return 0;
	}
	if (!strcmp(k, "status.displaycommentprefix")) {
		s->display_comment_prefix = git_config_bool(k, v);
		return 0;
	}
	if (skip_prefix(k, "status.color.", &slot_name) ||
	    skip_prefix(k, "color.status.", &slot_name)) {
		int slot = parse_status_slot(slot_name);
		if (slot < 0)
			return 0;
		if (!v)
			return config_error_nonbool(k);
		return color_parse(v, s->color_palette[slot]);
	}
	if (!strcmp(k, "status.relativepaths")) {
		s->relative_paths = git_config_bool(k, v);
		return 0;
	}
	if (!strcmp(k, "status.showuntrackedfiles")) {
		if (!v)
			return config_error_nonbool(k);
		else if (!strcmp(v, "no"))
			s->show_untracked_files = SHOW_NO_UNTRACKED_FILES;
		else if (!strcmp(v, "normal"))
			s->show_untracked_files = SHOW_NORMAL_UNTRACKED_FILES;
		else if (!strcmp(v, "all"))
			s->show_untracked_files = SHOW_ALL_UNTRACKED_FILES;
		else
			return error(_("Invalid untracked files mode '%s'"), v);
		return 0;
	}
	if (!strcmp(k, "diff.renamelimit")) {
		if (s->rename_limit == -1)
			s->rename_limit = git_config_int(k, v);
		return 0;
	}
	if (!strcmp(k, "status.renamelimit")) {
		s->rename_limit = git_config_int(k, v);
		return 0;
	}
	if (!strcmp(k, "diff.renames")) {
		if (s->detect_rename == -1)
			s->detect_rename = git_config_rename(k, v);
		return 0;
	}
	if (!strcmp(k, "status.renames")) {
		s->detect_rename = git_config_rename(k, v);
		return 0;
	}
	return git_diff_ui_config(k, v, NULL);
}

int cmd_status(int argc, const char **argv, const char *prefix)
{
	static int no_renames = -1;
	static const char *rename_score_arg = (const char *)-1;
	static struct wt_status s;
	unsigned int progress_flag = 0;
	int fd;
	struct object_id oid;
	static struct option builtin_status_options[] = {
		OPT__VERBOSE(&verbose, N_("be verbose")),
		OPT_SET_INT('s', "short", &status_format,
			    N_("show status concisely"), STATUS_FORMAT_SHORT),
		OPT_BOOL('b', "branch", &s.show_branch,
			 N_("show branch information")),
		OPT_BOOL(0, "show-stash", &s.show_stash,
			 N_("show stash information")),
		OPT_BOOL(0, "ahead-behind", &s.ahead_behind_flags,
			 N_("compute full ahead/behind values")),
		{ OPTION_CALLBACK, 0, "porcelain", &status_format,
		  N_("version"), N_("machine-readable output"),
		  PARSE_OPT_OPTARG, opt_parse_porcelain },
		OPT_SET_INT(0, "long", &status_format,
			    N_("show status in long format (default)"),
			    STATUS_FORMAT_LONG),
		OPT_BOOL('z', "null", &s.null_termination,
			 N_("terminate entries with NUL")),
		{ OPTION_STRING, 'u', "untracked-files", &untracked_files_arg,
		  N_("mode"),
		  N_("show untracked files, optional modes: all, normal, no. (Default: all)"),
		  PARSE_OPT_OPTARG, NULL, (intptr_t)"all" },
		{ OPTION_STRING, 0, "ignored", &ignored_arg,
		  N_("mode"),
		  N_("show ignored files, optional modes: traditional, matching, no. (Default: traditional)"),
		  PARSE_OPT_OPTARG, NULL, (intptr_t)"traditional" },
		{ OPTION_STRING, 0, "ignore-submodules", &ignore_submodule_arg, N_("when"),
		  N_("ignore changes to submodules, optional when: all, dirty, untracked. (Default: all)"),
		  PARSE_OPT_OPTARG, NULL, (intptr_t)"all" },
		OPT_COLUMN(0, "column", &s.colopts, N_("list untracked files in columns")),
		OPT_BOOL(0, "no-renames", &no_renames, N_("do not detect renames")),
		{ OPTION_CALLBACK, 'M', "find-renames", &rename_score_arg,
		  N_("n"), N_("detect renames, optionally set similarity index"),
		  PARSE_OPT_OPTARG | PARSE_OPT_NONEG, opt_parse_rename_score },
		OPT_END(),
	};

	if (argc == 2 && !strcmp(argv[1], "-h"))
		usage_with_options(builtin_status_usage, builtin_status_options);

	status_init_config(&s, git_status_config);
	argc = parse_options(argc, argv, prefix,
			     builtin_status_options,
			     builtin_status_usage, 0);
	finalize_colopts(&s.colopts, -1);
	finalize_deferred_config(&s);

	handle_untracked_files_arg(&s);
	handle_ignored_arg(&s);

	if (s.show_ignored_mode == SHOW_MATCHING_IGNORED &&
	    s.show_untracked_files == SHOW_NO_UNTRACKED_FILES)
		die(_("Unsupported combination of ignored and untracked-files arguments"));

	parse_pathspec(&s.pathspec, 0,
		       PATHSPEC_PREFER_FULL,
		       prefix, argv);

	if (status_format != STATUS_FORMAT_PORCELAIN &&
	    status_format != STATUS_FORMAT_PORCELAIN_V2)
		progress_flag = REFRESH_PROGRESS;
	repo_read_index(the_repository);
	refresh_index(&the_index,
		      REFRESH_QUIET|REFRESH_UNMERGED|progress_flag,
		      &s.pathspec, NULL, NULL);

	if (use_optional_locks())
		fd = hold_locked_index(&index_lock, 0);
	else
		fd = -1;

	s.is_initial = get_oid(s.reference, &oid) ? 1 : 0;
	if (!s.is_initial)
		oidcpy(&s.oid_commit, &oid);

	s.ignore_submodule_arg = ignore_submodule_arg;
	s.status_format = status_format;
	s.verbose = verbose;
	if (no_renames != -1)
		s.detect_rename = !no_renames;
	if ((intptr_t)rename_score_arg != -1) {
		if (s.detect_rename < DIFF_DETECT_RENAME)
			s.detect_rename = DIFF_DETECT_RENAME;
		if (rename_score_arg)
			s.rename_score = parse_rename_score(&rename_score_arg);
	}

	wt_status_collect(&s);

	if (0 <= fd)
		repo_update_index_if_able(the_repository, &index_lock);

	if (s.relative_paths)
		s.prefix = prefix;

	wt_status_print(&s);
	wt_status_collect_free_buffers(&s);

	return 0;
}

static int git_commit_config(const char *k, const char *v, void *cb)
{
	struct wt_status *s = cb;
	int status;

	if (!strcmp(k, "commit.template"))
		return git_config_pathname(&template_file, k, v);
	if (!strcmp(k, "commit.status")) {
		include_status = git_config_bool(k, v);
		return 0;
	}
	if (!strcmp(k, "commit.cleanup"))
		return git_config_string(&cleanup_arg, k, v);
	if (!strcmp(k, "commit.gpgsign")) {
		sign_commit = git_config_bool(k, v) ? "" : NULL;
		return 0;
	}
	if (!strcmp(k, "commit.verbose")) {
		int is_bool;
		config_commit_verbose = git_config_bool_or_int(k, v, &is_bool);
		return 0;
	}

	status = git_gpg_config(k, v, NULL);
	if (status)
		return status;
	return git_status_config(k, v, s);
}

int cmd_commit(int argc, const char **argv, const char *prefix)
{
	const char *argv_gc_auto[] = {"gc", "--auto", NULL};
	static struct wt_status s;
	static struct option builtin_commit_options[] = {
		OPT__QUIET(&quiet, N_("suppress summary after successful commit")),
		OPT__VERBOSE(&verbose, N_("show diff in commit message template")),

		OPT_GROUP(N_("Commit message options")),
		OPT_FILENAME('F', "file", &logfile, N_("read message from file")),
		OPT_STRING(0, "author", &force_author, N_("author"), N_("override author for commit")),
		OPT_STRING(0, "date", &force_date, N_("date"), N_("override date for commit")),
		OPT_CALLBACK('m', "message", &message, N_("message"), N_("commit message"), opt_parse_m),
		OPT_STRING('c', "reedit-message", &edit_message, N_("commit"), N_("reuse and edit message from specified commit")),
		OPT_STRING('C', "reuse-message", &use_message, N_("commit"), N_("reuse message from specified commit")),
		OPT_STRING(0, "fixup", &fixup_message, N_("commit"), N_("use autosquash formatted message to fixup specified commit")),
		OPT_STRING(0, "squash", &squash_message, N_("commit"), N_("use autosquash formatted message to squash specified commit")),
		OPT_BOOL(0, "reset-author", &renew_authorship, N_("the commit is authored by me now (used with -C/-c/--amend)")),
		OPT_BOOL('s', "signoff", &signoff, N_("add Signed-off-by:")),
		OPT_FILENAME('t', "template", &template_file, N_("use specified template file")),
		OPT_BOOL('e', "edit", &edit_flag, N_("force edit of commit")),
		OPT_CLEANUP(&cleanup_arg),
		OPT_BOOL(0, "status", &include_status, N_("include status in commit message template")),
		{ OPTION_STRING, 'S', "gpg-sign", &sign_commit, N_("key-id"),
		  N_("GPG sign commit"), PARSE_OPT_OPTARG, NULL, (intptr_t) "" },
		/* end commit message options */

		OPT_GROUP(N_("Commit contents options")),
		OPT_BOOL('a', "all", &all, N_("commit all changed files")),
		OPT_BOOL('i', "include", &also, N_("add specified files to index for commit")),
		OPT_BOOL(0, "interactive", &interactive, N_("interactively add files")),
		OPT_BOOL('p', "patch", &patch_interactive, N_("interactively add changes")),
		OPT_BOOL('o', "only", &only, N_("commit only specified files")),
		OPT_BOOL('n', "no-verify", &no_verify, N_("bypass pre-commit and commit-msg hooks")),
		OPT_BOOL(0, "dry-run", &dry_run, N_("show what would be committed")),
		OPT_SET_INT(0, "short", &status_format, N_("show status concisely"),
			    STATUS_FORMAT_SHORT),
		OPT_BOOL(0, "branch", &s.show_branch, N_("show branch information")),
		OPT_BOOL(0, "ahead-behind", &s.ahead_behind_flags,
			 N_("compute full ahead/behind values")),
		OPT_SET_INT(0, "porcelain", &status_format,
			    N_("machine-readable output"), STATUS_FORMAT_PORCELAIN),
		OPT_SET_INT(0, "long", &status_format,
			    N_("show status in long format (default)"),
			    STATUS_FORMAT_LONG),
		OPT_BOOL('z', "null", &s.null_termination,
			 N_("terminate entries with NUL")),
		OPT_BOOL(0, "amend", &amend, N_("amend previous commit")),
		OPT_BOOL(0, "no-post-rewrite", &no_post_rewrite, N_("bypass post-rewrite hook")),
		{ OPTION_STRING, 'u', "untracked-files", &untracked_files_arg, N_("mode"), N_("show untracked files, optional modes: all, normal, no. (Default: all)"), PARSE_OPT_OPTARG, NULL, (intptr_t)"all" },
		OPT_PATHSPEC_FROM_FILE(&pathspec_from_file),
		OPT_PATHSPEC_FILE_NUL(&pathspec_file_nul),
		/* end commit contents options */

		OPT_HIDDEN_BOOL(0, "allow-empty", &allow_empty,
				N_("ok to record an empty change")),
		OPT_HIDDEN_BOOL(0, "allow-empty-message", &allow_empty_message,
				N_("ok to record a change with an empty message")),

		OPT_END()
	};

	struct strbuf sb = STRBUF_INIT;
	struct strbuf author_ident = STRBUF_INIT;
	const char *index_file, *reflog_msg;
	struct object_id oid;
	struct commit_list *parents = NULL;
	struct stat statbuf;
	struct commit *current_head = NULL;
	struct commit_extra_header *extra = NULL;
	struct strbuf err = STRBUF_INIT;

	if (argc == 2 && !strcmp(argv[1], "-h"))
		usage_with_options(builtin_commit_usage, builtin_commit_options);

	status_init_config(&s, git_commit_config);
	s.commit_template = 1;
	status_format = STATUS_FORMAT_NONE; /* Ignore status.short */
	s.colopts = 0;

	if (get_oid("HEAD", &oid))
		current_head = NULL;
	else {
		current_head = lookup_commit_or_die(&oid, "HEAD");
		if (parse_commit(current_head))
			die(_("could not parse HEAD commit"));
	}
	verbose = -1; /* unspecified */
	argc = parse_and_validate_options(argc, argv, builtin_commit_options,
					  builtin_commit_usage,
					  prefix, current_head, &s);
	if (verbose == -1)
		verbose = (config_commit_verbose < 0) ? 0 : config_commit_verbose;

	if (dry_run)
		return dry_run_commit(argc, argv, prefix, current_head, &s);
	index_file = prepare_index(argc, argv, prefix, current_head, 0);

	/* Set up everything for writing the commit object.  This includes
	   running hooks, writing the trees, and interacting with the user.  */
	if (!prepare_to_commit(index_file, prefix,
			       current_head, &s, &author_ident)) {
		rollback_index_files();
		return 1;
	}

	/* Determine parents */
	reflog_msg = getenv("GIT_REFLOG_ACTION");
	if (!current_head) {
		if (!reflog_msg)
			reflog_msg = "commit (initial)";
	} else if (amend) {
		if (!reflog_msg)
			reflog_msg = "commit (amend)";
		parents = copy_commit_list(current_head->parents);
	} else if (whence == FROM_MERGE) {
		struct strbuf m = STRBUF_INIT;
		FILE *fp;
		int allow_fast_forward = 1;
		struct commit_list **pptr = &parents;

		if (!reflog_msg)
			reflog_msg = "commit (merge)";
		pptr = commit_list_append(current_head, pptr);
		fp = xfopen(git_path_merge_head(the_repository), "r");
		while (strbuf_getline_lf(&m, fp) != EOF) {
			struct commit *parent;

			parent = get_merge_parent(m.buf);
			if (!parent)
				die(_("Corrupt MERGE_HEAD file (%s)"), m.buf);
			pptr = commit_list_append(parent, pptr);
		}
		fclose(fp);
		strbuf_release(&m);
		if (!stat(git_path_merge_mode(the_repository), &statbuf)) {
			if (strbuf_read_file(&sb, git_path_merge_mode(the_repository), 0) < 0)
				die_errno(_("could not read MERGE_MODE"));
			if (!strcmp(sb.buf, "no-ff"))
				allow_fast_forward = 0;
		}
		if (allow_fast_forward)
			reduce_heads_replace(&parents);
	} else {
		if (!reflog_msg)
			reflog_msg = is_from_cherry_pick(whence)
					? "commit (cherry-pick)"
					: is_from_rebase(whence)
					? "commit (rebase)"
					: "commit";
		commit_list_insert(current_head, &parents);
	}

	/* Finally, get the commit message */
	strbuf_reset(&sb);
	if (strbuf_read_file(&sb, git_path_commit_editmsg(), 0) < 0) {
		int saved_errno = errno;
		rollback_index_files();
		die(_("could not read commit message: %s"), strerror(saved_errno));
	}

	cleanup_message(&sb, cleanup_mode, verbose);

	if (message_is_empty(&sb, cleanup_mode) && !allow_empty_message) {
		rollback_index_files();
		fprintf(stderr, _("Aborting commit due to empty commit message.\n"));
		exit(1);
	}
	if (template_untouched(&sb, template_file, cleanup_mode) && !allow_empty_message) {
		rollback_index_files();
		fprintf(stderr, _("Aborting commit; you did not edit the message.\n"));
		exit(1);
	}

	if (amend) {
		const char *exclude_gpgsig[2] = { "gpgsig", NULL };
		extra = read_commit_extra_headers(current_head, exclude_gpgsig);
	} else {
		struct commit_extra_header **tail = &extra;
		append_merge_tag_headers(parents, &tail);
	}

	if (commit_tree_extended(sb.buf, sb.len, &active_cache_tree->oid,
				 parents, &oid, author_ident.buf, sign_commit,
				 extra)) {
		rollback_index_files();
		die(_("failed to write commit object"));
	}
	strbuf_release(&author_ident);
	free_commit_extra_headers(extra);

	if (update_head_with_reflog(current_head, &oid, reflog_msg, &sb,
				    &err)) {
		rollback_index_files();
		die("%s", err.buf);
	}

	sequencer_post_commit_cleanup(the_repository, 0);
	unlink(git_path_merge_head(the_repository));
	unlink(git_path_merge_msg(the_repository));
	unlink(git_path_merge_mode(the_repository));
	unlink(git_path_squash_msg(the_repository));

	apply_autostash(git_path_merge_autostash(the_repository));

	if (commit_index_files())
		die(_("repository has been updated, but unable to write\n"
		      "new_index file. Check that disk is not full and quota is\n"
		      "not exceeded, and then \"git restore --staged :/\" to recover."));

	if (git_env_bool(GIT_TEST_COMMIT_GRAPH, 0) &&
	    write_commit_graph_reachable(get_object_directory(), 0, NULL))
		return 1;

	repo_rerere(the_repository, 0);
	run_command_v_opt(argv_gc_auto, RUN_GIT_CMD);
	run_commit_hook(use_editor, get_index_file(), "post-commit", NULL);
	if (amend && !no_post_rewrite) {
		commit_post_rewrite(the_repository, current_head, &oid);
	}
	if (!quiet) {
		unsigned int flags = 0;

		if (!current_head)
			flags |= SUMMARY_INITIAL_COMMIT;
		if (author_date_is_interesting())
			flags |= SUMMARY_SHOW_AUTHOR_DATE;
		print_commit_summary(the_repository, prefix,
				     &oid, flags);
	}

	UNLEAK(err);
	UNLEAK(sb);
	return 0;
}<|MERGE_RESOLUTION|>--- conflicted
+++ resolved
@@ -987,10 +987,7 @@
 	if (!committable && whence != FROM_MERGE && !allow_empty &&
 	    !(amend && is_a_merge(current_head))) {
 		s->hints = advice_status_hints;
-<<<<<<< HEAD
-=======
 		fprintf(stderr, "\nwhence = %d\n", whence);
->>>>>>> cb30b3d0
 		s->display_comment_prefix = old_display_comment_prefix;
 		run_status(stdout, index_file, prefix, 0, s);
 		if (whence == FROM_REBASE_FIXUP)
