--- conflicted
+++ resolved
@@ -494,6 +494,7 @@
 		enum object_type type;
 		unsigned long size, len;
 		char *buf = read_object_file(oid, &type, &size);
+		struct signature_check sigc = { 0 };
 		struct strbuf sig = STRBUF_INIT;
 
 		if (!buf || type != OBJ_TAG)
@@ -502,19 +503,12 @@
 
 		if (size == len)
 			; /* merely annotated */
-<<<<<<< HEAD
-		else if (verify_signed_buffer(buf, len, buf + len, size - len, &sig, NULL)) {
-			if (!sig.len)
-				strbuf_addstr(&sig, "gpg verification failed.\n");
-		}
-=======
 		else if (check_signature(buf, len, buf + len, size - len, &sigc) &&
 			!sigc.gpg_output)
 			strbuf_addstr(&sig, "gpg verification failed.\n");
 		else
 			strbuf_addstr(&sig, sigc.gpg_output);
 		signature_check_clear(&sigc);
->>>>>>> 9a5d6d0f
 
 		if (!tag_number++) {
 			fmt_tag_signature(&tagbuf, &sig, buf, len);
