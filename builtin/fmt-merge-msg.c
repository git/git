--- conflicted
+++ resolved
@@ -503,21 +503,12 @@
 
 		if (size == len)
 			; /* merely annotated */
-<<<<<<< HEAD
-		else if (!check_signature(buf, len, buf + len, size - len,
-					  &sigc)) {
-			strbuf_addstr(&sig, sigc.gpg_output);
-			signature_check_clear(&sigc);
-		} else
-			strbuf_addstr(&sig, "gpg verification failed.\n");
-=======
 		else if (check_signature(buf, len, buf + len, size - len, &sigc) &&
 			!sigc.gpg_output)
 			strbuf_addstr(&sig, "gpg verification failed.\n");
 		else
 			strbuf_addstr(&sig, sigc.gpg_output);
 		signature_check_clear(&sigc);
->>>>>>> 9a5d6d0f
 
 		if (!tag_number++) {
 			fmt_tag_signature(&tagbuf, &sig, buf, len);
