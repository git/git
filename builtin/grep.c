/*
 * Builtin "git grep"
 *
 * Copyright (c) 2006 Junio C Hamano
 */
#define USE_THE_INDEX_COMPATIBILITY_MACROS
#include "cache.h"
#include "repository.h"
#include "config.h"
#include "blob.h"
#include "tree.h"
#include "commit.h"
#include "tag.h"
#include "tree-walk.h"
#include "builtin.h"
#include "parse-options.h"
#include "string-list.h"
#include "run-command.h"
#include "userdiff.h"
#include "grep.h"
#include "quote.h"
#include "dir.h"
#include "pathspec.h"
#include "submodule.h"
#include "submodule-config.h"
#include "object-store.h"
#include "packfile.h"

static char const * const grep_usage[] = {
	N_("git grep [<options>] [-e] <pattern> [<rev>...] [[--] <path>...]"),
	NULL
};

static int recurse_submodules;

static int num_threads;

static pthread_t *threads;

/* We use one producer thread and THREADS consumer
 * threads. The producer adds struct work_items to 'todo' and the
 * consumers pick work items from the same array.
 */
struct work_item {
	struct grep_source source;
	char done;
	struct strbuf out;
};

/* In the range [todo_done, todo_start) in 'todo' we have work_items
 * that have been or are processed by a consumer thread. We haven't
 * written the result for these to stdout yet.
 *
 * The work_items in [todo_start, todo_end) are waiting to be picked
 * up by a consumer thread.
 *
 * The ranges are modulo TODO_SIZE.
 */
#define TODO_SIZE 128
static struct work_item todo[TODO_SIZE];
static int todo_start;
static int todo_end;
static int todo_done;

/* Has all work items been added? */
static int all_work_added;

/* This lock protects all the variables above. */
static pthread_mutex_t grep_mutex;

static inline void grep_lock(void)
{
	pthread_mutex_lock(&grep_mutex);
}

static inline void grep_unlock(void)
{
	pthread_mutex_unlock(&grep_mutex);
}

/* Signalled when a new work_item is added to todo. */
static pthread_cond_t cond_add;

/* Signalled when the result from one work_item is written to
 * stdout.
 */
static pthread_cond_t cond_write;

/* Signalled when we are finished with everything. */
static pthread_cond_t cond_result;

static int skip_first_line;

static void add_work(struct grep_opt *opt, struct grep_source *gs)
{
	if (opt->binary != GREP_BINARY_TEXT)
		grep_source_load_driver(gs, opt->repo->index);

	grep_lock();

	while ((todo_end+1) % ARRAY_SIZE(todo) == todo_done) {
		pthread_cond_wait(&cond_write, &grep_mutex);
	}

	todo[todo_end].source = *gs;
	todo[todo_end].done = 0;
	strbuf_reset(&todo[todo_end].out);
	todo_end = (todo_end + 1) % ARRAY_SIZE(todo);

	pthread_cond_signal(&cond_add);
	grep_unlock();
}

static struct work_item *get_work(void)
{
	struct work_item *ret;

	grep_lock();
	while (todo_start == todo_end && !all_work_added) {
		pthread_cond_wait(&cond_add, &grep_mutex);
	}

	if (todo_start == todo_end && all_work_added) {
		ret = NULL;
	} else {
		ret = &todo[todo_start];
		todo_start = (todo_start + 1) % ARRAY_SIZE(todo);
	}
	grep_unlock();
	return ret;
}

static void work_done(struct work_item *w)
{
	int old_done;

	grep_lock();
	w->done = 1;
	old_done = todo_done;
	for(; todo[todo_done].done && todo_done != todo_start;
	    todo_done = (todo_done+1) % ARRAY_SIZE(todo)) {
		w = &todo[todo_done];
		if (w->out.len) {
			const char *p = w->out.buf;
			size_t len = w->out.len;

			/* Skip the leading hunk mark of the first file. */
			if (skip_first_line) {
				while (len) {
					len--;
					if (*p++ == '\n')
						break;
				}
				skip_first_line = 0;
			}

			write_or_die(1, p, len);
		}
		grep_source_clear(&w->source);
	}

	if (old_done != todo_done)
		pthread_cond_signal(&cond_write);

	if (all_work_added && todo_done == todo_end)
		pthread_cond_signal(&cond_result);

	grep_unlock();
}

static void *run(void *arg)
{
	int hit = 0;
	struct grep_opt *opt = arg;

	while (1) {
		struct work_item *w = get_work();
		if (!w)
			break;

		opt->output_priv = w;
		hit |= grep_source(opt, &w->source);
		grep_source_clear_data(&w->source);
		work_done(w);
	}
	free_grep_patterns(arg);
	free(arg);

	return (void*) (intptr_t) hit;
}

static void strbuf_out(struct grep_opt *opt, const void *buf, size_t size)
{
	struct work_item *w = opt->output_priv;
	strbuf_add(&w->out, buf, size);
}

static void start_threads(struct grep_opt *opt)
{
	int i;

	pthread_mutex_init(&grep_mutex, NULL);
	pthread_mutex_init(&grep_attr_mutex, NULL);
	pthread_cond_init(&cond_add, NULL);
	pthread_cond_init(&cond_write, NULL);
	pthread_cond_init(&cond_result, NULL);
	grep_use_locks = 1;
	enable_obj_read_lock();

	for (i = 0; i < ARRAY_SIZE(todo); i++) {
		strbuf_init(&todo[i].out, 0);
	}

	threads = xcalloc(num_threads, sizeof(*threads));
	for (i = 0; i < num_threads; i++) {
		int err;
		struct grep_opt *o = grep_opt_dup(opt);
		o->output = strbuf_out;
		if (i)
			o->debug = 0;
		compile_grep_patterns(o);
		err = pthread_create(&threads[i], NULL, run, o);

		if (err)
			die(_("grep: failed to create thread: %s"),
			    strerror(err));
	}
}

static int wait_all(void)
{
	int hit = 0;
	int i;

	if (!HAVE_THREADS)
		BUG("Never call this function unless you have started threads");

	grep_lock();
	all_work_added = 1;

	/* Wait until all work is done. */
	while (todo_done != todo_end)
		pthread_cond_wait(&cond_result, &grep_mutex);

	/* Wake up all the consumer threads so they can see that there
	 * is no more work to do.
	 */
	pthread_cond_broadcast(&cond_add);
	grep_unlock();

	for (i = 0; i < num_threads; i++) {
		void *h;
		pthread_join(threads[i], &h);
		hit |= (int) (intptr_t) h;
	}

	free(threads);

	pthread_mutex_destroy(&grep_mutex);
	pthread_mutex_destroy(&grep_attr_mutex);
	pthread_cond_destroy(&cond_add);
	pthread_cond_destroy(&cond_write);
	pthread_cond_destroy(&cond_result);
	grep_use_locks = 0;
	disable_obj_read_lock();

	return hit;
}

static int grep_cmd_config(const char *var, const char *value, void *cb)
{
	int st = grep_config(var, value, cb);
	if (git_color_default_config(var, value, cb) < 0)
		st = -1;

	if (!strcmp(var, "grep.threads")) {
		num_threads = git_config_int(var, value);
		if (num_threads < 0)
			die(_("invalid number of threads specified (%d) for %s"),
			    num_threads, var);
		else if (!HAVE_THREADS && num_threads > 1) {
			/*
			 * TRANSLATORS: %s is the configuration
			 * variable for tweaking threads, currently
			 * grep.threads
			 */
			warning(_("no threads support, ignoring %s"), var);
			num_threads = 1;
		}
	}

	if (!strcmp(var, "submodule.recurse"))
		recurse_submodules = git_config_bool(var, value);

	return st;
}

<<<<<<< HEAD
=======
static void grep_source_name(struct grep_opt *opt, const char *filename,
			     int tree_name_len, struct strbuf *out)
{
	strbuf_reset(out);

	if (opt->null_following_name) {
		if (opt->relative && opt->prefix_length) {
			struct strbuf rel_buf = STRBUF_INIT;
			const char *rel_name =
				relative_path(filename + tree_name_len,
					      opt->prefix, &rel_buf);

			if (tree_name_len)
				strbuf_add(out, filename, tree_name_len);

			strbuf_addstr(out, rel_name);
			strbuf_release(&rel_buf);
		} else {
			strbuf_addstr(out, filename);
		}
		return;
	}

	if (opt->relative && opt->prefix_length)
		quote_path_relative(filename + tree_name_len, opt->prefix, out);
	else
		quote_c_style(filename + tree_name_len, out, NULL, 0);

	if (tree_name_len)
		strbuf_insert(out, 0, filename, tree_name_len);
}

>>>>>>> b3d7a52f
static int grep_oid(struct grep_opt *opt, const struct object_id *oid,
		     const char *filename, int tree_name_len,
		     const char *path)
{
	struct strbuf pathbuf = STRBUF_INIT;
	struct grep_source gs;

	grep_source_name(opt, filename, tree_name_len, &pathbuf);
	grep_source_init(&gs, GREP_SOURCE_OID, pathbuf.buf, path, oid);
	strbuf_release(&pathbuf);

	if (num_threads > 1) {
		/*
		 * add_work() copies gs and thus assumes ownership of
		 * its fields, so do not call grep_source_clear()
		 */
		add_work(opt, &gs);
		return 0;
	} else {
		int hit;

		hit = grep_source(opt, &gs);

		grep_source_clear(&gs);
		return hit;
	}
}

static int grep_file(struct grep_opt *opt, const char *filename)
{
	struct strbuf buf = STRBUF_INIT;
	struct grep_source gs;

	grep_source_name(opt, filename, 0, &buf);
	grep_source_init(&gs, GREP_SOURCE_FILE, buf.buf, filename, filename);
	strbuf_release(&buf);

	if (num_threads > 1) {
		/*
		 * add_work() copies gs and thus assumes ownership of
		 * its fields, so do not call grep_source_clear()
		 */
		add_work(opt, &gs);
		return 0;
	} else {
		int hit;

		hit = grep_source(opt, &gs);

		grep_source_clear(&gs);
		return hit;
	}
}

static void append_path(struct grep_opt *opt, const void *data, size_t len)
{
	struct string_list *path_list = opt->output_priv;

	if (len == 1 && *(const char *)data == '\0')
		return;
	string_list_append(path_list, xstrndup(data, len));
}

static void run_pager(struct grep_opt *opt, const char *prefix)
{
	struct string_list *path_list = opt->output_priv;
	struct child_process child = CHILD_PROCESS_INIT;
	int i, status;

	for (i = 0; i < path_list->nr; i++)
		argv_array_push(&child.args, path_list->items[i].string);
	child.dir = prefix;
	child.use_shell = 1;

	status = run_command(&child);
	if (status)
		exit(status);
}

static int grep_cache(struct grep_opt *opt,
		      const struct pathspec *pathspec, int cached);
static int grep_tree(struct grep_opt *opt, const struct pathspec *pathspec,
		     struct tree_desc *tree, struct strbuf *base, int tn_len,
		     int check_attr);

static int grep_submodule(struct grep_opt *opt,
			  const struct pathspec *pathspec,
			  const struct object_id *oid,
			  const char *filename, const char *path, int cached)
{
	struct repository subrepo;
	struct repository *superproject = opt->repo;
	const struct submodule *sub;
	struct grep_opt subopt;
	int hit;

	sub = submodule_from_path(superproject, &null_oid, path);

	if (!is_submodule_active(superproject, path))
		return 0;

	if (repo_submodule_init(&subrepo, superproject, sub))
		return 0;

	/*
	 * NEEDSWORK: repo_read_gitmodules() might call
	 * add_to_alternates_memory() via config_from_gitmodules(). This
	 * operation causes a race condition with concurrent object readings
	 * performed by the worker threads. That's why we need obj_read_lock()
	 * here. It should be removed once it's no longer necessary to add the
	 * subrepo's odbs to the in-memory alternates list.
	 */
	obj_read_lock();
	repo_read_gitmodules(&subrepo, 0);

	/*
	 * NEEDSWORK: This adds the submodule's object directory to the list of
	 * alternates for the single in-memory object store.  This has some bad
	 * consequences for memory (processed objects will never be freed) and
	 * performance (this increases the number of pack files git has to pay
	 * attention to, to the sum of the number of pack files in all the
	 * repositories processed so far).  This can be removed once the object
	 * store is no longer global and instead is a member of the repository
	 * object.
	 */
	add_to_alternates_memory(subrepo.objects->odb->path);
	obj_read_unlock();

	memcpy(&subopt, opt, sizeof(subopt));
	subopt.repo = &subrepo;

	if (oid) {
		struct object *object;
		struct tree_desc tree;
		void *data;
		unsigned long size;
		struct strbuf base = STRBUF_INIT;

		obj_read_lock();
		object = parse_object_or_die(oid, oid_to_hex(oid));
		obj_read_unlock();
		data = read_object_with_reference(&subrepo,
						  &object->oid, tree_type,
						  &size, NULL);
		if (!data)
			die(_("unable to read tree (%s)"), oid_to_hex(&object->oid));

		strbuf_addstr(&base, filename);
		strbuf_addch(&base, '/');

		init_tree_desc(&tree, data, size);
		hit = grep_tree(&subopt, pathspec, &tree, &base, base.len,
				object->type == OBJ_COMMIT);
		strbuf_release(&base);
		free(data);
	} else {
		hit = grep_cache(&subopt, pathspec, cached);
	}

	repo_clear(&subrepo);
	return hit;
}

static int grep_cache(struct grep_opt *opt,
		      const struct pathspec *pathspec, int cached)
{
	struct repository *repo = opt->repo;
	int hit = 0;
	int nr;
	struct strbuf name = STRBUF_INIT;
	int name_base_len = 0;
	if (repo->submodule_prefix) {
		name_base_len = strlen(repo->submodule_prefix);
		strbuf_addstr(&name, repo->submodule_prefix);
	}

	if (repo_read_index(repo) < 0)
		die(_("index file corrupt"));

	for (nr = 0; nr < repo->index->cache_nr; nr++) {
		const struct cache_entry *ce = repo->index->cache[nr];
		strbuf_setlen(&name, name_base_len);
		strbuf_addstr(&name, ce->name);

		if (S_ISREG(ce->ce_mode) &&
		    match_pathspec(repo->index, pathspec, name.buf, name.len, 0, NULL,
				   S_ISDIR(ce->ce_mode) ||
				   S_ISGITLINK(ce->ce_mode))) {
			/*
			 * If CE_VALID is on, we assume worktree file and its
			 * cache entry are identical, even if worktree file has
			 * been modified, so use cache version instead
			 */
			if (cached || (ce->ce_flags & CE_VALID) ||
			    ce_skip_worktree(ce)) {
				if (ce_stage(ce) || ce_intent_to_add(ce))
					continue;
				hit |= grep_oid(opt, &ce->oid, name.buf,
						 0, name.buf);
			} else {
				hit |= grep_file(opt, name.buf);
			}
		} else if (recurse_submodules && S_ISGITLINK(ce->ce_mode) &&
			   submodule_path_match(repo->index, pathspec, name.buf, NULL)) {
			hit |= grep_submodule(opt, pathspec, NULL, ce->name,
					      ce->name, cached);
		} else {
			continue;
		}

		if (ce_stage(ce)) {
			do {
				nr++;
			} while (nr < repo->index->cache_nr &&
				 !strcmp(ce->name, repo->index->cache[nr]->name));
			nr--; /* compensate for loop control */
		}
		if (hit && opt->status_only)
			break;
	}

	strbuf_release(&name);
	return hit;
}

static int grep_tree(struct grep_opt *opt, const struct pathspec *pathspec,
		     struct tree_desc *tree, struct strbuf *base, int tn_len,
		     int check_attr)
{
	struct repository *repo = opt->repo;
	int hit = 0;
	enum interesting match = entry_not_interesting;
	struct name_entry entry;
	int old_baselen = base->len;
	struct strbuf name = STRBUF_INIT;
	int name_base_len = 0;
	if (repo->submodule_prefix) {
		strbuf_addstr(&name, repo->submodule_prefix);
		name_base_len = name.len;
	}

	while (tree_entry(tree, &entry)) {
		int te_len = tree_entry_len(&entry);

		if (match != all_entries_interesting) {
			strbuf_addstr(&name, base->buf + tn_len);
			match = tree_entry_interesting(repo->index,
						       &entry, &name,
						       0, pathspec);
			strbuf_setlen(&name, name_base_len);

			if (match == all_entries_not_interesting)
				break;
			if (match == entry_not_interesting)
				continue;
		}

		strbuf_add(base, entry.path, te_len);

		if (S_ISREG(entry.mode)) {
			hit |= grep_oid(opt, &entry.oid, base->buf, tn_len,
					 check_attr ? base->buf + tn_len : NULL);
		} else if (S_ISDIR(entry.mode)) {
			enum object_type type;
			struct tree_desc sub;
			void *data;
			unsigned long size;

			data = read_object_file(&entry.oid, &type, &size);
			if (!data)
				die(_("unable to read tree (%s)"),
				    oid_to_hex(&entry.oid));

			strbuf_addch(base, '/');
			init_tree_desc(&sub, data, size);
			hit |= grep_tree(opt, pathspec, &sub, base, tn_len,
					 check_attr);
			free(data);
		} else if (recurse_submodules && S_ISGITLINK(entry.mode)) {
			hit |= grep_submodule(opt, pathspec, &entry.oid,
					      base->buf, base->buf + tn_len,
					      1); /* ignored */
		}

		strbuf_setlen(base, old_baselen);

		if (hit && opt->status_only)
			break;
	}

	strbuf_release(&name);
	return hit;
}

static int grep_object(struct grep_opt *opt, const struct pathspec *pathspec,
		       struct object *obj, const char *name, const char *path)
{
	if (obj->type == OBJ_BLOB)
		return grep_oid(opt, &obj->oid, name, 0, path);
	if (obj->type == OBJ_COMMIT || obj->type == OBJ_TREE) {
		struct tree_desc tree;
		void *data;
		unsigned long size;
		struct strbuf base;
		int hit, len;

		data = read_object_with_reference(opt->repo,
						  &obj->oid, tree_type,
						  &size, NULL);
		if (!data)
			die(_("unable to read tree (%s)"), oid_to_hex(&obj->oid));

		len = name ? strlen(name) : 0;
		strbuf_init(&base, PATH_MAX + len + 1);
		if (len) {
			strbuf_add(&base, name, len);
			strbuf_addch(&base, ':');
		}
		init_tree_desc(&tree, data, size);
		hit = grep_tree(opt, pathspec, &tree, &base, base.len,
				obj->type == OBJ_COMMIT);
		strbuf_release(&base);
		free(data);
		return hit;
	}
	die(_("unable to grep from object of type %s"), type_name(obj->type));
}

static int grep_objects(struct grep_opt *opt, const struct pathspec *pathspec,
			const struct object_array *list)
{
	unsigned int i;
	int hit = 0;
	const unsigned int nr = list->nr;

	for (i = 0; i < nr; i++) {
		struct object *real_obj;

		obj_read_lock();
		real_obj = deref_tag(opt->repo, list->objects[i].item,
				     NULL, 0);
		obj_read_unlock();

		/* load the gitmodules file for this rev */
		if (recurse_submodules) {
			submodule_free(opt->repo);
			obj_read_lock();
			gitmodules_config_oid(&real_obj->oid);
			obj_read_unlock();
		}
		if (grep_object(opt, pathspec, real_obj, list->objects[i].name,
				list->objects[i].path)) {
			hit = 1;
			if (opt->status_only)
				break;
		}
	}
	return hit;
}

static int grep_directory(struct grep_opt *opt, const struct pathspec *pathspec,
			  int exc_std, int use_index)
{
	struct dir_struct dir;
	int i, hit = 0;

	memset(&dir, 0, sizeof(dir));
	if (!use_index)
		dir.flags |= DIR_NO_GITLINKS;
	if (exc_std)
		setup_standard_excludes(&dir);

	fill_directory(&dir, opt->repo->index, pathspec);
	for (i = 0; i < dir.nr; i++) {
		hit |= grep_file(opt, dir.entries[i]->name);
		if (hit && opt->status_only)
			break;
	}
	return hit;
}

static int context_callback(const struct option *opt, const char *arg,
			    int unset)
{
	struct grep_opt *grep_opt = opt->value;
	int value;
	const char *endp;

	if (unset) {
		grep_opt->pre_context = grep_opt->post_context = 0;
		return 0;
	}
	value = strtol(arg, (char **)&endp, 10);
	if (*endp) {
		return error(_("switch `%c' expects a numerical value"),
			     opt->short_name);
	}
	grep_opt->pre_context = grep_opt->post_context = value;
	return 0;
}

static int file_callback(const struct option *opt, const char *arg, int unset)
{
	struct grep_opt *grep_opt = opt->value;
	int from_stdin;
	FILE *patterns;
	int lno = 0;
	struct strbuf sb = STRBUF_INIT;

	BUG_ON_OPT_NEG(unset);

	from_stdin = !strcmp(arg, "-");
	patterns = from_stdin ? stdin : fopen(arg, "r");
	if (!patterns)
		die_errno(_("cannot open '%s'"), arg);
	while (strbuf_getline(&sb, patterns) == 0) {
		/* ignore empty line like grep does */
		if (sb.len == 0)
			continue;

		append_grep_pat(grep_opt, sb.buf, sb.len, arg, ++lno,
				GREP_PATTERN);
	}
	if (!from_stdin)
		fclose(patterns);
	strbuf_release(&sb);
	return 0;
}

static int not_callback(const struct option *opt, const char *arg, int unset)
{
	struct grep_opt *grep_opt = opt->value;
	BUG_ON_OPT_NEG(unset);
	BUG_ON_OPT_ARG(arg);
	append_grep_pattern(grep_opt, "--not", "command line", 0, GREP_NOT);
	return 0;
}

static int and_callback(const struct option *opt, const char *arg, int unset)
{
	struct grep_opt *grep_opt = opt->value;
	BUG_ON_OPT_NEG(unset);
	BUG_ON_OPT_ARG(arg);
	append_grep_pattern(grep_opt, "--and", "command line", 0, GREP_AND);
	return 0;
}

static int open_callback(const struct option *opt, const char *arg, int unset)
{
	struct grep_opt *grep_opt = opt->value;
	BUG_ON_OPT_NEG(unset);
	BUG_ON_OPT_ARG(arg);
	append_grep_pattern(grep_opt, "(", "command line", 0, GREP_OPEN_PAREN);
	return 0;
}

static int close_callback(const struct option *opt, const char *arg, int unset)
{
	struct grep_opt *grep_opt = opt->value;
	BUG_ON_OPT_NEG(unset);
	BUG_ON_OPT_ARG(arg);
	append_grep_pattern(grep_opt, ")", "command line", 0, GREP_CLOSE_PAREN);
	return 0;
}

static int pattern_callback(const struct option *opt, const char *arg,
			    int unset)
{
	struct grep_opt *grep_opt = opt->value;
	BUG_ON_OPT_NEG(unset);
	append_grep_pattern(grep_opt, arg, "-e option", 0, GREP_PATTERN);
	return 0;
}

int cmd_grep(int argc, const char **argv, const char *prefix)
{
	int hit = 0;
	int cached = 0, untracked = 0, opt_exclude = -1;
	int seen_dashdash = 0;
	int external_grep_allowed__ignored;
	const char *show_in_pager = NULL, *default_pager = "dummy";
	struct grep_opt opt;
	struct object_array list = OBJECT_ARRAY_INIT;
	struct pathspec pathspec;
	struct string_list path_list = STRING_LIST_INIT_NODUP;
	int i;
	int dummy;
	int use_index = 1;
	int pattern_type_arg = GREP_PATTERN_TYPE_UNSPECIFIED;
	int allow_revs;

	struct option options[] = {
		OPT_BOOL(0, "cached", &cached,
			N_("search in index instead of in the work tree")),
		OPT_NEGBIT(0, "no-index", &use_index,
			 N_("find in contents not managed by git"), 1),
		OPT_BOOL(0, "untracked", &untracked,
			N_("search in both tracked and untracked files")),
		OPT_SET_INT(0, "exclude-standard", &opt_exclude,
			    N_("ignore files specified via '.gitignore'"), 1),
		OPT_BOOL(0, "recurse-submodules", &recurse_submodules,
			 N_("recursively search in each submodule")),
		OPT_GROUP(""),
		OPT_BOOL('v', "invert-match", &opt.invert,
			N_("show non-matching lines")),
		OPT_BOOL('i', "ignore-case", &opt.ignore_case,
			N_("case insensitive matching")),
		OPT_BOOL('w', "word-regexp", &opt.word_regexp,
			N_("match patterns only at word boundaries")),
		OPT_SET_INT('a', "text", &opt.binary,
			N_("process binary files as text"), GREP_BINARY_TEXT),
		OPT_SET_INT('I', NULL, &opt.binary,
			N_("don't match patterns in binary files"),
			GREP_BINARY_NOMATCH),
		OPT_BOOL(0, "textconv", &opt.allow_textconv,
			 N_("process binary files with textconv filters")),
		OPT_SET_INT('r', "recursive", &opt.max_depth,
			    N_("search in subdirectories (default)"), -1),
		{ OPTION_INTEGER, 0, "max-depth", &opt.max_depth, N_("depth"),
			N_("descend at most <depth> levels"), PARSE_OPT_NONEG,
			NULL, 1 },
		OPT_GROUP(""),
		OPT_SET_INT('E', "extended-regexp", &pattern_type_arg,
			    N_("use extended POSIX regular expressions"),
			    GREP_PATTERN_TYPE_ERE),
		OPT_SET_INT('G', "basic-regexp", &pattern_type_arg,
			    N_("use basic POSIX regular expressions (default)"),
			    GREP_PATTERN_TYPE_BRE),
		OPT_SET_INT('F', "fixed-strings", &pattern_type_arg,
			    N_("interpret patterns as fixed strings"),
			    GREP_PATTERN_TYPE_FIXED),
		OPT_SET_INT('P', "perl-regexp", &pattern_type_arg,
			    N_("use Perl-compatible regular expressions"),
			    GREP_PATTERN_TYPE_PCRE),
		OPT_GROUP(""),
		OPT_BOOL('n', "line-number", &opt.linenum, N_("show line numbers")),
		OPT_BOOL(0, "column", &opt.columnnum, N_("show column number of first match")),
		OPT_NEGBIT('h', NULL, &opt.pathname, N_("don't show filenames"), 1),
		OPT_BIT('H', NULL, &opt.pathname, N_("show filenames"), 1),
		OPT_NEGBIT(0, "full-name", &opt.relative,
			N_("show filenames relative to top directory"), 1),
		OPT_BOOL('l', "files-with-matches", &opt.name_only,
			N_("show only filenames instead of matching lines")),
		OPT_BOOL(0, "name-only", &opt.name_only,
			N_("synonym for --files-with-matches")),
		OPT_BOOL('L', "files-without-match",
			&opt.unmatch_name_only,
			N_("show only the names of files without match")),
		OPT_BOOL_F('z', "null", &opt.null_following_name,
			   N_("print NUL after filenames"),
			   PARSE_OPT_NOCOMPLETE),
		OPT_BOOL('o', "only-matching", &opt.only_matching,
			N_("show only matching parts of a line")),
		OPT_BOOL('c', "count", &opt.count,
			N_("show the number of matches instead of matching lines")),
		OPT__COLOR(&opt.color, N_("highlight matches")),
		OPT_BOOL(0, "break", &opt.file_break,
			N_("print empty line between matches from different files")),
		OPT_BOOL(0, "heading", &opt.heading,
			N_("show filename only once above matches from same file")),
		OPT_GROUP(""),
		OPT_CALLBACK('C', "context", &opt, N_("n"),
			N_("show <n> context lines before and after matches"),
			context_callback),
		OPT_INTEGER('B', "before-context", &opt.pre_context,
			N_("show <n> context lines before matches")),
		OPT_INTEGER('A', "after-context", &opt.post_context,
			N_("show <n> context lines after matches")),
		OPT_INTEGER(0, "threads", &num_threads,
			N_("use <n> worker threads")),
		OPT_NUMBER_CALLBACK(&opt, N_("shortcut for -C NUM"),
			context_callback),
		OPT_BOOL('p', "show-function", &opt.funcname,
			N_("show a line with the function name before matches")),
		OPT_BOOL('W', "function-context", &opt.funcbody,
			N_("show the surrounding function")),
		OPT_GROUP(""),
		OPT_CALLBACK('f', NULL, &opt, N_("file"),
			N_("read patterns from file"), file_callback),
		OPT_CALLBACK_F('e', NULL, &opt, N_("pattern"),
			N_("match <pattern>"), PARSE_OPT_NONEG, pattern_callback),
		OPT_CALLBACK_F(0, "and", &opt, NULL,
			N_("combine patterns specified with -e"),
			PARSE_OPT_NOARG | PARSE_OPT_NONEG, and_callback),
		OPT_BOOL(0, "or", &dummy, ""),
		OPT_CALLBACK_F(0, "not", &opt, NULL, "",
			PARSE_OPT_NOARG | PARSE_OPT_NONEG, not_callback),
		OPT_CALLBACK_F('(', NULL, &opt, NULL, "",
			PARSE_OPT_NOARG | PARSE_OPT_NONEG | PARSE_OPT_NODASH,
			open_callback),
		OPT_CALLBACK_F(')', NULL, &opt, NULL, "",
			PARSE_OPT_NOARG | PARSE_OPT_NONEG | PARSE_OPT_NODASH,
			close_callback),
		OPT__QUIET(&opt.status_only,
			   N_("indicate hit with exit status without output")),
		OPT_BOOL(0, "all-match", &opt.all_match,
			N_("show only matches from files that match all patterns")),
		OPT_SET_INT_F(0, "debug", &opt.debug,
			      N_("show parse tree for grep expression"),
			      1, PARSE_OPT_HIDDEN),
		OPT_GROUP(""),
		{ OPTION_STRING, 'O', "open-files-in-pager", &show_in_pager,
			N_("pager"), N_("show matching files in the pager"),
			PARSE_OPT_OPTARG | PARSE_OPT_NOCOMPLETE,
			NULL, (intptr_t)default_pager },
		OPT_BOOL_F(0, "ext-grep", &external_grep_allowed__ignored,
			   N_("allow calling of grep(1) (ignored by this build)"),
			   PARSE_OPT_NOCOMPLETE),
		OPT_END()
	};

	init_grep_defaults(the_repository);
	git_config(grep_cmd_config, NULL);
	grep_init(&opt, the_repository, prefix);

	/*
	 * If there is no -- then the paths must exist in the working
	 * tree.  If there is no explicit pattern specified with -e or
	 * -f, we take the first unrecognized non option to be the
	 * pattern, but then what follows it must be zero or more
	 * valid refs up to the -- (if exists), and then existing
	 * paths.  If there is an explicit pattern, then the first
	 * unrecognized non option is the beginning of the refs list
	 * that continues up to the -- (if exists), and then paths.
	 */
	argc = parse_options(argc, argv, prefix, options, grep_usage,
			     PARSE_OPT_KEEP_DASHDASH |
			     PARSE_OPT_STOP_AT_NON_OPTION);
	grep_commit_pattern_type(pattern_type_arg, &opt);

	if (use_index && !startup_info->have_repository) {
		int fallback = 0;
		git_config_get_bool("grep.fallbacktonoindex", &fallback);
		if (fallback)
			use_index = 0;
		else
			/* die the same way as if we did it at the beginning */
			setup_git_directory();
	}
	/* Ignore --recurse-submodules if --no-index is given or implied */
	if (!use_index)
		recurse_submodules = 0;

	/*
	 * skip a -- separator; we know it cannot be
	 * separating revisions from pathnames if
	 * we haven't even had any patterns yet
	 */
	if (argc > 0 && !opt.pattern_list && !strcmp(argv[0], "--")) {
		argv++;
		argc--;
	}

	/* First unrecognized non-option token */
	if (argc > 0 && !opt.pattern_list) {
		append_grep_pattern(&opt, argv[0], "command line", 0,
				    GREP_PATTERN);
		argv++;
		argc--;
	}

	if (show_in_pager == default_pager)
		show_in_pager = git_pager(1);
	if (show_in_pager) {
		opt.color = 0;
		opt.name_only = 1;
		opt.null_following_name = 1;
		opt.output_priv = &path_list;
		opt.output = append_path;
		string_list_append(&path_list, show_in_pager);
	}

	if (!opt.pattern_list)
		die(_("no pattern given"));

	/* --only-matching has no effect with --invert. */
	if (opt.invert)
		opt.only_matching = 0;

	/*
	 * We have to find "--" in a separate pass, because its presence
	 * influences how we will parse arguments that come before it.
	 */
	for (i = 0; i < argc; i++) {
		if (!strcmp(argv[i], "--")) {
			seen_dashdash = 1;
			break;
		}
	}

	/*
	 * Resolve any rev arguments. If we have a dashdash, then everything up
	 * to it must resolve as a rev. If not, then we stop at the first
	 * non-rev and assume everything else is a path.
	 */
	allow_revs = use_index && !untracked;
	for (i = 0; i < argc; i++) {
		const char *arg = argv[i];
		struct object_id oid;
		struct object_context oc;
		struct object *object;

		if (!strcmp(arg, "--")) {
			i++;
			break;
		}

		if (!allow_revs) {
			if (seen_dashdash)
				die(_("--no-index or --untracked cannot be used with revs"));
			break;
		}

		if (get_oid_with_context(the_repository, arg,
					 GET_OID_RECORD_PATH,
					 &oid, &oc)) {
			if (seen_dashdash)
				die(_("unable to resolve revision: %s"), arg);
			break;
		}

		object = parse_object_or_die(&oid, arg);
		if (!seen_dashdash)
			verify_non_filename(prefix, arg);
		add_object_array_with_path(object, arg, &list, oc.mode, oc.path);
		free(oc.path);
	}

	/*
	 * Anything left over is presumed to be a path. But in the non-dashdash
	 * "do what I mean" case, we verify and complain when that isn't true.
	 */
	if (!seen_dashdash) {
		int j;
		for (j = i; j < argc; j++)
			verify_filename(prefix, argv[j], j == i && allow_revs);
	}

	parse_pathspec(&pathspec, 0,
		       PATHSPEC_PREFER_CWD |
		       (opt.max_depth != -1 ? PATHSPEC_MAXDEPTH_VALID : 0),
		       prefix, argv + i);
	pathspec.max_depth = opt.max_depth;
	pathspec.recursive = 1;
	pathspec.recurse_submodules = !!recurse_submodules;

	if (recurse_submodules && untracked)
		die(_("--untracked not supported with --recurse-submodules"));

	if (show_in_pager) {
		if (num_threads > 1)
			warning(_("invalid option combination, ignoring --threads"));
		num_threads = 1;
	} else if (!HAVE_THREADS && num_threads > 1) {
		warning(_("no threads support, ignoring --threads"));
		num_threads = 1;
	} else if (num_threads < 0)
		die(_("invalid number of threads specified (%d)"), num_threads);
	else if (num_threads == 0)
		num_threads = HAVE_THREADS ? online_cpus() : 1;

	if (num_threads > 1) {
		if (!HAVE_THREADS)
			BUG("Somebody got num_threads calculation wrong!");
		if (!(opt.name_only || opt.unmatch_name_only || opt.count)
		    && (opt.pre_context || opt.post_context ||
			opt.file_break || opt.funcbody))
			skip_first_line = 1;

		/*
		 * Pre-read gitmodules (if not read already) and force eager
		 * initialization of packed_git to prevent racy lazy
		 * reading/initialization once worker threads are started.
		 */
		if (recurse_submodules)
			repo_read_gitmodules(the_repository, 1);
		if (startup_info->have_repository)
			(void)get_packed_git(the_repository);

		start_threads(&opt);
	} else {
		/*
		 * The compiled patterns on the main path are only
		 * used when not using threading. Otherwise
		 * start_threads() above calls compile_grep_patterns()
		 * for each thread.
		 */
		compile_grep_patterns(&opt);
	}

	if (show_in_pager && (cached || list.nr))
		die(_("--open-files-in-pager only works on the worktree"));

	if (show_in_pager && opt.pattern_list && !opt.pattern_list->next) {
		const char *pager = path_list.items[0].string;
		int len = strlen(pager);

		if (len > 4 && is_dir_sep(pager[len - 5]))
			pager += len - 4;

		if (opt.ignore_case && !strcmp("less", pager))
			string_list_append(&path_list, "-I");

		if (!strcmp("less", pager) || !strcmp("vi", pager)) {
			struct strbuf buf = STRBUF_INIT;
			strbuf_addf(&buf, "+/%s%s",
					strcmp("less", pager) ? "" : "*",
					opt.pattern_list->pattern);
			string_list_append(&path_list,
					   strbuf_detach(&buf, NULL));
		}
	}

	if (!show_in_pager && !opt.status_only)
		setup_pager();

	if (!use_index && (untracked || cached))
		die(_("--cached or --untracked cannot be used with --no-index"));

	if (!use_index || untracked) {
		int use_exclude = (opt_exclude < 0) ? use_index : !!opt_exclude;
		hit = grep_directory(&opt, &pathspec, use_exclude, use_index);
	} else if (0 <= opt_exclude) {
		die(_("--[no-]exclude-standard cannot be used for tracked contents"));
	} else if (!list.nr) {
		if (!cached)
			setup_work_tree();

		hit = grep_cache(&opt, &pathspec, cached);
	} else {
		if (cached)
			die(_("both --cached and trees are given"));

		hit = grep_objects(&opt, &pathspec, &list);
	}

	if (num_threads > 1)
		hit |= wait_all();
	if (hit && show_in_pager)
		run_pager(&opt, prefix);
	clear_pathspec(&pathspec);
	free_grep_patterns(&opt);
	grep_destroy();
	return !hit;
}<|MERGE_RESOLUTION|>--- conflicted
+++ resolved
@@ -295,8 +295,6 @@
 	return st;
 }
 
-<<<<<<< HEAD
-=======
 static void grep_source_name(struct grep_opt *opt, const char *filename,
 			     int tree_name_len, struct strbuf *out)
 {
@@ -329,7 +327,6 @@
 		strbuf_insert(out, 0, filename, tree_name_len);
 }
 
->>>>>>> b3d7a52f
 static int grep_oid(struct grep_opt *opt, const struct object_id *oid,
 		     const char *filename, int tree_name_len,
 		     const char *path)
