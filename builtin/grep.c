/*
 * Builtin "git grep"
 *
 * Copyright (c) 2006 Junio C Hamano
 */
#define USE_THE_INDEX_COMPATIBILITY_MACROS
#include "cache.h"
#include "repository.h"
#include "config.h"
#include "blob.h"
#include "tree.h"
#include "commit.h"
#include "tag.h"
#include "tree-walk.h"
#include "builtin.h"
#include "parse-options.h"
#include "string-list.h"
#include "run-command.h"
#include "userdiff.h"
#include "grep.h"
#include "quote.h"
#include "dir.h"
#include "pathspec.h"
#include "submodule.h"
#include "submodule-config.h"
#include "object-store.h"
#include "packfile.h"

static char const * const grep_usage[] = {
	N_("git grep [<options>] [-e] <pattern> [<rev>...] [[--] <path>...]"),
	NULL
};

static int recurse_submodules;

static int num_threads;

static pthread_t *threads;

/* We use one producer thread and THREADS consumer
 * threads. The producer adds struct work_items to 'todo' and the
 * consumers pick work items from the same array.
 */
struct work_item {
	struct grep_source source;
	char done;
	struct strbuf out;
};

/* In the range [todo_done, todo_start) in 'todo' we have work_items
 * that have been or are processed by a consumer thread. We haven't
 * written the result for these to stdout yet.
 *
 * The work_items in [todo_start, todo_end) are waiting to be picked
 * up by a consumer thread.
 *
 * The ranges are modulo TODO_SIZE.
 */
#define TODO_SIZE 128
static struct work_item todo[TODO_SIZE];
static int todo_start;
static int todo_end;
static int todo_done;

/* Has all work items been added? */
static int all_work_added;

/* This lock protects all the variables above. */
static pthread_mutex_t grep_mutex;

static inline void grep_lock(void)
{
	pthread_mutex_lock(&grep_mutex);
}

static inline void grep_unlock(void)
{
	pthread_mutex_unlock(&grep_mutex);
}

/* Signalled when a new work_item is added to todo. */
static pthread_cond_t cond_add;

/* Signalled when the result from one work_item is written to
 * stdout.
 */
static pthread_cond_t cond_write;

/* Signalled when we are finished with everything. */
static pthread_cond_t cond_result;

static int skip_first_line;

static void add_work(struct grep_opt *opt, struct grep_source *gs)
{
	if (opt->binary != GREP_BINARY_TEXT)
		grep_source_load_driver(gs, opt->repo->index);

	grep_lock();

	while ((todo_end+1) % ARRAY_SIZE(todo) == todo_done) {
		pthread_cond_wait(&cond_write, &grep_mutex);
	}

	todo[todo_end].source = *gs;
	todo[todo_end].done = 0;
	strbuf_reset(&todo[todo_end].out);
	todo_end = (todo_end + 1) % ARRAY_SIZE(todo);

	pthread_cond_signal(&cond_add);
	grep_unlock();
}

static struct work_item *get_work(void)
{
	struct work_item *ret;

	grep_lock();
	while (todo_start == todo_end && !all_work_added) {
		pthread_cond_wait(&cond_add, &grep_mutex);
	}

	if (todo_start == todo_end && all_work_added) {
		ret = NULL;
	} else {
		ret = &todo[todo_start];
		todo_start = (todo_start + 1) % ARRAY_SIZE(todo);
	}
	grep_unlock();
	return ret;
}

static void work_done(struct work_item *w)
{
	int old_done;

	grep_lock();
	w->done = 1;
	old_done = todo_done;
	for(; todo[todo_done].done && todo_done != todo_start;
	    todo_done = (todo_done+1) % ARRAY_SIZE(todo)) {
		w = &todo[todo_done];
		if (w->out.len) {
			const char *p = w->out.buf;
			size_t len = w->out.len;

			/* Skip the leading hunk mark of the first file. */
			if (skip_first_line) {
				while (len) {
					len--;
					if (*p++ == '\n')
						break;
				}
				skip_first_line = 0;
			}

			write_or_die(1, p, len);
		}
		grep_source_clear(&w->source);
	}

	if (old_done != todo_done)
		pthread_cond_signal(&cond_write);

	if (all_work_added && todo_done == todo_end)
		pthread_cond_signal(&cond_result);

	grep_unlock();
}

static void *run(void *arg)
{
	int hit = 0;
	struct grep_opt *opt = arg;

	while (1) {
		struct work_item *w = get_work();
		if (!w)
			break;

		opt->output_priv = w;
		hit |= grep_source(opt, &w->source);
		grep_source_clear_data(&w->source);
		work_done(w);
	}
	free_grep_patterns(arg);
	free(arg);

	return (void*) (intptr_t) hit;
}

static void strbuf_out(struct grep_opt *opt, const void *buf, size_t size)
{
	struct work_item *w = opt->output_priv;
	strbuf_add(&w->out, buf, size);
}

static void start_threads(struct grep_opt *opt)
{
	int i;

	pthread_mutex_init(&grep_mutex, NULL);
	pthread_mutex_init(&grep_attr_mutex, NULL);
	pthread_cond_init(&cond_add, NULL);
	pthread_cond_init(&cond_write, NULL);
	pthread_cond_init(&cond_result, NULL);
	grep_use_locks = 1;
	enable_obj_read_lock();

	for (i = 0; i < ARRAY_SIZE(todo); i++) {
		strbuf_init(&todo[i].out, 0);
	}

	threads = xcalloc(num_threads, sizeof(*threads));
	for (i = 0; i < num_threads; i++) {
		int err;
		struct grep_opt *o = grep_opt_dup(opt);
		o->output = strbuf_out;
		if (i)
			o->debug = 0;
		compile_grep_patterns(o);
		err = pthread_create(&threads[i], NULL, run, o);

		if (err)
			die(_("grep: failed to create thread: %s"),
			    strerror(err));
	}
}

static int wait_all(void)
{
	int hit = 0;
	int i;

	if (!HAVE_THREADS)
		BUG("Never call this function unless you have started threads");

	grep_lock();
	all_work_added = 1;

	/* Wait until all work is done. */
	while (todo_done != todo_end)
		pthread_cond_wait(&cond_result, &grep_mutex);

	/* Wake up all the consumer threads so they can see that there
	 * is no more work to do.
	 */
	pthread_cond_broadcast(&cond_add);
	grep_unlock();

	for (i = 0; i < num_threads; i++) {
		void *h;
		pthread_join(threads[i], &h);
		hit |= (int) (intptr_t) h;
	}

	free(threads);

	pthread_mutex_destroy(&grep_mutex);
	pthread_mutex_destroy(&grep_attr_mutex);
	pthread_cond_destroy(&cond_add);
	pthread_cond_destroy(&cond_write);
	pthread_cond_destroy(&cond_result);
	grep_use_locks = 0;
	disable_obj_read_lock();

	return hit;
}

static int grep_cmd_config(const char *var, const char *value, void *cb)
{
	int st = grep_config(var, value, cb);
	if (git_color_default_config(var, value, cb) < 0)
		st = -1;

	if (!strcmp(var, "grep.threads")) {
		num_threads = git_config_int(var, value);
		if (num_threads < 0)
			die(_("invalid number of threads specified (%d) for %s"),
			    num_threads, var);
		else if (!HAVE_THREADS && num_threads > 1) {
			/*
			 * TRANSLATORS: %s is the configuration
			 * variable for tweaking threads, currently
			 * grep.threads
			 */
			warning(_("no threads support, ignoring %s"), var);
			num_threads = 1;
		}
	}

	if (!strcmp(var, "submodule.recurse"))
		recurse_submodules = git_config_bool(var, value);

	return st;
}

static int grep_oid(struct grep_opt *opt, const struct object_id *oid,
		     const char *filename, int tree_name_len,
		     const char *path)
{
	struct strbuf pathbuf = STRBUF_INIT;
	struct grep_source gs;

	if (opt->relative && opt->prefix_length) {
		quote_path_relative(filename + tree_name_len, opt->prefix, &pathbuf);
		strbuf_insert(&pathbuf, 0, filename, tree_name_len);
	} else {
		strbuf_addstr(&pathbuf, filename);
	}

	grep_source_init(&gs, GREP_SOURCE_OID, pathbuf.buf, path, oid);
	strbuf_release(&pathbuf);

	if (num_threads > 1) {
		/*
		 * add_work() copies gs and thus assumes ownership of
		 * its fields, so do not call grep_source_clear()
		 */
		add_work(opt, &gs);
		return 0;
	} else {
		int hit;

		hit = grep_source(opt, &gs);

		grep_source_clear(&gs);
		return hit;
	}
}

static int grep_file(struct grep_opt *opt, const char *filename)
{
	struct strbuf buf = STRBUF_INIT;
	struct grep_source gs;

	if (opt->relative && opt->prefix_length)
		quote_path_relative(filename, opt->prefix, &buf);
	else
		strbuf_addstr(&buf, filename);

	grep_source_init(&gs, GREP_SOURCE_FILE, buf.buf, filename, filename);
	strbuf_release(&buf);

	if (num_threads > 1) {
		/*
		 * add_work() copies gs and thus assumes ownership of
		 * its fields, so do not call grep_source_clear()
		 */
		add_work(opt, &gs);
		return 0;
	} else {
		int hit;

		hit = grep_source(opt, &gs);

		grep_source_clear(&gs);
		return hit;
	}
}

static void append_path(struct grep_opt *opt, const void *data, size_t len)
{
	struct string_list *path_list = opt->output_priv;

	if (len == 1 && *(const char *)data == '\0')
		return;
	string_list_append(path_list, xstrndup(data, len));
}

static void run_pager(struct grep_opt *opt, const char *prefix)
{
	struct string_list *path_list = opt->output_priv;
	struct child_process child = CHILD_PROCESS_INIT;
	int i, status;

	for (i = 0; i < path_list->nr; i++)
		argv_array_push(&child.args, path_list->items[i].string);
	child.dir = prefix;
	child.use_shell = 1;

	status = run_command(&child);
	if (status)
		exit(status);
}

static int grep_cache(struct grep_opt *opt,
		      const struct pathspec *pathspec, int cached);
static int grep_tree(struct grep_opt *opt, const struct pathspec *pathspec,
		     struct tree_desc *tree, struct strbuf *base, int tn_len,
		     int check_attr);

static int grep_submodule(struct grep_opt *opt,
			  const struct pathspec *pathspec,
			  const struct object_id *oid,
			  const char *filename, const char *path, int cached)
{
	struct repository subrepo;
	struct repository *superproject = opt->repo;
	const struct submodule *sub;
	struct grep_opt subopt;
	int hit;

	sub = submodule_from_path(superproject, &null_oid, path);

	if (!is_submodule_active(superproject, path))
		return 0;

	if (repo_submodule_init(&subrepo, superproject, sub))
		return 0;

	/*
	 * NEEDSWORK: repo_read_gitmodules() might call
	 * add_to_alternates_memory() via config_from_gitmodules(). This
	 * operation causes a race condition with concurrent object readings
	 * performed by the worker threads. That's why we need obj_read_lock()
	 * here. It should be removed once it's no longer necessary to add the
	 * subrepo's odbs to the in-memory alternates list.
	 */
	obj_read_lock();
	repo_read_gitmodules(&subrepo, 0);

	/*
	 * NEEDSWORK: This adds the submodule's object directory to the list of
	 * alternates for the single in-memory object store.  This has some bad
	 * consequences for memory (processed objects will never be freed) and
	 * performance (this increases the number of pack files git has to pay
	 * attention to, to the sum of the number of pack files in all the
	 * repositories processed so far).  This can be removed once the object
	 * store is no longer global and instead is a member of the repository
	 * object.
	 */
	add_to_alternates_memory(subrepo.objects->odb->path);
	obj_read_unlock();

	memcpy(&subopt, opt, sizeof(subopt));
	subopt.repo = &subrepo;

	if (oid) {
		struct object *object;
		struct tree_desc tree;
		void *data;
		unsigned long size;
		struct strbuf base = STRBUF_INIT;

		obj_read_lock();
		object = parse_object_or_die(oid, oid_to_hex(oid));
		obj_read_unlock();
		data = read_object_with_reference(&subrepo,
						  &object->oid, tree_type,
						  &size, NULL);
		if (!data)
			die(_("unable to read tree (%s)"), oid_to_hex(&object->oid));

		strbuf_addstr(&base, filename);
		strbuf_addch(&base, '/');

		init_tree_desc(&tree, data, size);
		hit = grep_tree(&subopt, pathspec, &tree, &base, base.len,
				object->type == OBJ_COMMIT);
		strbuf_release(&base);
		free(data);
	} else {
		hit = grep_cache(&subopt, pathspec, cached);
	}

	repo_clear(&subrepo);
	return hit;
}

static int grep_cache(struct grep_opt *opt,
		      const struct pathspec *pathspec, int cached)
{
	struct repository *repo = opt->repo;
	int hit = 0;
	int nr;
	struct strbuf name = STRBUF_INIT;
	int name_base_len = 0;
	if (repo->submodule_prefix) {
		name_base_len = strlen(repo->submodule_prefix);
		strbuf_addstr(&name, repo->submodule_prefix);
	}

	if (repo_read_index(repo) < 0)
		die(_("index file corrupt"));

	for (nr = 0; nr < repo->index->cache_nr; nr++) {
		const struct cache_entry *ce = repo->index->cache[nr];
		strbuf_setlen(&name, name_base_len);
		strbuf_addstr(&name, ce->name);

		if (S_ISREG(ce->ce_mode) &&
		    match_pathspec(repo->index, pathspec, name.buf, name.len, 0, NULL,
				   S_ISDIR(ce->ce_mode) ||
				   S_ISGITLINK(ce->ce_mode))) {
			/*
			 * If CE_VALID is on, we assume worktree file and its
			 * cache entry are identical, even if worktree file has
			 * been modified, so use cache version instead
			 */
			if (cached || (ce->ce_flags & CE_VALID) ||
			    ce_skip_worktree(ce)) {
				if (ce_stage(ce) || ce_intent_to_add(ce))
					continue;
				hit |= grep_oid(opt, &ce->oid, name.buf,
						 0, name.buf);
			} else {
				hit |= grep_file(opt, name.buf);
			}
		} else if (recurse_submodules && S_ISGITLINK(ce->ce_mode) &&
			   submodule_path_match(repo->index, pathspec, name.buf, NULL)) {
			hit |= grep_submodule(opt, pathspec, NULL, ce->name,
					      ce->name, cached);
		} else {
			continue;
		}

		if (ce_stage(ce)) {
			do {
				nr++;
			} while (nr < repo->index->cache_nr &&
				 !strcmp(ce->name, repo->index->cache[nr]->name));
			nr--; /* compensate for loop control */
		}
		if (hit && opt->status_only)
			break;
	}

	strbuf_release(&name);
	return hit;
}

static int grep_tree(struct grep_opt *opt, const struct pathspec *pathspec,
		     struct tree_desc *tree, struct strbuf *base, int tn_len,
		     int check_attr)
{
	struct repository *repo = opt->repo;
	int hit = 0;
	enum interesting match = entry_not_interesting;
	struct name_entry entry;
	int old_baselen = base->len;
	struct strbuf name = STRBUF_INIT;
	int name_base_len = 0;
	if (repo->submodule_prefix) {
		strbuf_addstr(&name, repo->submodule_prefix);
		name_base_len = name.len;
	}

	while (tree_entry(tree, &entry)) {
		int te_len = tree_entry_len(&entry);

		if (match != all_entries_interesting) {
			strbuf_addstr(&name, base->buf + tn_len);
			match = tree_entry_interesting(repo->index,
						       &entry, &name,
						       0, pathspec);
			strbuf_setlen(&name, name_base_len);

			if (match == all_entries_not_interesting)
				break;
			if (match == entry_not_interesting)
				continue;
		}

		strbuf_add(base, entry.path, te_len);

		if (S_ISREG(entry.mode)) {
			hit |= grep_oid(opt, &entry.oid, base->buf, tn_len,
					 check_attr ? base->buf + tn_len : NULL);
		} else if (S_ISDIR(entry.mode)) {
			enum object_type type;
			struct tree_desc sub;
			void *data;
			unsigned long size;

			data = read_object_file(&entry.oid, &type, &size);
			if (!data)
				die(_("unable to read tree (%s)"),
				    oid_to_hex(&entry.oid));

			strbuf_addch(base, '/');
			init_tree_desc(&sub, data, size);
			hit |= grep_tree(opt, pathspec, &sub, base, tn_len,
					 check_attr);
			free(data);
		} else if (recurse_submodules && S_ISGITLINK(entry.mode)) {
			hit |= grep_submodule(opt, pathspec, &entry.oid,
					      base->buf, base->buf + tn_len,
					      1); /* ignored */
		}

		strbuf_setlen(base, old_baselen);

		if (hit && opt->status_only)
			break;
	}

	strbuf_release(&name);
	return hit;
}

static int grep_object(struct grep_opt *opt, const struct pathspec *pathspec,
		       struct object *obj, const char *name, const char *path)
{
	if (obj->type == OBJ_BLOB)
		return grep_oid(opt, &obj->oid, name, 0, path);
	if (obj->type == OBJ_COMMIT || obj->type == OBJ_TREE) {
		struct tree_desc tree;
		void *data;
		unsigned long size;
		struct strbuf base;
		int hit, len;

		data = read_object_with_reference(opt->repo,
						  &obj->oid, tree_type,
						  &size, NULL);
		if (!data)
			die(_("unable to read tree (%s)"), oid_to_hex(&obj->oid));

		len = name ? strlen(name) : 0;
		strbuf_init(&base, PATH_MAX + len + 1);
		if (len) {
			strbuf_add(&base, name, len);
			strbuf_addch(&base, ':');
		}
		init_tree_desc(&tree, data, size);
		hit = grep_tree(opt, pathspec, &tree, &base, base.len,
				obj->type == OBJ_COMMIT);
		strbuf_release(&base);
		free(data);
		return hit;
	}
	die(_("unable to grep from object of type %s"), type_name(obj->type));
}

static int grep_objects(struct grep_opt *opt, const struct pathspec *pathspec,
			const struct object_array *list)
{
	unsigned int i;
	int hit = 0;
	const unsigned int nr = list->nr;

	for (i = 0; i < nr; i++) {
		struct object *real_obj;

		obj_read_lock();
		real_obj = deref_tag(opt->repo, list->objects[i].item,
				     NULL, 0);
		obj_read_unlock();

		/* load the gitmodules file for this rev */
		if (recurse_submodules) {
			submodule_free(opt->repo);
			obj_read_lock();
			gitmodules_config_oid(&real_obj->oid);
			obj_read_unlock();
		}
		if (grep_object(opt, pathspec, real_obj, list->objects[i].name,
				list->objects[i].path)) {
			hit = 1;
			if (opt->status_only)
				break;
		}
	}
	return hit;
}

static int grep_directory(struct grep_opt *opt, const struct pathspec *pathspec,
			  int exc_std, int use_index)
{
	struct dir_struct dir;
	int i, hit = 0;

	memset(&dir, 0, sizeof(dir));
	if (!use_index)
		dir.flags |= DIR_NO_GITLINKS;
	if (exc_std)
		setup_standard_excludes(&dir);

	fill_directory(&dir, opt->repo->index, pathspec);
	for (i = 0; i < dir.nr; i++) {
		if (!dir_path_match(opt->repo->index, dir.entries[i], pathspec, 0, NULL))
			continue;
		hit |= grep_file(opt, dir.entries[i]->name);
		if (hit && opt->status_only)
			break;
	}
	return hit;
}

static int context_callback(const struct option *opt, const char *arg,
			    int unset)
{
	struct grep_opt *grep_opt = opt->value;
	int value;
	const char *endp;

	if (unset) {
		grep_opt->pre_context = grep_opt->post_context = 0;
		return 0;
	}
	value = strtol(arg, (char **)&endp, 10);
	if (*endp) {
		return error(_("switch `%c' expects a numerical value"),
			     opt->short_name);
	}
	grep_opt->pre_context = grep_opt->post_context = value;
	return 0;
}

static int file_callback(const struct option *opt, const char *arg, int unset)
{
	struct grep_opt *grep_opt = opt->value;
	int from_stdin;
	FILE *patterns;
	int lno = 0;
	struct strbuf sb = STRBUF_INIT;

	BUG_ON_OPT_NEG(unset);

	from_stdin = !strcmp(arg, "-");
	patterns = from_stdin ? stdin : fopen(arg, "r");
	if (!patterns)
		die_errno(_("cannot open '%s'"), arg);
	while (strbuf_getline(&sb, patterns) == 0) {
		/* ignore empty line like grep does */
		if (sb.len == 0)
			continue;

		append_grep_pat(grep_opt, sb.buf, sb.len, arg, ++lno,
				GREP_PATTERN);
	}
	if (!from_stdin)
		fclose(patterns);
	strbuf_release(&sb);
	return 0;
}

static int not_callback(const struct option *opt, const char *arg, int unset)
{
	struct grep_opt *grep_opt = opt->value;
	BUG_ON_OPT_NEG(unset);
	BUG_ON_OPT_ARG(arg);
	append_grep_pattern(grep_opt, "--not", "command line", 0, GREP_NOT);
	return 0;
}

static int and_callback(const struct option *opt, const char *arg, int unset)
{
	struct grep_opt *grep_opt = opt->value;
	BUG_ON_OPT_NEG(unset);
	BUG_ON_OPT_ARG(arg);
	append_grep_pattern(grep_opt, "--and", "command line", 0, GREP_AND);
	return 0;
}

static int open_callback(const struct option *opt, const char *arg, int unset)
{
	struct grep_opt *grep_opt = opt->value;
	BUG_ON_OPT_NEG(unset);
	BUG_ON_OPT_ARG(arg);
	append_grep_pattern(grep_opt, "(", "command line", 0, GREP_OPEN_PAREN);
	return 0;
}

static int close_callback(const struct option *opt, const char *arg, int unset)
{
	struct grep_opt *grep_opt = opt->value;
	BUG_ON_OPT_NEG(unset);
	BUG_ON_OPT_ARG(arg);
	append_grep_pattern(grep_opt, ")", "command line", 0, GREP_CLOSE_PAREN);
	return 0;
}

static int pattern_callback(const struct option *opt, const char *arg,
			    int unset)
{
	struct grep_opt *grep_opt = opt->value;
	BUG_ON_OPT_NEG(unset);
	append_grep_pattern(grep_opt, arg, "-e option", 0, GREP_PATTERN);
	return 0;
}

int cmd_grep(int argc, const char **argv, const char *prefix)
{
	int hit = 0;
	int cached = 0, untracked = 0, opt_exclude = -1;
	int seen_dashdash = 0;
	int external_grep_allowed__ignored;
	const char *show_in_pager = NULL, *default_pager = "dummy";
	struct grep_opt opt;
	struct object_array list = OBJECT_ARRAY_INIT;
	struct pathspec pathspec;
	struct string_list path_list = STRING_LIST_INIT_NODUP;
	int i;
	int dummy;
	int use_index = 1;
	int pattern_type_arg = GREP_PATTERN_TYPE_UNSPECIFIED;
	int allow_revs;

	struct option options[] = {
		OPT_BOOL(0, "cached", &cached,
			N_("search in index instead of in the work tree")),
		OPT_NEGBIT(0, "no-index", &use_index,
			 N_("find in contents not managed by git"), 1),
		OPT_BOOL(0, "untracked", &untracked,
			N_("search in both tracked and untracked files")),
		OPT_SET_INT(0, "exclude-standard", &opt_exclude,
			    N_("ignore files specified via '.gitignore'"), 1),
		OPT_BOOL(0, "recurse-submodules", &recurse_submodules,
			 N_("recursively search in each submodule")),
		OPT_GROUP(""),
		OPT_BOOL('v', "invert-match", &opt.invert,
			N_("show non-matching lines")),
		OPT_BOOL('i', "ignore-case", &opt.ignore_case,
			N_("case insensitive matching")),
		OPT_BOOL('w', "word-regexp", &opt.word_regexp,
			N_("match patterns only at word boundaries")),
		OPT_SET_INT('a', "text", &opt.binary,
			N_("process binary files as text"), GREP_BINARY_TEXT),
		OPT_SET_INT('I', NULL, &opt.binary,
			N_("don't match patterns in binary files"),
			GREP_BINARY_NOMATCH),
		OPT_BOOL(0, "textconv", &opt.allow_textconv,
			 N_("process binary files with textconv filters")),
		OPT_SET_INT('r', "recursive", &opt.max_depth,
			    N_("search in subdirectories (default)"), -1),
		{ OPTION_INTEGER, 0, "max-depth", &opt.max_depth, N_("depth"),
			N_("descend at most <depth> levels"), PARSE_OPT_NONEG,
			NULL, 1 },
		OPT_GROUP(""),
		OPT_SET_INT('E', "extended-regexp", &pattern_type_arg,
			    N_("use extended POSIX regular expressions"),
			    GREP_PATTERN_TYPE_ERE),
		OPT_SET_INT('G', "basic-regexp", &pattern_type_arg,
			    N_("use basic POSIX regular expressions (default)"),
			    GREP_PATTERN_TYPE_BRE),
		OPT_SET_INT('F', "fixed-strings", &pattern_type_arg,
			    N_("interpret patterns as fixed strings"),
			    GREP_PATTERN_TYPE_FIXED),
		OPT_SET_INT('P', "perl-regexp", &pattern_type_arg,
			    N_("use Perl-compatible regular expressions"),
			    GREP_PATTERN_TYPE_PCRE),
		OPT_GROUP(""),
		OPT_BOOL('n', "line-number", &opt.linenum, N_("show line numbers")),
		OPT_BOOL(0, "column", &opt.columnnum, N_("show column number of first match")),
		OPT_NEGBIT('h', NULL, &opt.pathname, N_("don't show filenames"), 1),
		OPT_BIT('H', NULL, &opt.pathname, N_("show filenames"), 1),
		OPT_NEGBIT(0, "full-name", &opt.relative,
			N_("show filenames relative to top directory"), 1),
		OPT_BOOL('l', "files-with-matches", &opt.name_only,
			N_("show only filenames instead of matching lines")),
		OPT_BOOL(0, "name-only", &opt.name_only,
			N_("synonym for --files-with-matches")),
		OPT_BOOL('L', "files-without-match",
			&opt.unmatch_name_only,
			N_("show only the names of files without match")),
		OPT_BOOL_F('z', "null", &opt.null_following_name,
			   N_("print NUL after filenames"),
			   PARSE_OPT_NOCOMPLETE),
		OPT_BOOL('o', "only-matching", &opt.only_matching,
			N_("show only matching parts of a line")),
		OPT_BOOL('c', "count", &opt.count,
			N_("show the number of matches instead of matching lines")),
		OPT__COLOR(&opt.color, N_("highlight matches")),
		OPT_BOOL(0, "break", &opt.file_break,
			N_("print empty line between matches from different files")),
		OPT_BOOL(0, "heading", &opt.heading,
			N_("show filename only once above matches from same file")),
		OPT_GROUP(""),
		OPT_CALLBACK('C', "context", &opt, N_("n"),
			N_("show <n> context lines before and after matches"),
			context_callback),
		OPT_INTEGER('B', "before-context", &opt.pre_context,
			N_("show <n> context lines before matches")),
		OPT_INTEGER('A', "after-context", &opt.post_context,
			N_("show <n> context lines after matches")),
		OPT_INTEGER(0, "threads", &num_threads,
			N_("use <n> worker threads")),
		OPT_NUMBER_CALLBACK(&opt, N_("shortcut for -C NUM"),
			context_callback),
		OPT_BOOL('p', "show-function", &opt.funcname,
			N_("show a line with the function name before matches")),
		OPT_BOOL('W', "function-context", &opt.funcbody,
			N_("show the surrounding function")),
		OPT_GROUP(""),
		OPT_CALLBACK('f', NULL, &opt, N_("file"),
			N_("read patterns from file"), file_callback),
		{ OPTION_CALLBACK, 'e', NULL, &opt, N_("pattern"),
			N_("match <pattern>"), PARSE_OPT_NONEG, pattern_callback },
		{ OPTION_CALLBACK, 0, "and", &opt, NULL,
		  N_("combine patterns specified with -e"),
		  PARSE_OPT_NOARG | PARSE_OPT_NONEG, and_callback },
		OPT_BOOL(0, "or", &dummy, ""),
		{ OPTION_CALLBACK, 0, "not", &opt, NULL, "",
		  PARSE_OPT_NOARG | PARSE_OPT_NONEG, not_callback },
		{ OPTION_CALLBACK, '(', NULL, &opt, NULL, "",
		  PARSE_OPT_NOARG | PARSE_OPT_NONEG | PARSE_OPT_NODASH,
		  open_callback },
		{ OPTION_CALLBACK, ')', NULL, &opt, NULL, "",
		  PARSE_OPT_NOARG | PARSE_OPT_NONEG | PARSE_OPT_NODASH,
		  close_callback },
		OPT__QUIET(&opt.status_only,
			   N_("indicate hit with exit status without output")),
		OPT_BOOL(0, "all-match", &opt.all_match,
			N_("show only matches from files that match all patterns")),
		OPT_SET_INT_F(0, "debug", &opt.debug,
			      N_("show parse tree for grep expression"),
			      1, PARSE_OPT_HIDDEN),
		OPT_GROUP(""),
		{ OPTION_STRING, 'O', "open-files-in-pager", &show_in_pager,
			N_("pager"), N_("show matching files in the pager"),
			PARSE_OPT_OPTARG | PARSE_OPT_NOCOMPLETE,
			NULL, (intptr_t)default_pager },
		OPT_BOOL_F(0, "ext-grep", &external_grep_allowed__ignored,
			   N_("allow calling of grep(1) (ignored by this build)"),
			   PARSE_OPT_NOCOMPLETE),
		OPT_END()
	};

	init_grep_defaults(the_repository);
	git_config(grep_cmd_config, NULL);
	grep_init(&opt, the_repository, prefix);

	/*
	 * If there is no -- then the paths must exist in the working
	 * tree.  If there is no explicit pattern specified with -e or
	 * -f, we take the first unrecognized non option to be the
	 * pattern, but then what follows it must be zero or more
	 * valid refs up to the -- (if exists), and then existing
	 * paths.  If there is an explicit pattern, then the first
	 * unrecognized non option is the beginning of the refs list
	 * that continues up to the -- (if exists), and then paths.
	 */
	argc = parse_options(argc, argv, prefix, options, grep_usage,
			     PARSE_OPT_KEEP_DASHDASH |
			     PARSE_OPT_STOP_AT_NON_OPTION);
	grep_commit_pattern_type(pattern_type_arg, &opt);

	if (use_index && !startup_info->have_repository) {
		int fallback = 0;
		git_config_get_bool("grep.fallbacktonoindex", &fallback);
		if (fallback)
			use_index = 0;
		else
			/* die the same way as if we did it at the beginning */
			setup_git_directory();
	}
	/* Ignore --recurse-submodules if --no-index is given or implied */
	if (!use_index)
		recurse_submodules = 0;

	/*
	 * skip a -- separator; we know it cannot be
	 * separating revisions from pathnames if
	 * we haven't even had any patterns yet
	 */
	if (argc > 0 && !opt.pattern_list && !strcmp(argv[0], "--")) {
		argv++;
		argc--;
	}

	/* First unrecognized non-option token */
	if (argc > 0 && !opt.pattern_list) {
		append_grep_pattern(&opt, argv[0], "command line", 0,
				    GREP_PATTERN);
		argv++;
		argc--;
	}

	if (show_in_pager == default_pager)
		show_in_pager = git_pager(1);
	if (show_in_pager) {
		opt.color = 0;
		opt.name_only = 1;
		opt.null_following_name = 1;
		opt.output_priv = &path_list;
		opt.output = append_path;
		string_list_append(&path_list, show_in_pager);
	}

	if (!opt.pattern_list)
		die(_("no pattern given"));

	/* --only-matching has no effect with --invert. */
	if (opt.invert)
		opt.only_matching = 0;

	/*
	 * We have to find "--" in a separate pass, because its presence
	 * influences how we will parse arguments that come before it.
	 */
	for (i = 0; i < argc; i++) {
		if (!strcmp(argv[i], "--")) {
			seen_dashdash = 1;
			break;
		}
	}

	/*
	 * Resolve any rev arguments. If we have a dashdash, then everything up
	 * to it must resolve as a rev. If not, then we stop at the first
	 * non-rev and assume everything else is a path.
	 */
	allow_revs = use_index && !untracked;
	for (i = 0; i < argc; i++) {
		const char *arg = argv[i];
		struct object_id oid;
		struct object_context oc;
		struct object *object;

		if (!strcmp(arg, "--")) {
			i++;
			break;
		}

		if (!allow_revs) {
			if (seen_dashdash)
				die(_("--no-index or --untracked cannot be used with revs"));
			break;
		}

		if (get_oid_with_context(the_repository, arg,
					 GET_OID_RECORD_PATH,
					 &oid, &oc)) {
			if (seen_dashdash)
				die(_("unable to resolve revision: %s"), arg);
			break;
		}

		object = parse_object_or_die(&oid, arg);
		if (!seen_dashdash)
			verify_non_filename(prefix, arg);
		add_object_array_with_path(object, arg, &list, oc.mode, oc.path);
		free(oc.path);
	}

	/*
	 * Anything left over is presumed to be a path. But in the non-dashdash
	 * "do what I mean" case, we verify and complain when that isn't true.
	 */
	if (!seen_dashdash) {
		int j;
		for (j = i; j < argc; j++)
			verify_filename(prefix, argv[j], j == i && allow_revs);
	}

	parse_pathspec(&pathspec, 0,
		       PATHSPEC_PREFER_CWD |
		       (opt.max_depth != -1 ? PATHSPEC_MAXDEPTH_VALID : 0),
		       prefix, argv + i);
	pathspec.max_depth = opt.max_depth;
	pathspec.recursive = 1;
	pathspec.recurse_submodules = !!recurse_submodules;

<<<<<<< HEAD
	if (recurse_submodules && (!use_index || untracked))
		die(_("option not supported with --recurse-submodules"));
=======
	if (recurse_submodules && untracked)
		die(_("--untracked not supported with --recurse-submodules"));
>>>>>>> 5c85173d

	if (show_in_pager) {
		if (num_threads > 1)
			warning(_("invalid option combination, ignoring --threads"));
		num_threads = 1;
	} else if (!HAVE_THREADS && num_threads > 1) {
		warning(_("no threads support, ignoring --threads"));
		num_threads = 1;
	} else if (num_threads < 0)
		die(_("invalid number of threads specified (%d)"), num_threads);
	else if (num_threads == 0)
		num_threads = HAVE_THREADS ? online_cpus() : 1;

	if (num_threads > 1) {
		if (!HAVE_THREADS)
			BUG("Somebody got num_threads calculation wrong!");
		if (!(opt.name_only || opt.unmatch_name_only || opt.count)
		    && (opt.pre_context || opt.post_context ||
			opt.file_break || opt.funcbody))
			skip_first_line = 1;

		/*
		 * Pre-read gitmodules (if not read already) and force eager
		 * initialization of packed_git to prevent racy lazy
		 * reading/initialization once worker threads are started.
		 */
		if (recurse_submodules)
			repo_read_gitmodules(the_repository, 1);
		if (startup_info->have_repository)
			(void)get_packed_git(the_repository);

		start_threads(&opt);
	} else {
		/*
		 * The compiled patterns on the main path are only
		 * used when not using threading. Otherwise
		 * start_threads() above calls compile_grep_patterns()
		 * for each thread.
		 */
		compile_grep_patterns(&opt);
	}

	if (show_in_pager && (cached || list.nr))
		die(_("--open-files-in-pager only works on the worktree"));

	if (show_in_pager && opt.pattern_list && !opt.pattern_list->next) {
		const char *pager = path_list.items[0].string;
		int len = strlen(pager);

		if (len > 4 && is_dir_sep(pager[len - 5]))
			pager += len - 4;

		if (opt.ignore_case && !strcmp("less", pager))
			string_list_append(&path_list, "-I");

		if (!strcmp("less", pager) || !strcmp("vi", pager)) {
			struct strbuf buf = STRBUF_INIT;
			strbuf_addf(&buf, "+/%s%s",
					strcmp("less", pager) ? "" : "*",
					opt.pattern_list->pattern);
			string_list_append(&path_list,
					   strbuf_detach(&buf, NULL));
		}
	}

	if (!show_in_pager && !opt.status_only)
		setup_pager();

	if (!use_index && (untracked || cached))
		die(_("--cached or --untracked cannot be used with --no-index"));

	if (!use_index || untracked) {
		int use_exclude = (opt_exclude < 0) ? use_index : !!opt_exclude;
		hit = grep_directory(&opt, &pathspec, use_exclude, use_index);
	} else if (0 <= opt_exclude) {
		die(_("--[no-]exclude-standard cannot be used for tracked contents"));
	} else if (!list.nr) {
		if (!cached)
			setup_work_tree();

		hit = grep_cache(&opt, &pathspec, cached);
	} else {
		if (cached)
			die(_("both --cached and trees are given"));

		hit = grep_objects(&opt, &pathspec, &list);
	}

	if (num_threads > 1)
		hit |= wait_all();
	if (hit && show_in_pager)
		run_pager(&opt, prefix);
	clear_pathspec(&pathspec);
	free_grep_patterns(&opt);
	grep_destroy();
	return !hit;
}<|MERGE_RESOLUTION|>--- conflicted
+++ resolved
@@ -1053,13 +1053,8 @@
 	pathspec.recursive = 1;
 	pathspec.recurse_submodules = !!recurse_submodules;
 
-<<<<<<< HEAD
-	if (recurse_submodules && (!use_index || untracked))
-		die(_("option not supported with --recurse-submodules"));
-=======
 	if (recurse_submodules && untracked)
 		die(_("--untracked not supported with --recurse-submodules"));
->>>>>>> 5c85173d
 
 	if (show_in_pager) {
 		if (num_threads > 1)
