--- conflicted
+++ resolved
@@ -30,10 +30,7 @@
 #include "object-name.h"
 #include "object-store.h"
 #include "packfile.h"
-<<<<<<< HEAD
-=======
 #include "pager.h"
->>>>>>> 47115569
 #include "write-or-die.h"
 
 static const char *grep_prefix;
