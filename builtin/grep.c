/*
 * Builtin "git grep"
 *
 * Copyright (c) 2006 Junio C Hamano
 */
#include "cache.h"
#include "repository.h"
#include "config.h"
#include "blob.h"
#include "tree.h"
#include "commit.h"
#include "tag.h"
#include "tree-walk.h"
#include "builtin.h"
#include "parse-options.h"
#include "string-list.h"
#include "run-command.h"
#include "userdiff.h"
#include "grep.h"
#include "quote.h"
#include "dir.h"
#include "pathspec.h"
#include "submodule.h"
#include "submodule-config.h"
#include "object-store.h"

static char const * const grep_usage[] = {
	N_("git grep [<options>] [-e] <pattern> [<rev>...] [[--] <path>...]"),
	NULL
};

static int recurse_submodules;

#define GREP_NUM_THREADS_DEFAULT 8
static int num_threads;

static pthread_t *threads;

/* We use one producer thread and THREADS consumer
 * threads. The producer adds struct work_items to 'todo' and the
 * consumers pick work items from the same array.
 */
struct work_item {
	struct grep_source source;
	char done;
	struct strbuf out;
};

/* In the range [todo_done, todo_start) in 'todo' we have work_items
 * that have been or are processed by a consumer thread. We haven't
 * written the result for these to stdout yet.
 *
 * The work_items in [todo_start, todo_end) are waiting to be picked
 * up by a consumer thread.
 *
 * The ranges are modulo TODO_SIZE.
 */
#define TODO_SIZE 128
static struct work_item todo[TODO_SIZE];
static int todo_start;
static int todo_end;
static int todo_done;

/* Has all work items been added? */
static int all_work_added;

/* This lock protects all the variables above. */
static pthread_mutex_t grep_mutex;

static inline void grep_lock(void)
{
	pthread_mutex_lock(&grep_mutex);
}

static inline void grep_unlock(void)
{
	pthread_mutex_unlock(&grep_mutex);
}

/* Signalled when a new work_item is added to todo. */
static pthread_cond_t cond_add;

/* Signalled when the result from one work_item is written to
 * stdout.
 */
static pthread_cond_t cond_write;

/* Signalled when we are finished with everything. */
static pthread_cond_t cond_result;

static int skip_first_line;

static void add_work(struct grep_opt *opt, const struct grep_source *gs)
{
	grep_lock();

	while ((todo_end+1) % ARRAY_SIZE(todo) == todo_done) {
		pthread_cond_wait(&cond_write, &grep_mutex);
	}

	todo[todo_end].source = *gs;
	if (opt->binary != GREP_BINARY_TEXT)
		grep_source_load_driver(&todo[todo_end].source,
					opt->repo->index);
	todo[todo_end].done = 0;
	strbuf_reset(&todo[todo_end].out);
	todo_end = (todo_end + 1) % ARRAY_SIZE(todo);

	pthread_cond_signal(&cond_add);
	grep_unlock();
}

static struct work_item *get_work(void)
{
	struct work_item *ret;

	grep_lock();
	while (todo_start == todo_end && !all_work_added) {
		pthread_cond_wait(&cond_add, &grep_mutex);
	}

	if (todo_start == todo_end && all_work_added) {
		ret = NULL;
	} else {
		ret = &todo[todo_start];
		todo_start = (todo_start + 1) % ARRAY_SIZE(todo);
	}
	grep_unlock();
	return ret;
}

static void work_done(struct work_item *w)
{
	int old_done;

	grep_lock();
	w->done = 1;
	old_done = todo_done;
	for(; todo[todo_done].done && todo_done != todo_start;
	    todo_done = (todo_done+1) % ARRAY_SIZE(todo)) {
		w = &todo[todo_done];
		if (w->out.len) {
			const char *p = w->out.buf;
			size_t len = w->out.len;

			/* Skip the leading hunk mark of the first file. */
			if (skip_first_line) {
				while (len) {
					len--;
					if (*p++ == '\n')
						break;
				}
				skip_first_line = 0;
			}

			write_or_die(1, p, len);
		}
		grep_source_clear(&w->source);
	}

	if (old_done != todo_done)
		pthread_cond_signal(&cond_write);

	if (all_work_added && todo_done == todo_end)
		pthread_cond_signal(&cond_result);

	grep_unlock();
}

static void *run(void *arg)
{
	int hit = 0;
	struct grep_opt *opt = arg;

	while (1) {
		struct work_item *w = get_work();
		if (!w)
			break;

		opt->output_priv = w;
		hit |= grep_source(opt, &w->source);
		grep_source_clear_data(&w->source);
		work_done(w);
	}
	free_grep_patterns(arg);
	free(arg);

	return (void*) (intptr_t) hit;
}

static void strbuf_out(struct grep_opt *opt, const void *buf, size_t size)
{
	struct work_item *w = opt->output_priv;
	strbuf_add(&w->out, buf, size);
}

static void start_threads(struct grep_opt *opt)
{
	int i;

	pthread_mutex_init(&grep_mutex, NULL);
	pthread_mutex_init(&grep_read_mutex, NULL);
	pthread_mutex_init(&grep_attr_mutex, NULL);
	pthread_cond_init(&cond_add, NULL);
	pthread_cond_init(&cond_write, NULL);
	pthread_cond_init(&cond_result, NULL);
	grep_use_locks = 1;

	for (i = 0; i < ARRAY_SIZE(todo); i++) {
		strbuf_init(&todo[i].out, 0);
	}

	threads = xcalloc(num_threads, sizeof(*threads));
	for (i = 0; i < num_threads; i++) {
		int err;
		struct grep_opt *o = grep_opt_dup(opt);
		o->output = strbuf_out;
		if (i)
			o->debug = 0;
		compile_grep_patterns(o);
		err = pthread_create(&threads[i], NULL, run, o);

		if (err)
			die(_("grep: failed to create thread: %s"),
			    strerror(err));
	}
}

static int wait_all(void)
{
	int hit = 0;
	int i;

	if (!HAVE_THREADS)
		BUG("Never call this function unless you have started threads");

	grep_lock();
	all_work_added = 1;

	/* Wait until all work is done. */
	while (todo_done != todo_end)
		pthread_cond_wait(&cond_result, &grep_mutex);

	/* Wake up all the consumer threads so they can see that there
	 * is no more work to do.
	 */
	pthread_cond_broadcast(&cond_add);
	grep_unlock();

	for (i = 0; i < num_threads; i++) {
		void *h;
		pthread_join(threads[i], &h);
		hit |= (int) (intptr_t) h;
	}

	free(threads);

	pthread_mutex_destroy(&grep_mutex);
	pthread_mutex_destroy(&grep_read_mutex);
	pthread_mutex_destroy(&grep_attr_mutex);
	pthread_cond_destroy(&cond_add);
	pthread_cond_destroy(&cond_write);
	pthread_cond_destroy(&cond_result);
	grep_use_locks = 0;

	return hit;
}

static int grep_cmd_config(const char *var, const char *value, void *cb)
{
	int st = grep_config(var, value, cb);
	if (git_color_default_config(var, value, cb) < 0)
		st = -1;

	if (!strcmp(var, "grep.threads")) {
		num_threads = git_config_int(var, value);
		if (num_threads < 0)
			die(_("invalid number of threads specified (%d) for %s"),
			    num_threads, var);
		else if (!HAVE_THREADS && num_threads > 1) {
			/*
			 * TRANSLATORS: %s is the configuration
			 * variable for tweaking threads, currently
			 * grep.threads
			 */
			warning(_("no threads support, ignoring %s"), var);
			num_threads = 1;
		}
	}

	if (!strcmp(var, "submodule.recurse"))
		recurse_submodules = git_config_bool(var, value);

	return st;
}

static void *lock_and_read_oid_file(const struct object_id *oid, enum object_type *type, unsigned long *size)
{
	void *data;

	grep_read_lock();
	data = read_object_file(oid, type, size);
	grep_read_unlock();
	return data;
}

static int grep_oid(struct grep_opt *opt, const struct object_id *oid,
		     const char *filename, int tree_name_len,
		     const char *path)
{
	struct strbuf pathbuf = STRBUF_INIT;
	struct grep_source gs;

	if (opt->relative && opt->prefix_length) {
		quote_path_relative(filename + tree_name_len, opt->prefix, &pathbuf);
		strbuf_insert(&pathbuf, 0, filename, tree_name_len);
	} else {
		strbuf_addstr(&pathbuf, filename);
	}

	grep_source_init(&gs, GREP_SOURCE_OID, pathbuf.buf, path, oid);
	strbuf_release(&pathbuf);

	if (num_threads > 1) {
		/*
		 * add_work() copies gs and thus assumes ownership of
		 * its fields, so do not call grep_source_clear()
		 */
		add_work(opt, &gs);
		return 0;
	} else {
		int hit;

		hit = grep_source(opt, &gs);

		grep_source_clear(&gs);
		return hit;
	}
}

static int grep_file(struct grep_opt *opt, const char *filename)
{
	struct strbuf buf = STRBUF_INIT;
	struct grep_source gs;

	if (opt->relative && opt->prefix_length)
		quote_path_relative(filename, opt->prefix, &buf);
	else
		strbuf_addstr(&buf, filename);

	grep_source_init(&gs, GREP_SOURCE_FILE, buf.buf, filename, filename);
	strbuf_release(&buf);

	if (num_threads > 1) {
		/*
		 * add_work() copies gs and thus assumes ownership of
		 * its fields, so do not call grep_source_clear()
		 */
		add_work(opt, &gs);
		return 0;
	} else {
		int hit;

		hit = grep_source(opt, &gs);

		grep_source_clear(&gs);
		return hit;
	}
}

static void append_path(struct grep_opt *opt, const void *data, size_t len)
{
	struct string_list *path_list = opt->output_priv;

	if (len == 1 && *(const char *)data == '\0')
		return;
	string_list_append(path_list, xstrndup(data, len));
}

static void run_pager(struct grep_opt *opt, const char *prefix)
{
	struct string_list *path_list = opt->output_priv;
	struct child_process child = CHILD_PROCESS_INIT;
	int i, status;

	for (i = 0; i < path_list->nr; i++)
		argv_array_push(&child.args, path_list->items[i].string);
	child.dir = prefix;
	child.use_shell = 1;

	status = run_command(&child);
	if (status)
		exit(status);
}

static int grep_cache(struct grep_opt *opt, struct repository *repo,
		      const struct pathspec *pathspec, int cached);
static int grep_tree(struct grep_opt *opt, const struct pathspec *pathspec,
		     struct tree_desc *tree, struct strbuf *base, int tn_len,
		     int check_attr, struct repository *repo);

static int grep_submodule(struct grep_opt *opt, struct repository *superproject,
			  const struct pathspec *pathspec,
			  const struct object_id *oid,
			  const char *filename, const char *path)
{
	struct repository submodule;
	int hit;

	/*
	 * NEEDSWORK: submodules functions need to be protected because they
	 * access the object store via config_from_gitmodules(): the latter
	 * uses get_oid() which, for now, relies on the global the_repository
	 * object.
	 */
	grep_read_lock();

	if (!is_submodule_active(superproject, path)) {
		grep_read_unlock();
		return 0;
	}

	if (repo_submodule_init(&submodule, superproject, path)) {
		grep_read_unlock();
		return 0;
	}

	repo_read_gitmodules(&submodule);

	/*
	 * NEEDSWORK: This adds the submodule's object directory to the list of
	 * alternates for the single in-memory object store.  This has some bad
	 * consequences for memory (processed objects will never be freed) and
	 * performance (this increases the number of pack files git has to pay
	 * attention to, to the sum of the number of pack files in all the
	 * repositories processed so far).  This can be removed once the object
	 * store is no longer global and instead is a member of the repository
	 * object.
	 */
<<<<<<< HEAD
	add_to_alternates_memory(submodule.objects->objectdir);
=======
	grep_read_lock();
	add_to_alternates_memory(submodule.objects->odb->path);
>>>>>>> 97b2fa08
	grep_read_unlock();

	if (oid) {
		struct object *object;
		struct tree_desc tree;
		void *data;
		unsigned long size;
		struct strbuf base = STRBUF_INIT;

		object = parse_object_or_die(oid, oid_to_hex(oid));

		grep_read_lock();
		data = read_object_with_reference(&object->oid, tree_type,
						  &size, NULL);
		grep_read_unlock();

		if (!data)
			die(_("unable to read tree (%s)"), oid_to_hex(&object->oid));

		strbuf_addstr(&base, filename);
		strbuf_addch(&base, '/');

		init_tree_desc(&tree, data, size);
		hit = grep_tree(opt, pathspec, &tree, &base, base.len,
				object->type == OBJ_COMMIT, &submodule);
		strbuf_release(&base);
		free(data);
	} else {
		hit = grep_cache(opt, &submodule, pathspec, 1);
	}

	repo_clear(&submodule);
	return hit;
}

static int grep_cache(struct grep_opt *opt, struct repository *repo,
		      const struct pathspec *pathspec, int cached)
{
	int hit = 0;
	int nr;
	struct strbuf name = STRBUF_INIT;
	int name_base_len = 0;
	if (repo->submodule_prefix) {
		name_base_len = strlen(repo->submodule_prefix);
		strbuf_addstr(&name, repo->submodule_prefix);
	}

	if (repo_read_index(repo) < 0)
		die(_("index file corrupt"));

	for (nr = 0; nr < repo->index->cache_nr; nr++) {
		const struct cache_entry *ce = repo->index->cache[nr];
		strbuf_setlen(&name, name_base_len);
		strbuf_addstr(&name, ce->name);

		if (S_ISREG(ce->ce_mode) &&
		    match_pathspec(repo->index, pathspec, name.buf, name.len, 0, NULL,
				   S_ISDIR(ce->ce_mode) ||
				   S_ISGITLINK(ce->ce_mode))) {
			/*
			 * If CE_VALID is on, we assume worktree file and its
			 * cache entry are identical, even if worktree file has
			 * been modified, so use cache version instead
			 */
			if (cached || (ce->ce_flags & CE_VALID) ||
			    ce_skip_worktree(ce)) {
				if (ce_stage(ce) || ce_intent_to_add(ce))
					continue;
				hit |= grep_oid(opt, &ce->oid, name.buf,
						 0, name.buf);
			} else {
				hit |= grep_file(opt, name.buf);
			}
		} else if (recurse_submodules && S_ISGITLINK(ce->ce_mode) &&
			   submodule_path_match(repo->index, pathspec, name.buf, NULL)) {
			hit |= grep_submodule(opt, repo, pathspec, NULL, ce->name, ce->name);
		} else {
			continue;
		}

		if (ce_stage(ce)) {
			do {
				nr++;
			} while (nr < repo->index->cache_nr &&
				 !strcmp(ce->name, repo->index->cache[nr]->name));
			nr--; /* compensate for loop control */
		}
		if (hit && opt->status_only)
			break;
	}

	strbuf_release(&name);
	return hit;
}

static int grep_tree(struct grep_opt *opt, const struct pathspec *pathspec,
		     struct tree_desc *tree, struct strbuf *base, int tn_len,
		     int check_attr, struct repository *repo)
{
	int hit = 0;
	enum interesting match = entry_not_interesting;
	struct name_entry entry;
	int old_baselen = base->len;
	struct strbuf name = STRBUF_INIT;
	int name_base_len = 0;
	if (repo->submodule_prefix) {
		strbuf_addstr(&name, repo->submodule_prefix);
		name_base_len = name.len;
	}

	while (tree_entry(tree, &entry)) {
		int te_len = tree_entry_len(&entry);

		if (match != all_entries_interesting) {
			strbuf_addstr(&name, base->buf + tn_len);
			match = tree_entry_interesting(&entry, &name,
						       0, pathspec);
			strbuf_setlen(&name, name_base_len);

			if (match == all_entries_not_interesting)
				break;
			if (match == entry_not_interesting)
				continue;
		}

		strbuf_add(base, entry.path, te_len);

		if (S_ISREG(entry.mode)) {
			hit |= grep_oid(opt, entry.oid, base->buf, tn_len,
					 check_attr ? base->buf + tn_len : NULL);
		} else if (S_ISDIR(entry.mode)) {
			enum object_type type;
			struct tree_desc sub;
			void *data;
			unsigned long size;

			data = lock_and_read_oid_file(entry.oid, &type, &size);
			if (!data)
				die(_("unable to read tree (%s)"),
				    oid_to_hex(entry.oid));

			strbuf_addch(base, '/');
			init_tree_desc(&sub, data, size);
			hit |= grep_tree(opt, pathspec, &sub, base, tn_len,
					 check_attr, repo);
			free(data);
		} else if (recurse_submodules && S_ISGITLINK(entry.mode)) {
			hit |= grep_submodule(opt, repo, pathspec, entry.oid,
					      base->buf, base->buf + tn_len);
		}

		strbuf_setlen(base, old_baselen);

		if (hit && opt->status_only)
			break;
	}

	strbuf_release(&name);
	return hit;
}

static int grep_object(struct grep_opt *opt, const struct pathspec *pathspec,
		       struct object *obj, const char *name, const char *path)
{
	if (obj->type == OBJ_BLOB)
		return grep_oid(opt, &obj->oid, name, 0, path);
	if (obj->type == OBJ_COMMIT || obj->type == OBJ_TREE) {
		struct tree_desc tree;
		void *data;
		unsigned long size;
		struct strbuf base;
		int hit, len;

		grep_read_lock();
		data = read_object_with_reference(&obj->oid, tree_type,
						  &size, NULL);
		grep_read_unlock();

		if (!data)
			die(_("unable to read tree (%s)"), oid_to_hex(&obj->oid));

		len = name ? strlen(name) : 0;
		strbuf_init(&base, PATH_MAX + len + 1);
		if (len) {
			strbuf_add(&base, name, len);
			strbuf_addch(&base, ':');
		}
		init_tree_desc(&tree, data, size);
		hit = grep_tree(opt, pathspec, &tree, &base, base.len,
				obj->type == OBJ_COMMIT, the_repository);
		strbuf_release(&base);
		free(data);
		return hit;
	}
	die(_("unable to grep from object of type %s"), type_name(obj->type));
}

static int grep_objects(struct grep_opt *opt, const struct pathspec *pathspec,
			const struct object_array *list)
{
	unsigned int i;
	int hit = 0;
	const unsigned int nr = list->nr;

	for (i = 0; i < nr; i++) {
		struct object *real_obj;
		real_obj = deref_tag(the_repository, list->objects[i].item,
				     NULL, 0);

		/* load the gitmodules file for this rev */
		if (recurse_submodules) {
			submodule_free(the_repository);
			gitmodules_config_oid(&real_obj->oid);
		}
		if (grep_object(opt, pathspec, real_obj, list->objects[i].name,
				list->objects[i].path)) {
			hit = 1;
			if (opt->status_only)
				break;
		}
	}
	return hit;
}

static int grep_directory(struct grep_opt *opt, const struct pathspec *pathspec,
			  int exc_std, int use_index)
{
	struct dir_struct dir;
	int i, hit = 0;

	memset(&dir, 0, sizeof(dir));
	if (!use_index)
		dir.flags |= DIR_NO_GITLINKS;
	if (exc_std)
		setup_standard_excludes(&dir);

	fill_directory(&dir, &the_index, pathspec);
	for (i = 0; i < dir.nr; i++) {
		if (!dir_path_match(&the_index, dir.entries[i], pathspec, 0, NULL))
			continue;
		hit |= grep_file(opt, dir.entries[i]->name);
		if (hit && opt->status_only)
			break;
	}
	return hit;
}

static int context_callback(const struct option *opt, const char *arg,
			    int unset)
{
	struct grep_opt *grep_opt = opt->value;
	int value;
	const char *endp;

	if (unset) {
		grep_opt->pre_context = grep_opt->post_context = 0;
		return 0;
	}
	value = strtol(arg, (char **)&endp, 10);
	if (*endp) {
		return error(_("switch `%c' expects a numerical value"),
			     opt->short_name);
	}
	grep_opt->pre_context = grep_opt->post_context = value;
	return 0;
}

static int file_callback(const struct option *opt, const char *arg, int unset)
{
	struct grep_opt *grep_opt = opt->value;
	int from_stdin;
	FILE *patterns;
	int lno = 0;
	struct strbuf sb = STRBUF_INIT;

	BUG_ON_OPT_NEG(unset);

	from_stdin = !strcmp(arg, "-");
	patterns = from_stdin ? stdin : fopen(arg, "r");
	if (!patterns)
		die_errno(_("cannot open '%s'"), arg);
	while (strbuf_getline(&sb, patterns) == 0) {
		/* ignore empty line like grep does */
		if (sb.len == 0)
			continue;

		append_grep_pat(grep_opt, sb.buf, sb.len, arg, ++lno,
				GREP_PATTERN);
	}
	if (!from_stdin)
		fclose(patterns);
	strbuf_release(&sb);
	return 0;
}

static int not_callback(const struct option *opt, const char *arg, int unset)
{
	struct grep_opt *grep_opt = opt->value;
	BUG_ON_OPT_NEG(unset);
	BUG_ON_OPT_ARG(arg);
	append_grep_pattern(grep_opt, "--not", "command line", 0, GREP_NOT);
	return 0;
}

static int and_callback(const struct option *opt, const char *arg, int unset)
{
	struct grep_opt *grep_opt = opt->value;
	BUG_ON_OPT_NEG(unset);
	BUG_ON_OPT_ARG(arg);
	append_grep_pattern(grep_opt, "--and", "command line", 0, GREP_AND);
	return 0;
}

static int open_callback(const struct option *opt, const char *arg, int unset)
{
	struct grep_opt *grep_opt = opt->value;
	BUG_ON_OPT_NEG(unset);
	BUG_ON_OPT_ARG(arg);
	append_grep_pattern(grep_opt, "(", "command line", 0, GREP_OPEN_PAREN);
	return 0;
}

static int close_callback(const struct option *opt, const char *arg, int unset)
{
	struct grep_opt *grep_opt = opt->value;
	BUG_ON_OPT_NEG(unset);
	BUG_ON_OPT_ARG(arg);
	append_grep_pattern(grep_opt, ")", "command line", 0, GREP_CLOSE_PAREN);
	return 0;
}

static int pattern_callback(const struct option *opt, const char *arg,
			    int unset)
{
	struct grep_opt *grep_opt = opt->value;
	BUG_ON_OPT_NEG(unset);
	append_grep_pattern(grep_opt, arg, "-e option", 0, GREP_PATTERN);
	return 0;
}

int cmd_grep(int argc, const char **argv, const char *prefix)
{
	int hit = 0;
	int cached = 0, untracked = 0, opt_exclude = -1;
	int seen_dashdash = 0;
	int external_grep_allowed__ignored;
	const char *show_in_pager = NULL, *default_pager = "dummy";
	struct grep_opt opt;
	struct object_array list = OBJECT_ARRAY_INIT;
	struct pathspec pathspec;
	struct string_list path_list = STRING_LIST_INIT_NODUP;
	int i;
	int dummy;
	int use_index = 1;
	int pattern_type_arg = GREP_PATTERN_TYPE_UNSPECIFIED;
	int allow_revs;

	struct option options[] = {
		OPT_BOOL(0, "cached", &cached,
			N_("search in index instead of in the work tree")),
		OPT_NEGBIT(0, "no-index", &use_index,
			 N_("find in contents not managed by git"), 1),
		OPT_BOOL(0, "untracked", &untracked,
			N_("search in both tracked and untracked files")),
		OPT_SET_INT(0, "exclude-standard", &opt_exclude,
			    N_("ignore files specified via '.gitignore'"), 1),
		OPT_BOOL(0, "recurse-submodules", &recurse_submodules,
			 N_("recursively search in each submodule")),
		OPT_GROUP(""),
		OPT_BOOL('v', "invert-match", &opt.invert,
			N_("show non-matching lines")),
		OPT_BOOL('i', "ignore-case", &opt.ignore_case,
			N_("case insensitive matching")),
		OPT_BOOL('w', "word-regexp", &opt.word_regexp,
			N_("match patterns only at word boundaries")),
		OPT_SET_INT('a', "text", &opt.binary,
			N_("process binary files as text"), GREP_BINARY_TEXT),
		OPT_SET_INT('I', NULL, &opt.binary,
			N_("don't match patterns in binary files"),
			GREP_BINARY_NOMATCH),
		OPT_BOOL(0, "textconv", &opt.allow_textconv,
			 N_("process binary files with textconv filters")),
		OPT_SET_INT('r', "recursive", &opt.max_depth,
			    N_("search in subdirectories (default)"), -1),
		{ OPTION_INTEGER, 0, "max-depth", &opt.max_depth, N_("depth"),
			N_("descend at most <depth> levels"), PARSE_OPT_NONEG,
			NULL, 1 },
		OPT_GROUP(""),
		OPT_SET_INT('E', "extended-regexp", &pattern_type_arg,
			    N_("use extended POSIX regular expressions"),
			    GREP_PATTERN_TYPE_ERE),
		OPT_SET_INT('G', "basic-regexp", &pattern_type_arg,
			    N_("use basic POSIX regular expressions (default)"),
			    GREP_PATTERN_TYPE_BRE),
		OPT_SET_INT('F', "fixed-strings", &pattern_type_arg,
			    N_("interpret patterns as fixed strings"),
			    GREP_PATTERN_TYPE_FIXED),
		OPT_SET_INT('P', "perl-regexp", &pattern_type_arg,
			    N_("use Perl-compatible regular expressions"),
			    GREP_PATTERN_TYPE_PCRE),
		OPT_GROUP(""),
		OPT_BOOL('n', "line-number", &opt.linenum, N_("show line numbers")),
		OPT_BOOL(0, "column", &opt.columnnum, N_("show column number of first match")),
		OPT_NEGBIT('h', NULL, &opt.pathname, N_("don't show filenames"), 1),
		OPT_BIT('H', NULL, &opt.pathname, N_("show filenames"), 1),
		OPT_NEGBIT(0, "full-name", &opt.relative,
			N_("show filenames relative to top directory"), 1),
		OPT_BOOL('l', "files-with-matches", &opt.name_only,
			N_("show only filenames instead of matching lines")),
		OPT_BOOL(0, "name-only", &opt.name_only,
			N_("synonym for --files-with-matches")),
		OPT_BOOL('L', "files-without-match",
			&opt.unmatch_name_only,
			N_("show only the names of files without match")),
		OPT_BOOL_F('z', "null", &opt.null_following_name,
			   N_("print NUL after filenames"),
			   PARSE_OPT_NOCOMPLETE),
		OPT_BOOL('o', "only-matching", &opt.only_matching,
			N_("show only matching parts of a line")),
		OPT_BOOL('c', "count", &opt.count,
			N_("show the number of matches instead of matching lines")),
		OPT__COLOR(&opt.color, N_("highlight matches")),
		OPT_BOOL(0, "break", &opt.file_break,
			N_("print empty line between matches from different files")),
		OPT_BOOL(0, "heading", &opt.heading,
			N_("show filename only once above matches from same file")),
		OPT_GROUP(""),
		OPT_CALLBACK('C', "context", &opt, N_("n"),
			N_("show <n> context lines before and after matches"),
			context_callback),
		OPT_INTEGER('B', "before-context", &opt.pre_context,
			N_("show <n> context lines before matches")),
		OPT_INTEGER('A', "after-context", &opt.post_context,
			N_("show <n> context lines after matches")),
		OPT_INTEGER(0, "threads", &num_threads,
			N_("use <n> worker threads")),
		OPT_NUMBER_CALLBACK(&opt, N_("shortcut for -C NUM"),
			context_callback),
		OPT_BOOL('p', "show-function", &opt.funcname,
			N_("show a line with the function name before matches")),
		OPT_BOOL('W', "function-context", &opt.funcbody,
			N_("show the surrounding function")),
		OPT_GROUP(""),
		OPT_CALLBACK('f', NULL, &opt, N_("file"),
			N_("read patterns from file"), file_callback),
		{ OPTION_CALLBACK, 'e', NULL, &opt, N_("pattern"),
			N_("match <pattern>"), PARSE_OPT_NONEG, pattern_callback },
		{ OPTION_CALLBACK, 0, "and", &opt, NULL,
		  N_("combine patterns specified with -e"),
		  PARSE_OPT_NOARG | PARSE_OPT_NONEG, and_callback },
		OPT_BOOL(0, "or", &dummy, ""),
		{ OPTION_CALLBACK, 0, "not", &opt, NULL, "",
		  PARSE_OPT_NOARG | PARSE_OPT_NONEG, not_callback },
		{ OPTION_CALLBACK, '(', NULL, &opt, NULL, "",
		  PARSE_OPT_NOARG | PARSE_OPT_NONEG | PARSE_OPT_NODASH,
		  open_callback },
		{ OPTION_CALLBACK, ')', NULL, &opt, NULL, "",
		  PARSE_OPT_NOARG | PARSE_OPT_NONEG | PARSE_OPT_NODASH,
		  close_callback },
		OPT__QUIET(&opt.status_only,
			   N_("indicate hit with exit status without output")),
		OPT_BOOL(0, "all-match", &opt.all_match,
			N_("show only matches from files that match all patterns")),
		OPT_SET_INT_F(0, "debug", &opt.debug,
			      N_("show parse tree for grep expression"),
			      1, PARSE_OPT_HIDDEN),
		OPT_GROUP(""),
		{ OPTION_STRING, 'O', "open-files-in-pager", &show_in_pager,
			N_("pager"), N_("show matching files in the pager"),
			PARSE_OPT_OPTARG | PARSE_OPT_NOCOMPLETE,
			NULL, (intptr_t)default_pager },
		OPT_BOOL_F(0, "ext-grep", &external_grep_allowed__ignored,
			   N_("allow calling of grep(1) (ignored by this build)"),
			   PARSE_OPT_NOCOMPLETE),
		OPT_END()
	};

	init_grep_defaults(the_repository);
	git_config(grep_cmd_config, NULL);
	grep_init(&opt, the_repository, prefix);

	/*
	 * If there is no -- then the paths must exist in the working
	 * tree.  If there is no explicit pattern specified with -e or
	 * -f, we take the first unrecognized non option to be the
	 * pattern, but then what follows it must be zero or more
	 * valid refs up to the -- (if exists), and then existing
	 * paths.  If there is an explicit pattern, then the first
	 * unrecognized non option is the beginning of the refs list
	 * that continues up to the -- (if exists), and then paths.
	 */
	argc = parse_options(argc, argv, prefix, options, grep_usage,
			     PARSE_OPT_KEEP_DASHDASH |
			     PARSE_OPT_STOP_AT_NON_OPTION);
	grep_commit_pattern_type(pattern_type_arg, &opt);

	if (use_index && !startup_info->have_repository) {
		int fallback = 0;
		git_config_get_bool("grep.fallbacktonoindex", &fallback);
		if (fallback)
			use_index = 0;
		else
			/* die the same way as if we did it at the beginning */
			setup_git_directory();
	}

	/*
	 * skip a -- separator; we know it cannot be
	 * separating revisions from pathnames if
	 * we haven't even had any patterns yet
	 */
	if (argc > 0 && !opt.pattern_list && !strcmp(argv[0], "--")) {
		argv++;
		argc--;
	}

	/* First unrecognized non-option token */
	if (argc > 0 && !opt.pattern_list) {
		append_grep_pattern(&opt, argv[0], "command line", 0,
				    GREP_PATTERN);
		argv++;
		argc--;
	}

	if (show_in_pager == default_pager)
		show_in_pager = git_pager(1);
	if (show_in_pager) {
		opt.color = 0;
		opt.name_only = 1;
		opt.null_following_name = 1;
		opt.output_priv = &path_list;
		opt.output = append_path;
		string_list_append(&path_list, show_in_pager);
	}

	if (!opt.pattern_list)
		die(_("no pattern given"));

	/* --only-matching has no effect with --invert. */
	if (opt.invert)
		opt.only_matching = 0;

	/*
	 * We have to find "--" in a separate pass, because its presence
	 * influences how we will parse arguments that come before it.
	 */
	for (i = 0; i < argc; i++) {
		if (!strcmp(argv[i], "--")) {
			seen_dashdash = 1;
			break;
		}
	}

	/*
	 * Resolve any rev arguments. If we have a dashdash, then everything up
	 * to it must resolve as a rev. If not, then we stop at the first
	 * non-rev and assume everything else is a path.
	 */
	allow_revs = use_index && !untracked;
	for (i = 0; i < argc; i++) {
		const char *arg = argv[i];
		struct object_id oid;
		struct object_context oc;
		struct object *object;

		if (!strcmp(arg, "--")) {
			i++;
			break;
		}

		if (!allow_revs) {
			if (seen_dashdash)
				die(_("--no-index or --untracked cannot be used with revs"));
			break;
		}

		if (get_oid_with_context(arg, GET_OID_RECORD_PATH,
					 &oid, &oc)) {
			if (seen_dashdash)
				die(_("unable to resolve revision: %s"), arg);
			break;
		}

		object = parse_object_or_die(&oid, arg);
		if (!seen_dashdash)
			verify_non_filename(prefix, arg);
		add_object_array_with_path(object, arg, &list, oc.mode, oc.path);
		free(oc.path);
	}

	/*
	 * Anything left over is presumed to be a path. But in the non-dashdash
	 * "do what I mean" case, we verify and complain when that isn't true.
	 */
	if (!seen_dashdash) {
		int j;
		for (j = i; j < argc; j++)
			verify_filename(prefix, argv[j], j == i && allow_revs);
	}

	parse_pathspec(&pathspec, 0,
		       PATHSPEC_PREFER_CWD |
		       (opt.max_depth != -1 ? PATHSPEC_MAXDEPTH_VALID : 0),
		       prefix, argv + i);
	pathspec.max_depth = opt.max_depth;
	pathspec.recursive = 1;
	pathspec.recurse_submodules = !!recurse_submodules;

	if (list.nr || cached || show_in_pager) {
		if (num_threads > 1)
			warning(_("invalid option combination, ignoring --threads"));
		num_threads = 1;
	} else if (!HAVE_THREADS && num_threads > 1) {
		warning(_("no threads support, ignoring --threads"));
		num_threads = 1;
	} else if (num_threads < 0)
		die(_("invalid number of threads specified (%d)"), num_threads);
	else if (num_threads == 0)
		num_threads = HAVE_THREADS ? GREP_NUM_THREADS_DEFAULT : 1;

	if (num_threads > 1) {
		if (!HAVE_THREADS)
			BUG("Somebody got num_threads calculation wrong!");
		if (!(opt.name_only || opt.unmatch_name_only || opt.count)
		    && (opt.pre_context || opt.post_context ||
			opt.file_break || opt.funcbody))
			skip_first_line = 1;
		start_threads(&opt);
	} else {
		/*
		 * The compiled patterns on the main path are only
		 * used when not using threading. Otherwise
		 * start_threads() above calls compile_grep_patterns()
		 * for each thread.
		 */
		compile_grep_patterns(&opt);
	}

	if (show_in_pager && (cached || list.nr))
		die(_("--open-files-in-pager only works on the worktree"));

	if (show_in_pager && opt.pattern_list && !opt.pattern_list->next) {
		const char *pager = path_list.items[0].string;
		int len = strlen(pager);

		if (len > 4 && is_dir_sep(pager[len - 5]))
			pager += len - 4;

		if (opt.ignore_case && !strcmp("less", pager))
			string_list_append(&path_list, "-I");

		if (!strcmp("less", pager) || !strcmp("vi", pager)) {
			struct strbuf buf = STRBUF_INIT;
			strbuf_addf(&buf, "+/%s%s",
					strcmp("less", pager) ? "" : "*",
					opt.pattern_list->pattern);
			string_list_append(&path_list, buf.buf);
			strbuf_detach(&buf, NULL);
		}
	}

	if (recurse_submodules && (!use_index || untracked))
		die(_("option not supported with --recurse-submodules"));

	if (!show_in_pager && !opt.status_only)
		setup_pager();

	if (!use_index && (untracked || cached))
		die(_("--cached or --untracked cannot be used with --no-index"));

	if (!use_index || untracked) {
		int use_exclude = (opt_exclude < 0) ? use_index : !!opt_exclude;
		hit = grep_directory(&opt, &pathspec, use_exclude, use_index);
	} else if (0 <= opt_exclude) {
		die(_("--[no-]exclude-standard cannot be used for tracked contents"));
	} else if (!list.nr) {
		if (!cached)
			setup_work_tree();

		hit = grep_cache(&opt, the_repository, &pathspec, cached);
	} else {
		if (cached)
			die(_("both --cached and trees are given"));

		hit = grep_objects(&opt, &pathspec, &list);
	}

	if (num_threads > 1)
		hit |= wait_all();
	if (hit && show_in_pager)
		run_pager(&opt, prefix);
	clear_pathspec(&pathspec);
	free_grep_patterns(&opt);
	return !hit;
}<|MERGE_RESOLUTION|>--- conflicted
+++ resolved
@@ -437,12 +437,7 @@
 	 * store is no longer global and instead is a member of the repository
 	 * object.
 	 */
-<<<<<<< HEAD
-	add_to_alternates_memory(submodule.objects->objectdir);
-=======
-	grep_read_lock();
 	add_to_alternates_memory(submodule.objects->odb->path);
->>>>>>> 97b2fa08
 	grep_read_unlock();
 
 	if (oid) {
