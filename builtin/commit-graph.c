#include "builtin.h"
#include "config.h"
#include "dir.h"
#include "lockfile.h"
#include "parse-options.h"
#include "repository.h"
#include "commit-graph.h"
#include "object-store.h"

static char const * const builtin_commit_graph_usage[] = {
	N_("git commit-graph verify [--object-dir <objdir>] [--shallow] [--[no-]progress]"),
	N_("git commit-graph write [--object-dir <objdir>] "
	   "[--split[=<strategy>]] "
	   "[--input=<reachable|stdin-packs|stdin-commits|append|none>] "
	   "[--changed-paths] "
	   "[--[no-]progress] <split options>"),
	NULL
};

static const char * const builtin_commit_graph_verify_usage[] = {
	N_("git commit-graph verify [--object-dir <objdir>] [--shallow] [--[no-]progress]"),
	NULL
};

static const char * const builtin_commit_graph_write_usage[] = {
	N_("git commit-graph write [--object-dir <objdir>] "
	   "[--split[=<strategy>]] "
	   "[--input=<reachable|stdin-packs|stdin-commits|append|none>] "
	   "[--changed-paths] "
	   "[--[no-]progress] <split options>"),
	NULL
};

enum commit_graph_input {
	COMMIT_GRAPH_INPUT_REACHABLE     = (1 << 1),
	COMMIT_GRAPH_INPUT_STDIN_PACKS   = (1 << 2),
	COMMIT_GRAPH_INPUT_STDIN_COMMITS = (1 << 3),
	COMMIT_GRAPH_INPUT_APPEND        = (1 << 4),
	COMMIT_GRAPH_INPUT_NONE          = (1 << 5)
};

static struct opts_commit_graph {
	const char *obj_dir;
	enum commit_graph_input input;
	int split;
	int shallow;
	int progress;
	int enable_changed_paths;
} opts;

static struct object_directory *find_odb(struct repository *r,
					 const char *obj_dir)
{
	struct object_directory *odb;
	char *obj_dir_real = real_pathdup(obj_dir, 1);

	prepare_alt_odb(r);
	for (odb = r->objects->odb; odb; odb = odb->next) {
		if (!strcmp(obj_dir_real, real_path(odb->path)))
			break;
	}

	free(obj_dir_real);

	if (!odb)
		die(_("could not find object directory matching %s"), obj_dir);
	return odb;
}

<<<<<<< HEAD
=======
static int option_parse_input(const struct option *opt, const char *arg,
			      int unset)
{
	enum commit_graph_input *to = opt->value;
	if (unset || !strcmp(arg, "packs")) {
		*to = 0;
		return 0;
	}

	if (!strcmp(arg, "reachable"))
		*to |= COMMIT_GRAPH_INPUT_REACHABLE;
	else if (!strcmp(arg, "stdin-packs"))
		*to |= COMMIT_GRAPH_INPUT_STDIN_PACKS;
	else if (!strcmp(arg, "stdin-commits"))
		*to |= COMMIT_GRAPH_INPUT_STDIN_COMMITS;
	else if (!strcmp(arg, "append"))
		*to |= COMMIT_GRAPH_INPUT_APPEND;
	else if (!strcmp(arg, "none"))
		*to |= (COMMIT_GRAPH_INPUT_APPEND | COMMIT_GRAPH_INPUT_NONE);
	else
		die(_("unrecognized --input source, %s"), arg);
	return 0;
}

>>>>>>> 166794be
static int graph_verify(int argc, const char **argv)
{
	struct commit_graph *graph = NULL;
	struct object_directory *odb = NULL;
	char *graph_name;
	int open_ok;
	int fd;
	struct stat st;
	int flags = 0;

	static struct option builtin_commit_graph_verify_options[] = {
		OPT_STRING(0, "object-dir", &opts.obj_dir,
			   N_("dir"),
			   N_("The object directory to store the graph")),
		OPT_BOOL(0, "shallow", &opts.shallow,
			 N_("if the commit-graph is split, only verify the tip file")),
		OPT_BOOL(0, "progress", &opts.progress, N_("force progress reporting")),
		OPT_END(),
	};

	trace2_cmd_mode("verify");

	opts.progress = isatty(2);
	argc = parse_options(argc, argv, NULL,
			     builtin_commit_graph_verify_options,
			     builtin_commit_graph_verify_usage, 0);

	if (!opts.obj_dir)
		opts.obj_dir = get_object_directory();
	if (opts.shallow)
		flags |= COMMIT_GRAPH_VERIFY_SHALLOW;
	if (opts.progress)
		flags |= COMMIT_GRAPH_WRITE_PROGRESS;

	odb = find_odb(the_repository, opts.obj_dir);
	graph_name = get_commit_graph_filename(odb);
	open_ok = open_commit_graph(graph_name, &fd, &st);
	if (!open_ok && errno != ENOENT)
		die_errno(_("Could not open commit-graph '%s'"), graph_name);

	FREE_AND_NULL(graph_name);

	if (open_ok)
		graph = load_commit_graph_one_fd_st(fd, &st, odb);
	else
		graph = read_commit_graph_one(the_repository, odb);

	/* Return failure if open_ok predicted success */
	if (!graph)
		return !!open_ok;

	UNLEAK(graph);
	return verify_commit_graph(the_repository, graph, flags);
}

extern int read_replace_refs;
static struct split_commit_graph_opts split_opts;

static int write_option_parse_split(const struct option *opt, const char *arg,
				    int unset)
{
	enum commit_graph_split_flags *flags = opt->value;

	opts.split = 1;
	if (!arg) {
		*flags = COMMIT_GRAPH_SPLIT_MERGE_AUTO;
		return 0;
	}

	if (!strcmp(arg, "merge-all"))
		*flags = COMMIT_GRAPH_SPLIT_MERGE_REQUIRED;
	else if (!strcmp(arg, "no-merge"))
		*flags = COMMIT_GRAPH_SPLIT_MERGE_PROHIBITED;
	else
		die(_("unrecognized --split argument, %s"), arg);

	return 0;
}

static int graph_write(int argc, const char **argv)
{
	struct string_list *pack_indexes = NULL;
	struct string_list *commit_hex = NULL;
	struct object_directory *odb = NULL;
	struct string_list lines;
	int result = 0;
	enum commit_graph_write_flags flags = 0;

	static struct option builtin_commit_graph_write_options[] = {
		OPT_STRING(0, "object-dir", &opts.obj_dir,
			N_("dir"),
			N_("The object directory to store the graph")),
		OPT_CALLBACK(0, "input", &opts.input, NULL,
			N_("include commits from this source in the graph"),
			option_parse_input),
		OPT_BIT(0, "reachable", &opts.input,
			N_("start walk at all refs"),
			COMMIT_GRAPH_INPUT_REACHABLE),
		OPT_BIT(0, "stdin-packs", &opts.input,
			N_("scan pack-indexes listed by stdin for commits"),
			COMMIT_GRAPH_INPUT_STDIN_PACKS),
		OPT_BIT(0, "stdin-commits", &opts.input,
			N_("start walk at commits listed by stdin"),
			COMMIT_GRAPH_INPUT_STDIN_COMMITS),
		OPT_BIT(0, "append", &opts.input,
			N_("include all commits already in the commit-graph file"),
			COMMIT_GRAPH_INPUT_APPEND),
		OPT_BOOL(0, "changed-paths", &opts.enable_changed_paths,
			N_("enable computation for changed paths")),
		OPT_BOOL(0, "progress", &opts.progress, N_("force progress reporting")),
		OPT_CALLBACK_F(0, "split", &split_opts.flags, NULL,
			N_("allow writing an incremental commit-graph file"),
			PARSE_OPT_OPTARG | PARSE_OPT_NONEG,
			write_option_parse_split),
		OPT_INTEGER(0, "max-commits", &split_opts.max_commits,
			N_("maximum number of commits in a non-base split commit-graph")),
		OPT_INTEGER(0, "size-multiple", &split_opts.size_multiple,
			N_("maximum ratio between two levels of a split commit-graph")),
		OPT_EXPIRY_DATE(0, "expire-time", &split_opts.expire_time,
			N_("maximum number of commits in a non-base split commit-graph")),
		OPT_END(),
	};

	opts.progress = isatty(2);
	split_opts.size_multiple = 2;
	split_opts.max_commits = 0;
	split_opts.expire_time = 0;

	trace2_cmd_mode("write");

	argc = parse_options(argc, argv, NULL,
			     builtin_commit_graph_write_options,
			     builtin_commit_graph_write_usage, 0);

	if ((!!(opts.input & COMMIT_GRAPH_INPUT_REACHABLE) +
	     !!(opts.input & COMMIT_GRAPH_INPUT_STDIN_PACKS) +
	     !!(opts.input & COMMIT_GRAPH_INPUT_STDIN_COMMITS)) > 1)
		die(_("use at most one of --input=reachable, --input=stdin-commits, or --input=stdin-packs"));
	if (!opts.obj_dir)
		opts.obj_dir = get_object_directory();
	if (opts.input & COMMIT_GRAPH_INPUT_APPEND)
		flags |= COMMIT_GRAPH_WRITE_APPEND;
	if (opts.input & COMMIT_GRAPH_INPUT_NONE)
		flags |= COMMIT_GRAPH_WRITE_NO_INPUT;
	if (opts.split)
		flags |= COMMIT_GRAPH_WRITE_SPLIT;
	if (opts.progress)
		flags |= COMMIT_GRAPH_WRITE_PROGRESS;
	if (opts.enable_changed_paths ||
	    git_env_bool(GIT_TEST_COMMIT_GRAPH_CHANGED_PATHS, 0))
		flags |= COMMIT_GRAPH_WRITE_BLOOM_FILTERS;

	read_replace_refs = 0;
	odb = find_odb(the_repository, opts.obj_dir);

<<<<<<< HEAD
	if (opts.reachable) {
=======
	if (opts.input & COMMIT_GRAPH_INPUT_REACHABLE) {
>>>>>>> 166794be
		if (write_commit_graph_reachable(odb, flags, &split_opts))
			return 1;
		return 0;
	}

	string_list_init(&lines, 0);
	if (opts.input & (COMMIT_GRAPH_INPUT_STDIN_PACKS | COMMIT_GRAPH_INPUT_STDIN_COMMITS)) {
		struct strbuf buf = STRBUF_INIT;

		while (strbuf_getline(&buf, stdin) != EOF)
			string_list_append(&lines, strbuf_detach(&buf, NULL));

		if (opts.input & COMMIT_GRAPH_INPUT_STDIN_PACKS)
			pack_indexes = &lines;
		if (opts.input & COMMIT_GRAPH_INPUT_STDIN_COMMITS) {
			commit_hex = &lines;
			flags |= COMMIT_GRAPH_WRITE_CHECK_OIDS;
		}

		UNLEAK(buf);
	}

	if (write_commit_graph(odb,
			       pack_indexes,
			       commit_hex,
			       flags,
			       &split_opts))
		result = 1;

	UNLEAK(lines);
	return result;
}

int cmd_commit_graph(int argc, const char **argv, const char *prefix)
{
	static struct option builtin_commit_graph_options[] = {
		OPT_STRING(0, "object-dir", &opts.obj_dir,
			N_("dir"),
			N_("The object directory to store the graph")),
		OPT_END(),
	};

	if (argc == 2 && !strcmp(argv[1], "-h"))
		usage_with_options(builtin_commit_graph_usage,
				   builtin_commit_graph_options);

	git_config(git_default_config, NULL);
	argc = parse_options(argc, argv, prefix,
			     builtin_commit_graph_options,
			     builtin_commit_graph_usage,
			     PARSE_OPT_STOP_AT_NON_OPTION);

	save_commit_buffer = 0;

	if (argc > 0) {
		if (!strcmp(argv[0], "verify"))
			return graph_verify(argc, argv);
		if (!strcmp(argv[0], "write"))
			return graph_write(argc, argv);
	}

	usage_with_options(builtin_commit_graph_usage,
			   builtin_commit_graph_options);
}<|MERGE_RESOLUTION|>--- conflicted
+++ resolved
@@ -67,8 +67,6 @@
 	return odb;
 }
 
-<<<<<<< HEAD
-=======
 static int option_parse_input(const struct option *opt, const char *arg,
 			      int unset)
 {
@@ -93,7 +91,6 @@
 	return 0;
 }
 
->>>>>>> 166794be
 static int graph_verify(int argc, const char **argv)
 {
 	struct commit_graph *graph = NULL;
@@ -249,11 +246,7 @@
 	read_replace_refs = 0;
 	odb = find_odb(the_repository, opts.obj_dir);
 
-<<<<<<< HEAD
-	if (opts.reachable) {
-=======
 	if (opts.input & COMMIT_GRAPH_INPUT_REACHABLE) {
->>>>>>> 166794be
 		if (write_commit_graph_reachable(odb, flags, &split_opts))
 			return 1;
 		return 0;
