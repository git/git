--- conflicted
+++ resolved
@@ -1,9 +1,6 @@
 #include "builtin.h"
 #include "abspath.h"
-<<<<<<< HEAD
-=======
 #include "editor.h"
->>>>>>> 47115569
 #include "gettext.h"
 #include "parse-options.h"
 #include "strbuf.h"
@@ -12,10 +9,7 @@
 #include "hook.h"
 #include "hook-list.h"
 #include "diagnose.h"
-<<<<<<< HEAD
-=======
 #include "object-file.h"
->>>>>>> 47115569
 #include "setup.h"
 #include "wrapper.h"
 
