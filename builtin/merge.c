/*
 * Builtin "git merge"
 *
 * Copyright (c) 2008 Miklos Vajna <vmiklos@frugalware.org>
 *
 * Based on git-merge.sh by Junio C Hamano.
 */

#include "cache.h"
#include "parse-options.h"
#include "builtin.h"
#include "lockfile.h"
#include "run-command.h"
#include "diff.h"
#include "refs.h"
#include "commit.h"
#include "diffcore.h"
#include "revision.h"
#include "unpack-trees.h"
#include "cache-tree.h"
#include "dir.h"
#include "utf8.h"
#include "log-tree.h"
#include "color.h"
#include "rerere.h"
#include "help.h"
#include "merge-recursive.h"
#include "resolve-undo.h"
#include "remote.h"
#include "fmt-merge-msg.h"
#include "gpg-interface.h"
#include "sequencer.h"
#include "string-list.h"

#define DEFAULT_TWOHEAD (1<<0)
#define DEFAULT_OCTOPUS (1<<1)
#define NO_FAST_FORWARD (1<<2)
#define NO_TRIVIAL      (1<<3)

struct strategy {
	const char *name;
	unsigned attr;
};

static const char * const builtin_merge_usage[] = {
	N_("git merge [<options>] [<commit>...]"),
	N_("git merge --abort"),
	NULL
};

static int show_diffstat = 1, shortlog_len = -1, squash;
static int option_commit = 1;
static int option_edit = -1;
static int allow_trivial = 1, have_message, verify_signatures;
static int overwrite_ignore = 1;
static struct strbuf merge_msg = STRBUF_INIT;
static struct strategy **use_strategies;
static size_t use_strategies_nr, use_strategies_alloc;
static const char **xopts;
static size_t xopts_nr, xopts_alloc;
static const char *branch;
static char *branch_mergeoptions;
static int option_renormalize;
static int verbosity;
static int allow_rerere_auto;
static int abort_current_merge;
static int allow_unrelated_histories;
static int show_progress = -1;
static int default_to_upstream = 1;
static const char *sign_commit;

static struct strategy all_strategy[] = {
	{ "recursive",  DEFAULT_TWOHEAD | NO_TRIVIAL },
	{ "octopus",    DEFAULT_OCTOPUS },
	{ "resolve",    0 },
	{ "ours",       NO_FAST_FORWARD | NO_TRIVIAL },
	{ "subtree",    NO_FAST_FORWARD | NO_TRIVIAL },
};

static const char *pull_twohead, *pull_octopus;

enum ff_type {
	FF_NO,
	FF_ALLOW,
	FF_ONLY
};

static enum ff_type fast_forward = FF_ALLOW;

static int option_parse_message(const struct option *opt,
				const char *arg, int unset)
{
	struct strbuf *buf = opt->value;

	if (unset)
		strbuf_setlen(buf, 0);
	else if (arg) {
		strbuf_addf(buf, "%s%s", buf->len ? "\n\n" : "", arg);
		have_message = 1;
	} else
		return error(_("switch `m' requires a value"));
	return 0;
}

static struct strategy *get_strategy(const char *name)
{
	int i;
	struct strategy *ret;
	static struct cmdnames main_cmds, other_cmds;
	static int loaded;

	if (!name)
		return NULL;

	for (i = 0; i < ARRAY_SIZE(all_strategy); i++)
		if (!strcmp(name, all_strategy[i].name))
			return &all_strategy[i];

	if (!loaded) {
		struct cmdnames not_strategies;
		loaded = 1;

		memset(&not_strategies, 0, sizeof(struct cmdnames));
		load_command_list("git-merge-", &main_cmds, &other_cmds);
		for (i = 0; i < main_cmds.cnt; i++) {
			int j, found = 0;
			struct cmdname *ent = main_cmds.names[i];
			for (j = 0; j < ARRAY_SIZE(all_strategy); j++)
				if (!strncmp(ent->name, all_strategy[j].name, ent->len)
						&& !all_strategy[j].name[ent->len])
					found = 1;
			if (!found)
				add_cmdname(&not_strategies, ent->name, ent->len);
		}
		exclude_cmds(&main_cmds, &not_strategies);
	}
	if (!is_in_cmdlist(&main_cmds, name) && !is_in_cmdlist(&other_cmds, name)) {
		fprintf(stderr, _("Could not find merge strategy '%s'.\n"), name);
		fprintf(stderr, _("Available strategies are:"));
		for (i = 0; i < main_cmds.cnt; i++)
			fprintf(stderr, " %s", main_cmds.names[i]->name);
		fprintf(stderr, ".\n");
		if (other_cmds.cnt) {
			fprintf(stderr, _("Available custom strategies are:"));
			for (i = 0; i < other_cmds.cnt; i++)
				fprintf(stderr, " %s", other_cmds.names[i]->name);
			fprintf(stderr, ".\n");
		}
		exit(1);
	}

	ret = xcalloc(1, sizeof(struct strategy));
	ret->name = xstrdup(name);
	ret->attr = NO_TRIVIAL;
	return ret;
}

static void append_strategy(struct strategy *s)
{
	ALLOC_GROW(use_strategies, use_strategies_nr + 1, use_strategies_alloc);
	use_strategies[use_strategies_nr++] = s;
}

static int option_parse_strategy(const struct option *opt,
				 const char *name, int unset)
{
	if (unset)
		return 0;

	append_strategy(get_strategy(name));
	return 0;
}

static int option_parse_x(const struct option *opt,
			  const char *arg, int unset)
{
	if (unset)
		return 0;

	ALLOC_GROW(xopts, xopts_nr + 1, xopts_alloc);
	xopts[xopts_nr++] = xstrdup(arg);
	return 0;
}

static int option_parse_n(const struct option *opt,
			  const char *arg, int unset)
{
	show_diffstat = unset;
	return 0;
}

static struct option builtin_merge_options[] = {
	{ OPTION_CALLBACK, 'n', NULL, NULL, NULL,
		N_("do not show a diffstat at the end of the merge"),
		PARSE_OPT_NOARG, option_parse_n },
	OPT_BOOL(0, "stat", &show_diffstat,
		N_("show a diffstat at the end of the merge")),
	OPT_BOOL(0, "summary", &show_diffstat, N_("(synonym to --stat)")),
	{ OPTION_INTEGER, 0, "log", &shortlog_len, N_("n"),
	  N_("add (at most <n>) entries from shortlog to merge commit message"),
	  PARSE_OPT_OPTARG, NULL, DEFAULT_MERGE_LOG_LEN },
	OPT_BOOL(0, "squash", &squash,
		N_("create a single commit instead of doing a merge")),
	OPT_BOOL(0, "commit", &option_commit,
		N_("perform a commit if the merge succeeds (default)")),
	OPT_BOOL('e', "edit", &option_edit,
		N_("edit message before committing")),
	OPT_SET_INT(0, "ff", &fast_forward, N_("allow fast-forward (default)"), FF_ALLOW),
	{ OPTION_SET_INT, 0, "ff-only", &fast_forward, NULL,
		N_("abort if fast-forward is not possible"),
		PARSE_OPT_NOARG | PARSE_OPT_NONEG, NULL, FF_ONLY },
	OPT_RERERE_AUTOUPDATE(&allow_rerere_auto),
	OPT_BOOL(0, "verify-signatures", &verify_signatures,
		N_("verify that the named commit has a valid GPG signature")),
	OPT_CALLBACK('s', "strategy", &use_strategies, N_("strategy"),
		N_("merge strategy to use"), option_parse_strategy),
	OPT_CALLBACK('X', "strategy-option", &xopts, N_("option=value"),
		N_("option for selected merge strategy"), option_parse_x),
	OPT_CALLBACK('m', "message", &merge_msg, N_("message"),
		N_("merge commit message (for a non-fast-forward merge)"),
		option_parse_message),
	OPT__VERBOSITY(&verbosity),
	OPT_BOOL(0, "abort", &abort_current_merge,
		N_("abort the current in-progress merge")),
	OPT_BOOL(0, "allow-unrelated-histories", &allow_unrelated_histories,
		 N_("allow merging unrelated histories")),
	OPT_SET_INT(0, "progress", &show_progress, N_("force progress reporting"), 1),
	{ OPTION_STRING, 'S', "gpg-sign", &sign_commit, N_("key-id"),
	  N_("GPG sign commit"), PARSE_OPT_OPTARG, NULL, (intptr_t) "" },
	OPT_BOOL(0, "overwrite-ignore", &overwrite_ignore, N_("update ignored files (default)")),
	OPT_END()
};

/* Cleans up metadata that is uninteresting after a succeeded merge. */
static void drop_save(void)
{
	unlink(git_path_merge_head());
	unlink(git_path_merge_msg());
	unlink(git_path_merge_mode());
}

static int save_state(unsigned char *stash)
{
	int len;
	struct child_process cp = CHILD_PROCESS_INIT;
	struct strbuf buffer = STRBUF_INIT;
	const char *argv[] = {"stash", "create", NULL};

	cp.argv = argv;
	cp.out = -1;
	cp.git_cmd = 1;

	if (start_command(&cp))
		die(_("could not run stash."));
	len = strbuf_read(&buffer, cp.out, 1024);
	close(cp.out);

	if (finish_command(&cp) || len < 0)
		die(_("stash failed"));
	else if (!len)		/* no changes */
		return -1;
	strbuf_setlen(&buffer, buffer.len-1);
	if (get_sha1(buffer.buf, stash))
		die(_("not a valid object: %s"), buffer.buf);
	return 0;
}

static void read_empty(unsigned const char *sha1, int verbose)
{
	int i = 0;
	const char *args[7];

	args[i++] = "read-tree";
	if (verbose)
		args[i++] = "-v";
	args[i++] = "-m";
	args[i++] = "-u";
	args[i++] = EMPTY_TREE_SHA1_HEX;
	args[i++] = sha1_to_hex(sha1);
	args[i] = NULL;

	if (run_command_v_opt(args, RUN_GIT_CMD))
		die(_("read-tree failed"));
}

static void reset_hard(unsigned const char *sha1, int verbose)
{
	int i = 0;
	const char *args[6];

	args[i++] = "read-tree";
	if (verbose)
		args[i++] = "-v";
	args[i++] = "--reset";
	args[i++] = "-u";
	args[i++] = sha1_to_hex(sha1);
	args[i] = NULL;

	if (run_command_v_opt(args, RUN_GIT_CMD))
		die(_("read-tree failed"));
}

static void restore_state(const unsigned char *head,
			  const unsigned char *stash)
{
	struct strbuf sb = STRBUF_INIT;
	const char *args[] = { "stash", "apply", NULL, NULL };

	if (is_null_sha1(stash))
		return;

	reset_hard(head, 1);

	args[2] = sha1_to_hex(stash);

	/*
	 * It is OK to ignore error here, for example when there was
	 * nothing to restore.
	 */
	run_command_v_opt(args, RUN_GIT_CMD);

	strbuf_release(&sb);
	refresh_cache(REFRESH_QUIET);
}

/* This is called when no merge was necessary. */
static void finish_up_to_date(const char *msg)
{
	if (verbosity >= 0)
		printf("%s%s\n", squash ? _(" (nothing to squash)") : "", msg);
	drop_save();
}

static void squash_message(struct commit *commit, struct commit_list *remoteheads)
{
	struct rev_info rev;
	struct strbuf out = STRBUF_INIT;
	struct commit_list *j;
	struct pretty_print_context ctx = {0};

	printf(_("Squash commit -- not updating HEAD\n"));

	init_revisions(&rev, NULL);
	rev.ignore_merges = 1;
	rev.commit_format = CMIT_FMT_MEDIUM;

	commit->object.flags |= UNINTERESTING;
	add_pending_object(&rev, &commit->object, NULL);

	for (j = remoteheads; j; j = j->next)
		add_pending_object(&rev, &j->item->object, NULL);

	setup_revisions(0, NULL, &rev, NULL);
	if (prepare_revision_walk(&rev))
		die(_("revision walk setup failed"));

	ctx.abbrev = rev.abbrev;
	ctx.date_mode = rev.date_mode;
	ctx.fmt = rev.commit_format;

	strbuf_addstr(&out, "Squashed commit of the following:\n");
	while ((commit = get_revision(&rev)) != NULL) {
		strbuf_addch(&out, '\n');
		strbuf_addf(&out, "commit %s\n",
			oid_to_hex(&commit->object.oid));
		pretty_print_commit(&ctx, commit, &out);
	}
	write_file_buf(git_path_squash_msg(), out.buf, out.len);
	strbuf_release(&out);
}

static void finish(struct commit *head_commit,
		   struct commit_list *remoteheads,
		   const unsigned char *new_head, const char *msg)
{
	struct strbuf reflog_message = STRBUF_INIT;
	const unsigned char *head = head_commit->object.oid.hash;

	if (!msg)
		strbuf_addstr(&reflog_message, getenv("GIT_REFLOG_ACTION"));
	else {
		if (verbosity >= 0)
			printf("%s\n", msg);
		strbuf_addf(&reflog_message, "%s: %s",
			getenv("GIT_REFLOG_ACTION"), msg);
	}
	if (squash) {
		squash_message(head_commit, remoteheads);
	} else {
		if (verbosity >= 0 && !merge_msg.len)
			printf(_("No merge message -- not updating HEAD\n"));
		else {
			const char *argv_gc_auto[] = { "gc", "--auto", NULL };
			update_ref(reflog_message.buf, "HEAD",
				new_head, head, 0,
				UPDATE_REFS_DIE_ON_ERR);
			/*
			 * We ignore errors in 'gc --auto', since the
			 * user should see them.
			 */
			close_all_packs();
			run_command_v_opt(argv_gc_auto, RUN_GIT_CMD);
		}
	}
	if (new_head && show_diffstat) {
		struct diff_options opts;
		diff_setup(&opts);
		opts.stat_width = -1; /* use full terminal width */
		opts.stat_graph_width = -1; /* respect statGraphWidth config */
		opts.output_format |=
			DIFF_FORMAT_SUMMARY | DIFF_FORMAT_DIFFSTAT;
		opts.detect_rename = DIFF_DETECT_RENAME;
		diff_setup_done(&opts);
		diff_tree_sha1(head, new_head, "", &opts);
		diffcore_std(&opts);
		diff_flush(&opts);
	}

	/* Run a post-merge hook */
	run_hook_le(NULL, "post-merge", squash ? "1" : "0", NULL);

	strbuf_release(&reflog_message);
}

/* Get the name for the merge commit's message. */
static void merge_name(const char *remote, struct strbuf *msg)
{
	struct commit *remote_head;
	unsigned char branch_head[20];
	struct strbuf buf = STRBUF_INIT;
	struct strbuf bname = STRBUF_INIT;
	const char *ptr;
	char *found_ref;
	int len, early;

	strbuf_branchname(&bname, remote);
	remote = bname.buf;

	memset(branch_head, 0, sizeof(branch_head));
	remote_head = get_merge_parent(remote);
	if (!remote_head)
		die(_("'%s' does not point to a commit"), remote);

	if (dwim_ref(remote, strlen(remote), branch_head, &found_ref) > 0) {
		if (starts_with(found_ref, "refs/heads/")) {
			strbuf_addf(msg, "%s\t\tbranch '%s' of .\n",
				    sha1_to_hex(branch_head), remote);
			goto cleanup;
		}
		if (starts_with(found_ref, "refs/tags/")) {
			strbuf_addf(msg, "%s\t\ttag '%s' of .\n",
				    sha1_to_hex(branch_head), remote);
			goto cleanup;
		}
		if (starts_with(found_ref, "refs/remotes/")) {
			strbuf_addf(msg, "%s\t\tremote-tracking branch '%s' of .\n",
				    sha1_to_hex(branch_head), remote);
			goto cleanup;
		}
	}

	/* See if remote matches <name>^^^.. or <name>~<number> */
	for (len = 0, ptr = remote + strlen(remote);
	     remote < ptr && ptr[-1] == '^';
	     ptr--)
		len++;
	if (len)
		early = 1;
	else {
		early = 0;
		ptr = strrchr(remote, '~');
		if (ptr) {
			int seen_nonzero = 0;

			len++; /* count ~ */
			while (*++ptr && isdigit(*ptr)) {
				seen_nonzero |= (*ptr != '0');
				len++;
			}
			if (*ptr)
				len = 0; /* not ...~<number> */
			else if (seen_nonzero)
				early = 1;
			else if (len == 1)
				early = 1; /* "name~" is "name~1"! */
		}
	}
	if (len) {
		struct strbuf truname = STRBUF_INIT;
		strbuf_addf(&truname, "refs/heads/%s", remote);
		strbuf_setlen(&truname, truname.len - len);
		if (ref_exists(truname.buf)) {
			strbuf_addf(msg,
				    "%s\t\tbranch '%s'%s of .\n",
				    oid_to_hex(&remote_head->object.oid),
				    truname.buf + 11,
				    (early ? " (early part)" : ""));
			strbuf_release(&truname);
			goto cleanup;
		}
		strbuf_release(&truname);
	}

	if (remote_head->util) {
		struct merge_remote_desc *desc;
		desc = merge_remote_util(remote_head);
		if (desc && desc->obj && desc->obj->type == OBJ_TAG) {
			strbuf_addf(msg, "%s\t\t%s '%s'\n",
				    oid_to_hex(&desc->obj->oid),
				    typename(desc->obj->type),
				    remote);
			goto cleanup;
		}
	}

	strbuf_addf(msg, "%s\t\tcommit '%s'\n",
		oid_to_hex(&remote_head->object.oid), remote);
cleanup:
	strbuf_release(&buf);
	strbuf_release(&bname);
}

static void parse_branch_merge_options(char *bmo)
{
	const char **argv;
	int argc;

	if (!bmo)
		return;
	argc = split_cmdline(bmo, &argv);
	if (argc < 0)
		die(_("Bad branch.%s.mergeoptions string: %s"), branch,
		    split_cmdline_strerror(argc));
	REALLOC_ARRAY(argv, argc + 2);
	memmove(argv + 1, argv, sizeof(*argv) * (argc + 1));
	argc++;
	argv[0] = "branch.*.mergeoptions";
	parse_options(argc, argv, NULL, builtin_merge_options,
		      builtin_merge_usage, 0);
	free(argv);
}

static int git_merge_config(const char *k, const char *v, void *cb)
{
	int status;

	if (branch && starts_with(k, "branch.") &&
		starts_with(k + 7, branch) &&
		!strcmp(k + 7 + strlen(branch), ".mergeoptions")) {
		free(branch_mergeoptions);
		branch_mergeoptions = xstrdup(v);
		return 0;
	}

	if (!strcmp(k, "merge.diffstat") || !strcmp(k, "merge.stat"))
		show_diffstat = git_config_bool(k, v);
	else if (!strcmp(k, "pull.twohead"))
		return git_config_string(&pull_twohead, k, v);
	else if (!strcmp(k, "pull.octopus"))
		return git_config_string(&pull_octopus, k, v);
	else if (!strcmp(k, "merge.renormalize"))
		option_renormalize = git_config_bool(k, v);
	else if (!strcmp(k, "merge.ff")) {
		int boolval = git_config_maybe_bool(k, v);
		if (0 <= boolval) {
			fast_forward = boolval ? FF_ALLOW : FF_NO;
		} else if (v && !strcmp(v, "only")) {
			fast_forward = FF_ONLY;
		} /* do not barf on values from future versions of git */
		return 0;
	} else if (!strcmp(k, "merge.defaulttoupstream")) {
		default_to_upstream = git_config_bool(k, v);
		return 0;
	} else if (!strcmp(k, "commit.gpgsign")) {
		sign_commit = git_config_bool(k, v) ? "" : NULL;
		return 0;
	}

	status = fmt_merge_msg_config(k, v, cb);
	if (status)
		return status;
	status = git_gpg_config(k, v, NULL);
	if (status)
		return status;
	return git_diff_ui_config(k, v, cb);
}

static int read_tree_trivial(unsigned char *common, unsigned char *head,
			     unsigned char *one)
{
	int i, nr_trees = 0;
	struct tree *trees[MAX_UNPACK_TREES];
	struct tree_desc t[MAX_UNPACK_TREES];
	struct unpack_trees_options opts;

	memset(&opts, 0, sizeof(opts));
	opts.head_idx = 2;
	opts.src_index = &the_index;
	opts.dst_index = &the_index;
	opts.update = 1;
	opts.verbose_update = 1;
	opts.trivial_merges_only = 1;
	opts.merge = 1;
	trees[nr_trees] = parse_tree_indirect(common);
	if (!trees[nr_trees++])
		return -1;
	trees[nr_trees] = parse_tree_indirect(head);
	if (!trees[nr_trees++])
		return -1;
	trees[nr_trees] = parse_tree_indirect(one);
	if (!trees[nr_trees++])
		return -1;
	opts.fn = threeway_merge;
	cache_tree_free(&active_cache_tree);
	for (i = 0; i < nr_trees; i++) {
		parse_tree(trees[i]);
		init_tree_desc(t+i, trees[i]->buffer, trees[i]->size);
	}
	if (unpack_trees(nr_trees, t, &opts))
		return -1;
	return 0;
}

static void write_tree_trivial(unsigned char *sha1)
{
	if (write_cache_as_tree(sha1, 0, NULL))
		die(_("git write-tree failed to write a tree"));
}

static int try_merge_strategy(const char *strategy, struct commit_list *common,
			      struct commit_list *remoteheads,
			      struct commit *head)
{
	static struct lock_file lock;
	const char *head_arg = "HEAD";

	hold_locked_index(&lock, 1);
	refresh_cache(REFRESH_QUIET);
	if (active_cache_changed &&
	    write_locked_index(&the_index, &lock, COMMIT_LOCK))
		return error(_("Unable to write index."));
	rollback_lock_file(&lock);

	if (!strcmp(strategy, "recursive") || !strcmp(strategy, "subtree")) {
		int clean, x;
		struct commit *result;
		struct commit_list *reversed = NULL;
		struct merge_options o;
		struct commit_list *j;

		if (remoteheads->next) {
			error(_("Not handling anything other than two heads merge."));
			return 2;
		}

		init_merge_options(&o);
		if (!strcmp(strategy, "subtree"))
			o.subtree_shift = "";

		o.renormalize = option_renormalize;
		o.show_rename_progress =
			show_progress == -1 ? isatty(2) : show_progress;

		for (x = 0; x < xopts_nr; x++)
			if (parse_merge_opt(&o, xopts[x]))
				die(_("Unknown option for merge-recursive: -X%s"), xopts[x]);

		o.branch1 = head_arg;
		o.branch2 = merge_remote_util(remoteheads->item)->name;

		for (j = common; j; j = j->next)
			commit_list_insert(j->item, &reversed);

		hold_locked_index(&lock, 1);
		clean = merge_recursive(&o, head,
				remoteheads->item, reversed, &result);
		if (clean < 0)
			exit(128);
		if (active_cache_changed &&
		    write_locked_index(&the_index, &lock, COMMIT_LOCK))
			die (_("unable to write %s"), get_index_file());
		rollback_lock_file(&lock);
		return clean ? 0 : 1;
	} else {
		return try_merge_command(strategy, xopts_nr, xopts,
						common, head_arg, remoteheads);
	}
}

static void count_diff_files(struct diff_queue_struct *q,
			     struct diff_options *opt, void *data)
{
	int *count = data;

	(*count) += q->nr;
}

static int count_unmerged_entries(void)
{
	int i, ret = 0;

	for (i = 0; i < active_nr; i++)
		if (ce_stage(active_cache[i]))
			ret++;

	return ret;
}

static void add_strategies(const char *string, unsigned attr)
{
	int i;

	if (string) {
		struct string_list list = STRING_LIST_INIT_DUP;
		struct string_list_item *item;
		string_list_split(&list, string, ' ', -1);
		for_each_string_list_item(item, &list)
			append_strategy(get_strategy(item->string));
		string_list_clear(&list, 0);
		return;
	}
	for (i = 0; i < ARRAY_SIZE(all_strategy); i++)
		if (all_strategy[i].attr & attr)
			append_strategy(&all_strategy[i]);

}

static void read_merge_msg(struct strbuf *msg)
{
	const char *filename = git_path_merge_msg();
	strbuf_reset(msg);
	if (strbuf_read_file(msg, filename, 0) < 0)
		die_errno(_("Could not read from '%s'"), filename);
}

static void write_merge_state(struct commit_list *);
static void abort_commit(struct commit_list *remoteheads, const char *err_msg)
{
	if (err_msg)
		error("%s", err_msg);
	fprintf(stderr,
		_("Not committing merge; use 'git commit' to complete the merge.\n"));
	write_merge_state(remoteheads);
	exit(1);
}

static const char merge_editor_comment[] =
N_("Please enter a commit message to explain why this merge is necessary,\n"
   "especially if it merges an updated upstream into a topic branch.\n"
   "\n"
   "Lines starting with '%c' will be ignored, and an empty message aborts\n"
   "the commit.\n");

static void prepare_to_commit(struct commit_list *remoteheads)
{
	struct strbuf msg = STRBUF_INIT;
	strbuf_addbuf(&msg, &merge_msg);
	strbuf_addch(&msg, '\n');
	if (0 < option_edit)
		strbuf_commented_addf(&msg, _(merge_editor_comment), comment_line_char);
	write_file_buf(git_path_merge_msg(), msg.buf, msg.len);
	if (run_commit_hook(0 < option_edit, get_index_file(), "prepare-commit-msg",
			    git_path_merge_msg(), "merge", NULL))
		abort_commit(remoteheads, NULL);
	if (0 < option_edit) {
		if (launch_editor(git_path_merge_msg(), NULL, NULL))
			abort_commit(remoteheads, NULL);
	}
	read_merge_msg(&msg);
	strbuf_stripspace(&msg, 0 < option_edit);
	if (!msg.len)
		abort_commit(remoteheads, _("Empty commit message."));
	strbuf_release(&merge_msg);
	strbuf_addbuf(&merge_msg, &msg);
	strbuf_release(&msg);
}

static int merge_trivial(struct commit *head, struct commit_list *remoteheads)
{
	unsigned char result_tree[20], result_commit[20];
	struct commit_list *parents, **pptr = &parents;
	static struct lock_file lock;

	hold_locked_index(&lock, 1);
	refresh_cache(REFRESH_QUIET);
	if (active_cache_changed &&
	    write_locked_index(&the_index, &lock, COMMIT_LOCK))
		return error(_("Unable to write index."));
	rollback_lock_file(&lock);

	write_tree_trivial(result_tree);
	printf(_("Wonderful.\n"));
	pptr = commit_list_append(head, pptr);
	pptr = commit_list_append(remoteheads->item, pptr);
	prepare_to_commit(remoteheads);
	if (commit_tree(merge_msg.buf, merge_msg.len, result_tree, parents,
			result_commit, NULL, sign_commit))
		die(_("failed to write commit object"));
	finish(head, remoteheads, result_commit, "In-index merge");
	drop_save();
	return 0;
}

static int finish_automerge(struct commit *head,
			    int head_subsumed,
			    struct commit_list *common,
			    struct commit_list *remoteheads,
			    unsigned char *result_tree,
			    const char *wt_strategy)
{
	struct commit_list *parents = NULL;
	struct strbuf buf = STRBUF_INIT;
	unsigned char result_commit[20];

	free_commit_list(common);
	parents = remoteheads;
	if (!head_subsumed || fast_forward == FF_NO)
		commit_list_insert(head, &parents);
	strbuf_addch(&merge_msg, '\n');
	prepare_to_commit(remoteheads);
	if (commit_tree(merge_msg.buf, merge_msg.len, result_tree, parents,
			result_commit, NULL, sign_commit))
		die(_("failed to write commit object"));
	strbuf_addf(&buf, "Merge made by the '%s' strategy.", wt_strategy);
	finish(head, remoteheads, result_commit, buf.buf);
	strbuf_release(&buf);
	drop_save();
	return 0;
}

static int suggest_conflicts(void)
{
	const char *filename;
	FILE *fp;
	struct strbuf msgbuf = STRBUF_INIT;

	filename = git_path_merge_msg();
	fp = fopen(filename, "a");
	if (!fp)
		die_errno(_("Could not open '%s' for writing"), filename);

	append_conflicts_hint(&msgbuf);
	fputs(msgbuf.buf, fp);
	strbuf_release(&msgbuf);
	fclose(fp);
	rerere(allow_rerere_auto);
	printf(_("Automatic merge failed; "
			"fix conflicts and then commit the result.\n"));
	return 1;
}

static int evaluate_result(void)
{
	int cnt = 0;
	struct rev_info rev;

	/* Check how many files differ. */
	init_revisions(&rev, "");
	setup_revisions(0, NULL, &rev, NULL);
	rev.diffopt.output_format |=
		DIFF_FORMAT_CALLBACK;
	rev.diffopt.format_callback = count_diff_files;
	rev.diffopt.format_callback_data = &cnt;
	run_diff_files(&rev, 0);

	/*
	 * Check how many unmerged entries are
	 * there.
	 */
	cnt += count_unmerged_entries();

	return cnt;
}

/*
 * Pretend as if the user told us to merge with the remote-tracking
 * branch we have for the upstream of the current branch
 */
static int setup_with_upstream(const char ***argv)
{
	struct branch *branch = branch_get(NULL);
	int i;
	const char **args;

	if (!branch)
		die(_("No current branch."));
	if (!branch->remote_name)
		die(_("No remote for the current branch."));
	if (!branch->merge_nr)
		die(_("No default upstream defined for the current branch."));

	args = xcalloc(st_add(branch->merge_nr, 1), sizeof(char *));
	for (i = 0; i < branch->merge_nr; i++) {
		if (!branch->merge[i]->dst)
			die(_("No remote-tracking branch for %s from %s"),
			    branch->merge[i]->src, branch->remote_name);
		args[i] = branch->merge[i]->dst;
	}
	args[i] = NULL;
	*argv = args;
	return i;
}

static void write_merge_state(struct commit_list *remoteheads)
{
	struct commit_list *j;
	struct strbuf buf = STRBUF_INIT;

	for (j = remoteheads; j; j = j->next) {
		struct object_id *oid;
		struct commit *c = j->item;
		if (c->util && merge_remote_util(c)->obj) {
			oid = &merge_remote_util(c)->obj->oid;
		} else {
			oid = &c->object.oid;
		}
		strbuf_addf(&buf, "%s\n", oid_to_hex(oid));
	}
	write_file_buf(git_path_merge_head(), buf.buf, buf.len);
	strbuf_addch(&merge_msg, '\n');
	write_file_buf(git_path_merge_msg(), merge_msg.buf, merge_msg.len);

	strbuf_reset(&buf);
	if (fast_forward == FF_NO)
		strbuf_addstr(&buf, "no-ff");
	write_file_buf(git_path_merge_mode(), buf.buf, buf.len);
}

static int default_edit_option(void)
{
	static const char name[] = "GIT_MERGE_AUTOEDIT";
	const char *e = getenv(name);
	struct stat st_stdin, st_stdout;

	if (have_message)
		/* an explicit -m msg without --[no-]edit */
		return 0;

	if (e) {
		int v = git_config_maybe_bool(name, e);
		if (v < 0)
			die(_("Bad value '%s' in environment '%s'"), e, name);
		return v;
	}

	/* Use editor if stdin and stdout are the same and is a tty */
	return (!fstat(0, &st_stdin) &&
		!fstat(1, &st_stdout) &&
		isatty(0) && isatty(1) &&
		st_stdin.st_dev == st_stdout.st_dev &&
		st_stdin.st_ino == st_stdout.st_ino &&
		st_stdin.st_mode == st_stdout.st_mode);
}

static struct commit_list *reduce_parents(struct commit *head_commit,
					  int *head_subsumed,
					  struct commit_list *remoteheads)
{
	struct commit_list *parents, **remotes;

	/*
	 * Is the current HEAD reachable from another commit being
	 * merged?  If so we do not want to record it as a parent of
	 * the resulting merge, unless --no-ff is given.  We will flip
	 * this variable to 0 when we find HEAD among the independent
	 * tips being merged.
	 */
	*head_subsumed = 1;

	/* Find what parents to record by checking independent ones. */
	parents = reduce_heads(remoteheads);

	remoteheads = NULL;
	remotes = &remoteheads;
	while (parents) {
		struct commit *commit = pop_commit(&parents);
		if (commit == head_commit)
			*head_subsumed = 0;
		else
			remotes = &commit_list_insert(commit, remotes)->next;
	}
	return remoteheads;
}

static void prepare_merge_message(struct strbuf *merge_names, struct strbuf *merge_msg)
{
	struct fmt_merge_msg_opts opts;

	memset(&opts, 0, sizeof(opts));
	opts.add_title = !have_message;
	opts.shortlog_len = shortlog_len;
	opts.credit_people = (0 < option_edit);

	fmt_merge_msg(merge_names, merge_msg, &opts);
	if (merge_msg->len)
		strbuf_setlen(merge_msg, merge_msg->len - 1);
}

static void handle_fetch_head(struct commit_list **remotes, struct strbuf *merge_names)
{
	const char *filename;
	int fd, pos, npos;
	struct strbuf fetch_head_file = STRBUF_INIT;

	if (!merge_names)
		merge_names = &fetch_head_file;

	filename = git_path_fetch_head();
	fd = open(filename, O_RDONLY);
	if (fd < 0)
		die_errno(_("could not open '%s' for reading"), filename);

	if (strbuf_read(merge_names, fd, 0) < 0)
		die_errno(_("could not read '%s'"), filename);
	if (close(fd) < 0)
		die_errno(_("could not close '%s'"), filename);

	for (pos = 0; pos < merge_names->len; pos = npos) {
		unsigned char sha1[20];
		char *ptr;
		struct commit *commit;

		ptr = strchr(merge_names->buf + pos, '\n');
		if (ptr)
			npos = ptr - merge_names->buf + 1;
		else
			npos = merge_names->len;

		if (npos - pos < 40 + 2 ||
		    get_sha1_hex(merge_names->buf + pos, sha1))
			commit = NULL; /* bad */
		else if (memcmp(merge_names->buf + pos + 40, "\t\t", 2))
			continue; /* not-for-merge */
		else {
			char saved = merge_names->buf[pos + 40];
			merge_names->buf[pos + 40] = '\0';
			commit = get_merge_parent(merge_names->buf + pos);
			merge_names->buf[pos + 40] = saved;
		}
		if (!commit) {
			if (ptr)
				*ptr = '\0';
			die(_("not something we can merge in %s: %s"),
			    filename, merge_names->buf + pos);
		}
		remotes = &commit_list_insert(commit, remotes)->next;
	}

	if (merge_names == &fetch_head_file)
		strbuf_release(&fetch_head_file);
}

static struct commit_list *collect_parents(struct commit *head_commit,
					   int *head_subsumed,
					   int argc, const char **argv,
					   struct strbuf *merge_msg)
{
	int i;
	struct commit_list *remoteheads = NULL;
	struct commit_list **remotes = &remoteheads;
	struct strbuf merge_names = STRBUF_INIT, *autogen = NULL;

	if (merge_msg && (!have_message || shortlog_len))
		autogen = &merge_names;

	if (head_commit)
		remotes = &commit_list_insert(head_commit, remotes)->next;

	if (argc == 1 && !strcmp(argv[0], "FETCH_HEAD")) {
		handle_fetch_head(remotes, autogen);
		remoteheads = reduce_parents(head_commit, head_subsumed, remoteheads);
	} else {
		for (i = 0; i < argc; i++) {
			struct commit *commit = get_merge_parent(argv[i]);
			if (!commit)
				help_unknown_ref(argv[i], "merge",
						 _("not something we can merge"));
			remotes = &commit_list_insert(commit, remotes)->next;
		}
		remoteheads = reduce_parents(head_commit, head_subsumed, remoteheads);
		if (autogen) {
			struct commit_list *p;
			for (p = remoteheads; p; p = p->next)
				merge_name(merge_remote_util(p->item)->name, autogen);
		}
	}

	if (autogen) {
		prepare_merge_message(autogen, merge_msg);
		strbuf_release(autogen);
	}

	return remoteheads;
}

int cmd_merge(int argc, const char **argv, const char *prefix)
{
	unsigned char result_tree[20];
	unsigned char stash[20];
	unsigned char head_sha1[20];
	struct commit *head_commit;
	struct strbuf buf = STRBUF_INIT;
<<<<<<< HEAD
=======
	const char *head_arg;
>>>>>>> 4f03666a
	int i, ret = 0, head_subsumed;
	int best_cnt = -1, merge_was_ok = 0, automerge_was_ok = 0;
	struct commit_list *common = NULL;
	const char *best_strategy = NULL, *wt_strategy = NULL;
	struct commit_list *remoteheads, *p;
	void *branch_to_free;

	if (argc == 2 && !strcmp(argv[1], "-h"))
		usage_with_options(builtin_merge_usage, builtin_merge_options);

	/*
	 * Check if we are _not_ on a detached HEAD, i.e. if there is a
	 * current branch.
	 */
	branch = branch_to_free = resolve_refdup("HEAD", 0, head_sha1, NULL);
	if (branch && starts_with(branch, "refs/heads/"))
		branch += 11;
	if (!branch || is_null_sha1(head_sha1))
		head_commit = NULL;
	else
		head_commit = lookup_commit_or_die(head_sha1, "HEAD");

	init_diff_ui_defaults();
	git_config(git_merge_config, NULL);

	if (branch_mergeoptions)
		parse_branch_merge_options(branch_mergeoptions);
	argc = parse_options(argc, argv, prefix, builtin_merge_options,
			builtin_merge_usage, 0);
	if (shortlog_len < 0)
		shortlog_len = (merge_log_config > 0) ? merge_log_config : 0;

	if (verbosity < 0 && show_progress == -1)
		show_progress = 0;

	if (abort_current_merge) {
		int nargc = 2;
		const char *nargv[] = {"reset", "--merge", NULL};

		if (!file_exists(git_path_merge_head()))
			die(_("There is no merge to abort (MERGE_HEAD missing)."));

		/* Invoke 'git reset --merge' */
		ret = cmd_reset(nargc, nargv, prefix);
		goto done;
	}

	if (read_cache_unmerged())
		die_resolve_conflict("merge");

	if (file_exists(git_path_merge_head())) {
		/*
		 * There is no unmerged entry, don't advise 'git
		 * add/rm <file>', just 'git commit'.
		 */
		if (advice_resolve_conflict)
			die(_("You have not concluded your merge (MERGE_HEAD exists).\n"
				  "Please, commit your changes before you merge."));
		else
			die(_("You have not concluded your merge (MERGE_HEAD exists)."));
	}
	if (file_exists(git_path_cherry_pick_head())) {
		if (advice_resolve_conflict)
			die(_("You have not concluded your cherry-pick (CHERRY_PICK_HEAD exists).\n"
			    "Please, commit your changes before you merge."));
		else
			die(_("You have not concluded your cherry-pick (CHERRY_PICK_HEAD exists)."));
	}
	resolve_undo_clear();

	if (verbosity < 0)
		show_diffstat = 0;

	if (squash) {
		if (fast_forward == FF_NO)
			die(_("You cannot combine --squash with --no-ff."));
		option_commit = 0;
	}

	if (!argc) {
		if (default_to_upstream)
			argc = setup_with_upstream(&argv);
		else
			die(_("No commit specified and merge.defaultToUpstream not set."));
	} else if (argc == 1 && !strcmp(argv[0], "-")) {
		argv[0] = "@{-1}";
	}

	if (!argc)
		usage_with_options(builtin_merge_usage,
			builtin_merge_options);

	if (!head_commit) {
		/*
		 * If the merged head is a valid one there is no reason
		 * to forbid "git merge" into a branch yet to be born.
		 * We do the same for "git pull".
		 */
		unsigned char *remote_head_sha1;
		if (squash)
			die(_("Squash commit into empty head not supported yet"));
		if (fast_forward == FF_NO)
			die(_("Non-fast-forward commit does not make sense into "
			    "an empty head"));
		remoteheads = collect_parents(head_commit, &head_subsumed,
					      argc, argv, NULL);
		if (!remoteheads)
			die(_("%s - not something we can merge"), argv[0]);
		if (remoteheads->next)
			die(_("Can merge only exactly one commit into empty head"));
		remote_head_sha1 = remoteheads->item->object.oid.hash;
		read_empty(remote_head_sha1, 0);
		update_ref("initial pull", "HEAD", remote_head_sha1,
			   NULL, 0, UPDATE_REFS_DIE_ON_ERR);
		goto done;
	}

	/*
	 * All the rest are the commits being merged; prepare
	 * the standard merge summary message to be appended
	 * to the given message.
	 */
	remoteheads = collect_parents(head_commit, &head_subsumed,
				      argc, argv, &merge_msg);

	if (!head_commit || !argc)
		usage_with_options(builtin_merge_usage,
			builtin_merge_options);

	if (verify_signatures) {
		for (p = remoteheads; p; p = p->next) {
			struct commit *commit = p->item;
			char hex[GIT_SHA1_HEXSZ + 1];
			struct signature_check signature_check;
			memset(&signature_check, 0, sizeof(signature_check));

			check_commit_signature(commit, &signature_check);

			find_unique_abbrev_r(hex, commit->object.oid.hash, DEFAULT_ABBREV);
			switch (signature_check.result) {
			case 'G':
				break;
			case 'U':
				die(_("Commit %s has an untrusted GPG signature, "
				      "allegedly by %s."), hex, signature_check.signer);
			case 'B':
				die(_("Commit %s has a bad GPG signature "
				      "allegedly by %s."), hex, signature_check.signer);
			default: /* 'N' */
				die(_("Commit %s does not have a GPG signature."), hex);
			}
			if (verbosity >= 0 && signature_check.result == 'G')
				printf(_("Commit %s has a good GPG signature by %s\n"),
				       hex, signature_check.signer);

			signature_check_clear(&signature_check);
		}
	}

	strbuf_addstr(&buf, "merge");
	for (p = remoteheads; p; p = p->next)
		strbuf_addf(&buf, " %s", merge_remote_util(p->item)->name);
	setenv("GIT_REFLOG_ACTION", buf.buf, 0);
	strbuf_reset(&buf);

	for (p = remoteheads; p; p = p->next) {
		struct commit *commit = p->item;
		strbuf_addf(&buf, "GITHEAD_%s",
			    oid_to_hex(&commit->object.oid));
		setenv(buf.buf, merge_remote_util(commit)->name, 1);
		strbuf_reset(&buf);
		if (fast_forward != FF_ONLY &&
		    merge_remote_util(commit) &&
		    merge_remote_util(commit)->obj &&
		    merge_remote_util(commit)->obj->type == OBJ_TAG)
			fast_forward = FF_NO;
	}

	if (option_edit < 0)
		option_edit = default_edit_option();

	if (!use_strategies) {
		if (!remoteheads)
			; /* already up-to-date */
		else if (!remoteheads->next)
			add_strategies(pull_twohead, DEFAULT_TWOHEAD);
		else
			add_strategies(pull_octopus, DEFAULT_OCTOPUS);
	}

	for (i = 0; i < use_strategies_nr; i++) {
		if (use_strategies[i]->attr & NO_FAST_FORWARD)
			fast_forward = FF_NO;
		if (use_strategies[i]->attr & NO_TRIVIAL)
			allow_trivial = 0;
	}

	if (!remoteheads)
		; /* already up-to-date */
	else if (!remoteheads->next)
		common = get_merge_bases(head_commit, remoteheads->item);
	else {
		struct commit_list *list = remoteheads;
		commit_list_insert(head_commit, &list);
		common = get_octopus_merge_bases(list);
		free(list);
	}

	update_ref("updating ORIG_HEAD", "ORIG_HEAD", head_commit->object.oid.hash,
		   NULL, 0, UPDATE_REFS_DIE_ON_ERR);

	if (remoteheads && !common) {
		/* No common ancestors found. */
		if (!allow_unrelated_histories)
			die(_("refusing to merge unrelated histories"));
		/* otherwise, we need a real merge. */
	} else if (!remoteheads ||
		 (!remoteheads->next && !common->next &&
		  common->item == remoteheads->item)) {
		/*
		 * If head can reach all the merge then we are up to date.
		 * but first the most common case of merging one remote.
		 */
		finish_up_to_date(_("Already up-to-date."));
		goto done;
	} else if (fast_forward != FF_NO && !remoteheads->next &&
			!common->next &&
			!oidcmp(&common->item->object.oid, &head_commit->object.oid)) {
		/* Again the most common case of merging one remote. */
		struct strbuf msg = STRBUF_INIT;
		struct commit *commit;

		if (verbosity >= 0) {
			printf(_("Updating %s..%s\n"),
			       find_unique_abbrev(head_commit->object.oid.hash,
						  DEFAULT_ABBREV),
			       find_unique_abbrev(remoteheads->item->object.oid.hash,
						  DEFAULT_ABBREV));
		}
		strbuf_addstr(&msg, "Fast-forward");
		if (have_message)
			strbuf_addstr(&msg,
				" (no commit created; -m option ignored)");
		commit = remoteheads->item;
		if (!commit) {
			ret = 1;
			goto done;
		}

		if (checkout_fast_forward(head_commit->object.oid.hash,
					  commit->object.oid.hash,
					  overwrite_ignore)) {
			ret = 1;
			goto done;
		}

		finish(head_commit, remoteheads, commit->object.oid.hash, msg.buf);
		drop_save();
		goto done;
	} else if (!remoteheads->next && common->next)
		;
		/*
		 * We are not doing octopus and not fast-forward.  Need
		 * a real merge.
		 */
	else if (!remoteheads->next && !common->next && option_commit) {
		/*
		 * We are not doing octopus, not fast-forward, and have
		 * only one common.
		 */
		refresh_cache(REFRESH_QUIET);
		if (allow_trivial && fast_forward != FF_ONLY) {
			/* See if it is really trivial. */
			git_committer_info(IDENT_STRICT);
			printf(_("Trying really trivial in-index merge...\n"));
			if (!read_tree_trivial(common->item->object.oid.hash,
					       head_commit->object.oid.hash,
					       remoteheads->item->object.oid.hash)) {
				ret = merge_trivial(head_commit, remoteheads);
				goto done;
			}
			printf(_("Nope.\n"));
		}
	} else {
		/*
		 * An octopus.  If we can reach all the remote we are up
		 * to date.
		 */
		int up_to_date = 1;
		struct commit_list *j;

		for (j = remoteheads; j; j = j->next) {
			struct commit_list *common_one;

			/*
			 * Here we *have* to calculate the individual
			 * merge_bases again, otherwise "git merge HEAD^
			 * HEAD^^" would be missed.
			 */
			common_one = get_merge_bases(head_commit, j->item);
			if (oidcmp(&common_one->item->object.oid, &j->item->object.oid)) {
				up_to_date = 0;
				break;
			}
		}
		if (up_to_date) {
			finish_up_to_date(_("Already up-to-date. Yeeah!"));
			goto done;
		}
	}

	if (fast_forward == FF_ONLY)
		die(_("Not possible to fast-forward, aborting."));

	/* We are going to make a new commit. */
	git_committer_info(IDENT_STRICT);

	/*
	 * At this point, we need a real merge.  No matter what strategy
	 * we use, it would operate on the index, possibly affecting the
	 * working tree, and when resolved cleanly, have the desired
	 * tree in the index -- this means that the index must be in
	 * sync with the head commit.  The strategies are responsible
	 * to ensure this.
	 */
	if (use_strategies_nr == 1 ||
	    /*
	     * Stash away the local changes so that we can try more than one.
	     */
	    save_state(stash))
		hashclr(stash);

	for (i = 0; i < use_strategies_nr; i++) {
		int ret;
		if (i) {
			printf(_("Rewinding the tree to pristine...\n"));
			restore_state(head_commit->object.oid.hash, stash);
		}
		if (use_strategies_nr != 1)
			printf(_("Trying merge strategy %s...\n"),
				use_strategies[i]->name);
		/*
		 * Remember which strategy left the state in the working
		 * tree.
		 */
		wt_strategy = use_strategies[i]->name;

		ret = try_merge_strategy(use_strategies[i]->name,
					 common, remoteheads,
					 head_commit);
		if (!option_commit && !ret) {
			merge_was_ok = 1;
			/*
			 * This is necessary here just to avoid writing
			 * the tree, but later we will *not* exit with
			 * status code 1 because merge_was_ok is set.
			 */
			ret = 1;
		}

		if (ret) {
			/*
			 * The backend exits with 1 when conflicts are
			 * left to be resolved, with 2 when it does not
			 * handle the given merge at all.
			 */
			if (ret == 1) {
				int cnt = evaluate_result();

				if (best_cnt <= 0 || cnt <= best_cnt) {
					best_strategy = use_strategies[i]->name;
					best_cnt = cnt;
				}
			}
			if (merge_was_ok)
				break;
			else
				continue;
		}

		/* Automerge succeeded. */
		write_tree_trivial(result_tree);
		automerge_was_ok = 1;
		break;
	}

	/*
	 * If we have a resulting tree, that means the strategy module
	 * auto resolved the merge cleanly.
	 */
	if (automerge_was_ok) {
		ret = finish_automerge(head_commit, head_subsumed,
				       common, remoteheads,
				       result_tree, wt_strategy);
		goto done;
	}

	/*
	 * Pick the result from the best strategy and have the user fix
	 * it up.
	 */
	if (!best_strategy) {
		restore_state(head_commit->object.oid.hash, stash);
		if (use_strategies_nr > 1)
			fprintf(stderr,
				_("No merge strategy handled the merge.\n"));
		else
			fprintf(stderr, _("Merge with strategy %s failed.\n"),
				use_strategies[0]->name);
		ret = 2;
		goto done;
	} else if (best_strategy == wt_strategy)
		; /* We already have its result in the working tree. */
	else {
		printf(_("Rewinding the tree to pristine...\n"));
		restore_state(head_commit->object.oid.hash, stash);
		printf(_("Using the %s to prepare resolving by hand.\n"),
			best_strategy);
		try_merge_strategy(best_strategy, common, remoteheads,
				   head_commit);
	}

	if (squash)
		finish(head_commit, remoteheads, NULL, NULL);
	else
		write_merge_state(remoteheads);

	if (merge_was_ok)
		fprintf(stderr, _("Automatic merge went well; "
			"stopped before committing as requested\n"));
	else
		ret = suggest_conflicts();

done:
	free(branch_to_free);
	return ret;
}<|MERGE_RESOLUTION|>--- conflicted
+++ resolved
@@ -1100,10 +1100,6 @@
 	unsigned char head_sha1[20];
 	struct commit *head_commit;
 	struct strbuf buf = STRBUF_INIT;
-<<<<<<< HEAD
-=======
-	const char *head_arg;
->>>>>>> 4f03666a
 	int i, ret = 0, head_subsumed;
 	int best_cnt = -1, merge_was_ok = 0, automerge_was_ok = 0;
 	struct commit_list *common = NULL;
