--- conflicted
+++ resolved
@@ -1396,11 +1396,7 @@
 		skip_prefix(branch, "refs/heads/", &branch);
 
 	init_diff_ui_defaults();
-<<<<<<< HEAD
 	repo_config(the_repository, git_merge_config, &merge_log_config);
-=======
-	repo_config(the_repository, git_merge_config, NULL);
->>>>>>> ace1bb71
 
 	if (!branch || is_null_oid(&head_oid))
 		head_commit = NULL;
