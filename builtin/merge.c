--- conflicted
+++ resolved
@@ -1166,10 +1166,6 @@
 	unsigned char head_sha1[20];
 	struct commit *head_commit;
 	struct strbuf buf = STRBUF_INIT;
-<<<<<<< HEAD
-=======
-	const char *head_arg;
->>>>>>> ee795e7a
 	int i, ret = 0, head_subsumed;
 	int best_cnt = -1, merge_was_ok = 0, automerge_was_ok = 0;
 	struct commit_list *common = NULL;
@@ -1390,12 +1386,8 @@
 		 * If head can reach all the merge then we are up to date.
 		 * but first the most common case of merging one remote.
 		 */
-<<<<<<< HEAD
 		no_commit_impossible(_("Already up-to-date"));
-		finish_up_to_date("Already up-to-date.");
-=======
 		finish_up_to_date(_("Already up-to-date."));
->>>>>>> ee795e7a
 		goto done;
 	} else if (fast_forward != FF_NO && !remoteheads->next &&
 			!common->next &&
@@ -1480,12 +1472,8 @@
 			}
 		}
 		if (up_to_date) {
-<<<<<<< HEAD
 			no_commit_impossible(_("Already up-to-date"));
-			finish_up_to_date("Already up-to-date. Yeeah!");
-=======
 			finish_up_to_date(_("Already up-to-date. Yeeah!"));
->>>>>>> ee795e7a
 			goto done;
 		}
 	}
