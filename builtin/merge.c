--- conflicted
+++ resolved
@@ -1225,23 +1225,11 @@
 		option_commit = 0;
 	}
 
-<<<<<<< HEAD
 	if (!argc) {
 		if (default_to_upstream)
 			argc = setup_with_upstream(&argv);
 		else
 			die(_("No commit specified and merge.defaultToUpstream not set."));
-	} else if (argc == 1 && !strcmp(argv[0], "-")) {
-		argv[0] = "@{-1}";
-=======
-	if (!abort_current_merge) {
-		if (!argc) {
-			if (default_to_upstream)
-				argc = setup_with_upstream(&argv);
-			else
-				die(_("No commit specified and merge.defaultToUpstream not set."));
-		}
->>>>>>> d40f108d
 	}
 
 	if (!argc)
