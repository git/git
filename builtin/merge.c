/*
 * Builtin "git merge"
 *
 * Copyright (c) 2008 Miklos Vajna <vmiklos@frugalware.org>
 *
 * Based on git-merge.sh by Junio C Hamano.
 */

#include "cache.h"
#include "parse-options.h"
#include "builtin.h"
#include "lockfile.h"
#include "run-command.h"
#include "diff.h"
#include "refs.h"
#include "commit.h"
#include "diffcore.h"
#include "revision.h"
#include "unpack-trees.h"
#include "cache-tree.h"
#include "dir.h"
#include "utf8.h"
#include "log-tree.h"
#include "color.h"
#include "rerere.h"
#include "help.h"
#include "merge-recursive.h"
#include "resolve-undo.h"
#include "remote.h"
#include "fmt-merge-msg.h"
#include "gpg-interface.h"
#include "sequencer.h"

#define DEFAULT_TWOHEAD (1<<0)
#define DEFAULT_OCTOPUS (1<<1)
#define NO_FAST_FORWARD (1<<2)
#define NO_TRIVIAL      (1<<3)

struct strategy {
	const char *name;
	unsigned attr;
};

static const char * const builtin_merge_usage[] = {
	N_("git merge [<options>] [<commit>...]"),
	N_("git merge --abort"),
	NULL
};

static int show_diffstat = 1, shortlog_len = -1, squash;
static int option_commit = 1;
static int option_edit = -1;
static int allow_trivial = 1, have_message, verify_signatures;
static int overwrite_ignore = 1;
static struct strbuf merge_msg = STRBUF_INIT;
static struct strategy **use_strategies;
static size_t use_strategies_nr, use_strategies_alloc;
static const char **xopts;
static size_t xopts_nr, xopts_alloc;
static const char *branch;
static char *branch_mergeoptions;
static int option_renormalize;
static int verbosity;
static int allow_rerere_auto;
static int abort_current_merge;
static int allow_unrelated_histories;
static int show_progress = -1;
static int default_to_upstream = 1;
static const char *sign_commit;

static struct strategy all_strategy[] = {
	{ "recursive",  DEFAULT_TWOHEAD | NO_TRIVIAL },
	{ "octopus",    DEFAULT_OCTOPUS },
	{ "resolve",    0 },
	{ "ours",       NO_FAST_FORWARD | NO_TRIVIAL },
	{ "subtree",    NO_FAST_FORWARD | NO_TRIVIAL },
};

static const char *pull_twohead, *pull_octopus;

enum ff_type {
	FF_NO,
	FF_ALLOW,
	FF_ONLY
};

static enum ff_type fast_forward = FF_ALLOW;

static int option_parse_message(const struct option *opt,
				const char *arg, int unset)
{
	struct strbuf *buf = opt->value;

	if (unset)
		strbuf_setlen(buf, 0);
	else if (arg) {
		strbuf_addf(buf, "%s%s", buf->len ? "\n\n" : "", arg);
		have_message = 1;
	} else
		return error(_("switch `m' requires a value"));
	return 0;
}

static struct strategy *get_strategy(const char *name)
{
	int i;
	struct strategy *ret;
	static struct cmdnames main_cmds, other_cmds;
	static int loaded;

	if (!name)
		return NULL;

	for (i = 0; i < ARRAY_SIZE(all_strategy); i++)
		if (!strcmp(name, all_strategy[i].name))
			return &all_strategy[i];

	if (!loaded) {
		struct cmdnames not_strategies;
		loaded = 1;

		memset(&not_strategies, 0, sizeof(struct cmdnames));
		load_command_list("git-merge-", &main_cmds, &other_cmds);
		for (i = 0; i < main_cmds.cnt; i++) {
			int j, found = 0;
			struct cmdname *ent = main_cmds.names[i];
			for (j = 0; j < ARRAY_SIZE(all_strategy); j++)
				if (!strncmp(ent->name, all_strategy[j].name, ent->len)
						&& !all_strategy[j].name[ent->len])
					found = 1;
			if (!found)
				add_cmdname(&not_strategies, ent->name, ent->len);
		}
		exclude_cmds(&main_cmds, &not_strategies);
	}
	if (!is_in_cmdlist(&main_cmds, name) && !is_in_cmdlist(&other_cmds, name)) {
		fprintf(stderr, _("Could not find merge strategy '%s'.\n"), name);
		fprintf(stderr, _("Available strategies are:"));
		for (i = 0; i < main_cmds.cnt; i++)
			fprintf(stderr, " %s", main_cmds.names[i]->name);
		fprintf(stderr, ".\n");
		if (other_cmds.cnt) {
			fprintf(stderr, _("Available custom strategies are:"));
			for (i = 0; i < other_cmds.cnt; i++)
				fprintf(stderr, " %s", other_cmds.names[i]->name);
			fprintf(stderr, ".\n");
		}
		exit(1);
	}

	ret = xcalloc(1, sizeof(struct strategy));
	ret->name = xstrdup(name);
	ret->attr = NO_TRIVIAL;
	return ret;
}

static void append_strategy(struct strategy *s)
{
	ALLOC_GROW(use_strategies, use_strategies_nr + 1, use_strategies_alloc);
	use_strategies[use_strategies_nr++] = s;
}

static int option_parse_strategy(const struct option *opt,
				 const char *name, int unset)
{
	if (unset)
		return 0;

	append_strategy(get_strategy(name));
	return 0;
}

static int option_parse_x(const struct option *opt,
			  const char *arg, int unset)
{
	if (unset)
		return 0;

	ALLOC_GROW(xopts, xopts_nr + 1, xopts_alloc);
	xopts[xopts_nr++] = xstrdup(arg);
	return 0;
}

static int option_parse_n(const struct option *opt,
			  const char *arg, int unset)
{
	show_diffstat = unset;
	return 0;
}

static struct option builtin_merge_options[] = {
	{ OPTION_CALLBACK, 'n', NULL, NULL, NULL,
		N_("do not show a diffstat at the end of the merge"),
		PARSE_OPT_NOARG, option_parse_n },
	OPT_BOOL(0, "stat", &show_diffstat,
		N_("show a diffstat at the end of the merge")),
	OPT_BOOL(0, "summary", &show_diffstat, N_("(synonym to --stat)")),
	{ OPTION_INTEGER, 0, "log", &shortlog_len, N_("n"),
	  N_("add (at most <n>) entries from shortlog to merge commit message"),
	  PARSE_OPT_OPTARG, NULL, DEFAULT_MERGE_LOG_LEN },
	OPT_BOOL(0, "squash", &squash,
		N_("create a single commit instead of doing a merge")),
	OPT_BOOL(0, "commit", &option_commit,
		N_("perform a commit if the merge succeeds (default)")),
	OPT_BOOL('e', "edit", &option_edit,
		N_("edit message before committing")),
	OPT_SET_INT(0, "ff", &fast_forward, N_("allow fast-forward (default)"), FF_ALLOW),
	{ OPTION_SET_INT, 0, "ff-only", &fast_forward, NULL,
		N_("abort if fast-forward is not possible"),
		PARSE_OPT_NOARG | PARSE_OPT_NONEG, NULL, FF_ONLY },
	OPT_RERERE_AUTOUPDATE(&allow_rerere_auto),
	OPT_BOOL(0, "verify-signatures", &verify_signatures,
		N_("Verify that the named commit has a valid GPG signature")),
	OPT_CALLBACK('s', "strategy", &use_strategies, N_("strategy"),
		N_("merge strategy to use"), option_parse_strategy),
	OPT_CALLBACK('X', "strategy-option", &xopts, N_("option=value"),
		N_("option for selected merge strategy"), option_parse_x),
	OPT_CALLBACK('m', "message", &merge_msg, N_("message"),
		N_("merge commit message (for a non-fast-forward merge)"),
		option_parse_message),
	OPT__VERBOSITY(&verbosity),
	OPT_BOOL(0, "abort", &abort_current_merge,
		N_("abort the current in-progress merge")),
	OPT_BOOL(0, "allow-unrelated-histories", &allow_unrelated_histories,
		 N_("allow merging unrelated histories")),
	OPT_SET_INT(0, "progress", &show_progress, N_("force progress reporting"), 1),
	{ OPTION_STRING, 'S', "gpg-sign", &sign_commit, N_("key-id"),
	  N_("GPG sign commit"), PARSE_OPT_OPTARG, NULL, (intptr_t) "" },
	OPT_BOOL(0, "overwrite-ignore", &overwrite_ignore, N_("update ignored files (default)")),
	OPT_END()
};

/* Cleans up metadata that is uninteresting after a succeeded merge. */
static void drop_save(void)
{
	unlink(git_path_merge_head());
	unlink(git_path_merge_msg());
	unlink(git_path_merge_mode());
}

static int save_state(unsigned char *stash)
{
	int len;
	struct child_process cp = CHILD_PROCESS_INIT;
	struct strbuf buffer = STRBUF_INIT;
	const char *argv[] = {"stash", "create", NULL};

	cp.argv = argv;
	cp.out = -1;
	cp.git_cmd = 1;

	if (start_command(&cp))
		die(_("could not run stash."));
	len = strbuf_read(&buffer, cp.out, 1024);
	close(cp.out);

	if (finish_command(&cp) || len < 0)
		die(_("stash failed"));
	else if (!len)		/* no changes */
		return -1;
	strbuf_setlen(&buffer, buffer.len-1);
	if (get_sha1(buffer.buf, stash))
		die(_("not a valid object: %s"), buffer.buf);
	return 0;
}

static void read_empty(unsigned const char *sha1, int verbose)
{
	int i = 0;
	const char *args[7];

	args[i++] = "read-tree";
	if (verbose)
		args[i++] = "-v";
	args[i++] = "-m";
	args[i++] = "-u";
	args[i++] = EMPTY_TREE_SHA1_HEX;
	args[i++] = sha1_to_hex(sha1);
	args[i] = NULL;

	if (run_command_v_opt(args, RUN_GIT_CMD))
		die(_("read-tree failed"));
}

static void reset_hard(unsigned const char *sha1, int verbose)
{
	int i = 0;
	const char *args[6];

	args[i++] = "read-tree";
	if (verbose)
		args[i++] = "-v";
	args[i++] = "--reset";
	args[i++] = "-u";
	args[i++] = sha1_to_hex(sha1);
	args[i] = NULL;

	if (run_command_v_opt(args, RUN_GIT_CMD))
		die(_("read-tree failed"));
}

static void restore_state(const unsigned char *head,
			  const unsigned char *stash)
{
	struct strbuf sb = STRBUF_INIT;
	const char *args[] = { "stash", "apply", NULL, NULL };

	if (is_null_sha1(stash))
		return;

	reset_hard(head, 1);

	args[2] = sha1_to_hex(stash);

	/*
	 * It is OK to ignore error here, for example when there was
	 * nothing to restore.
	 */
	run_command_v_opt(args, RUN_GIT_CMD);

	strbuf_release(&sb);
	refresh_cache(REFRESH_QUIET);
}

/* This is called when no merge was necessary. */
static void finish_up_to_date(const char *msg)
{
	if (verbosity >= 0)
		printf("%s%s\n", squash ? _(" (nothing to squash)") : "", msg);
	drop_save();
}

static void squash_message(struct commit *commit, struct commit_list *remoteheads)
{
	struct rev_info rev;
	struct strbuf out = STRBUF_INIT;
	struct commit_list *j;
	const char *filename;
	int fd;
	struct pretty_print_context ctx = {0};

	printf(_("Squash commit -- not updating HEAD\n"));
	filename = git_path_squash_msg();
	fd = open(filename, O_WRONLY | O_CREAT, 0666);
	if (fd < 0)
		die_errno(_("Could not write to '%s'"), filename);

	init_revisions(&rev, NULL);
	rev.ignore_merges = 1;
	rev.commit_format = CMIT_FMT_MEDIUM;

	commit->object.flags |= UNINTERESTING;
	add_pending_object(&rev, &commit->object, NULL);

	for (j = remoteheads; j; j = j->next)
		add_pending_object(&rev, &j->item->object, NULL);

	setup_revisions(0, NULL, &rev, NULL);
	if (prepare_revision_walk(&rev))
		die(_("revision walk setup failed"));

	ctx.abbrev = rev.abbrev;
	ctx.date_mode = rev.date_mode;
	ctx.fmt = rev.commit_format;

	strbuf_addstr(&out, "Squashed commit of the following:\n");
	while ((commit = get_revision(&rev)) != NULL) {
		strbuf_addch(&out, '\n');
		strbuf_addf(&out, "commit %s\n",
			oid_to_hex(&commit->object.oid));
		pretty_print_commit(&ctx, commit, &out);
	}
	if (write_in_full(fd, out.buf, out.len) != out.len)
		die_errno(_("Writing SQUASH_MSG"));
	if (close(fd))
		die_errno(_("Finishing SQUASH_MSG"));
	strbuf_release(&out);
}

static void finish(struct commit *head_commit,
		   struct commit_list *remoteheads,
		   const unsigned char *new_head, const char *msg)
{
	struct strbuf reflog_message = STRBUF_INIT;
	const unsigned char *head = head_commit->object.oid.hash;

	if (!msg)
		strbuf_addstr(&reflog_message, getenv("GIT_REFLOG_ACTION"));
	else {
		if (verbosity >= 0)
			printf("%s\n", msg);
		strbuf_addf(&reflog_message, "%s: %s",
			getenv("GIT_REFLOG_ACTION"), msg);
	}
	if (squash) {
		squash_message(head_commit, remoteheads);
	} else {
		if (verbosity >= 0 && !merge_msg.len)
			printf(_("No merge message -- not updating HEAD\n"));
		else {
			const char *argv_gc_auto[] = { "gc", "--auto", NULL };
			update_ref(reflog_message.buf, "HEAD",
				new_head, head, 0,
				UPDATE_REFS_DIE_ON_ERR);
			/*
			 * We ignore errors in 'gc --auto', since the
			 * user should see them.
			 */
			close_all_packs();
			run_command_v_opt(argv_gc_auto, RUN_GIT_CMD);
		}
	}
	if (new_head && show_diffstat) {
		struct diff_options opts;
		diff_setup(&opts);
		opts.stat_width = -1; /* use full terminal width */
		opts.stat_graph_width = -1; /* respect statGraphWidth config */
		opts.output_format |=
			DIFF_FORMAT_SUMMARY | DIFF_FORMAT_DIFFSTAT;
		opts.detect_rename = DIFF_DETECT_RENAME;
		diff_setup_done(&opts);
		diff_tree_sha1(head, new_head, "", &opts);
		diffcore_std(&opts);
		diff_flush(&opts);
	}

	/* Run a post-merge hook */
	run_hook_le(NULL, "post-merge", squash ? "1" : "0", NULL);

	strbuf_release(&reflog_message);
}

/* Get the name for the merge commit's message. */
static void merge_name(const char *remote, struct strbuf *msg)
{
	struct commit *remote_head;
	unsigned char branch_head[20];
	struct strbuf buf = STRBUF_INIT;
	struct strbuf bname = STRBUF_INIT;
	const char *ptr;
	char *found_ref;
	int len, early;

	strbuf_branchname(&bname, remote);
	remote = bname.buf;

	memset(branch_head, 0, sizeof(branch_head));
	remote_head = get_merge_parent(remote);
	if (!remote_head)
		die(_("'%s' does not point to a commit"), remote);

	if (dwim_ref(remote, strlen(remote), branch_head, &found_ref) > 0) {
		if (starts_with(found_ref, "refs/heads/")) {
			strbuf_addf(msg, "%s\t\tbranch '%s' of .\n",
				    sha1_to_hex(branch_head), remote);
			goto cleanup;
		}
		if (starts_with(found_ref, "refs/tags/")) {
			strbuf_addf(msg, "%s\t\ttag '%s' of .\n",
				    sha1_to_hex(branch_head), remote);
			goto cleanup;
		}
		if (starts_with(found_ref, "refs/remotes/")) {
			strbuf_addf(msg, "%s\t\tremote-tracking branch '%s' of .\n",
				    sha1_to_hex(branch_head), remote);
			goto cleanup;
		}
	}

	/* See if remote matches <name>^^^.. or <name>~<number> */
	for (len = 0, ptr = remote + strlen(remote);
	     remote < ptr && ptr[-1] == '^';
	     ptr--)
		len++;
	if (len)
		early = 1;
	else {
		early = 0;
		ptr = strrchr(remote, '~');
		if (ptr) {
			int seen_nonzero = 0;

			len++; /* count ~ */
			while (*++ptr && isdigit(*ptr)) {
				seen_nonzero |= (*ptr != '0');
				len++;
			}
			if (*ptr)
				len = 0; /* not ...~<number> */
			else if (seen_nonzero)
				early = 1;
			else if (len == 1)
				early = 1; /* "name~" is "name~1"! */
		}
	}
	if (len) {
		struct strbuf truname = STRBUF_INIT;
		strbuf_addf(&truname, "refs/heads/%s", remote);
		strbuf_setlen(&truname, truname.len - len);
		if (ref_exists(truname.buf)) {
			strbuf_addf(msg,
				    "%s\t\tbranch '%s'%s of .\n",
				    sha1_to_hex(remote_head->object.oid.hash),
				    truname.buf + 11,
				    (early ? " (early part)" : ""));
			strbuf_release(&truname);
			goto cleanup;
		}
		strbuf_release(&truname);
	}

	if (remote_head->util) {
		struct merge_remote_desc *desc;
		desc = merge_remote_util(remote_head);
		if (desc && desc->obj && desc->obj->type == OBJ_TAG) {
			strbuf_addf(msg, "%s\t\t%s '%s'\n",
				    sha1_to_hex(desc->obj->oid.hash),
				    typename(desc->obj->type),
				    remote);
			goto cleanup;
		}
	}

	strbuf_addf(msg, "%s\t\tcommit '%s'\n",
		sha1_to_hex(remote_head->object.oid.hash), remote);
cleanup:
	strbuf_release(&buf);
	strbuf_release(&bname);
}

static void parse_branch_merge_options(char *bmo)
{
	const char **argv;
	int argc;

	if (!bmo)
		return;
	argc = split_cmdline(bmo, &argv);
	if (argc < 0)
		die(_("Bad branch.%s.mergeoptions string: %s"), branch,
		    split_cmdline_strerror(argc));
	REALLOC_ARRAY(argv, argc + 2);
	memmove(argv + 1, argv, sizeof(*argv) * (argc + 1));
	argc++;
	argv[0] = "branch.*.mergeoptions";
	parse_options(argc, argv, NULL, builtin_merge_options,
		      builtin_merge_usage, 0);
	free(argv);
}

static int git_merge_config(const char *k, const char *v, void *cb)
{
	int status;

	if (branch && starts_with(k, "branch.") &&
		starts_with(k + 7, branch) &&
		!strcmp(k + 7 + strlen(branch), ".mergeoptions")) {
		free(branch_mergeoptions);
		branch_mergeoptions = xstrdup(v);
		return 0;
	}

	if (!strcmp(k, "merge.diffstat") || !strcmp(k, "merge.stat"))
		show_diffstat = git_config_bool(k, v);
	else if (!strcmp(k, "pull.twohead"))
		return git_config_string(&pull_twohead, k, v);
	else if (!strcmp(k, "pull.octopus"))
		return git_config_string(&pull_octopus, k, v);
	else if (!strcmp(k, "merge.renormalize"))
		option_renormalize = git_config_bool(k, v);
	else if (!strcmp(k, "merge.ff")) {
		int boolval = git_config_maybe_bool(k, v);
		if (0 <= boolval) {
			fast_forward = boolval ? FF_ALLOW : FF_NO;
		} else if (v && !strcmp(v, "only")) {
			fast_forward = FF_ONLY;
		} /* do not barf on values from future versions of git */
		return 0;
	} else if (!strcmp(k, "merge.defaulttoupstream")) {
		default_to_upstream = git_config_bool(k, v);
		return 0;
	} else if (!strcmp(k, "commit.gpgsign")) {
		sign_commit = git_config_bool(k, v) ? "" : NULL;
		return 0;
	}

	status = fmt_merge_msg_config(k, v, cb);
	if (status)
		return status;
	status = git_gpg_config(k, v, NULL);
	if (status)
		return status;
	return git_diff_ui_config(k, v, cb);
}

static int read_tree_trivial(unsigned char *common, unsigned char *head,
			     unsigned char *one)
{
	int i, nr_trees = 0;
	struct tree *trees[MAX_UNPACK_TREES];
	struct tree_desc t[MAX_UNPACK_TREES];
	struct unpack_trees_options opts;

	memset(&opts, 0, sizeof(opts));
	opts.head_idx = 2;
	opts.src_index = &the_index;
	opts.dst_index = &the_index;
	opts.update = 1;
	opts.verbose_update = 1;
	opts.trivial_merges_only = 1;
	opts.merge = 1;
	trees[nr_trees] = parse_tree_indirect(common);
	if (!trees[nr_trees++])
		return -1;
	trees[nr_trees] = parse_tree_indirect(head);
	if (!trees[nr_trees++])
		return -1;
	trees[nr_trees] = parse_tree_indirect(one);
	if (!trees[nr_trees++])
		return -1;
	opts.fn = threeway_merge;
	cache_tree_free(&active_cache_tree);
	for (i = 0; i < nr_trees; i++) {
		parse_tree(trees[i]);
		init_tree_desc(t+i, trees[i]->buffer, trees[i]->size);
	}
	if (unpack_trees(nr_trees, t, &opts))
		return -1;
	return 0;
}

static void write_tree_trivial(unsigned char *sha1)
{
	if (write_cache_as_tree(sha1, 0, NULL))
		die(_("git write-tree failed to write a tree"));
}

static int try_merge_strategy(const char *strategy, struct commit_list *common,
			      struct commit_list *remoteheads,
			      struct commit *head)
{
	static struct lock_file lock;
	const char *head_arg = "HEAD";

	hold_locked_index(&lock, 1);
	refresh_cache(REFRESH_QUIET);
	if (active_cache_changed &&
	    write_locked_index(&the_index, &lock, COMMIT_LOCK))
		return error(_("Unable to write index."));
	rollback_lock_file(&lock);

	if (!strcmp(strategy, "recursive") || !strcmp(strategy, "subtree")) {
		int clean, x;
		struct commit *result;
		struct commit_list *reversed = NULL;
		struct merge_options o;
		struct commit_list *j;

		if (remoteheads->next) {
			error(_("Not handling anything other than two heads merge."));
			return 2;
		}

		init_merge_options(&o);
		if (!strcmp(strategy, "subtree"))
			o.subtree_shift = "";

		o.renormalize = option_renormalize;
		o.show_rename_progress =
			show_progress == -1 ? isatty(2) : show_progress;

		for (x = 0; x < xopts_nr; x++)
			if (parse_merge_opt(&o, xopts[x]))
				die(_("Unknown option for merge-recursive: -X%s"), xopts[x]);

		o.branch1 = head_arg;
		o.branch2 = merge_remote_util(remoteheads->item)->name;

		for (j = common; j; j = j->next)
			commit_list_insert(j->item, &reversed);

		hold_locked_index(&lock, 1);
		clean = merge_recursive(&o, head,
				remoteheads->item, reversed, &result);
		if (active_cache_changed &&
		    write_locked_index(&the_index, &lock, COMMIT_LOCK))
			die (_("unable to write %s"), get_index_file());
		rollback_lock_file(&lock);
		return clean ? 0 : 1;
	} else {
		return try_merge_command(strategy, xopts_nr, xopts,
						common, head_arg, remoteheads);
	}
}

static void count_diff_files(struct diff_queue_struct *q,
			     struct diff_options *opt, void *data)
{
	int *count = data;

	(*count) += q->nr;
}

static int count_unmerged_entries(void)
{
	int i, ret = 0;

	for (i = 0; i < active_nr; i++)
		if (ce_stage(active_cache[i]))
			ret++;

	return ret;
}

static void split_merge_strategies(const char *string, struct strategy **list,
				   int *nr, int *alloc)
{
	char *p, *q, *buf;

	if (!string)
		return;

	buf = xstrdup(string);
	q = buf;
	for (;;) {
		p = strchr(q, ' ');
		if (!p) {
			ALLOC_GROW(*list, *nr + 1, *alloc);
			(*list)[(*nr)++].name = xstrdup(q);
			free(buf);
			return;
		} else {
			*p = '\0';
			ALLOC_GROW(*list, *nr + 1, *alloc);
			(*list)[(*nr)++].name = xstrdup(q);
			q = ++p;
		}
	}
}

static void add_strategies(const char *string, unsigned attr)
{
	struct strategy *list = NULL;
	int list_alloc = 0, list_nr = 0, i;

	memset(&list, 0, sizeof(list));
	split_merge_strategies(string, &list, &list_nr, &list_alloc);
	if (list) {
		for (i = 0; i < list_nr; i++)
			append_strategy(get_strategy(list[i].name));
		return;
	}
	for (i = 0; i < ARRAY_SIZE(all_strategy); i++)
		if (all_strategy[i].attr & attr)
			append_strategy(&all_strategy[i]);

}

static void write_merge_msg(struct strbuf *msg)
{
	const char *filename = git_path_merge_msg();
	int fd = open(filename, O_WRONLY | O_CREAT, 0666);
	if (fd < 0)
		die_errno(_("Could not open '%s' for writing"),
			  filename);
	if (write_in_full(fd, msg->buf, msg->len) != msg->len)
		die_errno(_("Could not write to '%s'"), filename);
	close(fd);
}

static void read_merge_msg(struct strbuf *msg)
{
	const char *filename = git_path_merge_msg();
	strbuf_reset(msg);
	if (strbuf_read_file(msg, filename, 0) < 0)
		die_errno(_("Could not read from '%s'"), filename);
}

static void write_merge_state(struct commit_list *);
static void abort_commit(struct commit_list *remoteheads, const char *err_msg)
{
	if (err_msg)
		error("%s", err_msg);
	fprintf(stderr,
		_("Not committing merge; use 'git commit' to complete the merge.\n"));
	write_merge_state(remoteheads);
	exit(1);
}

static const char merge_editor_comment[] =
N_("Please enter a commit message to explain why this merge is necessary,\n"
   "especially if it merges an updated upstream into a topic branch.\n"
   "\n"
   "Lines starting with '%c' will be ignored, and an empty message aborts\n"
   "the commit.\n");

static void prepare_to_commit(struct commit_list *remoteheads)
{
	struct strbuf msg = STRBUF_INIT;
	strbuf_addbuf(&msg, &merge_msg);
	strbuf_addch(&msg, '\n');
	if (0 < option_edit)
		strbuf_commented_addf(&msg, _(merge_editor_comment), comment_line_char);
	write_merge_msg(&msg);
	if (run_commit_hook(0 < option_edit, get_index_file(), "prepare-commit-msg",
			    git_path_merge_msg(), "merge", NULL))
		abort_commit(remoteheads, NULL);
	if (0 < option_edit) {
		if (launch_editor(git_path_merge_msg(), NULL, NULL))
			abort_commit(remoteheads, NULL);
	}
	read_merge_msg(&msg);
	strbuf_stripspace(&msg, 0 < option_edit);
	if (!msg.len)
		abort_commit(remoteheads, _("Empty commit message."));
	strbuf_release(&merge_msg);
	strbuf_addbuf(&merge_msg, &msg);
	strbuf_release(&msg);
}

static int merge_trivial(struct commit *head, struct commit_list *remoteheads)
{
	unsigned char result_tree[20], result_commit[20];
	struct commit_list *parents, **pptr = &parents;
	static struct lock_file lock;

	hold_locked_index(&lock, 1);
	refresh_cache(REFRESH_QUIET);
	if (active_cache_changed &&
	    write_locked_index(&the_index, &lock, COMMIT_LOCK))
		return error(_("Unable to write index."));
	rollback_lock_file(&lock);

	write_tree_trivial(result_tree);
	printf(_("Wonderful.\n"));
	pptr = commit_list_append(head, pptr);
	pptr = commit_list_append(remoteheads->item, pptr);
	prepare_to_commit(remoteheads);
	if (commit_tree(merge_msg.buf, merge_msg.len, result_tree, parents,
			result_commit, NULL, sign_commit))
		die(_("failed to write commit object"));
	finish(head, remoteheads, result_commit, "In-index merge");
	drop_save();
	return 0;
}

static int finish_automerge(struct commit *head,
			    int head_subsumed,
			    struct commit_list *common,
			    struct commit_list *remoteheads,
			    unsigned char *result_tree,
			    const char *wt_strategy)
{
	struct commit_list *parents = NULL;
	struct strbuf buf = STRBUF_INIT;
	unsigned char result_commit[20];

	free_commit_list(common);
	parents = remoteheads;
	if (!head_subsumed || fast_forward == FF_NO)
		commit_list_insert(head, &parents);
	strbuf_addch(&merge_msg, '\n');
	prepare_to_commit(remoteheads);
	if (commit_tree(merge_msg.buf, merge_msg.len, result_tree, parents,
			result_commit, NULL, sign_commit))
		die(_("failed to write commit object"));
	strbuf_addf(&buf, "Merge made by the '%s' strategy.", wt_strategy);
	finish(head, remoteheads, result_commit, buf.buf);
	strbuf_release(&buf);
	drop_save();
	return 0;
}

static int suggest_conflicts(void)
{
	const char *filename;
	FILE *fp;
	struct strbuf msgbuf = STRBUF_INIT;

	filename = git_path_merge_msg();
	fp = fopen(filename, "a");
	if (!fp)
		die_errno(_("Could not open '%s' for writing"), filename);

	append_conflicts_hint(&msgbuf);
	fputs(msgbuf.buf, fp);
	strbuf_release(&msgbuf);
	fclose(fp);
	rerere(allow_rerere_auto);
	printf(_("Automatic merge failed; "
			"fix conflicts and then commit the result.\n"));
	return 1;
}

static int evaluate_result(void)
{
	int cnt = 0;
	struct rev_info rev;

	/* Check how many files differ. */
	init_revisions(&rev, "");
	setup_revisions(0, NULL, &rev, NULL);
	rev.diffopt.output_format |=
		DIFF_FORMAT_CALLBACK;
	rev.diffopt.format_callback = count_diff_files;
	rev.diffopt.format_callback_data = &cnt;
	run_diff_files(&rev, 0);

	/*
	 * Check how many unmerged entries are
	 * there.
	 */
	cnt += count_unmerged_entries();

	return cnt;
}

/*
 * Pretend as if the user told us to merge with the remote-tracking
 * branch we have for the upstream of the current branch
 */
static int setup_with_upstream(const char ***argv)
{
	struct branch *branch = branch_get(NULL);
	int i;
	const char **args;

	if (!branch)
		die(_("No current branch."));
	if (!branch->remote_name)
		die(_("No remote for the current branch."));
	if (!branch->merge_nr)
		die(_("No default upstream defined for the current branch."));

	args = xcalloc(st_add(branch->merge_nr, 1), sizeof(char *));
	for (i = 0; i < branch->merge_nr; i++) {
		if (!branch->merge[i]->dst)
			die(_("No remote-tracking branch for %s from %s"),
			    branch->merge[i]->src, branch->remote_name);
		args[i] = branch->merge[i]->dst;
	}
	args[i] = NULL;
	*argv = args;
	return i;
}

static void write_merge_state(struct commit_list *remoteheads)
{
	const char *filename;
	int fd;
	struct commit_list *j;
	struct strbuf buf = STRBUF_INIT;

	for (j = remoteheads; j; j = j->next) {
		struct object_id *oid;
		struct commit *c = j->item;
		if (c->util && merge_remote_util(c)->obj) {
			oid = &merge_remote_util(c)->obj->oid;
		} else {
			oid = &c->object.oid;
		}
		strbuf_addf(&buf, "%s\n", oid_to_hex(oid));
	}
	filename = git_path_merge_head();
	fd = open(filename, O_WRONLY | O_CREAT, 0666);
	if (fd < 0)
		die_errno(_("Could not open '%s' for writing"), filename);
	if (write_in_full(fd, buf.buf, buf.len) != buf.len)
		die_errno(_("Could not write to '%s'"), filename);
	close(fd);
	strbuf_addch(&merge_msg, '\n');
	write_merge_msg(&merge_msg);

	filename = git_path_merge_mode();
	fd = open(filename, O_WRONLY | O_CREAT | O_TRUNC, 0666);
	if (fd < 0)
		die_errno(_("Could not open '%s' for writing"), filename);
	strbuf_reset(&buf);
	if (fast_forward == FF_NO)
		strbuf_addf(&buf, "no-ff");
	if (write_in_full(fd, buf.buf, buf.len) != buf.len)
		die_errno(_("Could not write to '%s'"), filename);
	close(fd);
}

static int default_edit_option(void)
{
	static const char name[] = "GIT_MERGE_AUTOEDIT";
	const char *e = getenv(name);
	struct stat st_stdin, st_stdout;

	if (have_message)
		/* an explicit -m msg without --[no-]edit */
		return 0;

	if (e) {
		int v = git_config_maybe_bool(name, e);
		if (v < 0)
			die("Bad value '%s' in environment '%s'", e, name);
		return v;
	}

	/* Use editor if stdin and stdout are the same and is a tty */
	return (!fstat(0, &st_stdin) &&
		!fstat(1, &st_stdout) &&
		isatty(0) && isatty(1) &&
		st_stdin.st_dev == st_stdout.st_dev &&
		st_stdin.st_ino == st_stdout.st_ino &&
		st_stdin.st_mode == st_stdout.st_mode);
}

static struct commit_list *reduce_parents(struct commit *head_commit,
					  int *head_subsumed,
					  struct commit_list *remoteheads)
{
	struct commit_list *parents, **remotes;

	/*
	 * Is the current HEAD reachable from another commit being
	 * merged?  If so we do not want to record it as a parent of
	 * the resulting merge, unless --no-ff is given.  We will flip
	 * this variable to 0 when we find HEAD among the independent
	 * tips being merged.
	 */
	*head_subsumed = 1;

	/* Find what parents to record by checking independent ones. */
	parents = reduce_heads(remoteheads);

	remoteheads = NULL;
	remotes = &remoteheads;
	while (parents) {
		struct commit *commit = pop_commit(&parents);
		if (commit == head_commit)
			*head_subsumed = 0;
		else
			remotes = &commit_list_insert(commit, remotes)->next;
	}
	return remoteheads;
}

static void prepare_merge_message(struct strbuf *merge_names, struct strbuf *merge_msg)
{
	struct fmt_merge_msg_opts opts;

	memset(&opts, 0, sizeof(opts));
	opts.add_title = !have_message;
	opts.shortlog_len = shortlog_len;
	opts.credit_people = (0 < option_edit);

	fmt_merge_msg(merge_names, merge_msg, &opts);
	if (merge_msg->len)
		strbuf_setlen(merge_msg, merge_msg->len - 1);
}

static void handle_fetch_head(struct commit_list **remotes, struct strbuf *merge_names)
{
	const char *filename;
	int fd, pos, npos;
	struct strbuf fetch_head_file = STRBUF_INIT;

	if (!merge_names)
		merge_names = &fetch_head_file;

	filename = git_path_fetch_head();
	fd = open(filename, O_RDONLY);
	if (fd < 0)
		die_errno(_("could not open '%s' for reading"), filename);

	if (strbuf_read(merge_names, fd, 0) < 0)
		die_errno(_("could not read '%s'"), filename);
	if (close(fd) < 0)
		die_errno(_("could not close '%s'"), filename);

	for (pos = 0; pos < merge_names->len; pos = npos) {
		unsigned char sha1[20];
		char *ptr;
		struct commit *commit;

		ptr = strchr(merge_names->buf + pos, '\n');
		if (ptr)
			npos = ptr - merge_names->buf + 1;
		else
			npos = merge_names->len;

		if (npos - pos < 40 + 2 ||
		    get_sha1_hex(merge_names->buf + pos, sha1))
			commit = NULL; /* bad */
		else if (memcmp(merge_names->buf + pos + 40, "\t\t", 2))
			continue; /* not-for-merge */
		else {
			char saved = merge_names->buf[pos + 40];
			merge_names->buf[pos + 40] = '\0';
			commit = get_merge_parent(merge_names->buf + pos);
			merge_names->buf[pos + 40] = saved;
		}
		if (!commit) {
			if (ptr)
				*ptr = '\0';
			die("not something we can merge in %s: %s",
			    filename, merge_names->buf + pos);
		}
		remotes = &commit_list_insert(commit, remotes)->next;
	}

	if (merge_names == &fetch_head_file)
		strbuf_release(&fetch_head_file);
}

static struct commit_list *collect_parents(struct commit *head_commit,
					   int *head_subsumed,
					   int argc, const char **argv,
					   struct strbuf *merge_msg)
{
	int i;
	struct commit_list *remoteheads = NULL;
	struct commit_list **remotes = &remoteheads;
	struct strbuf merge_names = STRBUF_INIT, *autogen = NULL;

	if (merge_msg && (!have_message || shortlog_len))
		autogen = &merge_names;

	if (head_commit)
		remotes = &commit_list_insert(head_commit, remotes)->next;

	if (argc == 1 && !strcmp(argv[0], "FETCH_HEAD")) {
		handle_fetch_head(remotes, autogen);
		remoteheads = reduce_parents(head_commit, head_subsumed, remoteheads);
	} else {
		for (i = 0; i < argc; i++) {
			struct commit *commit = get_merge_parent(argv[i]);
			if (!commit)
				help_unknown_ref(argv[i], "merge",
						 "not something we can merge");
			remotes = &commit_list_insert(commit, remotes)->next;
		}
		remoteheads = reduce_parents(head_commit, head_subsumed, remoteheads);
		if (autogen) {
			struct commit_list *p;
			for (p = remoteheads; p; p = p->next)
				merge_name(merge_remote_util(p->item)->name, autogen);
		}
	}

	if (autogen) {
		prepare_merge_message(autogen, merge_msg);
		strbuf_release(autogen);
	}

	return remoteheads;
}

static void no_commit_impossible(const char *message)
{
	if (!option_commit) {
		warning("%s\n%s", _(message),
			_("--no-commit is impossible"));
		warning(_("In future versions of Git, this will become an error."));
	}
}

int cmd_merge(int argc, const char **argv, const char *prefix)
{
	unsigned char result_tree[20];
	unsigned char stash[20];
	unsigned char head_sha1[20];
	struct commit *head_commit;
	struct strbuf buf = STRBUF_INIT;
	int i, ret = 0, head_subsumed;
	int best_cnt = -1, merge_was_ok = 0, automerge_was_ok = 0;
	struct commit_list *common = NULL;
	const char *best_strategy = NULL, *wt_strategy = NULL;
	struct commit_list *remoteheads, *p;
	void *branch_to_free;

	if (argc == 2 && !strcmp(argv[1], "-h"))
		usage_with_options(builtin_merge_usage, builtin_merge_options);

	/*
	 * Check if we are _not_ on a detached HEAD, i.e. if there is a
	 * current branch.
	 */
	branch = branch_to_free = resolve_refdup("HEAD", 0, head_sha1, NULL);
	if (branch && starts_with(branch, "refs/heads/"))
		branch += 11;
	if (!branch || is_null_sha1(head_sha1))
		head_commit = NULL;
	else
		head_commit = lookup_commit_or_die(head_sha1, "HEAD");

	init_diff_ui_defaults();
	git_config(git_merge_config, NULL);

	if (branch_mergeoptions)
		parse_branch_merge_options(branch_mergeoptions);
	argc = parse_options(argc, argv, prefix, builtin_merge_options,
			builtin_merge_usage, 0);
	if (shortlog_len < 0)
		shortlog_len = (merge_log_config > 0) ? merge_log_config : 0;

	if (verbosity < 0 && show_progress == -1)
		show_progress = 0;

	if (abort_current_merge) {
		int nargc = 2;
		const char *nargv[] = {"reset", "--merge", NULL};

		if (!file_exists(git_path_merge_head()))
			die(_("There is no merge to abort (MERGE_HEAD missing)."));

		/* Invoke 'git reset --merge' */
		ret = cmd_reset(nargc, nargv, prefix);
		goto done;
	}

	if (read_cache_unmerged())
		die_resolve_conflict("merge");

	if (file_exists(git_path_merge_head())) {
		/*
		 * There is no unmerged entry, don't advise 'git
		 * add/rm <file>', just 'git commit'.
		 */
		if (advice_resolve_conflict)
			die(_("You have not concluded your merge (MERGE_HEAD exists).\n"
				  "Please, commit your changes before you merge."));
		else
			die(_("You have not concluded your merge (MERGE_HEAD exists)."));
	}
	if (file_exists(git_path_cherry_pick_head())) {
		if (advice_resolve_conflict)
			die(_("You have not concluded your cherry-pick (CHERRY_PICK_HEAD exists).\n"
			    "Please, commit your changes before you merge."));
		else
			die(_("You have not concluded your cherry-pick (CHERRY_PICK_HEAD exists)."));
	}
	resolve_undo_clear();

	if (verbosity < 0)
		show_diffstat = 0;

	if (squash && fast_forward == FF_NO)
		die(_("You cannot combine --squash with --no-ff."));

	if (!argc) {
		if (default_to_upstream)
			argc = setup_with_upstream(&argv);
		else
			die(_("No commit specified and merge.defaultToUpstream not set."));
	} else if (argc == 1 && !strcmp(argv[0], "-")) {
		argv[0] = "@{-1}";
	}

	if (!argc)
		usage_with_options(builtin_merge_usage,
			builtin_merge_options);

	if (!head_commit) {
		/*
		 * If the merged head is a valid one there is no reason
		 * to forbid "git merge" into a branch yet to be born.
		 * We do the same for "git pull".
		 */
		unsigned char *remote_head_sha1;
		if (squash)
			die(_("Squash commit into empty head not supported yet"));
		if (fast_forward == FF_NO)
			die(_("Non-fast-forward commit does not make sense into "
			    "an empty head"));
		remoteheads = collect_parents(head_commit, &head_subsumed,
					      argc, argv, NULL);
		if (!remoteheads)
			die(_("%s - not something we can merge"), argv[0]);
		if (remoteheads->next)
			die(_("Can merge only exactly one commit into empty head"));
		remote_head_sha1 = remoteheads->item->object.oid.hash;
		read_empty(remote_head_sha1, 0);
		update_ref("initial pull", "HEAD", remote_head_sha1,
			   NULL, 0, UPDATE_REFS_DIE_ON_ERR);
		goto done;
	}

	/*
	 * All the rest are the commits being merged; prepare
	 * the standard merge summary message to be appended
	 * to the given message.
	 */
	remoteheads = collect_parents(head_commit, &head_subsumed,
				      argc, argv, &merge_msg);

	if (!head_commit || !argc)
		usage_with_options(builtin_merge_usage,
			builtin_merge_options);

	if (verify_signatures) {
		for (p = remoteheads; p; p = p->next) {
			struct commit *commit = p->item;
			char hex[GIT_SHA1_HEXSZ + 1];
			struct signature_check signature_check;
			memset(&signature_check, 0, sizeof(signature_check));

			check_commit_signature(commit, &signature_check);

			find_unique_abbrev_r(hex, commit->object.oid.hash, DEFAULT_ABBREV);
			switch (signature_check.result) {
			case 'G':
				break;
			case 'U':
				die(_("Commit %s has an untrusted GPG signature, "
				      "allegedly by %s."), hex, signature_check.signer);
			case 'B':
				die(_("Commit %s has a bad GPG signature "
				      "allegedly by %s."), hex, signature_check.signer);
			default: /* 'N' */
				die(_("Commit %s does not have a GPG signature."), hex);
			}
			if (verbosity >= 0 && signature_check.result == 'G')
				printf(_("Commit %s has a good GPG signature by %s\n"),
				       hex, signature_check.signer);

			signature_check_clear(&signature_check);
		}
	}

	strbuf_addstr(&buf, "merge");
	for (p = remoteheads; p; p = p->next)
		strbuf_addf(&buf, " %s", merge_remote_util(p->item)->name);
	setenv("GIT_REFLOG_ACTION", buf.buf, 0);
	strbuf_reset(&buf);

	for (p = remoteheads; p; p = p->next) {
		struct commit *commit = p->item;
		strbuf_addf(&buf, "GITHEAD_%s",
			    sha1_to_hex(commit->object.oid.hash));
		setenv(buf.buf, merge_remote_util(commit)->name, 1);
		strbuf_reset(&buf);
		if (fast_forward != FF_ONLY &&
		    merge_remote_util(commit) &&
		    merge_remote_util(commit)->obj &&
		    merge_remote_util(commit)->obj->type == OBJ_TAG)
			fast_forward = FF_NO;
	}

	if (option_edit < 0)
		option_edit = default_edit_option();

	if (!use_strategies) {
		if (!remoteheads)
			; /* already up-to-date */
		else if (!remoteheads->next)
			add_strategies(pull_twohead, DEFAULT_TWOHEAD);
		else
			add_strategies(pull_octopus, DEFAULT_OCTOPUS);
	}

	for (i = 0; i < use_strategies_nr; i++) {
		if (use_strategies[i]->attr & NO_FAST_FORWARD)
			fast_forward = FF_NO;
		if (use_strategies[i]->attr & NO_TRIVIAL)
			allow_trivial = 0;
	}

	if (!remoteheads)
		; /* already up-to-date */
	else if (!remoteheads->next)
		common = get_merge_bases(head_commit, remoteheads->item);
	else {
		struct commit_list *list = remoteheads;
		commit_list_insert(head_commit, &list);
		common = get_octopus_merge_bases(list);
		free(list);
	}

	update_ref("updating ORIG_HEAD", "ORIG_HEAD", head_commit->object.oid.hash,
		   NULL, 0, UPDATE_REFS_DIE_ON_ERR);

	if (remoteheads && !common) {
		/* No common ancestors found. */
		if (!allow_unrelated_histories)
			die(_("refusing to merge unrelated histories"));
		/* otherwise, we need a real merge. */
	} else if (!remoteheads ||
		 (!remoteheads->next && !common->next &&
		  common->item == remoteheads->item)) {
		/*
		 * If head can reach all the merge then we are up to date.
		 * but first the most common case of merging one remote.
		 */
		no_commit_impossible(_("Already up-to-date"));
		finish_up_to_date("Already up-to-date.");
		goto done;
	} else if (fast_forward != FF_NO && !remoteheads->next &&
			!common->next &&
			!hashcmp(common->item->object.oid.hash, head_commit->object.oid.hash)) {
		/* Again the most common case of merging one remote. */
		struct strbuf msg = STRBUF_INIT;
		struct commit *commit;

		no_commit_impossible(_("Fast-forward"));
		if (verbosity >= 0) {
			char from[GIT_SHA1_HEXSZ + 1], to[GIT_SHA1_HEXSZ + 1];
			find_unique_abbrev_r(from, head_commit->object.oid.hash,
					      DEFAULT_ABBREV);
			find_unique_abbrev_r(to, remoteheads->item->object.oid.hash,
					      DEFAULT_ABBREV);
			printf(_("Updating %s..%s\n"), from, to);
		}
		strbuf_addstr(&msg, "Fast-forward");
		if (have_message)
			strbuf_addstr(&msg,
				" (no commit created; -m option ignored)");
		commit = remoteheads->item;
		if (!commit) {
			ret = 1;
			goto done;
		}

		if (checkout_fast_forward(head_commit->object.oid.hash,
					  commit->object.oid.hash,
					  overwrite_ignore)) {
			ret = 1;
			goto done;
		}

		finish(head_commit, remoteheads, commit->object.oid.hash, msg.buf);
		drop_save();
		goto done;
	} else if (!remoteheads->next && common->next)
		;
		/*
		 * We are not doing octopus and not fast-forward.  Need
		 * a real merge.
		 */
	else if (!remoteheads->next && !common->next && option_commit && !squash) {
		/*
		 * We are not doing octopus, not fast-forward, and have
		 * only one common.  And we do want to create a new commit.
		 */
		refresh_cache(REFRESH_QUIET);
		if (allow_trivial && fast_forward != FF_ONLY) {
			/* See if it is really trivial. */
			git_committer_info(IDENT_STRICT);
			printf(_("Trying really trivial in-index merge...\n"));
			if (!read_tree_trivial(common->item->object.oid.hash,
					       head_commit->object.oid.hash,
					       remoteheads->item->object.oid.hash)) {
				ret = merge_trivial(head_commit, remoteheads);
				goto done;
			}
			printf(_("Nope.\n"));
		}
	} else {
		/*
		 * An octopus.  If we can reach all the remote we are up
		 * to date.
		 */
		int up_to_date = 1;
		struct commit_list *j;

		for (j = remoteheads; j; j = j->next) {
			struct commit_list *common_one;

			/*
			 * Here we *have* to calculate the individual
			 * merge_bases again, otherwise "git merge HEAD^
			 * HEAD^^" would be missed.
			 */
			common_one = get_merge_bases(head_commit, j->item);
			if (hashcmp(common_one->item->object.oid.hash,
				j->item->object.oid.hash)) {
				up_to_date = 0;
				break;
			}
		}
		if (up_to_date) {
			no_commit_impossible(_("Already up-to-date"));
			finish_up_to_date("Already up-to-date. Yeeah!");
			goto done;
		}
	}

	if (fast_forward == FF_ONLY)
		die(_("Not possible to fast-forward, aborting."));

	/* We are going to make a new commit. */
	git_committer_info(IDENT_STRICT);

	/*
	 * At this point, we need a real merge.  No matter what strategy
	 * we use, it would operate on the index, possibly affecting the
	 * working tree, and when resolved cleanly, have the desired
	 * tree in the index -- this means that the index must be in
	 * sync with the head commit.  The strategies are responsible
	 * to ensure this.
	 */
	if (use_strategies_nr == 1 ||
	    /*
	     * Stash away the local changes so that we can try more than one.
	     */
	    save_state(stash))
		hashcpy(stash, null_sha1);

	for (i = 0; i < use_strategies_nr; i++) {
		int ret;
		if (i) {
			printf(_("Rewinding the tree to pristine...\n"));
			restore_state(head_commit->object.oid.hash, stash);
		}
		if (use_strategies_nr != 1)
			printf(_("Trying merge strategy %s...\n"),
				use_strategies[i]->name);
		/*
		 * Remember which strategy left the state in the working
		 * tree.
		 */
		wt_strategy = use_strategies[i]->name;

		ret = try_merge_strategy(use_strategies[i]->name,
					 common, remoteheads,
<<<<<<< HEAD
					 head_commit);
		if (!option_commit && !ret) {
=======
					 head_commit, head_arg);
		if ((!option_commit || squash) && !ret) {
>>>>>>> 8c3eaa04
			merge_was_ok = 1;
			/*
			 * This is necessary here just to avoid writing
			 * the tree, but later we will *not* exit with
			 * status code 1 because merge_was_ok is set.
			 */
			ret = 1;
		}

		if (ret) {
			/*
			 * The backend exits with 1 when conflicts are
			 * left to be resolved, with 2 when it does not
			 * handle the given merge at all.
			 */
			if (ret == 1) {
				int cnt = evaluate_result();

				if (best_cnt <= 0 || cnt <= best_cnt) {
					best_strategy = use_strategies[i]->name;
					best_cnt = cnt;
				}
			}
			if (merge_was_ok)
				break;
			else
				continue;
		}

		/* Automerge succeeded. */
		write_tree_trivial(result_tree);
		automerge_was_ok = 1;
		break;
	}

	/*
	 * If we have a resulting tree, that means the strategy module
	 * auto resolved the merge cleanly.
	 */
	if (automerge_was_ok) {
		ret = finish_automerge(head_commit, head_subsumed,
				       common, remoteheads,
				       result_tree, wt_strategy);
		goto done;
	}

	/*
	 * Pick the result from the best strategy and have the user fix
	 * it up.
	 */
	if (!best_strategy) {
		restore_state(head_commit->object.oid.hash, stash);
		if (use_strategies_nr > 1)
			fprintf(stderr,
				_("No merge strategy handled the merge.\n"));
		else
			fprintf(stderr, _("Merge with strategy %s failed.\n"),
				use_strategies[0]->name);
		ret = 2;
		goto done;
	} else if (best_strategy == wt_strategy)
		; /* We already have its result in the working tree. */
	else {
		printf(_("Rewinding the tree to pristine...\n"));
		restore_state(head_commit->object.oid.hash, stash);
		printf(_("Using the %s to prepare resolving by hand.\n"),
			best_strategy);
		try_merge_strategy(best_strategy, common, remoteheads,
				   head_commit);
	}

	if (squash)
		finish(head_commit, remoteheads, NULL, NULL);
	else
		write_merge_state(remoteheads);

	if (merge_was_ok)
		fprintf(stderr, _("Automatic merge went well; "
			"stopped before committing as requested\n"));
	else
		ret = suggest_conflicts();

done:
	free(branch_to_free);
	return ret;
}<|MERGE_RESOLUTION|>--- conflicted
+++ resolved
@@ -1517,13 +1517,8 @@
 
 		ret = try_merge_strategy(use_strategies[i]->name,
 					 common, remoteheads,
-<<<<<<< HEAD
 					 head_commit);
-		if (!option_commit && !ret) {
-=======
-					 head_commit, head_arg);
 		if ((!option_commit || squash) && !ret) {
->>>>>>> 8c3eaa04
 			merge_was_ok = 1;
 			/*
 			 * This is necessary here just to avoid writing
