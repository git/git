#define USE_THE_REPOSITORY_VARIABLE
#include "builtin.h"
#include "gettext.h"
#include "hex.h"
#include "config.h"
#include "commit.h"
#include "tree.h"
#include "blob.h"
#include "tag.h"
#include "refs.h"
#include "pack.h"
#include "cache-tree.h"
#include "fsck.h"
#include "parse-options.h"
#include "progress.h"
#include "streaming.h"
#include "packfile.h"
#include "object-file.h"
#include "object-name.h"
#include "odb.h"
#include "path.h"
#include "read-cache-ll.h"
#include "replace-object.h"
#include "resolve-undo.h"
#include "run-command.h"
#include "sparse-index.h"
#include "worktree.h"
#include "pack-revindex.h"
#include "pack-bitmap.h"

#define REACHABLE 0x0001
#define SEEN      0x0002
#define HAS_OBJ   0x0004
/* This flag is set if something points to this object. */
#define USED      0x0008

static int show_root;
static int show_tags;
static int show_unreachable;
static int include_reflogs = 1;
static int check_full = 1;
static int connectivity_only;
static int check_strict;
static int keep_cache_objects;
static struct fsck_options fsck_walk_options = FSCK_OPTIONS_DEFAULT;
static struct fsck_options fsck_obj_options = FSCK_OPTIONS_DEFAULT;
static int errors_found;
static int write_lost_and_found;
static int verbose;
static int show_progress = -1;
static int show_dangling = 1;
static int name_objects;
static int check_references = 1;
#define ERROR_OBJECT 01
#define ERROR_REACHABLE 02
#define ERROR_PACK 04
#define ERROR_REFS 010
#define ERROR_COMMIT_GRAPH 020
#define ERROR_MULTI_PACK_INDEX 040
#define ERROR_PACK_REV_INDEX 0100
#define ERROR_BITMAP 0200

static const char *describe_object(const struct object_id *oid)
{
	return fsck_describe_object(&fsck_walk_options, oid);
}

static const char *printable_type(const struct object_id *oid,
				  enum object_type type)
{
	const char *ret;

	if (type == OBJ_NONE)
		type = odb_read_object_info(the_repository->objects,
					    oid, NULL);

	ret = type_name(type);
	if (!ret)
		ret = _("unknown");

	return ret;
}

static int objerror(struct object *obj, const char *err)
{
	errors_found |= ERROR_OBJECT;
	/* TRANSLATORS: e.g. error in tree 01bfda: <more explanation> */
	fprintf_ln(stderr, _("error in %s %s: %s"),
		   printable_type(&obj->oid, obj->type),
		   describe_object(&obj->oid), err);
	return -1;
}

static int fsck_objects_error_func(struct fsck_options *o UNUSED,
				   void *fsck_report,
				   enum fsck_msg_type msg_type,
				   enum fsck_msg_id msg_id UNUSED,
				   const char *message)
{
	struct fsck_object_report *report = fsck_report;
	const struct object_id *oid = report->oid;
	enum object_type object_type = report->object_type;

	switch (msg_type) {
	case FSCK_WARN:
		/* TRANSLATORS: e.g. warning in tree 01bfda: <more explanation> */
		fprintf_ln(stderr, _("warning in %s %s: %s"),
			   printable_type(oid, object_type),
			   describe_object(oid), message);
		return 0;
	case FSCK_ERROR:
		/* TRANSLATORS: e.g. error in tree 01bfda: <more explanation> */
		fprintf_ln(stderr, _("error in %s %s: %s"),
			   printable_type(oid, object_type),
			   describe_object(oid), message);
		return 1;
	default:
		BUG("%d (FSCK_IGNORE?) should never trigger this callback",
		    msg_type);
	}
}

static struct object_array pending;

static int mark_object(struct object *obj, enum object_type type,
		       void *data, struct fsck_options *options UNUSED)
{
	struct object *parent = data;

	/*
	 * The only case data is NULL or type is OBJ_ANY is when
	 * mark_object_reachable() calls us.  All the callers of
	 * that function has non-NULL obj hence ...
	 */
	if (!obj) {
		/* ... these references to parent->fld are safe here */
		printf_ln(_("broken link from %7s %s"),
			  printable_type(&parent->oid, parent->type),
			  describe_object(&parent->oid));
		printf_ln(_("broken link from %7s %s"),
			  (type == OBJ_ANY ? _("unknown") : type_name(type)),
			  _("unknown"));
		errors_found |= ERROR_REACHABLE;
		return 1;
	}

	if (type != OBJ_ANY && obj->type != type)
		/* ... and the reference to parent is safe here */
		objerror(parent, _("wrong object type in link"));

	if (obj->flags & REACHABLE)
		return 0;
	obj->flags |= REACHABLE;

	if (is_promisor_object(the_repository, &obj->oid))
		/*
		 * Further recursion does not need to be performed on this
		 * object since it is a promisor object (so it does not need to
		 * be added to "pending").
		 */
		return 0;

	if (!(obj->flags & HAS_OBJ)) {
		if (parent && !odb_has_object(the_repository->objects, &obj->oid, 1)) {
			printf_ln(_("broken link from %7s %s\n"
				    "              to %7s %s"),
				  printable_type(&parent->oid, parent->type),
				  describe_object(&parent->oid),
				  printable_type(&obj->oid, obj->type),
				  describe_object(&obj->oid));
			errors_found |= ERROR_REACHABLE;
		}
		return 1;
	}

	add_object_array(obj, NULL, &pending);
	return 0;
}

static void mark_object_reachable(struct object *obj)
{
	mark_object(obj, OBJ_ANY, NULL, NULL);
}

static int traverse_one_object(struct object *obj)
{
	int result = fsck_walk(obj, obj, &fsck_walk_options);

	if (obj->type == OBJ_TREE) {
		struct tree *tree = (struct tree *)obj;
		free_tree_buffer(tree);
	}
	return result;
}

static int traverse_reachable(void)
{
	struct progress *progress = NULL;
	unsigned int nr = 0;
	int result = 0;
	if (show_progress)
		progress = start_delayed_progress(the_repository,
						  _("Checking connectivity"), 0);
	while (pending.nr) {
		result |= traverse_one_object(object_array_pop(&pending));
		display_progress(progress, ++nr);
	}
	stop_progress(&progress);
	return !!result;
}

static int mark_used(struct object *obj, enum object_type type UNUSED,
		     void *data UNUSED, struct fsck_options *options UNUSED)
{
	if (!obj)
		return 1;
	obj->flags |= USED;
	return 0;
}

static void mark_unreachable_referents(const struct object_id *oid)
{
	struct fsck_options options = FSCK_OPTIONS_DEFAULT;
	struct object *obj = lookup_object(the_repository, oid);

	if (!obj || !(obj->flags & HAS_OBJ))
		return; /* not part of our original set */
	if (obj->flags & REACHABLE)
		return; /* reachable objects already traversed */

	/*
	 * Avoid passing OBJ_NONE to fsck_walk, which will parse the object
	 * (and we want to avoid parsing blobs).
	 */
	if (obj->type == OBJ_NONE) {
		enum object_type type = odb_read_object_info(the_repository->objects,
							     &obj->oid, NULL);
		if (type > 0)
			object_as_type(obj, type, 0);
	}

	options.walk = mark_used;
	fsck_walk(obj, NULL, &options);
	if (obj->type == OBJ_TREE)
		free_tree_buffer((struct tree *)obj);
}

static int mark_loose_unreachable_referents(const struct object_id *oid,
					    const char *path UNUSED,
					    void *data UNUSED)
{
	mark_unreachable_referents(oid);
	return 0;
}

static int mark_packed_unreachable_referents(const struct object_id *oid,
					     struct packed_git *pack UNUSED,
					     uint32_t pos UNUSED,
					     void *data UNUSED)
{
	mark_unreachable_referents(oid);
	return 0;
}

/*
 * Check a single reachable object
 */
static void check_reachable_object(struct object *obj)
{
	/*
	 * We obviously want the object to be parsed,
	 * except if it was in a pack-file and we didn't
	 * do a full fsck
	 */
	if (!(obj->flags & HAS_OBJ)) {
		if (is_promisor_object(the_repository, &obj->oid))
			return;
		if (has_object_pack(the_repository, &obj->oid))
			return; /* it is in pack - forget about it */
		printf_ln(_("missing %s %s"),
			  printable_type(&obj->oid, obj->type),
			  describe_object(&obj->oid));
		errors_found |= ERROR_REACHABLE;
		return;
	}
}

/*
 * Check a single unreachable object
 */
static void check_unreachable_object(struct object *obj)
{
	/*
	 * Missing unreachable object? Ignore it. It's not like
	 * we miss it (since it can't be reached), nor do we want
	 * to complain about it being unreachable (since it does
	 * not exist).
	 */
	if (!(obj->flags & HAS_OBJ))
		return;

	/*
	 * Unreachable object that exists? Show it if asked to,
	 * since this is something that is prunable.
	 */
	if (show_unreachable) {
		printf_ln(_("unreachable %s %s"),
			  printable_type(&obj->oid, obj->type),
			  describe_object(&obj->oid));
		return;
	}

	/*
	 * "!USED" means that nothing at all points to it, including
	 * other unreachable objects. In other words, it's the "tip"
	 * of some set of unreachable objects, usually a commit that
	 * got dropped.
	 *
	 * Such starting points are more interesting than some random
	 * set of unreachable objects, so we show them even if the user
	 * hasn't asked for _all_ unreachable objects. If you have
	 * deleted a branch by mistake, this is a prime candidate to
	 * start looking at, for example.
	 */
	if (!(obj->flags & USED)) {
		if (show_dangling)
			printf_ln(_("dangling %s %s"),
				  printable_type(&obj->oid, obj->type),
				  describe_object(&obj->oid));
		if (write_lost_and_found) {
			char *filename = repo_git_path(the_repository, "lost-found/%s/%s",
				obj->type == OBJ_COMMIT ? "commit" : "other",
				describe_object(&obj->oid));
			FILE *f;

			if (safe_create_leading_directories_const(the_repository, filename)) {
				error(_("could not create lost-found"));
				free(filename);
				return;
			}
			f = xfopen(filename, "w");
			if (obj->type == OBJ_BLOB) {
				if (stream_blob_to_fd(fileno(f), &obj->oid, NULL, 1))
					die_errno(_("could not write '%s'"), filename);
			} else
				fprintf(f, "%s\n", describe_object(&obj->oid));
			if (fclose(f))
				die_errno(_("could not finish '%s'"),
					  filename);
			free(filename);
		}
		return;
	}

	/*
	 * Otherwise? It's there, it's unreachable, and some other unreachable
	 * object points to it. Ignore it - it's not interesting, and we showed
	 * all the interesting cases above.
	 */
}

static void check_object(struct object *obj)
{
	if (verbose)
		fprintf_ln(stderr, _("Checking %s"), describe_object(&obj->oid));

	if (obj->flags & REACHABLE)
		check_reachable_object(obj);
	else
		check_unreachable_object(obj);
}

static void check_connectivity(void)
{
	int i, max;

	/* Traverse the pending reachable objects */
	traverse_reachable();

	/*
	 * With --connectivity-only, we won't have actually opened and marked
	 * unreachable objects with USED. Do that now to make --dangling, etc
	 * accurate.
	 */
	if (connectivity_only && (show_dangling || write_lost_and_found)) {
		/*
		 * Even though we already have a "struct object" for each of
		 * these in memory, we must not iterate over the internal
		 * object hash as we do below. Our loop would potentially
		 * resize the hash, making our iteration invalid.
		 *
		 * Instead, we'll just go back to the source list of objects,
		 * and ignore any that weren't present in our earlier
		 * traversal.
		 */
		for_each_loose_object(the_repository->objects,
				      mark_loose_unreachable_referents, NULL, 0);
		for_each_packed_object(the_repository,
				       mark_packed_unreachable_referents,
				       NULL,
				       0);
	}

	/* Look up all the requirements, warn about missing objects.. */
	max = get_max_object_index(the_repository);
	if (verbose)
		fprintf_ln(stderr, _("Checking connectivity (%d objects)"), max);

	for (i = 0; i < max; i++) {
		struct object *obj = get_indexed_object(the_repository, i);

		if (obj)
			check_object(obj);
	}
}

static int fsck_obj(struct object *obj, void *buffer, unsigned long size)
{
	int err;

	if (obj->flags & SEEN)
		return 0;
	obj->flags |= SEEN;

	if (verbose)
		fprintf_ln(stderr, _("Checking %s %s"),
			   printable_type(&obj->oid, obj->type),
			   describe_object(&obj->oid));

	if (fsck_walk(obj, NULL, &fsck_obj_options))
		objerror(obj, _("broken links"));
	err = fsck_object(obj, buffer, size, &fsck_obj_options);
	if (err)
		goto out;

	if (obj->type == OBJ_COMMIT) {
		struct commit *commit = (struct commit *) obj;

		if (!commit->parents && show_root)
			printf_ln(_("root %s"),
				  describe_object(&commit->object.oid));
	}

	if (obj->type == OBJ_TAG) {
		struct tag *tag = (struct tag *) obj;

		if (show_tags && tag->tagged) {
			printf_ln(_("tagged %s %s (%s) in %s"),
				  printable_type(&tag->tagged->oid, tag->tagged->type),
				  describe_object(&tag->tagged->oid),
				  tag->tag,
				  describe_object(&tag->object.oid));
		}
	}

out:
	if (obj->type == OBJ_TREE)
		free_tree_buffer((struct tree *)obj);
	return err;
}

static int fsck_obj_buffer(const struct object_id *oid, enum object_type type,
			   unsigned long size, void *buffer, int *eaten)
{
	/*
	 * Note, buffer may be NULL if type is OBJ_BLOB. See
	 * verify_packfile(), data_valid variable for details.
	 */
	struct object *obj;
	obj = parse_object_buffer(the_repository, oid, type, size, buffer,
				  eaten);
	if (!obj) {
		errors_found |= ERROR_OBJECT;
		return error(_("%s: object corrupt or missing"),
			     oid_to_hex(oid));
	}
	obj->flags &= ~(REACHABLE | SEEN);
	obj->flags |= HAS_OBJ;
	return fsck_obj(obj, buffer, size);
}

static int default_refs;

static void fsck_handle_reflog_oid(const char *refname, struct object_id *oid,
	timestamp_t timestamp)
{
	struct object *obj;

	if (!is_null_oid(oid)) {
		obj = lookup_object(the_repository, oid);
		if (obj && (obj->flags & HAS_OBJ)) {
			if (timestamp)
				fsck_put_object_name(&fsck_walk_options, oid,
						     "%s@{%"PRItime"}",
						     refname, timestamp);
			obj->flags |= USED;
			mark_object_reachable(obj);
		} else if (!is_promisor_object(the_repository, oid)) {
			error(_("%s: invalid reflog entry %s"),
			      refname, oid_to_hex(oid));
			errors_found |= ERROR_REACHABLE;
		}
	}
}

static int fsck_handle_reflog_ent(const char *refname,
				  struct object_id *ooid, struct object_id *noid,
				  const char *email UNUSED,
				  timestamp_t timestamp, int tz UNUSED,
				  const char *message UNUSED, void *cb_data UNUSED)
{
	if (verbose)
		fprintf_ln(stderr, _("Checking reflog %s->%s"),
			   oid_to_hex(ooid), oid_to_hex(noid));

	fsck_handle_reflog_oid(refname, ooid, 0);
	fsck_handle_reflog_oid(refname, noid, timestamp);
	return 0;
}

static int fsck_handle_reflog(const char *logname, void *cb_data)
{
	struct strbuf refname = STRBUF_INIT;

	strbuf_worktree_ref(cb_data, &refname, logname);
	refs_for_each_reflog_ent(get_main_ref_store(the_repository),
				 refname.buf, fsck_handle_reflog_ent,
				 NULL);
	strbuf_release(&refname);
	return 0;
}

static int fsck_handle_ref(const struct reference *ref, void *cb_data UNUSED)
{
	struct object *obj;

	obj = parse_object(the_repository, ref->oid);
	if (!obj) {
		if (is_promisor_object(the_repository, ref->oid)) {
			/*
			 * Increment default_refs anyway, because this is a
			 * valid ref.
			 */
			 default_refs++;
			 return 0;
		}
		error(_("%s: invalid sha1 pointer %s"),
		      ref->name, oid_to_hex(ref->oid));
		errors_found |= ERROR_REACHABLE;
		/* We'll continue with the rest despite the error.. */
		return 0;
	}
	if (obj->type != OBJ_COMMIT && is_branch(ref->name)) {
		error(_("%s: not a commit"), ref->name);
		errors_found |= ERROR_REFS;
	}
	default_refs++;
	obj->flags |= USED;
	fsck_put_object_name(&fsck_walk_options,
			     ref->oid, "%s", ref->name);
	mark_object_reachable(obj);

	return 0;
}

static int fsck_head_link(const char *head_ref_name,
			  const char **head_points_at,
			  struct object_id *head_oid);

static void get_default_heads(void)
{
	struct worktree **worktrees, **p;
	const char *head_points_at;
	struct object_id head_oid;

	refs_for_each_rawref(get_main_ref_store(the_repository),
			     fsck_handle_ref, NULL);

	worktrees = get_worktrees();
	for (p = worktrees; *p; p++) {
		struct worktree *wt = *p;
		struct strbuf refname = STRBUF_INIT;

		strbuf_worktree_ref(wt, &refname, "HEAD");
		fsck_head_link(refname.buf, &head_points_at, &head_oid);
		if (head_points_at && !is_null_oid(&head_oid)) {
			struct reference ref = {
				.name = refname.buf,
				.oid = &head_oid,
			};

			fsck_handle_ref(&ref, NULL);
		}
		strbuf_release(&refname);

		if (include_reflogs)
			refs_for_each_reflog(get_worktree_ref_store(wt),
					     fsck_handle_reflog, wt);
	}
	free_worktrees(worktrees);

	/*
	 * Not having any default heads isn't really fatal, but
	 * it does mean that "--unreachable" no longer makes any
	 * sense (since in this case everything will obviously
	 * be unreachable by definition.
	 *
	 * Showing dangling objects is valid, though (as those
	 * dangling objects are likely lost heads).
	 *
	 * So we just print a warning about it, and clear the
	 * "show_unreachable" flag.
	 */
	if (!default_refs) {
		fprintf_ln(stderr, _("notice: No default references"));
		show_unreachable = 0;
	}
}

struct for_each_loose_cb
{
	struct progress *progress;
};

static int fsck_loose(const struct object_id *oid, const char *path,
		      void *data UNUSED)
{
	struct object *obj;
	enum object_type type = OBJ_NONE;
	unsigned long size;
	void *contents = NULL;
	int eaten;
	struct object_info oi = OBJECT_INFO_INIT;
	struct object_id real_oid = *null_oid(the_hash_algo);
	int err = 0;

	oi.sizep = &size;
	oi.typep = &type;

	if (read_loose_object(the_repository, path, oid, &real_oid, &contents, &oi) < 0) {
		if (contents && !oideq(&real_oid, oid))
			err = error(_("%s: hash-path mismatch, found at: %s"),
				    oid_to_hex(&real_oid), path);
		else
			err = error(_("%s: object corrupt or missing: %s"),
				    oid_to_hex(oid), path);
	}
	if (err < 0) {
		errors_found |= ERROR_OBJECT;
		free(contents);
		return 0; /* keep checking other objects */
	}

	if (!contents && type != OBJ_BLOB)
		BUG("read_loose_object streamed a non-blob");

	obj = parse_object_buffer(the_repository, oid, type, size,
				  contents, &eaten);

	if (!obj) {
		errors_found |= ERROR_OBJECT;
		error(_("%s: object could not be parsed: %s"),
		      oid_to_hex(oid), path);
		if (!eaten)
			free(contents);
		return 0; /* keep checking other objects */
	}

	obj->flags &= ~(REACHABLE | SEEN);
	obj->flags |= HAS_OBJ;
	if (fsck_obj(obj, contents, size))
		errors_found |= ERROR_OBJECT;

	if (!eaten)
		free(contents);
	return 0; /* keep checking other objects, even if we saw an error */
}

static int fsck_cruft(const char *basename, const char *path,
		      void *data UNUSED)
{
	if (!starts_with(basename, "tmp_obj_"))
		fprintf_ln(stderr, _("bad sha1 file: %s"), path);
	return 0;
}

static int fsck_subdir(unsigned int nr, const char *path UNUSED, void *data)
{
	struct for_each_loose_cb *cb_data = data;
	struct progress *progress = cb_data->progress;
	display_progress(progress, nr + 1);
	return 0;
}

static void fsck_source(struct odb_source *source)
{
	struct progress *progress = NULL;
	struct for_each_loose_cb cb_data = {
		.progress = progress,
	};

	if (verbose)
		fprintf_ln(stderr, _("Checking object directory"));

	if (show_progress)
		progress = start_progress(the_repository,
					  _("Checking object directories"), 256);

	for_each_loose_file_in_source(source, fsck_loose,
				      fsck_cruft, fsck_subdir, &cb_data);
	display_progress(progress, 256);
	stop_progress(&progress);
}

static int fsck_head_link(const char *head_ref_name,
			  const char **head_points_at,
			  struct object_id *head_oid)
{
	int null_is_error = 0;

	if (verbose)
		fprintf_ln(stderr, _("Checking %s link"), head_ref_name);

	*head_points_at = refs_resolve_ref_unsafe(get_main_ref_store(the_repository),
						  head_ref_name, 0, head_oid,
						  NULL);
	if (!*head_points_at) {
		errors_found |= ERROR_REFS;
		return error(_("invalid %s"), head_ref_name);
	}
	if (!strcmp(*head_points_at, head_ref_name))
		/* detached HEAD */
		null_is_error = 1;
	else if (!starts_with(*head_points_at, "refs/heads/")) {
		errors_found |= ERROR_REFS;
		return error(_("%s points to something strange (%s)"),
			     head_ref_name, *head_points_at);
	}
	if (is_null_oid(head_oid)) {
		if (null_is_error) {
			errors_found |= ERROR_REFS;
			return error(_("%s: detached HEAD points at nothing"),
				     head_ref_name);
		}
		fprintf_ln(stderr,
			   _("notice: %s points to an unborn branch (%s)"),
			   head_ref_name, *head_points_at + 11);
	}
	return 0;
}

static int fsck_cache_tree(struct cache_tree *it, const char *index_path)
{
	int i;
	int err = 0;

	if (verbose)
		fprintf_ln(stderr, _("Checking cache tree of %s"), index_path);

	if (0 <= it->entry_count) {
		struct object *obj = parse_object(the_repository, &it->oid);
		if (!obj) {
			error(_("%s: invalid sha1 pointer in cache-tree of %s"),
			      oid_to_hex(&it->oid), index_path);
			errors_found |= ERROR_REFS;
			return 1;
		}
		obj->flags |= USED;
		fsck_put_object_name(&fsck_walk_options, &it->oid, ":");
		mark_object_reachable(obj);
		if (obj->type != OBJ_TREE)
			err |= objerror(obj, _("non-tree in cache-tree"));
	}
	for (i = 0; i < it->subtree_nr; i++)
		err |= fsck_cache_tree(it->down[i]->cache_tree, index_path);
	return err;
}

static int fsck_resolve_undo(struct index_state *istate,
			     const char *index_path)
{
	struct string_list_item *item;
	struct string_list *resolve_undo = istate->resolve_undo;

	if (!resolve_undo)
		return 0;

	for_each_string_list_item(item, resolve_undo) {
		const char *path = item->string;
		struct resolve_undo_info *ru = item->util;
		int i;

		if (!ru)
			continue;
		for (i = 0; i < 3; i++) {
			struct object *obj;

			if (!ru->mode[i] || !S_ISREG(ru->mode[i]))
				continue;

			obj = parse_object(the_repository, &ru->oid[i]);
			if (!obj) {
				error(_("%s: invalid sha1 pointer in resolve-undo of %s"),
				      oid_to_hex(&ru->oid[i]),
				      index_path);
				errors_found |= ERROR_REFS;
				continue;
			}
			obj->flags |= USED;
			fsck_put_object_name(&fsck_walk_options, &ru->oid[i],
					     ":(%d):%s", i, path);
			mark_object_reachable(obj);
		}
	}
	return 0;
}

static void fsck_index(struct index_state *istate, const char *index_path,
		       int is_current_worktree)
{
	unsigned int i;

	/* TODO: audit for interaction with sparse-index. */
	ensure_full_index(istate);
	for (i = 0; i < istate->cache_nr; i++) {
		unsigned int mode;
		struct blob *blob;
		struct object *obj;

		mode = istate->cache[i]->ce_mode;
		if (S_ISGITLINK(mode))
			continue;
		blob = lookup_blob(the_repository,
				   &istate->cache[i]->oid);
		if (!blob)
			continue;
		obj = &blob->object;
		obj->flags |= USED;
		fsck_put_object_name(&fsck_walk_options, &obj->oid,
				     "%s:%s",
				     is_current_worktree ? "" : index_path,
				     istate->cache[i]->name);
		mark_object_reachable(obj);
	}
	if (istate->cache_tree)
		fsck_cache_tree(istate->cache_tree, index_path);
	fsck_resolve_undo(istate, index_path);
}

static void mark_object_for_connectivity(const struct object_id *oid)
{
	struct object *obj = lookup_unknown_object(the_repository, oid);
	obj->flags |= HAS_OBJ;
}

static int mark_loose_for_connectivity(const struct object_id *oid,
				       const char *path UNUSED,
				       void *data UNUSED)
{
	mark_object_for_connectivity(oid);
	return 0;
}

static int mark_packed_for_connectivity(const struct object_id *oid,
					struct packed_git *pack UNUSED,
					uint32_t pos UNUSED,
					void *data UNUSED)
{
	mark_object_for_connectivity(oid);
	return 0;
}

static int check_pack_rev_indexes(struct repository *r, int show_progress)
{
	struct packfile_store *packs = r->objects->packfiles;
	struct progress *progress = NULL;
	struct packed_git *p;
	uint32_t pack_count = 0;
	int res = 0;

	if (show_progress) {
<<<<<<< HEAD
		repo_for_each_pack(r, p)
=======
		for (struct packed_git *p = packfile_store_get_all_packs(packs); p; p = p->next)
>>>>>>> 61ac8ba0
			pack_count++;
		progress = start_delayed_progress(the_repository,
						  "Verifying reverse pack-indexes", pack_count);
		pack_count = 0;
	}

<<<<<<< HEAD
	repo_for_each_pack(r, p) {
=======
	for (struct packed_git *p = packfile_store_get_all_packs(packs); p; p = p->next) {
>>>>>>> 61ac8ba0
		int load_error = load_pack_revindex_from_disk(p);

		if (load_error < 0) {
			error(_("unable to load rev-index for pack '%s'"), p->pack_name);
			res = ERROR_PACK_REV_INDEX;
		} else if (!load_error &&
			   !load_pack_revindex(r, p) &&
			   verify_pack_revindex(p)) {
			error(_("invalid rev-index for pack '%s'"), p->pack_name);
			res = ERROR_PACK_REV_INDEX;
		}
		display_progress(progress, ++pack_count);
	}
	stop_progress(&progress);

	return res;
}

static void fsck_refs(struct repository *r)
{
	struct child_process refs_verify = CHILD_PROCESS_INIT;
	struct progress *progress = NULL;

	if (show_progress)
		progress = start_progress(r, _("Checking ref database"), 1);

	if (verbose)
		fprintf_ln(stderr, _("Checking ref database"));

	child_process_init(&refs_verify);
	refs_verify.git_cmd = 1;
	strvec_pushl(&refs_verify.args, "refs", "verify", NULL);
	if (verbose)
		strvec_push(&refs_verify.args, "--verbose");
	if (check_strict)
		strvec_push(&refs_verify.args, "--strict");

	if (run_command(&refs_verify))
		errors_found |= ERROR_REFS;

	display_progress(progress, 1);
	stop_progress(&progress);
}

static char const * const fsck_usage[] = {
	N_("git fsck [--tags] [--root] [--unreachable] [--cache] [--no-reflogs]\n"
	   "         [--[no-]full] [--strict] [--verbose] [--lost-found]\n"
	   "         [--[no-]dangling] [--[no-]progress] [--connectivity-only]\n"
	   "         [--[no-]name-objects] [--[no-]references] [<object>...]"),
	NULL
};

static struct option fsck_opts[] = {
	OPT__VERBOSE(&verbose, N_("be verbose")),
	OPT_BOOL(0, "unreachable", &show_unreachable, N_("show unreachable objects")),
	OPT_BOOL(0, "dangling", &show_dangling, N_("show dangling objects")),
	OPT_BOOL(0, "tags", &show_tags, N_("report tags")),
	OPT_BOOL(0, "root", &show_root, N_("report root nodes")),
	OPT_BOOL(0, "cache", &keep_cache_objects, N_("make index objects head nodes")),
	OPT_BOOL(0, "reflogs", &include_reflogs, N_("make reflogs head nodes (default)")),
	OPT_BOOL(0, "full", &check_full, N_("also consider packs and alternate objects")),
	OPT_BOOL(0, "connectivity-only", &connectivity_only, N_("check only connectivity")),
	OPT_BOOL(0, "strict", &check_strict, N_("enable more strict checking")),
	OPT_BOOL(0, "lost-found", &write_lost_and_found,
				N_("write dangling objects in .git/lost-found")),
	OPT_BOOL(0, "progress", &show_progress, N_("show progress")),
	OPT_BOOL(0, "name-objects", &name_objects, N_("show verbose names for reachable objects")),
	OPT_BOOL(0, "references", &check_references, N_("check reference database consistency")),
	OPT_END(),
};

int cmd_fsck(int argc,
	     const char **argv,
	     const char *prefix,
	     struct repository *repo UNUSED)
{
	int i;
	struct odb_source *source;

	/* fsck knows how to handle missing promisor objects */
	fetch_if_missing = 0;

	errors_found = 0;
	disable_replace_refs();
	save_commit_buffer = 0;

	argc = parse_options(argc, argv, prefix, fsck_opts, fsck_usage, 0);

	fsck_walk_options.walk = mark_object;
	fsck_obj_options.walk = mark_used;
	fsck_obj_options.error_func = fsck_objects_error_func;
	if (check_strict)
		fsck_obj_options.strict = 1;

	if (show_progress == -1)
		show_progress = isatty(2);
	if (verbose)
		show_progress = 0;

	if (write_lost_and_found) {
		check_full = 1;
		include_reflogs = 0;
	}

	if (name_objects)
		fsck_enable_object_names(&fsck_walk_options);

	repo_config(the_repository, git_fsck_config, &fsck_obj_options);
	prepare_repo_settings(the_repository);

	if (check_references)
		fsck_refs(the_repository);

	if (connectivity_only) {
		for_each_loose_object(the_repository->objects,
				      mark_loose_for_connectivity, NULL, 0);
		for_each_packed_object(the_repository,
				       mark_packed_for_connectivity, NULL, 0);
	} else {
		struct packfile_store *packs = the_repository->objects->packfiles;

		odb_prepare_alternates(the_repository->objects);
		for (source = the_repository->objects->sources; source; source = source->next)
			fsck_source(source);

		if (check_full) {
			struct packed_git *p;
			uint32_t total = 0, count = 0;
			struct progress *progress = NULL;

			if (show_progress) {
<<<<<<< HEAD
				repo_for_each_pack(the_repository, p) {
=======
				for (p = packfile_store_get_all_packs(packs); p;
				     p = p->next) {
>>>>>>> 61ac8ba0
					if (open_pack_index(p))
						continue;
					total += p->num_objects;
				}

				progress = start_progress(the_repository,
							  _("Checking objects"), total);
			}
<<<<<<< HEAD

			repo_for_each_pack(the_repository, p) {
=======
			for (p = packfile_store_get_all_packs(packs); p;
			     p = p->next) {
>>>>>>> 61ac8ba0
				/* verify gives error messages itself */
				if (verify_pack(the_repository,
						p, fsck_obj_buffer,
						progress, count))
					errors_found |= ERROR_PACK;
				count += p->num_objects;
			}
			stop_progress(&progress);
		}

		if (fsck_finish(&fsck_obj_options))
			errors_found |= ERROR_OBJECT;
	}

	for (i = 0; i < argc; i++) {
		const char *arg = argv[i];
		struct object_id oid;
		if (!repo_get_oid(the_repository, arg, &oid)) {
			struct object *obj = lookup_object(the_repository,
							   &oid);

			if (!obj || !(obj->flags & HAS_OBJ)) {
				if (is_promisor_object(the_repository, &oid))
					continue;
				error(_("%s: object missing"), oid_to_hex(&oid));
				errors_found |= ERROR_OBJECT;
				continue;
			}

			obj->flags |= USED;
			fsck_put_object_name(&fsck_walk_options, &oid,
					     "%s", arg);
			mark_object_reachable(obj);
			continue;
		}
		error(_("invalid parameter: expected sha1, got '%s'"), arg);
		errors_found |= ERROR_OBJECT;
	}

	/*
	 * If we've not been given any explicit head information, do the
	 * default ones from .git/refs. We also consider the index file
	 * in this case (ie this implies --cache).
	 */
	if (!argc) {
		get_default_heads();
		keep_cache_objects = 1;
	}

	if (keep_cache_objects) {
		struct worktree **worktrees, **p;

		verify_index_checksum = 1;
		verify_ce_order = 1;

		worktrees = get_worktrees();
		for (p = worktrees; *p; p++) {
			struct worktree *wt = *p;
			struct index_state istate =
				INDEX_STATE_INIT(the_repository);
			char *path, *wt_gitdir;

			/*
			 * Make a copy since the buffer is reusable
			 * and may get overwritten by other calls
			 * while we're examining the index.
			 */
			path = xstrdup(worktree_git_path(the_repository, wt, "index"));
			wt_gitdir = get_worktree_git_dir(wt);

			read_index_from(&istate, path, wt_gitdir);
			fsck_index(&istate, path, wt->is_current);

			discard_index(&istate);
			free(wt_gitdir);
			free(path);
		}
		free_worktrees(worktrees);
	}

	errors_found |= check_pack_rev_indexes(the_repository, show_progress);
	if (verify_bitmap_files(the_repository))
		errors_found |= ERROR_BITMAP;

	check_connectivity();

	if (the_repository->settings.core_commit_graph) {
		struct child_process commit_graph_verify = CHILD_PROCESS_INIT;

		odb_prepare_alternates(the_repository->objects);
		for (source = the_repository->objects->sources; source; source = source->next) {
			child_process_init(&commit_graph_verify);
			commit_graph_verify.git_cmd = 1;
			strvec_pushl(&commit_graph_verify.args, "commit-graph",
				     "verify", "--object-dir", source->path, NULL);
			if (show_progress)
				strvec_push(&commit_graph_verify.args, "--progress");
			else
				strvec_push(&commit_graph_verify.args, "--no-progress");
			if (run_command(&commit_graph_verify))
				errors_found |= ERROR_COMMIT_GRAPH;
		}
	}

	if (the_repository->settings.core_multi_pack_index) {
		struct child_process midx_verify = CHILD_PROCESS_INIT;

		odb_prepare_alternates(the_repository->objects);
		for (source = the_repository->objects->sources; source; source = source->next) {
			child_process_init(&midx_verify);
			midx_verify.git_cmd = 1;
			strvec_pushl(&midx_verify.args, "multi-pack-index",
				     "verify", "--object-dir", source->path, NULL);
			if (show_progress)
				strvec_push(&midx_verify.args, "--progress");
			else
				strvec_push(&midx_verify.args, "--no-progress");
			if (run_command(&midx_verify))
				errors_found |= ERROR_MULTI_PACK_INDEX;
		}
	}

	return errors_found;
}<|MERGE_RESOLUTION|>--- conflicted
+++ resolved
@@ -872,29 +872,20 @@
 
 static int check_pack_rev_indexes(struct repository *r, int show_progress)
 {
-	struct packfile_store *packs = r->objects->packfiles;
 	struct progress *progress = NULL;
 	struct packed_git *p;
 	uint32_t pack_count = 0;
 	int res = 0;
 
 	if (show_progress) {
-<<<<<<< HEAD
 		repo_for_each_pack(r, p)
-=======
-		for (struct packed_git *p = packfile_store_get_all_packs(packs); p; p = p->next)
->>>>>>> 61ac8ba0
 			pack_count++;
 		progress = start_delayed_progress(the_repository,
 						  "Verifying reverse pack-indexes", pack_count);
 		pack_count = 0;
 	}
 
-<<<<<<< HEAD
 	repo_for_each_pack(r, p) {
-=======
-	for (struct packed_git *p = packfile_store_get_all_packs(packs); p; p = p->next) {
->>>>>>> 61ac8ba0
 		int load_error = load_pack_revindex_from_disk(p);
 
 		if (load_error < 0) {
@@ -1014,8 +1005,6 @@
 		for_each_packed_object(the_repository,
 				       mark_packed_for_connectivity, NULL, 0);
 	} else {
-		struct packfile_store *packs = the_repository->objects->packfiles;
-
 		odb_prepare_alternates(the_repository->objects);
 		for (source = the_repository->objects->sources; source; source = source->next)
 			fsck_source(source);
@@ -1026,12 +1015,7 @@
 			struct progress *progress = NULL;
 
 			if (show_progress) {
-<<<<<<< HEAD
 				repo_for_each_pack(the_repository, p) {
-=======
-				for (p = packfile_store_get_all_packs(packs); p;
-				     p = p->next) {
->>>>>>> 61ac8ba0
 					if (open_pack_index(p))
 						continue;
 					total += p->num_objects;
@@ -1040,13 +1024,8 @@
 				progress = start_progress(the_repository,
 							  _("Checking objects"), total);
 			}
-<<<<<<< HEAD
 
 			repo_for_each_pack(the_repository, p) {
-=======
-			for (p = packfile_store_get_all_packs(packs); p;
-			     p = p->next) {
->>>>>>> 61ac8ba0
 				/* verify gives error messages itself */
 				if (verify_pack(the_repository,
 						p, fsck_obj_buffer,
