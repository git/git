/*
 * "git add" builtin command
 *
 * Copyright (C) 2006 Linus Torvalds
 */

#include "builtin.h"
#include "advice.h"
#include "config.h"
#include "environment.h"
#include "lockfile.h"
#include "editor.h"
#include "dir.h"
#include "gettext.h"
#include "pathspec.h"
#include "run-command.h"
#include "object-file.h"
#include "odb.h"
#include "parse-options.h"
#include "path.h"
#include "preload-index.h"
#include "diff.h"
#include "read-cache.h"
#include "revision.h"
#include "strvec.h"
#include "submodule.h"
#include "add-interactive.h"

static const char * const builtin_add_usage[] = {
	N_("git add [<options>] [--] <pathspec>..."),
	NULL
};
static int patch_interactive, add_interactive, edit_interactive;
static struct add_p_opt add_p_opt = ADD_P_OPT_INIT;
static int take_worktree_changes;
static int add_renormalize;
static int pathspec_file_nul;
static int include_sparse;
static const char *pathspec_from_file;

static int chmod_pathspec(struct repository *repo,
			  struct pathspec *pathspec,
			  char flip,
			  int show_only)
{
	int ret = 0;

	for (size_t i = 0; i < repo->index->cache_nr; i++) {
		struct cache_entry *ce = repo->index->cache[i];
		int err;

		if (!include_sparse &&
		    (ce_skip_worktree(ce) ||
		     !path_in_sparse_checkout(ce->name, repo->index)))
			continue;

		if (pathspec && !ce_path_match(repo->index, ce, pathspec, NULL))
			continue;

		if (!show_only)
			err = chmod_index_entry(repo->index, ce, flip);
		else
			err = S_ISREG(ce->ce_mode) ? 0 : -1;

		if (err < 0)
			ret = error(_("cannot chmod %cx '%s'"), flip, ce->name);
	}

	return ret;
}

static int renormalize_tracked_files(struct repository *repo,
				     const struct pathspec *pathspec,
				     int flags)
{
	int retval = 0;

	for (size_t i = 0; i < repo->index->cache_nr; i++) {
		struct cache_entry *ce = repo->index->cache[i];

		if (!include_sparse &&
		    (ce_skip_worktree(ce) ||
		     !path_in_sparse_checkout(ce->name, repo->index)))
			continue;
		if (ce_stage(ce))
			continue; /* do not touch unmerged paths */
		if (!S_ISREG(ce->ce_mode) && !S_ISLNK(ce->ce_mode))
			continue; /* do not touch non blobs */
		if (pathspec && !ce_path_match(repo->index, ce, pathspec, NULL))
			continue;
		retval |= add_file_to_index(repo->index, ce->name,
					    flags | ADD_CACHE_RENORMALIZE);
	}

	return retval;
}

static char *prune_directory(struct repository *repo,
			     struct dir_struct *dir,
			     struct pathspec *pathspec,
			     int prefix)
{
	char *seen;
	int i;
	struct dir_entry **src, **dst;

	seen = xcalloc(pathspec->nr, 1);

	src = dst = dir->entries;
	i = dir->nr;
	while (--i >= 0) {
		struct dir_entry *entry = *src++;
		if (dir_path_match(repo->index, entry, pathspec, prefix, seen))
			*dst++ = entry;
	}
	dir->nr = dst - dir->entries;
	add_pathspec_matches_against_index(pathspec, repo->index, seen,
					   PS_IGNORE_SKIP_WORKTREE);
	return seen;
}

static int refresh(struct repository *repo, int verbose, const struct pathspec *pathspec)
{
	char *seen;
	int i, ret = 0;
	char *skip_worktree_seen = NULL;
	struct string_list only_match_skip_worktree = STRING_LIST_INIT_NODUP;
	unsigned int flags = REFRESH_IGNORE_SKIP_WORKTREE |
		    (verbose ? REFRESH_IN_PORCELAIN : REFRESH_QUIET);

	seen = xcalloc(pathspec->nr, 1);
	refresh_index(repo->index, flags, pathspec, seen,
		      _("Unstaged changes after refreshing the index:"));
	for (i = 0; i < pathspec->nr; i++) {
		if (!seen[i]) {
			const char *path = pathspec->items[i].original;

			if (matches_skip_worktree(pathspec, i, &skip_worktree_seen) ||
			    !path_in_sparse_checkout(path, repo->index)) {
				string_list_append(&only_match_skip_worktree,
						   pathspec->items[i].original);
			} else {
				die(_("pathspec '%s' did not match any files"),
				    pathspec->items[i].original);
			}
		}
	}

	if (only_match_skip_worktree.nr) {
		advise_on_updating_sparse_paths(&only_match_skip_worktree);
		ret = 1;
	}

	free(seen);
	free(skip_worktree_seen);
	string_list_clear(&only_match_skip_worktree, 0);
	return ret;
}

int interactive_add(struct repository *repo,
		    const char **argv,
		    const char *prefix,
		    int patch, struct add_p_opt *add_p_opt)
{
	struct pathspec pathspec;
	int ret;

	parse_pathspec(&pathspec, 0,
		       PATHSPEC_PREFER_FULL |
		       PATHSPEC_SYMLINK_LEADING_PATH |
		       PATHSPEC_PREFIX_ORIGIN,
		       prefix, argv);

	if (patch)
		ret = !!run_add_p(repo, ADD_P_ADD, add_p_opt, NULL, &pathspec);
	else
		ret = !!run_add_i(repo, &pathspec, add_p_opt);

	clear_pathspec(&pathspec);
	return ret;
}

static int edit_patch(struct repository *repo,
		      int argc,
		      const char **argv,
		      const char *prefix)
{
	char *file = repo_git_path(repo, "ADD_EDIT.patch");
	struct child_process child = CHILD_PROCESS_INIT;
	struct rev_info rev;
	int out;
	struct stat st;

	repo_config(repo, git_diff_basic_config, NULL);

	if (repo_read_index(repo) < 0)
		die(_("could not read the index"));

	repo_init_revisions(repo, &rev, prefix);
	rev.diffopt.context = 7;

	argc = setup_revisions(argc, argv, &rev, NULL);
	rev.diffopt.output_format = DIFF_FORMAT_PATCH;
	rev.diffopt.use_color = GIT_COLOR_NEVER;
	rev.diffopt.flags.ignore_dirty_submodules = 1;
	out = xopen(file, O_CREAT | O_WRONLY | O_TRUNC, 0666);
	rev.diffopt.file = xfdopen(out, "w");
	rev.diffopt.close_file = 1;
	run_diff_files(&rev, 0);

	if (launch_editor(file, NULL, NULL))
		die(_("editing patch failed"));

	if (stat(file, &st))
		die_errno(_("could not stat '%s'"), file);
	if (!st.st_size)
		die(_("empty patch. aborted"));

	child.git_cmd = 1;
	strvec_pushl(&child.args, "apply", "--recount", "--cached", file,
		     NULL);
	if (run_command(&child))
		die(_("could not apply '%s'"), file);

	unlink(file);
	free(file);
	release_revisions(&rev);
	return 0;
}

static const char ignore_error[] =
N_("The following paths are ignored by one of your .gitignore files:\n");

static int verbose, show_only, ignored_too, refresh_only;
static int ignore_add_errors, intent_to_add, ignore_missing;
static int warn_on_embedded_repo = 1;

#define ADDREMOVE_DEFAULT 1
static int addremove = ADDREMOVE_DEFAULT;
static int addremove_explicit = -1; /* unspecified */

static char *chmod_arg;

static int ignore_removal_cb(const struct option *opt, const char *arg, int unset)
{
	BUG_ON_OPT_ARG(arg);

	/* if we are told to ignore, we are not adding removals */
	*(int *)opt->value = !unset ? 0 : 1;
	return 0;
}

static struct option builtin_add_options[] = {
	OPT__DRY_RUN(&show_only, N_("dry run")),
	OPT__VERBOSE(&verbose, N_("be verbose")),
	OPT_GROUP(""),
	OPT_BOOL('i', "interactive", &add_interactive, N_("interactive picking")),
	OPT_BOOL('p', "patch", &patch_interactive, N_("select hunks interactively")),
	OPT_DIFF_UNIFIED(&add_p_opt.context),
	OPT_DIFF_INTERHUNK_CONTEXT(&add_p_opt.interhunkcontext),
	OPT_BOOL('e', "edit", &edit_interactive, N_("edit current diff and apply")),
	OPT__FORCE(&ignored_too, N_("allow adding otherwise ignored files"), 0),
	OPT_BOOL('u', "update", &take_worktree_changes, N_("update tracked files")),
	OPT_BOOL(0, "renormalize", &add_renormalize, N_("renormalize EOL of tracked files (implies -u)")),
	OPT_BOOL('N', "intent-to-add", &intent_to_add, N_("record only the fact that the path will be added later")),
	OPT_BOOL('A', "all", &addremove_explicit, N_("add changes from all tracked and untracked files")),
	OPT_CALLBACK_F(0, "ignore-removal", &addremove_explicit,
	  NULL /* takes no arguments */,
	  N_("ignore paths removed in the working tree (same as --no-all)"),
	  PARSE_OPT_NOARG, ignore_removal_cb),
	OPT_BOOL( 0 , "refresh", &refresh_only, N_("don't add, only refresh the index")),
	OPT_BOOL( 0 , "ignore-errors", &ignore_add_errors, N_("just skip files which cannot be added because of errors")),
	OPT_BOOL( 0 , "ignore-missing", &ignore_missing, N_("check if - even missing - files are ignored in dry run")),
	OPT_BOOL(0, "sparse", &include_sparse, N_("allow updating entries outside of the sparse-checkout cone")),
	OPT_STRING(0, "chmod", &chmod_arg, "(+|-)x",
		   N_("override the executable bit of the listed files")),
	OPT_HIDDEN_BOOL(0, "warn-embedded-repo", &warn_on_embedded_repo,
			N_("warn when adding an embedded repository")),
	OPT_PATHSPEC_FROM_FILE(&pathspec_from_file),
	OPT_PATHSPEC_FILE_NUL(&pathspec_file_nul),
	OPT_END(),
};

static int add_config(const char *var, const char *value,
		      const struct config_context *ctx, void *cb)
{
	if (!strcmp(var, "add.ignoreerrors") ||
	    !strcmp(var, "add.ignore-errors")) {
		ignore_add_errors = git_config_bool(var, value);
		return 0;
	}

	if (git_color_config(var, value, cb) < 0)
		return -1;

	return git_default_config(var, value, ctx, cb);
}

static const char embedded_advice[] = N_(
"You've added another git repository inside your current repository.\n"
"Clones of the outer repository will not contain the contents of\n"
"the embedded repository and will not know how to obtain it.\n"
"If you meant to add a submodule, use:\n"
"\n"
"	git submodule add <url> %s\n"
"\n"
"If you added this path by mistake, you can remove it from the\n"
"index with:\n"
"\n"
"	git rm --cached %s\n"
"\n"
"See \"git help submodule\" for more information."
);

static void check_embedded_repo(const char *path)
{
	struct strbuf name = STRBUF_INIT;
	static int adviced_on_embedded_repo = 0;

	if (!warn_on_embedded_repo)
		return;
	if (!ends_with(path, "/"))
		return;

	/* Drop trailing slash for aesthetics */
	strbuf_addstr(&name, path);
	strbuf_strip_suffix(&name, "/");

	warning(_("adding embedded git repository: %s"), name.buf);
	if (!adviced_on_embedded_repo) {
		advise_if_enabled(ADVICE_ADD_EMBEDDED_REPO,
				  embedded_advice, name.buf, name.buf);
		adviced_on_embedded_repo = 1;
	}

	strbuf_release(&name);
}

static int add_files(struct repository *repo, struct dir_struct *dir, int flags)
{
	int i, exit_status = 0;
	struct string_list matched_sparse_paths = STRING_LIST_INIT_NODUP;

	if (dir->ignored_nr) {
		fprintf(stderr, _(ignore_error));
		for (i = 0; i < dir->ignored_nr; i++)
			fprintf(stderr, "%s\n", dir->ignored[i]->name);
		advise_if_enabled(ADVICE_ADD_IGNORED_FILE,
				  _("Use -f if you really want to add them."));
		exit_status = 1;
	}

	for (i = 0; i < dir->nr; i++) {
		if (!include_sparse &&
		    !path_in_sparse_checkout(dir->entries[i]->name, repo->index)) {
			string_list_append(&matched_sparse_paths,
					   dir->entries[i]->name);
			continue;
		}
		if (add_file_to_index(repo->index, dir->entries[i]->name, flags)) {
			if (!ignore_add_errors)
				die(_("adding files failed"));
			exit_status = 1;
		} else {
			check_embedded_repo(dir->entries[i]->name);
		}
	}

	if (matched_sparse_paths.nr) {
		advise_on_updating_sparse_paths(&matched_sparse_paths);
		exit_status = 1;
	}

	string_list_clear(&matched_sparse_paths, 0);

	return exit_status;
}

int cmd_add(int argc,
	    const char **argv,
	    const char *prefix,
	    struct repository *repo)
{
	int exit_status = 0;
	struct pathspec pathspec;
	struct dir_struct dir = DIR_INIT;
	int flags;
	int add_new_files;
	int require_pathspec;
	char *seen = NULL;
	char *ps_matched = NULL;
	struct lock_file lock_file = LOCK_INIT;
	struct odb_transaction *transaction;

	repo_config(repo, add_config, NULL);

	argc = parse_options(argc, argv, prefix, builtin_add_options,
			  builtin_add_usage, PARSE_OPT_KEEP_ARGV0);

	prepare_repo_settings(repo);
	repo->settings.command_requires_full_index = 0;

	if (add_p_opt.context < -1)
		die(_("'%s' cannot be negative"), "--unified");
	if (add_p_opt.interhunkcontext < -1)
		die(_("'%s' cannot be negative"), "--inter-hunk-context");

	if (patch_interactive)
		add_interactive = 1;
	if (add_interactive) {
		if (show_only)
			die(_("options '%s' and '%s' cannot be used together"), "--dry-run", "--interactive/--patch");
		if (pathspec_from_file)
			die(_("options '%s' and '%s' cannot be used together"), "--pathspec-from-file", "--interactive/--patch");
		exit(interactive_add(repo, argv + 1, prefix, patch_interactive, &add_p_opt));
	} else {
		if (add_p_opt.context != -1)
			die(_("the option '%s' requires '%s'"), "--unified", "--interactive/--patch");
		if (add_p_opt.interhunkcontext != -1)
			die(_("the option '%s' requires '%s'"), "--inter-hunk-context", "--interactive/--patch");
	}

	if (edit_interactive) {
		if (pathspec_from_file)
			die(_("options '%s' and '%s' cannot be used together"), "--pathspec-from-file", "--edit");
		return(edit_patch(repo, argc, argv, prefix));
	}
	argc--;
	argv++;

	if (0 <= addremove_explicit)
		addremove = addremove_explicit;
	else if (take_worktree_changes && ADDREMOVE_DEFAULT)
		addremove = 0; /* "-u" was given but not "-A" */

	if (addremove && take_worktree_changes)
		die(_("options '%s' and '%s' cannot be used together"), "-A", "-u");

	if (!show_only && ignore_missing)
		die(_("the option '%s' requires '%s'"), "--ignore-missing", "--dry-run");

	if (chmod_arg && ((chmod_arg[0] != '-' && chmod_arg[0] != '+') ||
			  chmod_arg[1] != 'x' || chmod_arg[2]))
		die(_("--chmod param '%s' must be either -x or +x"), chmod_arg);

	add_new_files = !take_worktree_changes && !refresh_only && !add_renormalize;
	require_pathspec = !(take_worktree_changes || (0 < addremove_explicit));

	repo_hold_locked_index(repo, &lock_file, LOCK_DIE_ON_ERROR);

	/*
	 * Check the "pathspec '%s' did not match any files" block
	 * below before enabling new magic.
	 */
	parse_pathspec(&pathspec, 0,
		       PATHSPEC_PREFER_FULL |
		       PATHSPEC_SYMLINK_LEADING_PATH,
		       prefix, argv);

	if (pathspec_from_file) {
		if (pathspec.nr)
			die(_("'%s' and pathspec arguments cannot be used together"), "--pathspec-from-file");

		parse_pathspec_file(&pathspec, 0,
				    PATHSPEC_PREFER_FULL |
				    PATHSPEC_SYMLINK_LEADING_PATH,
				    prefix, pathspec_from_file, pathspec_file_nul);
	} else if (pathspec_file_nul) {
		die(_("the option '%s' requires '%s'"), "--pathspec-file-nul", "--pathspec-from-file");
	}

	if (require_pathspec && pathspec.nr == 0) {
		fprintf(stderr, _("Nothing specified, nothing added.\n"));
		advise_if_enabled(ADVICE_ADD_EMPTY_PATHSPEC,
				  _("Maybe you wanted to say 'git add .'?"));
		return 0;
	}

	if (!take_worktree_changes && addremove_explicit < 0 && pathspec.nr)
		/* Turn "git add pathspec..." to "git add -A pathspec..." */
		addremove = 1;

	flags = ((verbose ? ADD_CACHE_VERBOSE : 0) |
		 (show_only ? ADD_CACHE_PRETEND : 0) |
		 (intent_to_add ? ADD_CACHE_INTENT : 0) |
		 (ignore_add_errors ? ADD_CACHE_IGNORE_ERRORS : 0) |
		 (!(addremove || take_worktree_changes)
		  ? ADD_CACHE_IGNORE_REMOVAL : 0));

	if (repo_read_index_preload(repo, &pathspec, 0) < 0)
		die(_("index file corrupt"));

	die_in_unpopulated_submodule(repo->index, prefix);
	die_path_inside_submodule(repo->index, &pathspec);

	if (add_new_files) {
		int baselen;

		/* Set up the default git porcelain excludes */
		if (!ignored_too) {
			dir.flags |= DIR_COLLECT_IGNORED;
			setup_standard_excludes(&dir);
		}

		/* This picks up the paths that are not tracked */
		baselen = fill_directory(&dir, repo->index, &pathspec);
		if (pathspec.nr)
			seen = prune_directory(repo, &dir, &pathspec, baselen);
	}

	if (refresh_only) {
		exit_status |= refresh(repo, verbose, &pathspec);
		goto finish;
	}

	if (pathspec.nr) {
		int i;
		char *skip_worktree_seen = NULL;
		struct string_list only_match_skip_worktree = STRING_LIST_INIT_NODUP;

		if (!seen)
			seen = find_pathspecs_matching_against_index(&pathspec,
					repo->index, PS_IGNORE_SKIP_WORKTREE);

		/*
		 * file_exists() assumes exact match
		 */
		GUARD_PATHSPEC(&pathspec,
			       PATHSPEC_FROMTOP |
			       PATHSPEC_LITERAL |
			       PATHSPEC_GLOB |
			       PATHSPEC_ICASE |
			       PATHSPEC_EXCLUDE |
			       PATHSPEC_ATTR);

		for (i = 0; i < pathspec.nr; i++) {
			const char *path = pathspec.items[i].match;

			if (pathspec.items[i].magic & PATHSPEC_EXCLUDE)
				continue;
			if (seen[i])
				continue;

			if (!include_sparse &&
			    matches_skip_worktree(&pathspec, i, &skip_worktree_seen)) {
				string_list_append(&only_match_skip_worktree,
						   pathspec.items[i].original);
				continue;
			}

			/* Don't complain at 'git add .' on empty repo */
			if (!path[0])
				continue;

			if ((pathspec.items[i].magic & (PATHSPEC_GLOB | PATHSPEC_ICASE)) ||
			    !file_exists(path)) {
				if (ignore_missing) {
					int dtype = DT_UNKNOWN;
					if (is_excluded(&dir, repo->index, path, &dtype))
						dir_add_ignored(&dir, repo->index,
								path, pathspec.items[i].len);
				} else
					die(_("pathspec '%s' did not match any files"),
					    pathspec.items[i].original);
			}
		}


		if (only_match_skip_worktree.nr) {
			advise_on_updating_sparse_paths(&only_match_skip_worktree);
			exit_status = 1;
		}

		free(seen);
		free(skip_worktree_seen);
		string_list_clear(&only_match_skip_worktree, 0);
	}

<<<<<<< HEAD
	transaction = begin_odb_transaction(repo->objects);
=======
	transaction = odb_transaction_begin(repo->objects);
>>>>>>> ce1661f9

	ps_matched = xcalloc(pathspec.nr, 1);
	if (add_renormalize)
		exit_status |= renormalize_tracked_files(repo, &pathspec, flags);
	else
		exit_status |= add_files_to_cache(repo, prefix,
						  &pathspec, ps_matched,
						  include_sparse, flags);

	if (take_worktree_changes && !add_renormalize && !ignore_add_errors &&
	    report_path_error(ps_matched, &pathspec))
		exit(128);

	if (add_new_files)
		exit_status |= add_files(repo, &dir, flags);

	if (chmod_arg && pathspec.nr)
		exit_status |= chmod_pathspec(repo, &pathspec, chmod_arg[0], show_only);
<<<<<<< HEAD
	end_odb_transaction(transaction);
=======
	odb_transaction_commit(transaction);
>>>>>>> ce1661f9

finish:
	if (write_locked_index(repo->index, &lock_file,
			       COMMIT_LOCK | SKIP_IF_UNCHANGED))
		die(_("unable to write new index file"));

	free(ps_matched);
	dir_clear(&dir);
	clear_pathspec(&pathspec);
	return exit_status;
}<|MERGE_RESOLUTION|>--- conflicted
+++ resolved
@@ -576,11 +576,7 @@
 		string_list_clear(&only_match_skip_worktree, 0);
 	}
 
-<<<<<<< HEAD
-	transaction = begin_odb_transaction(repo->objects);
-=======
 	transaction = odb_transaction_begin(repo->objects);
->>>>>>> ce1661f9
 
 	ps_matched = xcalloc(pathspec.nr, 1);
 	if (add_renormalize)
@@ -599,11 +595,7 @@
 
 	if (chmod_arg && pathspec.nr)
 		exit_status |= chmod_pathspec(repo, &pathspec, chmod_arg[0], show_only);
-<<<<<<< HEAD
-	end_odb_transaction(transaction);
-=======
 	odb_transaction_commit(transaction);
->>>>>>> ce1661f9
 
 finish:
 	if (write_locked_index(repo->index, &lock_file,
