/*
 * "git add" builtin command
 *
 * Copyright (C) 2006 Linus Torvalds
 */
#include "cache.h"
#include "builtin.h"
#include "dir.h"
#include "exec_cmd.h"
#include "cache-tree.h"
#include "run-command.h"
#include "parse-options.h"
#include "diff.h"
#include "diffcore.h"
#include "revision.h"

static const char * const builtin_add_usage[] = {
	"git add [options] [--] <filepattern>...",
	NULL
};
static int patch_interactive, add_interactive, edit_interactive;
static int take_worktree_changes;

struct update_callback_data {
	int flags;
	int add_errors;
};

static void update_callback(struct diff_queue_struct *q,
			    struct diff_options *opt, void *cbdata)
{
	int i;
	struct update_callback_data *data = cbdata;

	for (i = 0; i < q->nr; i++) {
		struct diff_filepair *p = q->queue[i];
		const char *path = p->one->path;
		switch (p->status) {
		default:
			die(_("unexpected diff status %c"), p->status);
		case DIFF_STATUS_UNMERGED:
			/*
			 * ADD_CACHE_IGNORE_REMOVAL is unset if "git
			 * add -u" is calling us, In such a case, a
			 * missing work tree file needs to be removed
			 * if there is an unmerged entry at stage #2,
			 * but such a diff record is followed by
			 * another with DIFF_STATUS_DELETED (and if
			 * there is no stage #2, we won't see DELETED
			 * nor MODIFIED).  We can simply continue
			 * either way.
			 */
			if (!(data->flags & ADD_CACHE_IGNORE_REMOVAL))
				continue;
			/*
			 * Otherwise, it is "git add path" is asking
			 * to explicitly add it; we fall through.  A
			 * missing work tree file is an error and is
			 * caught by add_file_to_index() in such a
			 * case.
			 */
		case DIFF_STATUS_MODIFIED:
		case DIFF_STATUS_TYPE_CHANGED:
			if (add_file_to_index(&the_index, path, data->flags)) {
				if (!(data->flags & ADD_CACHE_IGNORE_ERRORS))
					die(_("updating files failed"));
				data->add_errors++;
			}
			break;
		case DIFF_STATUS_DELETED:
			if (data->flags & ADD_CACHE_IGNORE_REMOVAL)
				break;
			if (!(data->flags & ADD_CACHE_PRETEND))
				remove_file_from_index(&the_index, path);
			if (data->flags & (ADD_CACHE_PRETEND|ADD_CACHE_VERBOSE))
				printf(_("remove '%s'\n"), path);
			break;
		}
	}
}

int add_files_to_cache(const char *prefix, const char **pathspec, int flags)
{
	struct update_callback_data data;
	struct rev_info rev;
	init_revisions(&rev, prefix);
	setup_revisions(0, NULL, &rev, NULL);
	init_pathspec(&rev.prune_data, pathspec);
	rev.diffopt.output_format = DIFF_FORMAT_CALLBACK;
	rev.diffopt.format_callback = update_callback;
	data.flags = flags;
	data.add_errors = 0;
	rev.diffopt.format_callback_data = &data;
	run_diff_files(&rev, DIFF_RACY_IS_MODIFIED);
	return !!data.add_errors;
}

static void fill_pathspec_matches(const char **pathspec, char *seen, int specs)
{
	int num_unmatched = 0, i;

	/*
	 * Since we are walking the index as if we were walking the directory,
	 * we have to mark the matched pathspec as seen; otherwise we will
	 * mistakenly think that the user gave a pathspec that did not match
	 * anything.
	 */
	for (i = 0; i < specs; i++)
		if (!seen[i])
			num_unmatched++;
	if (!num_unmatched)
		return;
	for (i = 0; i < active_nr; i++) {
		struct cache_entry *ce = active_cache[i];
		match_pathspec(pathspec, ce->name, ce_namelen(ce), 0, seen);
	}
}

static char *find_used_pathspec(const char **pathspec)
{
	char *seen;
	int i;

	for (i = 0; pathspec[i];  i++)
		; /* just counting */
	seen = xcalloc(i, 1);
	fill_pathspec_matches(pathspec, seen, i);
	return seen;
}

static char *prune_directory(struct dir_struct *dir, const char **pathspec, int prefix)
{
	char *seen;
	int i, specs;
	struct dir_entry **src, **dst;

	for (specs = 0; pathspec[specs];  specs++)
		/* nothing */;
	seen = xcalloc(specs, 1);

	src = dst = dir->entries;
	i = dir->nr;
	while (--i >= 0) {
		struct dir_entry *entry = *src++;
		if (match_pathspec(pathspec, entry->name, entry->len,
				   prefix, seen))
			*dst++ = entry;
	}
	dir->nr = dst - dir->entries;
	fill_pathspec_matches(pathspec, seen, specs);
	return seen;
}

static void treat_gitlinks(const char **pathspec)
{
	int i;

	if (!pathspec || !*pathspec)
		return;

	for (i = 0; i < active_nr; i++) {
		struct cache_entry *ce = active_cache[i];
		if (S_ISGITLINK(ce->ce_mode)) {
			int len = ce_namelen(ce), j;
			for (j = 0; pathspec[j]; j++) {
				int len2 = strlen(pathspec[j]);
				if (len2 <= len || pathspec[j][len] != '/' ||
				    memcmp(ce->name, pathspec[j], len))
					continue;
				if (len2 == len + 1)
					/* strip trailing slash */
					pathspec[j] = xstrndup(ce->name, len);
				else
					die (_("Path '%s' is in submodule '%.*s'"),
						pathspec[j], len, ce->name);
			}
		}
	}
}

static void refresh(int verbose, const char **pathspec)
{
	char *seen;
	int i, specs;

	for (specs = 0; pathspec[specs];  specs++)
		/* nothing */;
	seen = xcalloc(specs, 1);
	refresh_index(&the_index, verbose ? REFRESH_IN_PORCELAIN : REFRESH_QUIET,
		      pathspec, seen, _("Unstaged changes after refreshing the index:"));
	for (i = 0; i < specs; i++) {
		if (!seen[i])
			die(_("pathspec '%s' did not match any files"), pathspec[i]);
	}
        free(seen);
}

static const char **validate_pathspec(int argc, const char **argv, const char *prefix)
{
	const char **pathspec = get_pathspec(prefix, argv);

	if (pathspec) {
		const char **p;
		for (p = pathspec; *p; p++) {
			if (has_symlink_leading_path(*p, strlen(*p))) {
				int len = prefix ? strlen(prefix) : 0;
				die(_("'%s' is beyond a symbolic link"), *p + len);
			}
		}
	}

	return pathspec;
}

int run_add_interactive(const char *revision, const char *patch_mode,
			const char **pathspec)
{
	int status, ac, pc = 0;
	const char **args;

	if (pathspec)
		while (pathspec[pc])
			pc++;

	args = xcalloc(sizeof(const char *), (pc + 5));
	ac = 0;
	args[ac++] = "add--interactive";
	if (patch_mode)
		args[ac++] = patch_mode;
	if (revision)
		args[ac++] = revision;
	args[ac++] = "--";
	if (pc) {
		memcpy(&(args[ac]), pathspec, sizeof(const char *) * pc);
		ac += pc;
	}
	args[ac] = NULL;

	status = run_command_v_opt(args, RUN_GIT_CMD);
	free(args);
	return status;
}

int interactive_add(int argc, const char **argv, const char *prefix)
{
	const char **pathspec = NULL;

	if (argc) {
		pathspec = validate_pathspec(argc, argv, prefix);
		if (!pathspec)
			return -1;
	}

	return run_add_interactive(NULL,
				   patch_interactive ? "--patch" : NULL,
				   pathspec);
}

static int edit_patch(int argc, const char **argv, const char *prefix)
{
	char *file = xstrdup(git_path("ADD_EDIT.patch"));
	const char *apply_argv[] = { "apply", "--recount", "--cached",
		NULL, NULL };
	struct child_process child;
	struct rev_info rev;
	int out;
	struct stat st;

	apply_argv[3] = file;

	git_config(git_diff_basic_config, NULL); /* no "diff" UI options */

	if (read_cache() < 0)
		die (_("Could not read the index"));

	init_revisions(&rev, prefix);
	rev.diffopt.context = 7;

	argc = setup_revisions(argc, argv, &rev, NULL);
	rev.diffopt.output_format = DIFF_FORMAT_PATCH;
	out = open(file, O_CREAT | O_WRONLY, 0644);
	if (out < 0)
		die (_("Could not open '%s' for writing."), file);
	rev.diffopt.file = xfdopen(out, "w");
	rev.diffopt.close_file = 1;
	if (run_diff_files(&rev, 0))
		die (_("Could not write patch"));

	launch_editor(file, NULL, NULL);

	if (stat(file, &st))
		die_errno(_("Could not stat '%s'"), file);
	if (!st.st_size)
		die(_("Empty patch. Aborted."));

	memset(&child, 0, sizeof(child));
	child.git_cmd = 1;
	child.argv = apply_argv;
	if (run_command(&child))
		die (_("Could not apply '%s'"), file);

	unlink(file);
	return 0;
}

static struct lock_file lock_file;

static const char ignore_error[] =
N_("The following paths are ignored by one of your .gitignore files:\n");

static int verbose = 0, show_only = 0, ignored_too = 0, refresh_only = 0;
static int ignore_add_errors, addremove, intent_to_add, ignore_missing = 0;

static struct option builtin_add_options[] = {
	OPT__DRY_RUN(&show_only, "dry run"),
	OPT__VERBOSE(&verbose, "be verbose"),
	OPT_GROUP(""),
	OPT_BOOLEAN('i', "interactive", &add_interactive, "interactive picking"),
	OPT_BOOLEAN('p', "patch", &patch_interactive, "select hunks interactively"),
	OPT_BOOLEAN('e', "edit", &edit_interactive, "edit current diff and apply"),
	OPT__FORCE(&ignored_too, "allow adding otherwise ignored files"),
	OPT_BOOLEAN('u', "update", &take_worktree_changes, "update tracked files"),
	OPT_BOOLEAN('N', "intent-to-add", &intent_to_add, "record only the fact that the path will be added later"),
	OPT_BOOLEAN('A', "all", &addremove, "add changes from all tracked and untracked files"),
	OPT_BOOLEAN( 0 , "refresh", &refresh_only, "don't add, only refresh the index"),
	OPT_BOOLEAN( 0 , "ignore-errors", &ignore_add_errors, "just skip files which cannot be added because of errors"),
	OPT_BOOLEAN( 0 , "ignore-missing", &ignore_missing, "check if - even missing - files are ignored in dry run"),
	OPT_END(),
};

static int add_config(const char *var, const char *value, void *cb)
{
	if (!strcasecmp(var, "add.ignoreerrors") ||
	    !strcasecmp(var, "add.ignore-errors")) {
		ignore_add_errors = git_config_bool(var, value);
		return 0;
	}
	return git_default_config(var, value, cb);
}

static int add_files(struct dir_struct *dir, int flags)
{
	int i, exit_status = 0;

	if (dir->ignored_nr) {
		fprintf(stderr, _(ignore_error));
		for (i = 0; i < dir->ignored_nr; i++)
			fprintf(stderr, "%s\n", dir->ignored[i]->name);
		fprintf(stderr, _("Use -f if you really want to add them.\n"));
		die(_("no files added"));
	}

	for (i = 0; i < dir->nr; i++)
		if (add_file_to_cache(dir->entries[i]->name, flags)) {
			if (!ignore_add_errors)
				die(_("adding files failed"));
			exit_status = 1;
		}
	return exit_status;
}

int cmd_add(int argc, const char **argv, const char *prefix)
{
	int exit_status = 0;
	int newfd;
	const char **pathspec;
	struct dir_struct dir;
	int flags;
	int add_new_files;
	int require_pathspec;
	char *seen = NULL;

	git_config(add_config, NULL);

	argc = parse_options(argc, argv, prefix, builtin_add_options,
			  builtin_add_usage, PARSE_OPT_KEEP_ARGV0);
	if (patch_interactive)
		add_interactive = 1;
	if (add_interactive)
		exit(interactive_add(argc - 1, argv + 1, prefix));

	if (edit_interactive)
		return(edit_patch(argc, argv, prefix));
	argc--;
	argv++;

	if (addremove && take_worktree_changes)
		die(_("-A and -u are mutually incompatible"));
	if (!show_only && ignore_missing)
		die(_("Option --ignore-missing can only be used together with --dry-run"));
	if ((addremove || take_worktree_changes) && !argc) {
		static const char *here[2] = { ".", NULL };
		argc = 1;
		argv = here;
	}

	add_new_files = !take_worktree_changes && !refresh_only;
	require_pathspec = !take_worktree_changes;

	newfd = hold_locked_index(&lock_file, 1);

	flags = ((verbose ? ADD_CACHE_VERBOSE : 0) |
		 (show_only ? ADD_CACHE_PRETEND : 0) |
		 (intent_to_add ? ADD_CACHE_INTENT : 0) |
		 (ignore_add_errors ? ADD_CACHE_IGNORE_ERRORS : 0) |
		 (!(addremove || take_worktree_changes)
		  ? ADD_CACHE_IGNORE_REMOVAL : 0));

<<<<<<< HEAD
	if (require_pathspec && !(argc || whole_tree_add)) {
		fprintf(stderr, _("Nothing specified, nothing added.\n"));
		fprintf(stderr, _("Maybe you wanted to say 'git add .'?\n"));
=======
	if (require_pathspec && argc == 0) {
		fprintf(stderr, "Nothing specified, nothing added.\n");
		fprintf(stderr, "Maybe you wanted to say 'git add .'?\n");
>>>>>>> 597cae6c
		return 0;
	}
	pathspec = validate_pathspec(argc, argv, prefix);

	if (read_cache() < 0)
		die(_("index file corrupt"));
	treat_gitlinks(pathspec);

	if (add_new_files) {
		int baselen;

		/* Set up the default git porcelain excludes */
		memset(&dir, 0, sizeof(dir));
		if (!ignored_too) {
			dir.flags |= DIR_COLLECT_IGNORED;
			setup_standard_excludes(&dir);
		}

		/* This picks up the paths that are not tracked */
		baselen = fill_directory(&dir, pathspec);
		if (pathspec)
			seen = prune_directory(&dir, pathspec, baselen);
	}

	if (refresh_only) {
		refresh(verbose, pathspec);
		goto finish;
	}

	if (pathspec) {
		int i;
		if (!seen)
			seen = find_used_pathspec(pathspec);
		for (i = 0; pathspec[i]; i++) {
			if (!seen[i] && pathspec[i][0]
			    && !file_exists(pathspec[i])) {
				if (ignore_missing) {
					int dtype = DT_UNKNOWN;
					if (excluded(&dir, pathspec[i], &dtype))
						dir_add_ignored(&dir, pathspec[i], strlen(pathspec[i]));
				} else
					die(_("pathspec '%s' did not match any files"),
					    pathspec[i]);
			}
		}
		free(seen);
	}

	exit_status |= add_files_to_cache(prefix, pathspec, flags);

	if (add_new_files)
		exit_status |= add_files(&dir, flags);

 finish:
	if (active_cache_changed) {
		if (write_cache(newfd, active_cache, active_nr) ||
		    commit_locked_index(&lock_file))
			die(_("Unable to write new index file"));
	}

	return exit_status;
}<|MERGE_RESOLUTION|>--- conflicted
+++ resolved
@@ -406,15 +406,9 @@
 		 (!(addremove || take_worktree_changes)
 		  ? ADD_CACHE_IGNORE_REMOVAL : 0));
 
-<<<<<<< HEAD
-	if (require_pathspec && !(argc || whole_tree_add)) {
+	if (require_pathspec && argc == 0) {
 		fprintf(stderr, _("Nothing specified, nothing added.\n"));
 		fprintf(stderr, _("Maybe you wanted to say 'git add .'?\n"));
-=======
-	if (require_pathspec && argc == 0) {
-		fprintf(stderr, "Nothing specified, nothing added.\n");
-		fprintf(stderr, "Maybe you wanted to say 'git add .'?\n");
->>>>>>> 597cae6c
 		return 0;
 	}
 	pathspec = validate_pathspec(argc, argv, prefix);
