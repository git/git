#define USE_THE_REPOSITORY_VARIABLE
#define DISABLE_SIGN_COMPARE_WARNINGS

#include "builtin.h"
#include "config.h"
#include "dir.h"
#include "environment.h"
#include "gettext.h"
#include "hex.h"
#include "parse-options.h"
#include "path.h"
#include "run-command.h"
#include "server-info.h"
#include "strbuf.h"
#include "string-list.h"
#include "strvec.h"
#include "midx.h"
#include "packfile.h"
#include "prune-packed.h"
#include "object-store.h"
#include "promisor-remote.h"
#include "shallow.h"
#include "pack.h"
#include "pack-bitmap.h"
#include "refs.h"
#include "list-objects-filter-options.h"

#define ALL_INTO_ONE 1
#define LOOSEN_UNREACHABLE 2
#define PACK_CRUFT 4

#define DELETE_PACK 1
#define RETAIN_PACK 2

static int pack_everything;
static int delta_base_offset = 1;
static int pack_kept_objects = -1;
static int write_bitmaps = -1;
static int use_delta_islands;
static int run_update_server_info = 1;
static char *packdir, *packtmp_name, *packtmp;

static const char *const git_repack_usage[] = {
	N_("git repack [-a] [-A] [-d] [-f] [-F] [-l] [-n] [-q] [-b] [-m]\n"
	   "[--window=<n>] [--depth=<n>] [--threads=<n>] [--keep-pack=<pack-name>]\n"
	   "[--write-midx] [--name-hash-version=<n>]"),
	NULL
};

static const char incremental_bitmap_conflict_error[] = N_(
"Incremental repacks are incompatible with bitmap indexes.  Use\n"
"--no-write-bitmap-index or disable the pack.writeBitmaps configuration."
);

struct pack_objects_args {
	char *window;
	char *window_memory;
	char *depth;
	char *threads;
	unsigned long max_pack_size;
	int no_reuse_delta;
	int no_reuse_object;
	int quiet;
	int local;
	int name_hash_version;
	struct list_objects_filter_options filter_options;
};

static int repack_config(const char *var, const char *value,
			 const struct config_context *ctx, void *cb)
{
	struct pack_objects_args *cruft_po_args = cb;
	if (!strcmp(var, "repack.usedeltabaseoffset")) {
		delta_base_offset = git_config_bool(var, value);
		return 0;
	}
	if (!strcmp(var, "repack.packkeptobjects")) {
		pack_kept_objects = git_config_bool(var, value);
		return 0;
	}
	if (!strcmp(var, "repack.writebitmaps") ||
	    !strcmp(var, "pack.writebitmaps")) {
		write_bitmaps = git_config_bool(var, value);
		return 0;
	}
	if (!strcmp(var, "repack.usedeltaislands")) {
		use_delta_islands = git_config_bool(var, value);
		return 0;
	}
	if (strcmp(var, "repack.updateserverinfo") == 0) {
		run_update_server_info = git_config_bool(var, value);
		return 0;
	}
	if (!strcmp(var, "repack.cruftwindow")) {
		free(cruft_po_args->window);
		return git_config_string(&cruft_po_args->window, var, value);
	}
	if (!strcmp(var, "repack.cruftwindowmemory")) {
		free(cruft_po_args->window_memory);
		return git_config_string(&cruft_po_args->window_memory, var, value);
	}
	if (!strcmp(var, "repack.cruftdepth")) {
		free(cruft_po_args->depth);
		return git_config_string(&cruft_po_args->depth, var, value);
	}
	if (!strcmp(var, "repack.cruftthreads")) {
		free(cruft_po_args->threads);
		return git_config_string(&cruft_po_args->threads, var, value);
	}
	return git_default_config(var, value, ctx, cb);
}

static void pack_objects_args_release(struct pack_objects_args *args)
{
	free(args->window);
	free(args->window_memory);
	free(args->depth);
	free(args->threads);
	list_objects_filter_release(&args->filter_options);
}

struct existing_packs {
	struct string_list kept_packs;
	struct string_list non_kept_packs;
	struct string_list cruft_packs;
};

#define EXISTING_PACKS_INIT { \
	.kept_packs = STRING_LIST_INIT_DUP, \
	.non_kept_packs = STRING_LIST_INIT_DUP, \
	.cruft_packs = STRING_LIST_INIT_DUP, \
}

static int has_existing_non_kept_packs(const struct existing_packs *existing)
{
	return existing->non_kept_packs.nr || existing->cruft_packs.nr;
}

static void pack_mark_for_deletion(struct string_list_item *item)
{
	item->util = (void*)((uintptr_t)item->util | DELETE_PACK);
}

static void pack_unmark_for_deletion(struct string_list_item *item)
{
	item->util = (void*)((uintptr_t)item->util & ~DELETE_PACK);
}

static int pack_is_marked_for_deletion(struct string_list_item *item)
{
	return (uintptr_t)item->util & DELETE_PACK;
}

static void pack_mark_retained(struct string_list_item *item)
{
	item->util = (void*)((uintptr_t)item->util | RETAIN_PACK);
}

static int pack_is_retained(struct string_list_item *item)
{
	return (uintptr_t)item->util & RETAIN_PACK;
}

static void mark_packs_for_deletion_1(struct string_list *names,
				      struct string_list *list)
{
	struct string_list_item *item;
	const int hexsz = the_hash_algo->hexsz;

	for_each_string_list_item(item, list) {
		char *sha1;
		size_t len = strlen(item->string);
		if (len < hexsz)
			continue;
		sha1 = item->string + len - hexsz;

		if (pack_is_retained(item)) {
			pack_unmark_for_deletion(item);
		} else if (!string_list_has_string(names, sha1)) {
			/*
			 * Mark this pack for deletion, which ensures
			 * that this pack won't be included in a MIDX
			 * (if `--write-midx` was given) and that we
			 * will actually delete this pack (if `-d` was
			 * given).
			 */
			pack_mark_for_deletion(item);
		}
	}
}

static void retain_cruft_pack(struct existing_packs *existing,
			      struct packed_git *cruft)
{
	struct strbuf buf = STRBUF_INIT;
	struct string_list_item *item;

	strbuf_addstr(&buf, pack_basename(cruft));
	strbuf_strip_suffix(&buf, ".pack");

	item = string_list_lookup(&existing->cruft_packs, buf.buf);
	if (!item)
		BUG("could not find cruft pack '%s'", pack_basename(cruft));

	pack_mark_retained(item);
	strbuf_release(&buf);
}

static void mark_packs_for_deletion(struct existing_packs *existing,
				    struct string_list *names)

{
	mark_packs_for_deletion_1(names, &existing->non_kept_packs);
	mark_packs_for_deletion_1(names, &existing->cruft_packs);
}

static void remove_redundant_pack(const char *dir_name, const char *base_name)
{
	struct strbuf buf = STRBUF_INIT;
	struct multi_pack_index *m = get_local_multi_pack_index(the_repository);
	strbuf_addf(&buf, "%s.pack", base_name);
	if (m && midx_contains_pack(m, buf.buf))
		clear_midx_file(the_repository);
	strbuf_insertf(&buf, 0, "%s/", dir_name);
	unlink_pack_path(buf.buf, 1);
	strbuf_release(&buf);
}

static void remove_redundant_packs_1(struct string_list *packs)
{
	struct string_list_item *item;
	for_each_string_list_item(item, packs) {
		if (!pack_is_marked_for_deletion(item))
			continue;
		remove_redundant_pack(packdir, item->string);
	}
}

static void remove_redundant_existing_packs(struct existing_packs *existing)
{
	remove_redundant_packs_1(&existing->non_kept_packs);
	remove_redundant_packs_1(&existing->cruft_packs);
}

static void existing_packs_release(struct existing_packs *existing)
{
	string_list_clear(&existing->kept_packs, 0);
	string_list_clear(&existing->non_kept_packs, 0);
	string_list_clear(&existing->cruft_packs, 0);
}

/*
 * Adds all packs hex strings (pack-$HASH) to either packs->non_kept
 * or packs->kept based on whether each pack has a corresponding
 * .keep file or not.  Packs without a .keep file are not to be kept
 * if we are going to pack everything into one file.
 */
static void collect_pack_filenames(struct existing_packs *existing,
				   const struct string_list *extra_keep)
{
	struct packed_git *p;
	struct strbuf buf = STRBUF_INIT;

	for (p = get_all_packs(the_repository); p; p = p->next) {
		int i;
		const char *base;

		if (!p->pack_local)
			continue;

		base = pack_basename(p);

		for (i = 0; i < extra_keep->nr; i++)
			if (!fspathcmp(base, extra_keep->items[i].string))
				break;

		strbuf_reset(&buf);
		strbuf_addstr(&buf, base);
		strbuf_strip_suffix(&buf, ".pack");

		if ((extra_keep->nr > 0 && i < extra_keep->nr) || p->pack_keep)
			string_list_append(&existing->kept_packs, buf.buf);
		else if (p->is_cruft)
			string_list_append(&existing->cruft_packs, buf.buf);
		else
			string_list_append(&existing->non_kept_packs, buf.buf);
	}

	string_list_sort(&existing->kept_packs);
	string_list_sort(&existing->non_kept_packs);
	string_list_sort(&existing->cruft_packs);
	strbuf_release(&buf);
}

static void prepare_pack_objects(struct child_process *cmd,
				 const struct pack_objects_args *args,
				 const char *out)
{
	strvec_push(&cmd->args, "pack-objects");
	if (args->window)
		strvec_pushf(&cmd->args, "--window=%s", args->window);
	if (args->window_memory)
		strvec_pushf(&cmd->args, "--window-memory=%s", args->window_memory);
	if (args->depth)
		strvec_pushf(&cmd->args, "--depth=%s", args->depth);
	if (args->threads)
		strvec_pushf(&cmd->args, "--threads=%s", args->threads);
	if (args->max_pack_size)
		strvec_pushf(&cmd->args, "--max-pack-size=%lu", args->max_pack_size);
	if (args->no_reuse_delta)
		strvec_pushf(&cmd->args, "--no-reuse-delta");
	if (args->no_reuse_object)
		strvec_pushf(&cmd->args, "--no-reuse-object");
	if (args->name_hash_version)
		strvec_pushf(&cmd->args, "--name-hash-version=%d", args->name_hash_version);
	if (args->local)
		strvec_push(&cmd->args,  "--local");
	if (args->quiet)
		strvec_push(&cmd->args,  "--quiet");
	if (delta_base_offset)
		strvec_push(&cmd->args,  "--delta-base-offset");
	strvec_push(&cmd->args, out);
	cmd->git_cmd = 1;
	cmd->out = -1;
}

/*
 * Write oid to the given struct child_process's stdin, starting it first if
 * necessary.
 */
static int write_oid(const struct object_id *oid,
		     struct packed_git *pack UNUSED,
		     uint32_t pos UNUSED, void *data)
{
	struct child_process *cmd = data;

	if (cmd->in == -1) {
		if (start_command(cmd))
			die(_("could not start pack-objects to repack promisor objects"));
	}

	if (write_in_full(cmd->in, oid_to_hex(oid), the_hash_algo->hexsz) < 0 ||
	    write_in_full(cmd->in, "\n", 1) < 0)
		die(_("failed to feed promisor objects to pack-objects"));
	return 0;
}

static struct {
	const char *name;
	unsigned optional:1;
} exts[] = {
	{".pack"},
	{".rev", 1},
	{".mtimes", 1},
	{".bitmap", 1},
	{".promisor", 1},
	{".idx"},
};

struct generated_pack_data {
	struct tempfile *tempfiles[ARRAY_SIZE(exts)];
};

static struct generated_pack_data *populate_pack_exts(const char *name)
{
	struct stat statbuf;
	struct strbuf path = STRBUF_INIT;
	struct generated_pack_data *data = xcalloc(1, sizeof(*data));
	int i;

	for (i = 0; i < ARRAY_SIZE(exts); i++) {
		strbuf_reset(&path);
		strbuf_addf(&path, "%s-%s%s", packtmp, name, exts[i].name);

		if (stat(path.buf, &statbuf))
			continue;

		data->tempfiles[i] = register_tempfile(path.buf);
	}

	strbuf_release(&path);
	return data;
}

static int has_pack_ext(const struct generated_pack_data *data,
			const char *ext)
{
	int i;
	for (i = 0; i < ARRAY_SIZE(exts); i++) {
		if (strcmp(exts[i].name, ext))
			continue;
		return !!data->tempfiles[i];
	}
	BUG("unknown pack extension: '%s'", ext);
}

static void repack_promisor_objects(const struct pack_objects_args *args,
				    struct string_list *names)
{
	struct child_process cmd = CHILD_PROCESS_INIT;
	FILE *out;
	struct strbuf line = STRBUF_INIT;

	prepare_pack_objects(&cmd, args, packtmp);
	cmd.in = -1;

	/*
	 * NEEDSWORK: Giving pack-objects only the OIDs without any ordering
	 * hints may result in suboptimal deltas in the resulting pack. See if
	 * the OIDs can be sent with fake paths such that pack-objects can use a
	 * {type -> existing pack order} ordering when computing deltas instead
	 * of a {type -> size} ordering, which may produce better deltas.
	 */
	for_each_packed_object(the_repository, write_oid, &cmd,
			       FOR_EACH_OBJECT_PROMISOR_ONLY);

	if (cmd.in == -1) {
		/* No packed objects; cmd was never started */
		child_process_clear(&cmd);
		return;
	}

	close(cmd.in);

	out = xfdopen(cmd.out, "r");
	while (strbuf_getline_lf(&line, out) != EOF) {
		struct string_list_item *item;
		char *promisor_name;

		if (line.len != the_hash_algo->hexsz)
			die(_("repack: Expecting full hex object ID lines only from pack-objects."));
		item = string_list_append(names, line.buf);

		/*
		 * pack-objects creates the .pack and .idx files, but not the
		 * .promisor file. Create the .promisor file, which is empty.
		 *
		 * NEEDSWORK: fetch-pack sometimes generates non-empty
		 * .promisor files containing the ref names and associated
		 * hashes at the point of generation of the corresponding
		 * packfile, but this would not preserve their contents. Maybe
		 * concatenate the contents of all .promisor files instead of
		 * just creating a new empty file.
		 */
		promisor_name = mkpathdup("%s-%s.promisor", packtmp,
					  line.buf);
		write_promisor_file(promisor_name, NULL, 0);

		item->util = populate_pack_exts(item->string);

		free(promisor_name);
	}

	fclose(out);
	if (finish_command(&cmd))
		die(_("could not finish pack-objects to repack promisor objects"));
	strbuf_release(&line);
}

struct pack_geometry {
	struct packed_git **pack;
	uint32_t pack_nr, pack_alloc;
	uint32_t split;

	int split_factor;
};

static uint32_t geometry_pack_weight(struct packed_git *p)
{
	if (open_pack_index(p))
		die(_("cannot open index for %s"), p->pack_name);
	return p->num_objects;
}

static int geometry_cmp(const void *va, const void *vb)
{
	uint32_t aw = geometry_pack_weight(*(struct packed_git **)va),
		 bw = geometry_pack_weight(*(struct packed_git **)vb);

	if (aw < bw)
		return -1;
	if (aw > bw)
		return 1;
	return 0;
}

static void init_pack_geometry(struct pack_geometry *geometry,
			       struct existing_packs *existing,
			       const struct pack_objects_args *args)
{
	struct packed_git *p;
	struct strbuf buf = STRBUF_INIT;

	for (p = get_all_packs(the_repository); p; p = p->next) {
		if (args->local && !p->pack_local)
			/*
			 * When asked to only repack local packfiles we skip
			 * over any packfiles that are borrowed from alternate
			 * object directories.
			 */
			continue;

		if (!pack_kept_objects) {
			/*
			 * Any pack that has its pack_keep bit set will
			 * appear in existing->kept_packs below, but
			 * this saves us from doing a more expensive
			 * check.
			 */
			if (p->pack_keep)
				continue;

			/*
			 * The pack may be kept via the --keep-pack
			 * option; check 'existing->kept_packs' to
			 * determine whether to ignore it.
			 */
			strbuf_reset(&buf);
			strbuf_addstr(&buf, pack_basename(p));
			strbuf_strip_suffix(&buf, ".pack");

			if (string_list_has_string(&existing->kept_packs, buf.buf))
				continue;
		}
		if (p->is_cruft)
			continue;

		ALLOC_GROW(geometry->pack,
			   geometry->pack_nr + 1,
			   geometry->pack_alloc);

		geometry->pack[geometry->pack_nr] = p;
		geometry->pack_nr++;
	}

	QSORT(geometry->pack, geometry->pack_nr, geometry_cmp);
	strbuf_release(&buf);
}

static void split_pack_geometry(struct pack_geometry *geometry)
{
	uint32_t i;
	uint32_t split;
	off_t total_size = 0;

	if (!geometry->pack_nr) {
		geometry->split = geometry->pack_nr;
		return;
	}

	/*
	 * First, count the number of packs (in descending order of size) which
	 * already form a geometric progression.
	 */
	for (i = geometry->pack_nr - 1; i > 0; i--) {
		struct packed_git *ours = geometry->pack[i];
		struct packed_git *prev = geometry->pack[i - 1];

		if (unsigned_mult_overflows(geometry->split_factor,
					    geometry_pack_weight(prev)))
			die(_("pack %s too large to consider in geometric "
			      "progression"),
			    prev->pack_name);

		if (geometry_pack_weight(ours) <
		    geometry->split_factor * geometry_pack_weight(prev))
			break;
	}

	split = i;

	if (split) {
		/*
		 * Move the split one to the right, since the top element in the
		 * last-compared pair can't be in the progression. Only do this
		 * when we split in the middle of the array (otherwise if we got
		 * to the end, then the split is in the right place).
		 */
		split++;
	}

	/*
	 * Then, anything to the left of 'split' must be in a new pack. But,
	 * creating that new pack may cause packs in the heavy half to no longer
	 * form a geometric progression.
	 *
	 * Compute an expected size of the new pack, and then determine how many
	 * packs in the heavy half need to be joined into it (if any) to restore
	 * the geometric progression.
	 */
	for (i = 0; i < split; i++) {
		struct packed_git *p = geometry->pack[i];

		if (unsigned_add_overflows(total_size, geometry_pack_weight(p)))
			die(_("pack %s too large to roll up"), p->pack_name);
		total_size += geometry_pack_weight(p);
	}
	for (i = split; i < geometry->pack_nr; i++) {
		struct packed_git *ours = geometry->pack[i];

		if (unsigned_mult_overflows(geometry->split_factor,
					    total_size))
			die(_("pack %s too large to roll up"), ours->pack_name);

		if (geometry_pack_weight(ours) <
		    geometry->split_factor * total_size) {
			if (unsigned_add_overflows(total_size,
						   geometry_pack_weight(ours)))
				die(_("pack %s too large to roll up"),
				    ours->pack_name);

			split++;
			total_size += geometry_pack_weight(ours);
		} else
			break;
	}

	geometry->split = split;
}

static struct packed_git *get_preferred_pack(struct pack_geometry *geometry)
{
	uint32_t i;

	if (!geometry) {
		/*
		 * No geometry means either an all-into-one repack (in which
		 * case there is only one pack left and it is the largest) or an
		 * incremental one.
		 *
		 * If repacking incrementally, then we could check the size of
		 * all packs to determine which should be preferred, but leave
		 * this for later.
		 */
		return NULL;
	}
	if (geometry->split == geometry->pack_nr)
		return NULL;

	/*
	 * The preferred pack is the largest pack above the split line. In
	 * other words, it is the largest pack that does not get rolled up in
	 * the geometric repack.
	 */
	for (i = geometry->pack_nr; i > geometry->split; i--)
		/*
		 * A pack that is not local would never be included in a
		 * multi-pack index. We thus skip over any non-local packs.
		 */
		if (geometry->pack[i - 1]->pack_local)
			return geometry->pack[i - 1];

	return NULL;
}

static void geometry_remove_redundant_packs(struct pack_geometry *geometry,
					    struct string_list *names,
					    struct existing_packs *existing)
{
	struct strbuf buf = STRBUF_INIT;
	uint32_t i;

	for (i = 0; i < geometry->split; i++) {
		struct packed_git *p = geometry->pack[i];
		if (string_list_has_string(names, hash_to_hex(p->hash)))
			continue;

		strbuf_reset(&buf);
		strbuf_addstr(&buf, pack_basename(p));
		strbuf_strip_suffix(&buf, ".pack");

		if ((p->pack_keep) ||
		    (string_list_has_string(&existing->kept_packs, buf.buf)))
			continue;

		remove_redundant_pack(packdir, buf.buf);
	}

	strbuf_release(&buf);
}

static void free_pack_geometry(struct pack_geometry *geometry)
{
	if (!geometry)
		return;

	free(geometry->pack);
}

struct midx_snapshot_ref_data {
	struct tempfile *f;
	struct oidset seen;
	int preferred;
};

static int midx_snapshot_ref_one(const char *refname UNUSED,
				 const char *referent UNUSED,
				 const struct object_id *oid,
				 int flag UNUSED, void *_data)
{
	struct midx_snapshot_ref_data *data = _data;
	struct object_id peeled;

	if (!peel_iterated_oid(the_repository, oid, &peeled))
		oid = &peeled;

	if (oidset_insert(&data->seen, oid))
		return 0; /* already seen */

	if (oid_object_info(the_repository, oid, NULL) != OBJ_COMMIT)
		return 0;

	fprintf(data->f->fp, "%s%s\n", data->preferred ? "+" : "",
		oid_to_hex(oid));

	return 0;
}

static void midx_snapshot_refs(struct tempfile *f)
{
	struct midx_snapshot_ref_data data;
	const struct string_list *preferred = bitmap_preferred_tips(the_repository);

	data.f = f;
	data.preferred = 0;
	oidset_init(&data.seen, 0);

	if (!fdopen_tempfile(f, "w"))
		 die(_("could not open tempfile %s for writing"),
		     get_tempfile_path(f));

	if (preferred) {
		struct string_list_item *item;

		data.preferred = 1;
		for_each_string_list_item(item, preferred)
			refs_for_each_ref_in(get_main_ref_store(the_repository),
					     item->string,
					     midx_snapshot_ref_one, &data);
		data.preferred = 0;
	}

	refs_for_each_ref(get_main_ref_store(the_repository),
			  midx_snapshot_ref_one, &data);

	if (close_tempfile_gently(f)) {
		int save_errno = errno;
		delete_tempfile(&f);
		errno = save_errno;
		die_errno(_("could not close refs snapshot tempfile"));
	}

	oidset_clear(&data.seen);
}

static void midx_included_packs(struct string_list *include,
				struct existing_packs *existing,
				struct string_list *names,
				struct pack_geometry *geometry)
{
	struct string_list_item *item;
	struct strbuf buf = STRBUF_INIT;

	for_each_string_list_item(item, &existing->kept_packs) {
		strbuf_reset(&buf);
		strbuf_addf(&buf, "%s.idx", item->string);
		string_list_insert(include, buf.buf);
	}

	for_each_string_list_item(item, names) {
		strbuf_reset(&buf);
		strbuf_addf(&buf, "pack-%s.idx", item->string);
		string_list_insert(include, buf.buf);
	}

	if (geometry->split_factor) {
		uint32_t i;

		for (i = geometry->split; i < geometry->pack_nr; i++) {
			struct packed_git *p = geometry->pack[i];

			/*
			 * The multi-pack index never refers to packfiles part
			 * of an alternate object database, so we skip these.
			 * While git-multi-pack-index(1) would silently ignore
			 * them anyway, this allows us to skip executing the
			 * command completely when we have only non-local
			 * packfiles.
			 */
			if (!p->pack_local)
				continue;

			strbuf_reset(&buf);
			strbuf_addstr(&buf, pack_basename(p));
			strbuf_strip_suffix(&buf, ".pack");
			strbuf_addstr(&buf, ".idx");

			string_list_insert(include, buf.buf);
		}
	} else {
		for_each_string_list_item(item, &existing->non_kept_packs) {
			if (pack_is_marked_for_deletion(item))
				continue;

			strbuf_reset(&buf);
			strbuf_addf(&buf, "%s.idx", item->string);
			string_list_insert(include, buf.buf);
		}
	}

	for_each_string_list_item(item, &existing->cruft_packs) {
		/*
		 * When doing a --geometric repack, there is no need to check
		 * for deleted packs, since we're by definition not doing an
		 * ALL_INTO_ONE repack (hence no packs will be deleted).
		 * Otherwise we must check for and exclude any packs which are
		 * enqueued for deletion.
		 *
		 * So we could omit the conditional below in the --geometric
		 * case, but doing so is unnecessary since no packs are marked
		 * as pending deletion (since we only call
		 * `mark_packs_for_deletion()` when doing an all-into-one
		 * repack).
		 */
		if (pack_is_marked_for_deletion(item))
			continue;

		strbuf_reset(&buf);
		strbuf_addf(&buf, "%s.idx", item->string);
		string_list_insert(include, buf.buf);
	}

	strbuf_release(&buf);
}

static int write_midx_included_packs(struct string_list *include,
				     struct pack_geometry *geometry,
				     struct string_list *names,
				     const char *refs_snapshot,
				     int show_progress, int write_bitmaps)
{
	struct child_process cmd = CHILD_PROCESS_INIT;
	struct string_list_item *item;
	struct packed_git *preferred = get_preferred_pack(geometry);
	FILE *in;
	int ret;

	if (!include->nr)
		return 0;

	cmd.in = -1;
	cmd.git_cmd = 1;

	strvec_push(&cmd.args, "multi-pack-index");
	strvec_pushl(&cmd.args, "write", "--stdin-packs", NULL);

	if (show_progress)
		strvec_push(&cmd.args, "--progress");
	else
		strvec_push(&cmd.args, "--no-progress");

	if (write_bitmaps)
		strvec_push(&cmd.args, "--bitmap");

	if (preferred)
		strvec_pushf(&cmd.args, "--preferred-pack=%s",
			     pack_basename(preferred));
	else if (names->nr) {
		/* The largest pack was repacked, meaning that either
		 * one or two packs exist depending on whether the
		 * repository has a cruft pack or not.
		 *
		 * Select the non-cruft one as preferred to encourage
		 * pack-reuse among packs containing reachable objects
		 * over unreachable ones.
		 *
		 * (Note we could write multiple packs here if
		 * `--max-pack-size` was given, but any one of them
		 * will suffice, so pick the first one.)
		 */
		for_each_string_list_item(item, names) {
			struct generated_pack_data *data = item->util;
			if (has_pack_ext(data, ".mtimes"))
				continue;

			strvec_pushf(&cmd.args, "--preferred-pack=pack-%s.pack",
				     item->string);
			break;
		}
	} else {
		/*
		 * No packs were kept, and no packs were written. The
		 * only thing remaining are .keep packs (unless
		 * --pack-kept-objects was given).
		 *
		 * Set the `--preferred-pack` arbitrarily here.
		 */
		;
	}

	if (refs_snapshot)
		strvec_pushf(&cmd.args, "--refs-snapshot=%s", refs_snapshot);

	ret = start_command(&cmd);
	if (ret)
		return ret;

	in = xfdopen(cmd.in, "w");
	for_each_string_list_item(item, include)
		fprintf(in, "%s\n", item->string);
	fclose(in);

	return finish_command(&cmd);
}

static void remove_redundant_bitmaps(struct string_list *include,
				     const char *packdir)
{
	struct strbuf path = STRBUF_INIT;
	struct string_list_item *item;
	size_t packdir_len;

	strbuf_addstr(&path, packdir);
	strbuf_addch(&path, '/');
	packdir_len = path.len;

	/*
	 * Remove any pack bitmaps corresponding to packs which are now
	 * included in the MIDX.
	 */
	for_each_string_list_item(item, include) {
		strbuf_addstr(&path, item->string);
		strbuf_strip_suffix(&path, ".idx");
		strbuf_addstr(&path, ".bitmap");

		if (unlink(path.buf) && errno != ENOENT)
			warning_errno(_("could not remove stale bitmap: %s"),
				      path.buf);

		strbuf_setlen(&path, packdir_len);
	}
	strbuf_release(&path);
}

static int finish_pack_objects_cmd(struct child_process *cmd,
				   struct string_list *names,
				   int local)
{
	FILE *out;
	struct strbuf line = STRBUF_INIT;

	out = xfdopen(cmd->out, "r");
	while (strbuf_getline_lf(&line, out) != EOF) {
		struct string_list_item *item;

		if (line.len != the_hash_algo->hexsz)
			die(_("repack: Expecting full hex object ID lines only "
			      "from pack-objects."));
		/*
		 * Avoid putting packs written outside of the repository in the
		 * list of names.
		 */
		if (local) {
			item = string_list_append(names, line.buf);
			item->util = populate_pack_exts(line.buf);
		}
	}
	fclose(out);

	strbuf_release(&line);

	return finish_command(cmd);
}

static int write_filtered_pack(const struct pack_objects_args *args,
			       const char *destination,
			       const char *pack_prefix,
			       struct existing_packs *existing,
			       struct string_list *names)
{
	struct child_process cmd = CHILD_PROCESS_INIT;
	struct string_list_item *item;
	FILE *in;
	int ret;
	const char *caret;
	const char *scratch;
	int local = skip_prefix(destination, packdir, &scratch);

	prepare_pack_objects(&cmd, args, destination);

	strvec_push(&cmd.args, "--stdin-packs");

	if (!pack_kept_objects)
		strvec_push(&cmd.args, "--honor-pack-keep");
	for_each_string_list_item(item, &existing->kept_packs)
		strvec_pushf(&cmd.args, "--keep-pack=%s", item->string);

	cmd.in = -1;

	ret = start_command(&cmd);
	if (ret)
		return ret;

	/*
	 * Here 'names' contains only the pack(s) that were just
	 * written, which is exactly the packs we want to keep. Also
	 * 'existing_kept_packs' already contains the packs in
	 * 'keep_pack_list'.
	 */
	in = xfdopen(cmd.in, "w");
	for_each_string_list_item(item, names)
		fprintf(in, "^%s-%s.pack\n", pack_prefix, item->string);
	for_each_string_list_item(item, &existing->non_kept_packs)
		fprintf(in, "%s.pack\n", item->string);
	for_each_string_list_item(item, &existing->cruft_packs)
		fprintf(in, "%s.pack\n", item->string);
	caret = pack_kept_objects ? "" : "^";
	for_each_string_list_item(item, &existing->kept_packs)
		fprintf(in, "%s%s.pack\n", caret, item->string);
	fclose(in);

	return finish_pack_objects_cmd(&cmd, names, local);
}

static void combine_small_cruft_packs(FILE *in, size_t combine_cruft_below_size,
				      struct existing_packs *existing)
{
	struct packed_git *p;
	struct strbuf buf = STRBUF_INIT;
	size_t i;

	for (p = get_all_packs(the_repository); p; p = p->next) {
		if (!(p->is_cruft && p->pack_local))
			continue;

		strbuf_reset(&buf);
		strbuf_addstr(&buf, pack_basename(p));
		strbuf_strip_suffix(&buf, ".pack");

		if (!string_list_has_string(&existing->cruft_packs, buf.buf))
			continue;

		if (p->pack_size < combine_cruft_below_size) {
			fprintf(in, "-%s\n", pack_basename(p));
		} else {
			retain_cruft_pack(existing, p);
			fprintf(in, "%s\n", pack_basename(p));
		}
	}

	for (i = 0; i < existing->non_kept_packs.nr; i++)
		fprintf(in, "-%s.pack\n",
			existing->non_kept_packs.items[i].string);

	strbuf_release(&buf);
}

static int write_cruft_pack(const struct pack_objects_args *args,
			    const char *destination,
			    const char *pack_prefix,
			    const char *cruft_expiration,
			    unsigned long combine_cruft_below_size,
			    struct string_list *names,
			    struct existing_packs *existing)
{
	struct child_process cmd = CHILD_PROCESS_INIT;
	struct string_list_item *item;
	FILE *in;
	int ret;
	const char *scratch;
	int local = skip_prefix(destination, packdir, &scratch);

	prepare_pack_objects(&cmd, args, destination);

	strvec_push(&cmd.args, "--cruft");
	if (cruft_expiration)
		strvec_pushf(&cmd.args, "--cruft-expiration=%s",
			     cruft_expiration);

	strvec_push(&cmd.args, "--honor-pack-keep");
	strvec_push(&cmd.args, "--non-empty");

	cmd.in = -1;

	ret = start_command(&cmd);
	if (ret)
		return ret;

	/*
	 * names has a confusing double use: it both provides the list
	 * of just-written new packs, and accepts the name of the cruft
	 * pack we are writing.
	 *
	 * By the time it is read here, it contains only the pack(s)
	 * that were just written, which is exactly the set of packs we
	 * want to consider kept.
	 *
	 * If `--expire-to` is given, the double-use served by `names`
	 * ensures that the pack written to `--expire-to` excludes any
	 * objects contained in the cruft pack.
	 */
	in = xfdopen(cmd.in, "w");
	for_each_string_list_item(item, names)
		fprintf(in, "%s-%s.pack\n", pack_prefix, item->string);
	if (combine_cruft_below_size && !cruft_expiration) {
		combine_small_cruft_packs(in, combine_cruft_below_size,
					  existing);
	} else {
		for_each_string_list_item(item, &existing->non_kept_packs)
			fprintf(in, "-%s.pack\n", item->string);
		for_each_string_list_item(item, &existing->cruft_packs)
			fprintf(in, "-%s.pack\n", item->string);
	}
	for_each_string_list_item(item, &existing->kept_packs)
		fprintf(in, "%s.pack\n", item->string);
	fclose(in);

	return finish_pack_objects_cmd(&cmd, names, local);
}

static const char *find_pack_prefix(const char *packdir, const char *packtmp)
{
	const char *pack_prefix;
	if (!skip_prefix(packtmp, packdir, &pack_prefix))
		die(_("pack prefix %s does not begin with objdir %s"),
		    packtmp, packdir);
	if (*pack_prefix == '/')
		pack_prefix++;
	return pack_prefix;
}

int cmd_repack(int argc,
	       const char **argv,
	       const char *prefix,
	       struct repository *repo UNUSED)
{
	struct child_process cmd = CHILD_PROCESS_INIT;
	struct string_list_item *item;
	struct string_list names = STRING_LIST_INIT_DUP;
	struct existing_packs existing = EXISTING_PACKS_INIT;
	struct pack_geometry geometry = { 0 };
	struct tempfile *refs_snapshot = NULL;
	int i, ext, ret;
	int show_progress;

	/* variables to be filled by option parsing */
	int delete_redundant = 0;
	const char *unpack_unreachable = NULL;
	int keep_unreachable = 0;
	struct string_list keep_pack_list = STRING_LIST_INIT_NODUP;
	struct pack_objects_args po_args = { 0 };
	struct pack_objects_args cruft_po_args = { 0 };
	int write_midx = 0;
	const char *cruft_expiration = NULL;
	const char *expire_to = NULL;
	const char *filter_to = NULL;
	const char *opt_window = NULL;
	const char *opt_window_memory = NULL;
	const char *opt_depth = NULL;
	const char *opt_threads = NULL;
	unsigned long combine_cruft_below_size = 0ul;

	struct option builtin_repack_options[] = {
		OPT_BIT('a', NULL, &pack_everything,
				N_("pack everything in a single pack"), ALL_INTO_ONE),
		OPT_BIT('A', NULL, &pack_everything,
				N_("same as -a, and turn unreachable objects loose"),
				   LOOSEN_UNREACHABLE | ALL_INTO_ONE),
		OPT_BIT(0, "cruft", &pack_everything,
				N_("same as -a, pack unreachable cruft objects separately"),
				   PACK_CRUFT),
		OPT_STRING(0, "cruft-expiration", &cruft_expiration, N_("approxidate"),
				N_("with --cruft, expire objects older than this")),
<<<<<<< HEAD
		OPT_MAGNITUDE(0, "combine-cruft-below-size",
			      &combine_cruft_below_size,
			      N_("with --cruft, only repack cruft packs smaller than this")),
		OPT_MAGNITUDE(0, "max-cruft-size", &cruft_po_args.max_pack_size,
				N_("with --cruft, limit the size of new cruft packs")),
=======
		OPT_UNSIGNED(0, "max-cruft-size", &cruft_po_args.max_pack_size,
			     N_("with --cruft, limit the size of new cruft packs")),
>>>>>>> 791aeddf
		OPT_BOOL('d', NULL, &delete_redundant,
				N_("remove redundant packs, and run git-prune-packed")),
		OPT_BOOL('f', NULL, &po_args.no_reuse_delta,
				N_("pass --no-reuse-delta to git-pack-objects")),
		OPT_BOOL('F', NULL, &po_args.no_reuse_object,
				N_("pass --no-reuse-object to git-pack-objects")),
		OPT_INTEGER(0, "name-hash-version", &po_args.name_hash_version,
				N_("specify the name hash version to use for grouping similar objects by path")),
		OPT_NEGBIT('n', NULL, &run_update_server_info,
				N_("do not run git-update-server-info"), 1),
		OPT__QUIET(&po_args.quiet, N_("be quiet")),
		OPT_BOOL('l', "local", &po_args.local,
				N_("pass --local to git-pack-objects")),
		OPT_BOOL('b', "write-bitmap-index", &write_bitmaps,
				N_("write bitmap index")),
		OPT_BOOL('i', "delta-islands", &use_delta_islands,
				N_("pass --delta-islands to git-pack-objects")),
		OPT_STRING(0, "unpack-unreachable", &unpack_unreachable, N_("approxidate"),
				N_("with -A, do not loosen objects older than this")),
		OPT_BOOL('k', "keep-unreachable", &keep_unreachable,
				N_("with -a, repack unreachable objects")),
		OPT_STRING(0, "window", &opt_window, N_("n"),
				N_("size of the window used for delta compression")),
		OPT_STRING(0, "window-memory", &opt_window_memory, N_("bytes"),
				N_("same as the above, but limit memory size instead of entries count")),
		OPT_STRING(0, "depth", &opt_depth, N_("n"),
				N_("limits the maximum delta depth")),
		OPT_STRING(0, "threads", &opt_threads, N_("n"),
				N_("limits the maximum number of threads")),
		OPT_UNSIGNED(0, "max-pack-size", &po_args.max_pack_size,
			     N_("maximum size of each packfile")),
		OPT_PARSE_LIST_OBJECTS_FILTER(&po_args.filter_options),
		OPT_BOOL(0, "pack-kept-objects", &pack_kept_objects,
				N_("repack objects in packs marked with .keep")),
		OPT_STRING_LIST(0, "keep-pack", &keep_pack_list, N_("name"),
				N_("do not repack this pack")),
		OPT_INTEGER('g', "geometric", &geometry.split_factor,
			    N_("find a geometric progression with factor <N>")),
		OPT_BOOL('m', "write-midx", &write_midx,
			   N_("write a multi-pack index of the resulting packs")),
		OPT_STRING(0, "expire-to", &expire_to, N_("dir"),
			   N_("pack prefix to store a pack containing pruned objects")),
		OPT_STRING(0, "filter-to", &filter_to, N_("dir"),
			   N_("pack prefix to store a pack containing filtered out objects")),
		OPT_END()
	};

	list_objects_filter_init(&po_args.filter_options);

	git_config(repack_config, &cruft_po_args);

	argc = parse_options(argc, argv, prefix, builtin_repack_options,
				git_repack_usage, 0);

	po_args.window = xstrdup_or_null(opt_window);
	po_args.window_memory = xstrdup_or_null(opt_window_memory);
	po_args.depth = xstrdup_or_null(opt_depth);
	po_args.threads = xstrdup_or_null(opt_threads);

	if (delete_redundant && repository_format_precious_objects)
		die(_("cannot delete packs in a precious-objects repo"));

	die_for_incompatible_opt3(unpack_unreachable || (pack_everything & LOOSEN_UNREACHABLE), "-A",
				  keep_unreachable, "-k/--keep-unreachable",
				  pack_everything & PACK_CRUFT, "--cruft");

	if (pack_everything & PACK_CRUFT)
		pack_everything |= ALL_INTO_ONE;

	if (write_bitmaps < 0) {
		if (!write_midx &&
		    (!(pack_everything & ALL_INTO_ONE) || !is_bare_repository()))
			write_bitmaps = 0;
	}
	if (pack_kept_objects < 0)
		pack_kept_objects = write_bitmaps > 0 && !write_midx;

	if (write_bitmaps && !(pack_everything & ALL_INTO_ONE) && !write_midx)
		die(_(incremental_bitmap_conflict_error));

	if (write_bitmaps && po_args.local && has_alt_odb(the_repository)) {
		/*
		 * When asked to do a local repack, but we have
		 * packfiles that are inherited from an alternate, then
		 * we cannot guarantee that the multi-pack-index would
		 * have full coverage of all objects. We thus disable
		 * writing bitmaps in that case.
		 */
		warning(_("disabling bitmap writing, as some objects are not being packed"));
		write_bitmaps = 0;
	}

	if (write_midx && write_bitmaps) {
		struct strbuf path = STRBUF_INIT;

		strbuf_addf(&path, "%s/%s_XXXXXX", repo_get_object_directory(the_repository),
			    "bitmap-ref-tips");

		refs_snapshot = xmks_tempfile(path.buf);
		midx_snapshot_refs(refs_snapshot);

		strbuf_release(&path);
	}

	packdir = mkpathdup("%s/pack", repo_get_object_directory(the_repository));
	packtmp_name = xstrfmt(".tmp-%d-pack", (int)getpid());
	packtmp = mkpathdup("%s/%s", packdir, packtmp_name);

	collect_pack_filenames(&existing, &keep_pack_list);

	if (geometry.split_factor) {
		if (pack_everything)
			die(_("options '%s' and '%s' cannot be used together"), "--geometric", "-A/-a");
		init_pack_geometry(&geometry, &existing, &po_args);
		split_pack_geometry(&geometry);
	}

	prepare_pack_objects(&cmd, &po_args, packtmp);

	show_progress = !po_args.quiet && isatty(2);

	strvec_push(&cmd.args, "--keep-true-parents");
	if (!pack_kept_objects)
		strvec_push(&cmd.args, "--honor-pack-keep");
	for (i = 0; i < keep_pack_list.nr; i++)
		strvec_pushf(&cmd.args, "--keep-pack=%s",
			     keep_pack_list.items[i].string);
	strvec_push(&cmd.args, "--non-empty");
	if (!geometry.split_factor) {
		/*
		 * We need to grab all reachable objects, including those that
		 * are reachable from reflogs and the index.
		 *
		 * When repacking into a geometric progression of packs,
		 * however, we ask 'git pack-objects --stdin-packs', and it is
		 * not about packing objects based on reachability but about
		 * repacking all the objects in specified packs and loose ones
		 * (indeed, --stdin-packs is incompatible with these options).
		 */
		strvec_push(&cmd.args, "--all");
		strvec_push(&cmd.args, "--reflog");
		strvec_push(&cmd.args, "--indexed-objects");
	}
	if (repo_has_promisor_remote(the_repository))
		strvec_push(&cmd.args, "--exclude-promisor-objects");
	if (!write_midx) {
		if (write_bitmaps > 0)
			strvec_push(&cmd.args, "--write-bitmap-index");
		else if (write_bitmaps < 0)
			strvec_push(&cmd.args, "--write-bitmap-index-quiet");
	}
	if (use_delta_islands)
		strvec_push(&cmd.args, "--delta-islands");

	if (pack_everything & ALL_INTO_ONE) {
		repack_promisor_objects(&po_args, &names);

		if (has_existing_non_kept_packs(&existing) &&
		    delete_redundant &&
		    !(pack_everything & PACK_CRUFT)) {
			for_each_string_list_item(item, &names) {
				strvec_pushf(&cmd.args, "--keep-pack=%s-%s.pack",
					     packtmp_name, item->string);
			}
			if (unpack_unreachable) {
				strvec_pushf(&cmd.args,
					     "--unpack-unreachable=%s",
					     unpack_unreachable);
			} else if (pack_everything & LOOSEN_UNREACHABLE) {
				strvec_push(&cmd.args,
					    "--unpack-unreachable");
			} else if (keep_unreachable) {
				strvec_push(&cmd.args, "--keep-unreachable");
			}
		}

		if (keep_unreachable && delete_redundant &&
		    !(pack_everything & PACK_CRUFT))
			strvec_push(&cmd.args, "--pack-loose-unreachable");
	} else if (geometry.split_factor) {
		strvec_push(&cmd.args, "--stdin-packs");
		strvec_push(&cmd.args, "--unpacked");
	} else {
		strvec_push(&cmd.args, "--unpacked");
		strvec_push(&cmd.args, "--incremental");
	}

	if (po_args.filter_options.choice)
		strvec_pushf(&cmd.args, "--filter=%s",
			     expand_list_objects_filter_spec(&po_args.filter_options));
	else if (filter_to)
		die(_("option '%s' can only be used along with '%s'"), "--filter-to", "--filter");

	if (geometry.split_factor)
		cmd.in = -1;
	else
		cmd.no_stdin = 1;

	ret = start_command(&cmd);
	if (ret)
		goto cleanup;

	if (geometry.split_factor) {
		FILE *in = xfdopen(cmd.in, "w");
		/*
		 * The resulting pack should contain all objects in packs that
		 * are going to be rolled up, but exclude objects in packs which
		 * are being left alone.
		 */
		for (i = 0; i < geometry.split; i++)
			fprintf(in, "%s\n", pack_basename(geometry.pack[i]));
		for (i = geometry.split; i < geometry.pack_nr; i++)
			fprintf(in, "^%s\n", pack_basename(geometry.pack[i]));
		fclose(in);
	}

	ret = finish_pack_objects_cmd(&cmd, &names, 1);
	if (ret)
		goto cleanup;

	if (!names.nr && !po_args.quiet)
		printf_ln(_("Nothing new to pack."));

	if (pack_everything & PACK_CRUFT) {
		const char *pack_prefix = find_pack_prefix(packdir, packtmp);

		if (!cruft_po_args.window)
			cruft_po_args.window = xstrdup_or_null(po_args.window);
		if (!cruft_po_args.window_memory)
			cruft_po_args.window_memory = xstrdup_or_null(po_args.window_memory);
		if (!cruft_po_args.depth)
			cruft_po_args.depth = xstrdup_or_null(po_args.depth);
		if (!cruft_po_args.threads)
			cruft_po_args.threads = xstrdup_or_null(po_args.threads);
		if (!cruft_po_args.max_pack_size)
			cruft_po_args.max_pack_size = po_args.max_pack_size;

		cruft_po_args.local = po_args.local;
		cruft_po_args.quiet = po_args.quiet;

		ret = write_cruft_pack(&cruft_po_args, packtmp, pack_prefix,
				       cruft_expiration,
				       combine_cruft_below_size, &names,
				       &existing);
		if (ret)
			goto cleanup;

		if (delete_redundant && expire_to) {
			/*
			 * If `--expire-to` is given with `-d`, it's possible
			 * that we're about to prune some objects. With cruft
			 * packs, pruning is implicit: any objects from existing
			 * packs that weren't picked up by new packs are removed
			 * when their packs are deleted.
			 *
			 * Generate an additional cruft pack, with one twist:
			 * `names` now includes the name of the cruft pack
			 * written in the previous step. So the contents of
			 * _this_ cruft pack exclude everything contained in the
			 * existing cruft pack (that is, all of the unreachable
			 * objects which are no older than
			 * `--cruft-expiration`).
			 *
			 * To make this work, cruft_expiration must become NULL
			 * so that this cruft pack doesn't actually prune any
			 * objects. If it were non-NULL, this call would always
			 * generate an empty pack (since every object not in the
			 * cruft pack generated above will have an mtime older
			 * than the expiration).
			 *
			 * Pretend we don't have a `--combine-cruft-below-size`
			 * argument, since we're not selectively combining
			 * anything based on size to generate the limbo cruft
			 * pack, but rather removing all cruft packs from the
			 * main repository regardless of size.
			 */
			ret = write_cruft_pack(&cruft_po_args, expire_to,
					       pack_prefix,
					       NULL,
					       0ul,
					       &names,
					       &existing);
			if (ret)
				goto cleanup;
		}
	}

	if (po_args.filter_options.choice) {
		if (!filter_to)
			filter_to = packtmp;

		ret = write_filtered_pack(&po_args,
					  filter_to,
					  find_pack_prefix(packdir, packtmp),
					  &existing,
					  &names);
		if (ret)
			goto cleanup;
	}

	string_list_sort(&names);

	close_object_store(the_repository->objects);

	/*
	 * Ok we have prepared all new packfiles.
	 */
	for_each_string_list_item(item, &names) {
		struct generated_pack_data *data = item->util;

		for (ext = 0; ext < ARRAY_SIZE(exts); ext++) {
			char *fname;

			fname = mkpathdup("%s/pack-%s%s",
					packdir, item->string, exts[ext].name);

			if (data->tempfiles[ext]) {
				const char *fname_old = get_tempfile_path(data->tempfiles[ext]);
				struct stat statbuffer;

				if (!stat(fname_old, &statbuffer)) {
					statbuffer.st_mode &= ~(S_IWUSR | S_IWGRP | S_IWOTH);
					chmod(fname_old, statbuffer.st_mode);
				}

				if (rename_tempfile(&data->tempfiles[ext], fname))
					die_errno(_("renaming pack to '%s' failed"), fname);
			} else if (!exts[ext].optional)
				die(_("pack-objects did not write a '%s' file for pack %s-%s"),
				    exts[ext].name, packtmp, item->string);
			else if (unlink(fname) < 0 && errno != ENOENT)
				die_errno(_("could not unlink: %s"), fname);

			free(fname);
		}
	}
	/* End of pack replacement. */

	if (delete_redundant && pack_everything & ALL_INTO_ONE)
		mark_packs_for_deletion(&existing, &names);

	if (write_midx) {
		struct string_list include = STRING_LIST_INIT_DUP;
		midx_included_packs(&include, &existing, &names, &geometry);

		ret = write_midx_included_packs(&include, &geometry, &names,
						refs_snapshot ? get_tempfile_path(refs_snapshot) : NULL,
						show_progress, write_bitmaps > 0);

		if (!ret && write_bitmaps)
			remove_redundant_bitmaps(&include, packdir);

		string_list_clear(&include, 0);

		if (ret)
			goto cleanup;
	}

	reprepare_packed_git(the_repository);

	if (delete_redundant) {
		int opts = 0;
		remove_redundant_existing_packs(&existing);

		if (geometry.split_factor)
			geometry_remove_redundant_packs(&geometry, &names,
							&existing);
		if (show_progress)
			opts |= PRUNE_PACKED_VERBOSE;
		prune_packed_objects(opts);

		if (!keep_unreachable &&
		    (!(pack_everything & LOOSEN_UNREACHABLE) ||
		     unpack_unreachable) &&
		    is_repository_shallow(the_repository))
			prune_shallow(PRUNE_QUICK);
	}

	if (run_update_server_info)
		update_server_info(the_repository, 0);

	if (git_env_bool(GIT_TEST_MULTI_PACK_INDEX, 0)) {
		unsigned flags = 0;
		if (git_env_bool(GIT_TEST_MULTI_PACK_INDEX_WRITE_INCREMENTAL, 0))
			flags |= MIDX_WRITE_INCREMENTAL;
		write_midx_file(the_repository, repo_get_object_directory(the_repository),
				NULL, NULL, flags);
	}

cleanup:
	string_list_clear(&keep_pack_list, 0);
	string_list_clear(&names, 1);
	existing_packs_release(&existing);
	free_pack_geometry(&geometry);
	pack_objects_args_release(&po_args);
	pack_objects_args_release(&cruft_po_args);

	return ret;
}<|MERGE_RESOLUTION|>--- conflicted
+++ resolved
@@ -1171,16 +1171,11 @@
 				   PACK_CRUFT),
 		OPT_STRING(0, "cruft-expiration", &cruft_expiration, N_("approxidate"),
 				N_("with --cruft, expire objects older than this")),
-<<<<<<< HEAD
-		OPT_MAGNITUDE(0, "combine-cruft-below-size",
-			      &combine_cruft_below_size,
-			      N_("with --cruft, only repack cruft packs smaller than this")),
-		OPT_MAGNITUDE(0, "max-cruft-size", &cruft_po_args.max_pack_size,
-				N_("with --cruft, limit the size of new cruft packs")),
-=======
+		OPT_UNSIGNED(0, "combine-cruft-below-size",
+			     &combine_cruft_below_size,
+			     N_("with --cruft, only repack cruft packs smaller than this")),
 		OPT_UNSIGNED(0, "max-cruft-size", &cruft_po_args.max_pack_size,
 			     N_("with --cruft, limit the size of new cruft packs")),
->>>>>>> 791aeddf
 		OPT_BOOL('d', NULL, &delete_redundant,
 				N_("remove redundant packs, and run git-prune-packed")),
 		OPT_BOOL('f', NULL, &po_args.no_reuse_delta,
