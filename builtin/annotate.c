--- conflicted
+++ resolved
@@ -21,7 +21,6 @@
 	for (int i = 1; i < argc; i++)
 		strvec_push(&args, argv[i]);
 
-<<<<<<< HEAD
 	/*
 	 * `cmd_blame()` ends up modifying the array, which causes memory leaks
 	 * if we didn't copy the array here.
@@ -29,12 +28,9 @@
 	CALLOC_ARRAY(args_copy, args.nr + 1);
 	COPY_ARRAY(args_copy, args.v, args.nr);
 
-	ret = cmd_blame(args.nr, args_copy, prefix, the_repository);
+	ret = cmd_blame(args.nr, args_copy, prefix, repo);
 
 	strvec_clear(&args);
 	free(args_copy);
 	return ret;
-=======
-	return cmd_blame(args.nr, args.v, prefix, repo);
->>>>>>> 528d3e4d
 }