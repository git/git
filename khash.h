/* The MIT License

   Copyright (c) 2008, 2009, 2011 by Attractive Chaos <attractor@live.co.uk>

   Permission is hereby granted, free of charge, to any person obtaining
   a copy of this software and associated documentation files (the
   "Software"), to deal in the Software without restriction, including
   without limitation the rights to use, copy, modify, merge, publish,
   distribute, sublicense, and/or sell copies of the Software, and to
   permit persons to whom the Software is furnished to do so, subject to
   the following conditions:

   The above copyright notice and this permission notice shall be
   included in all copies or substantial portions of the Software.

   THE SOFTWARE IS PROVIDED "AS IS", WITHOUT WARRANTY OF ANY KIND,
   EXPRESS OR IMPLIED, INCLUDING BUT NOT LIMITED TO THE WARRANTIES OF
   MERCHANTABILITY, FITNESS FOR A PARTICULAR PURPOSE AND
   NONINFRINGEMENT. IN NO EVENT SHALL THE AUTHORS OR COPYRIGHT HOLDERS
   BE LIABLE FOR ANY CLAIM, DAMAGES OR OTHER LIABILITY, WHETHER IN AN
   ACTION OF CONTRACT, TORT OR OTHERWISE, ARISING FROM, OUT OF OR IN
   CONNECTION WITH THE SOFTWARE OR THE USE OR OTHER DEALINGS IN THE
   SOFTWARE.
*/

#ifndef __AC_KHASH_H
#define __AC_KHASH_H

<<<<<<< HEAD
#include "hashmap.h"
=======
>>>>>>> d677f7e7
#include "hash.h"

#define AC_VERSION_KHASH_H "0.2.8"

typedef uint32_t khint32_t;
typedef uint64_t khint64_t;

typedef khint32_t khint_t;
typedef khint_t khiter_t;

#define __ac_isempty(flag, i) ((flag[i>>4]>>((i&0xfU)<<1))&2)
#define __ac_isdel(flag, i) ((flag[i>>4]>>((i&0xfU)<<1))&1)
#define __ac_iseither(flag, i) ((flag[i>>4]>>((i&0xfU)<<1))&3)
#define __ac_set_isdel_false(flag, i) (flag[i>>4]&=~(1ul<<((i&0xfU)<<1)))
#define __ac_set_isempty_false(flag, i) (flag[i>>4]&=~(2ul<<((i&0xfU)<<1)))
#define __ac_set_isboth_false(flag, i) (flag[i>>4]&=~(3ul<<((i&0xfU)<<1)))
#define __ac_set_isdel_true(flag, i) (flag[i>>4]|=1ul<<((i&0xfU)<<1))

#define __ac_fsize(m) ((m) < 16? 1 : (m)>>4)

#define kroundup32(x) (--(x), (x)|=(x)>>1, (x)|=(x)>>2, (x)|=(x)>>4, (x)|=(x)>>8, (x)|=(x)>>16, ++(x))

static inline khint_t __ac_X31_hash_string(const char *s)
{
	khint_t h = (khint_t)*s;
	if (h) for (++s ; *s; ++s) h = (h << 5) - h + (khint_t)*s;
	return h;
}

#define kh_str_hash_func(key) __ac_X31_hash_string(key)
#define kh_str_hash_equal(a, b) (strcmp(a, b) == 0)

static const double __ac_HASH_UPPER = 0.77;

#define __KHASH_TYPE(name, khkey_t, khval_t) \
	typedef struct kh_##name { \
		khint_t n_buckets, size, n_occupied, upper_bound; \
		khint32_t *flags; \
		khkey_t *keys; \
		khval_t *vals; \
	} kh_##name##_t;

#define __KHASH_PROTOTYPES(name, khkey_t, khval_t)	 			\
	kh_##name##_t *kh_init_##name(void);						\
	void kh_destroy_##name(kh_##name##_t *h);					\
	void kh_clear_##name(kh_##name##_t *h);						\
	khint_t kh_get_##name(const kh_##name##_t *h, khkey_t key); \
	void kh_resize_##name(kh_##name##_t *h, khint_t new_n_buckets); \
	khint_t kh_put_##name(kh_##name##_t *h, khkey_t key, int *ret); \
	void kh_del_##name(kh_##name##_t *h, khint_t x);

#define __KHASH_IMPL(name, SCOPE, khkey_t, khval_t, kh_is_map, __hash_func, __hash_equal) \
	SCOPE kh_##name##_t *kh_init_##name(void) {							\
		return (kh_##name##_t*)xcalloc(1, sizeof(kh_##name##_t));		\
	}																	\
	SCOPE void kh_release_##name(kh_##name##_t *h)						\
	{																	\
		free(h->flags);													\
		free((void *)h->keys);											\
		free((void *)h->vals);											\
	}																	\
	SCOPE void kh_destroy_##name(kh_##name##_t *h)						\
	{																	\
		if (h) {														\
			kh_release_##name(h);										\
			free(h);													\
		}																\
	}																	\
	SCOPE void kh_clear_##name(kh_##name##_t *h)						\
	{																	\
		if (h && h->flags) {											\
			memset(h->flags, 0xaa, __ac_fsize(h->n_buckets) * sizeof(khint32_t)); \
			h->size = h->n_occupied = 0;								\
		}																\
	}																	\
	SCOPE khint_t kh_get_##name(const kh_##name##_t *h, khkey_t key) 	\
	{																	\
		if (h->n_buckets) {												\
			khint_t k, i, last, mask, step = 0; \
			mask = h->n_buckets - 1;									\
			k = __hash_func(key); i = k & mask;							\
			last = i; \
			while (!__ac_isempty(h->flags, i) && (__ac_isdel(h->flags, i) || !__hash_equal(h->keys[i], key))) { \
				i = (i + (++step)) & mask; \
				if (i == last) return h->n_buckets;						\
			}															\
			return __ac_iseither(h->flags, i)? h->n_buckets : i;		\
		} else return 0;												\
	}																	\
	SCOPE void kh_resize_##name(kh_##name##_t *h, khint_t new_n_buckets) \
	{ /* This function uses 0.25*n_buckets bytes of working space instead of [sizeof(key_t+val_t)+.25]*n_buckets. */ \
		khint32_t *new_flags = NULL;										\
		khint_t j = 1;													\
		{																\
			kroundup32(new_n_buckets); 									\
			if (new_n_buckets < 4) new_n_buckets = 4;					\
			if (h->size >= (khint_t)(new_n_buckets * __ac_HASH_UPPER + 0.5)) j = 0;	/* requested size is too small */ \
			else { /* hash table size to be changed (shrink or expand); rehash */ \
				ALLOC_ARRAY(new_flags, __ac_fsize(new_n_buckets)); \
				memset(new_flags, 0xaa, __ac_fsize(new_n_buckets) * sizeof(khint32_t)); \
				if (h->n_buckets < new_n_buckets) {	/* expand */		\
					REALLOC_ARRAY(h->keys, new_n_buckets); \
					if (kh_is_map) {									\
						REALLOC_ARRAY(h->vals, new_n_buckets); \
					}													\
				} /* otherwise shrink */								\
			}															\
		}																\
		if (j) { /* rehashing is needed */								\
			for (j = 0; j != h->n_buckets; ++j) {						\
				if (__ac_iseither(h->flags, j) == 0) {					\
					khkey_t key = h->keys[j];							\
					khval_t val;										\
					khint_t new_mask;									\
					new_mask = new_n_buckets - 1; 						\
					if (kh_is_map) val = h->vals[j];					\
					__ac_set_isdel_true(h->flags, j);					\
					while (1) { /* kick-out process; sort of like in Cuckoo hashing */ \
						khint_t k, i, step = 0; \
						k = __hash_func(key);							\
						i = k & new_mask;								\
						while (!__ac_isempty(new_flags, i)) i = (i + (++step)) & new_mask; \
						__ac_set_isempty_false(new_flags, i);			\
						if (i < h->n_buckets && __ac_iseither(h->flags, i) == 0) { /* kick out the existing element */ \
							{ khkey_t tmp = h->keys[i]; h->keys[i] = key; key = tmp; } \
							if (kh_is_map) { khval_t tmp = h->vals[i]; h->vals[i] = val; val = tmp; } \
							__ac_set_isdel_true(h->flags, i); /* mark it as deleted in the old hash table */ \
						} else { /* write the element and jump out of the loop */ \
							h->keys[i] = key;							\
							if (kh_is_map) h->vals[i] = val;			\
							break;										\
						}												\
					}													\
				}														\
			}															\
			if (h->n_buckets > new_n_buckets) { /* shrink the hash table */ \
				REALLOC_ARRAY(h->keys, new_n_buckets); \
				if (kh_is_map) REALLOC_ARRAY(h->vals, new_n_buckets); \
			}															\
			free(h->flags); /* free the working space */				\
			h->flags = new_flags;										\
			h->n_buckets = new_n_buckets;								\
			h->n_occupied = h->size;									\
			h->upper_bound = (khint_t)(h->n_buckets * __ac_HASH_UPPER + 0.5); \
		}																\
	}																	\
	SCOPE khint_t kh_put_##name(kh_##name##_t *h, khkey_t key, int *ret) \
	{																	\
		khint_t x;														\
		if (h->n_occupied >= h->upper_bound) { /* update the hash table */ \
			if (h->n_buckets > (h->size<<1)) {							\
				kh_resize_##name(h, h->n_buckets - 1); /* clear "deleted" elements */ \
			} else { \
				kh_resize_##name(h, h->n_buckets + 1); /* expand the hash table */ \
			}															\
		} /* TODO: to implement automatically shrinking; resize() already support shrinking */ \
		{																\
			khint_t k, i, site, last, mask = h->n_buckets - 1, step = 0; \
			x = site = h->n_buckets; k = __hash_func(key); i = k & mask; \
			if (__ac_isempty(h->flags, i)) x = i; /* for speed up */	\
			else {														\
				last = i; \
				while (!__ac_isempty(h->flags, i) && (__ac_isdel(h->flags, i) || !__hash_equal(h->keys[i], key))) { \
					if (__ac_isdel(h->flags, i)) site = i;				\
					i = (i + (++step)) & mask; \
					if (i == last) { x = site; break; }					\
				}														\
				if (x == h->n_buckets) {								\
					if (__ac_isempty(h->flags, i) && site != h->n_buckets) x = site; \
					else x = i;											\
				}														\
			}															\
		}																\
		if (__ac_isempty(h->flags, x)) { /* not present at all */		\
			h->keys[x] = key;											\
			__ac_set_isboth_false(h->flags, x);							\
			++h->size; ++h->n_occupied;									\
			*ret = 1;													\
		} else if (__ac_isdel(h->flags, x)) { /* deleted */				\
			h->keys[x] = key;											\
			__ac_set_isboth_false(h->flags, x);							\
			++h->size;													\
			*ret = 2;													\
		} else *ret = 0; /* Don't touch h->keys[x] if present and not deleted */ \
		return x;														\
	}																	\
	SCOPE void kh_del_##name(kh_##name##_t *h, khint_t x)				\
	{																	\
		if (x != h->n_buckets && !__ac_iseither(h->flags, x)) {			\
			__ac_set_isdel_true(h->flags, x);							\
			--h->size;													\
		}																\
	}

#define KHASH_DECLARE(name, khkey_t, khval_t)		 					\
	__KHASH_TYPE(name, khkey_t, khval_t) 								\
	__KHASH_PROTOTYPES(name, khkey_t, khval_t)

#define KHASH_INIT2(name, SCOPE, khkey_t, khval_t, kh_is_map, __hash_func, __hash_equal) \
	__KHASH_TYPE(name, khkey_t, khval_t) 								\
	__KHASH_IMPL(name, SCOPE, khkey_t, khval_t, kh_is_map, __hash_func, __hash_equal)

#define KHASH_INIT(name, khkey_t, khval_t, kh_is_map, __hash_func, __hash_equal) \
	KHASH_INIT2(name, MAYBE_UNUSED static inline, khkey_t, khval_t, kh_is_map, __hash_func, __hash_equal)

/* Other convenient macros... */

/*! @function
  @abstract     Test whether a bucket contains data.
  @param  h     Pointer to the hash table [khash_t(name)*]
  @param  x     Iterator to the bucket [khint_t]
  @return       1 if containing data; 0 otherwise [int]
 */
#define kh_exist(h, x) (!__ac_iseither((h)->flags, (x)))

/*! @function
  @abstract     Get key given an iterator
  @param  h     Pointer to the hash table [khash_t(name)*]
  @param  x     Iterator to the bucket [khint_t]
  @return       Key [type of keys]
 */
#define kh_key(h, x) ((h)->keys[x])

/*! @function
  @abstract     Get value given an iterator
  @param  h     Pointer to the hash table [khash_t(name)*]
  @param  x     Iterator to the bucket [khint_t]
  @return       Value [type of values]
  @discussion   For hash sets, calling this results in segfault.
 */
#define kh_val(h, x) ((h)->vals[x])

/*! @function
  @abstract     Alias of kh_val()
 */
#define kh_value(h, x) ((h)->vals[x])

/*! @function
  @abstract     Get the start iterator
  @param  h     Pointer to the hash table [khash_t(name)*]
  @return       The start iterator [khint_t]
 */
#define kh_begin(h) (khint_t)(0)

/*! @function
  @abstract     Get the end iterator
  @param  h     Pointer to the hash table [khash_t(name)*]
  @return       The end iterator [khint_t]
 */
#define kh_end(h) ((h)->n_buckets)

/*! @function
  @abstract     Get the number of elements in the hash table
  @param  h     Pointer to the hash table [khash_t(name)*]
  @return       Number of elements in the hash table [khint_t]
 */
#define kh_size(h) ((h)->size)

/*! @function
  @abstract     Get the number of buckets in the hash table
  @param  h     Pointer to the hash table [khash_t(name)*]
  @return       Number of buckets in the hash table [khint_t]
 */
#define kh_n_buckets(h) ((h)->n_buckets)

/*! @function
  @abstract     Iterate over the entries in the hash table
  @param  h     Pointer to the hash table [khash_t(name)*]
  @param  kvar  Variable to which key will be assigned
  @param  vvar  Variable to which value will be assigned
  @param  code  Block of code to execute
 */
#define kh_foreach(h, kvar, vvar, code) { khint_t __i;		\
	for (__i = kh_begin(h); __i != kh_end(h); ++__i) {		\
		if (!kh_exist(h,__i)) continue;						\
		(kvar) = kh_key(h,__i);								\
		(vvar) = kh_val(h,__i);								\
		code;												\
	} }

/*! @function
  @abstract     Iterate over the values in the hash table
  @param  h     Pointer to the hash table [khash_t(name)*]
  @param  vvar  Variable to which value will be assigned
  @param  code  Block of code to execute
 */
#define kh_foreach_value(h, vvar, code) { khint_t __i;		\
	for (__i = kh_begin(h); __i != kh_end(h); ++__i) {		\
		if (!kh_exist(h,__i)) continue;						\
		(vvar) = kh_val(h,__i);								\
		code;												\
	} }

static inline unsigned int oidhash_by_value(struct object_id oid)
{
	return oidhash(&oid);
}

static inline int oideq_by_value(struct object_id a, struct object_id b)
{
	return oideq(&a, &b);
}

KHASH_INIT(oid_set, struct object_id, int, 0, oidhash_by_value, oideq_by_value)

KHASH_INIT(oid_map, struct object_id, void *, 1, oidhash_by_value, oideq_by_value)

KHASH_INIT(oid_pos, struct object_id, int, 1, oidhash_by_value, oideq_by_value)

#endif /* __AC_KHASH_H */<|MERGE_RESOLUTION|>--- conflicted
+++ resolved
@@ -26,10 +26,6 @@
 #ifndef __AC_KHASH_H
 #define __AC_KHASH_H
 
-<<<<<<< HEAD
-#include "hashmap.h"
-=======
->>>>>>> d677f7e7
 #include "hash.h"
 
 #define AC_VERSION_KHASH_H "0.2.8"
