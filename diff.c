--- conflicted
+++ resolved
@@ -3102,7 +3102,9 @@
 		return find_unique_abbrev(oid->hash, abbrev);
 	else {
 		char *hex = oid_to_hex(oid);
-		if (abbrev < 0 || abbrev > GIT_SHA1_HEXSZ)
+		if (abbrev < 0)
+			abbrev = FALLBACK_DEFAULT_ABBREV;
+		if (abbrev > GIT_SHA1_HEXSZ)
 			die("BUG: oid abbreviation out of range: %d", abbrev);
 		hex[abbrev] = '\0';
 		return hex;
@@ -3167,15 +3169,9 @@
 			    (!fill_mmfile(&mf, two) && diff_filespec_is_binary(two)))
 				abbrev = 40;
 		}
-<<<<<<< HEAD
-		strbuf_addf(msg, "%s%sindex %s..", line_prefix, set,
-			    find_unique_abbrev(one->oid.hash, abbrev));
-		strbuf_add_unique_abbrev(msg, two->oid.hash, abbrev);
-=======
 		strbuf_addf(msg, "%s%sindex %s..%s", line_prefix, set,
 			    diff_abbrev_oid(&one->oid, abbrev),
 			    diff_abbrev_oid(&two->oid, abbrev));
->>>>>>> 4f03666a
 		if (one->mode == two->mode)
 			strbuf_addf(msg, " %06o", one->mode);
 		strbuf_addf(msg, "%s\n", reset);
@@ -4176,15 +4172,7 @@
 	free(p);
 }
 
-<<<<<<< HEAD
-/*
- * This is different from find_unique_abbrev() in that
- * it stuffs the result with dots for alignment.
- */
-const char *diff_unique_abbrev(const unsigned char *sha1, int len)
-=======
 const char *diff_aligned_abbrev(const struct object_id *oid, int len)
->>>>>>> 4f03666a
 {
 	int abblen;
 	const char *abbrev;
@@ -4214,13 +4202,8 @@
 	 * the automatic sizing is supposed to give abblen that ensures
 	 * uniqueness across all objects (statistically speaking).
 	 */
-<<<<<<< HEAD
-	if (abblen < 37) {
-		static char hex[41];
-=======
 	if (abblen < GIT_SHA1_HEXSZ - 3) {
 		static char hex[GIT_SHA1_HEXSZ + 1];
->>>>>>> 4f03666a
 		if (len < abblen && abblen <= len + 2)
 			xsnprintf(hex, sizeof(hex), "%s%.*s", abbrev, len+3-abblen, "..");
 		else
@@ -4239,15 +4222,9 @@
 	fprintf(opt->file, "%s", diff_line_prefix(opt));
 	if (!(opt->output_format & DIFF_FORMAT_NAME_STATUS)) {
 		fprintf(opt->file, ":%06o %06o %s ", p->one->mode, p->two->mode,
-<<<<<<< HEAD
-			diff_unique_abbrev(p->one->oid.hash, opt->abbrev));
-		fprintf(opt->file, "%s ",
-			diff_unique_abbrev(p->two->oid.hash, opt->abbrev));
-=======
 			diff_aligned_abbrev(&p->one->oid, opt->abbrev));
 		fprintf(opt->file, "%s ",
 			diff_aligned_abbrev(&p->two->oid, opt->abbrev));
->>>>>>> 4f03666a
 	}
 	if (p->score) {
 		fprintf(opt->file, "%c%03d%c", p->status, similarity_index(p),
