#include "cache.h"
#include "object-store.h"
#include "run-command.h"
#include "sigchain.h"
#include "connected.h"
#include "transport.h"
#include "packfile.h"
#include "promisor-remote.h"

/*
 * If we feed all the commits we want to verify to this command
 *
 *  $ git rev-list --objects --stdin --not --all
 *
 * and if it does not error out, that means everything reachable from
 * these commits locally exists and is connected to our existing refs.
 * Note that this does _not_ validate the individual objects.
 *
 * Returns 0 if everything is connected, non-zero otherwise.
 */
int check_connected(oid_iterate_fn fn, void *cb_data,
		    struct check_connected_options *opt)
{
	struct child_process rev_list = CHILD_PROCESS_INIT;
	struct check_connected_options defaults = CHECK_CONNECTED_INIT;
	char commit[GIT_MAX_HEXSZ + 1];
	struct object_id oid;
	int err = 0;
	struct packed_git *new_pack = NULL;
	struct transport *transport;
	size_t base_len;
	const unsigned hexsz = the_hash_algo->hexsz;

	if (!opt)
		opt = &defaults;
	transport = opt->transport;

	if (fn(cb_data, &oid)) {
		if (opt->err_fd)
			close(opt->err_fd);
		return err;
	}

	if (transport && transport->smart_options &&
	    transport->smart_options->self_contained_and_connected &&
	    transport->pack_lockfile &&
	    strip_suffix(transport->pack_lockfile, ".keep", &base_len)) {
		struct strbuf idx_file = STRBUF_INIT;
		strbuf_add(&idx_file, transport->pack_lockfile, base_len);
		strbuf_addstr(&idx_file, ".idx");
		new_pack = add_packed_git(idx_file.buf, idx_file.len, 1);
		strbuf_release(&idx_file);
	}

<<<<<<< HEAD
	if (opt->check_refs_are_promisor_objects_only) {
=======
	if (has_promisor_remote()) {
>>>>>>> b3d7a52f
		/*
		 * For partial clones, we don't want to have to do a regular
		 * connectivity check because we have to enumerate and exclude
		 * all promisor objects (slow), and then the connectivity check
		 * itself becomes a no-op because in a partial clone every
		 * object is a promisor object. Instead, just make sure we
		 * received, in a promisor packfile, the objects pointed to by
		 * each wanted ref.
<<<<<<< HEAD
=======
		 *
		 * Before checking for promisor packs, be sure we have the
		 * latest pack-files loaded into memory.
>>>>>>> b3d7a52f
		 */
		reprepare_packed_git(the_repository);
		do {
			struct packed_git *p;

			for (p = get_all_packs(the_repository); p; p = p->next) {
				if (!p->pack_promisor)
					continue;
				if (find_pack_entry_one(oid.hash, p))
					goto promisor_pack_found;
			}
<<<<<<< HEAD
			return 1;
=======
			/*
			 * Fallback to rev-list with oid and the rest of the
			 * object IDs provided by fn.
			 */
			goto no_promisor_pack_found;
>>>>>>> b3d7a52f
promisor_pack_found:
			;
		} while (!fn(cb_data, &oid));
		return 0;
	}

no_promisor_pack_found:
	if (opt->shallow_file) {
		argv_array_push(&rev_list.args, "--shallow-file");
		argv_array_push(&rev_list.args, opt->shallow_file);
	}
	argv_array_push(&rev_list.args,"rev-list");
	argv_array_push(&rev_list.args, "--objects");
	argv_array_push(&rev_list.args, "--stdin");
	if (has_promisor_remote())
		argv_array_push(&rev_list.args, "--exclude-promisor-objects");
	if (!opt->is_deepening_fetch) {
		argv_array_push(&rev_list.args, "--not");
		argv_array_push(&rev_list.args, "--all");
	}
	argv_array_push(&rev_list.args, "--quiet");
	argv_array_push(&rev_list.args, "--alternate-refs");
	if (opt->progress)
		argv_array_pushf(&rev_list.args, "--progress=%s",
				 _("Checking connectivity"));

	rev_list.git_cmd = 1;
	rev_list.env = opt->env;
	rev_list.in = -1;
	rev_list.no_stdout = 1;
	if (opt->err_fd)
		rev_list.err = opt->err_fd;
	else
		rev_list.no_stderr = opt->quiet;

	if (start_command(&rev_list))
		return error(_("Could not run 'git rev-list'"));

	sigchain_push(SIGPIPE, SIG_IGN);

	commit[hexsz] = '\n';
	do {
		/*
		 * If index-pack already checked that:
		 * - there are no dangling pointers in the new pack
		 * - the pack is self contained
		 * Then if the updated ref is in the new pack, then we
		 * are sure the ref is good and not sending it to
		 * rev-list for verification.
		 */
		if (new_pack && find_pack_entry_one(oid.hash, new_pack))
			continue;

		memcpy(commit, oid_to_hex(&oid), hexsz);
		if (write_in_full(rev_list.in, commit, hexsz + 1) < 0) {
			if (errno != EPIPE && errno != EINVAL)
				error_errno(_("failed write to rev-list"));
			err = -1;
			break;
		}
	} while (!fn(cb_data, &oid));

	if (close(rev_list.in))
		err = error_errno(_("failed to close rev-list's stdin"));

	sigchain_pop(SIGPIPE);
	return finish_command(&rev_list) || err;
}<|MERGE_RESOLUTION|>--- conflicted
+++ resolved
@@ -52,11 +52,7 @@
 		strbuf_release(&idx_file);
 	}
 
-<<<<<<< HEAD
-	if (opt->check_refs_are_promisor_objects_only) {
-=======
 	if (has_promisor_remote()) {
->>>>>>> b3d7a52f
 		/*
 		 * For partial clones, we don't want to have to do a regular
 		 * connectivity check because we have to enumerate and exclude
@@ -65,12 +61,9 @@
 		 * object is a promisor object. Instead, just make sure we
 		 * received, in a promisor packfile, the objects pointed to by
 		 * each wanted ref.
-<<<<<<< HEAD
-=======
 		 *
 		 * Before checking for promisor packs, be sure we have the
 		 * latest pack-files loaded into memory.
->>>>>>> b3d7a52f
 		 */
 		reprepare_packed_git(the_repository);
 		do {
@@ -82,15 +75,11 @@
 				if (find_pack_entry_one(oid.hash, p))
 					goto promisor_pack_found;
 			}
-<<<<<<< HEAD
-			return 1;
-=======
 			/*
 			 * Fallback to rev-list with oid and the rest of the
 			 * object IDs provided by fn.
 			 */
 			goto no_promisor_pack_found;
->>>>>>> b3d7a52f
 promisor_pack_found:
 			;
 		} while (!fn(cb_data, &oid));
