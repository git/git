--- conflicted
+++ resolved
@@ -3,10 +3,6 @@
   output: 'YAML.pm',
   command: generate_perl_command,
   install: true,
-<<<<<<< HEAD
-  install_dir: perllibdir / 'Git/SVN',
-=======
-  install_dir: get_option('datadir') / 'perl5/Git/SVN/Memoize',
->>>>>>> 187ce022
+  install_dir: perllibdir / 'Git/SVN/Memoize',
   depends: [git_version_file],
 )