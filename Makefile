--- conflicted
+++ resolved
@@ -183,8 +183,7 @@
 # byte-order mark (BOM) when writing UTF-16 or UTF-32 and always writes in
 # big-endian format.
 #
-# Define NO_DEFLATE_BOUND if your zlib does not have deflateBound. Define
-# ZLIB_NG if you want to use zlib-ng instead of zlib.
+# Define NO_DEFLATE_BOUND if your zlib does not have deflateBound.
 #
 # Define NO_NORETURN if using buggy versions of gcc 4.6+ and profile feedback,
 # as the compiler can crash (https://gcc.gnu.org/bugzilla/show_bug.cgi?id=49299)
@@ -194,7 +193,7 @@
 # Linux, kernel 2.6.11 or newer is required for reliable sub-second file times
 # on file systems with exactly 1 ns or 1 s resolution. If you intend to use Git
 # on other file systems (e.g. CEPH, CIFS, NTFS, UDF), don't enable USE_NSEC. See
-# Documentation/technical/racy-git.adoc for details.
+# Documentation/technical/racy-git.txt for details.
 #
 # Define USE_ST_TIMESPEC if your "struct stat" uses "st_ctimespec" instead of
 # "st_ctim"
@@ -340,6 +339,9 @@
 #
 # Define HAVE_SYNC_FILE_RANGE if your platform has sync_file_range.
 #
+# Define NEEDS_LIBRT if your platform requires linking with librt (glibc version
+# before 2.17) for clock_gettime and CLOCK_MONOTONIC.
+#
 # Define HAVE_BSD_SYSCTL if your platform has a BSD-compatible sysctl function.
 #
 # Define HAVE_GETDELIM if your system has the getdelim() function.
@@ -413,9 +415,6 @@
 #
 # Define LINK_FUZZ_PROGRAMS if you want `make all` to also build the fuzz test
 # programs in oss-fuzz/.
-#
-# Define INCLUDE_LIBGIT_RS if you want `make all` and `make test` to build and
-# test the Rust crates in contrib/libgit-sys and contrib/libgit-rs.
 #
 # === Optional library: libintl ===
 #
@@ -591,6 +590,10 @@
 #    no-pedantic:
 #
 #        Disable -pedantic compilation.
+
+GIT-VERSION-FILE: FORCE
+	@$(SHELL_PATH) ./GIT-VERSION-GEN
+-include GIT-VERSION-FILE
 
 # Set our default configuration.
 #
@@ -615,7 +618,6 @@
 bindir = $(prefix)/bin
 mandir = $(prefix)/share/man
 infodir = $(prefix)/share/info
-bash_completion_dir = $(prefix)/share/bash-completion/completions
 gitexecdir = libexec/git-core
 mergetoolsdir = $(gitexecdir)/mergetools
 sharedir = $(prefix)/share
@@ -659,8 +661,6 @@
 GCOV = gcov
 STRIP = strip
 SPATCH = spatch
-LD = ld
-OBJCOPY = objcopy
 
 export TCL_PATH TCLTK_PATH
 
@@ -679,7 +679,6 @@
 FUZZ_PROGRAMS =
 GIT_OBJS =
 LIB_OBJS =
-LIBGIT_PUB_OBJS =
 SCALAR_OBJS =
 OBJECTS =
 OTHER_PROGRAMS =
@@ -817,9 +816,7 @@
 TEST_BUILTINS_OBJS += test-match-trees.o
 TEST_BUILTINS_OBJS += test-mergesort.o
 TEST_BUILTINS_OBJS += test-mktemp.o
-TEST_BUILTINS_OBJS += test-name-hash.o
 TEST_BUILTINS_OBJS += test-online-cpus.o
-TEST_BUILTINS_OBJS += test-pack-deltas.o
 TEST_BUILTINS_OBJS += test-pack-mtimes.o
 TEST_BUILTINS_OBJS += test-parse-options.o
 TEST_BUILTINS_OBJS += test-parse-pathspec-file.o
@@ -859,7 +856,6 @@
 TEST_BUILTINS_OBJS += test-windows-named-pipe.o
 TEST_BUILTINS_OBJS += test-write-cache.o
 TEST_BUILTINS_OBJS += test-xml-encode.o
-TEST_BUILTINS_OBJS += test-zlib.o
 
 # Do not add more tests here unless they have extra dependencies. Add
 # them in TEST_BUILTINS_OBJS above.
@@ -955,7 +951,7 @@
 FOUND_C_SOURCES = $(filter %.c,$(FOUND_SOURCE_FILES))
 FOUND_H_SOURCES = $(filter %.h,$(FOUND_SOURCE_FILES))
 
-COCCI_SOURCES = $(filter-out $(THIRD_PARTY_SOURCES) reftable/%,$(FOUND_C_SOURCES))
+COCCI_SOURCES = $(filter-out $(THIRD_PARTY_SOURCES),$(FOUND_C_SOURCES))
 
 LIB_H = $(FOUND_H_SOURCES)
 
@@ -990,13 +986,10 @@
 LIB_OBJS += commit-graph.o
 LIB_OBJS += commit-reach.o
 LIB_OBJS += commit.o
-LIB_OBJS += common-exit.o
-LIB_OBJS += common-init.o
 LIB_OBJS += compat/nonblock.o
 LIB_OBJS += compat/obstack.o
-LIB_OBJS += compat/open.o
 LIB_OBJS += compat/terminal.o
-LIB_OBJS += compiler-tricks/not-constant.o
+LIB_OBJS += compat/zlib-uncompress2.o
 LIB_OBJS += config.o
 LIB_OBJS += connect.o
 LIB_OBJS += connected.o
@@ -1044,7 +1037,6 @@
 LIB_OBJS += graph.o
 LIB_OBJS += grep.o
 LIB_OBJS += hash-lookup.o
-LIB_OBJS += hash.o
 LIB_OBJS += hashmap.o
 LIB_OBJS += help.o
 LIB_OBJS += hex.o
@@ -1072,6 +1064,7 @@
 LIB_OBJS += merge-ll.o
 LIB_OBJS += merge-ort.o
 LIB_OBJS += merge-ort-wrappers.o
+LIB_OBJS += merge-recursive.o
 LIB_OBJS += merge.o
 LIB_OBJS += midx.o
 LIB_OBJS += midx-write.o
@@ -1086,7 +1079,6 @@
 LIB_OBJS += object-file-convert.o
 LIB_OBJS += object-file.o
 LIB_OBJS += object-name.o
-LIB_OBJS += object-store.o
 LIB_OBJS += object.o
 LIB_OBJS += oid-array.o
 LIB_OBJS += oidmap.o
@@ -1216,7 +1208,6 @@
 BUILTIN_OBJS += builtin/annotate.o
 BUILTIN_OBJS += builtin/apply.o
 BUILTIN_OBJS += builtin/archive.o
-BUILTIN_OBJS += builtin/backfill.o
 BUILTIN_OBJS += builtin/bisect.o
 BUILTIN_OBJS += builtin/blame.o
 BUILTIN_OBJS += builtin/branch.o
@@ -1246,7 +1237,6 @@
 BUILTIN_OBJS += builtin/diagnose.o
 BUILTIN_OBJS += builtin/diff-files.o
 BUILTIN_OBJS += builtin/diff-index.o
-BUILTIN_OBJS += builtin/diff-pairs.o
 BUILTIN_OBJS += builtin/diff-tree.o
 BUILTIN_OBJS += builtin/diff.o
 BUILTIN_OBJS += builtin/difftool.o
@@ -1288,9 +1278,7 @@
 BUILTIN_OBJS += builtin/name-rev.o
 BUILTIN_OBJS += builtin/notes.o
 BUILTIN_OBJS += builtin/pack-objects.o
-ifndef WITH_BREAKING_CHANGES
 BUILTIN_OBJS += builtin/pack-redundant.o
-endif
 BUILTIN_OBJS += builtin/pack-refs.o
 BUILTIN_OBJS += builtin/patch-id.o
 BUILTIN_OBJS += builtin/prune-packed.o
@@ -1356,37 +1344,37 @@
 THIRD_PARTY_SOURCES += $(UNIT_TEST_DIR)/clar/%
 THIRD_PARTY_SOURCES += $(UNIT_TEST_DIR)/clar/clar/%
 
-CLAR_TEST_SUITES += u-ctype
-CLAR_TEST_SUITES += u-example-decorate
-CLAR_TEST_SUITES += u-hash
-CLAR_TEST_SUITES += u-hashmap
-CLAR_TEST_SUITES += u-mem-pool
-CLAR_TEST_SUITES += u-oid-array
-CLAR_TEST_SUITES += u-oidmap
-CLAR_TEST_SUITES += u-oidtree
-CLAR_TEST_SUITES += u-prio-queue
-CLAR_TEST_SUITES += u-reftable-tree
-CLAR_TEST_SUITES += u-strbuf
-CLAR_TEST_SUITES += u-strcmp-offset
-CLAR_TEST_SUITES += u-strvec
-CLAR_TEST_SUITES += u-trailer
-CLAR_TEST_SUITES += u-urlmatch-normalization
+CLAR_TEST_SUITES += ctype
+CLAR_TEST_SUITES += strvec
 CLAR_TEST_PROG = $(UNIT_TEST_BIN)/unit-tests$(X)
 CLAR_TEST_OBJS = $(patsubst %,$(UNIT_TEST_DIR)/%.o,$(CLAR_TEST_SUITES))
 CLAR_TEST_OBJS += $(UNIT_TEST_DIR)/clar/clar.o
 CLAR_TEST_OBJS += $(UNIT_TEST_DIR)/unit-test.o
-CLAR_TEST_OBJS += $(UNIT_TEST_DIR)/lib-oid.o
-
+
+UNIT_TEST_PROGRAMS += t-example-decorate
+UNIT_TEST_PROGRAMS += t-hash
+UNIT_TEST_PROGRAMS += t-hashmap
+UNIT_TEST_PROGRAMS += t-mem-pool
+UNIT_TEST_PROGRAMS += t-oid-array
+UNIT_TEST_PROGRAMS += t-oidmap
+UNIT_TEST_PROGRAMS += t-oidtree
+UNIT_TEST_PROGRAMS += t-prio-queue
 UNIT_TEST_PROGRAMS += t-reftable-basics
 UNIT_TEST_PROGRAMS += t-reftable-block
 UNIT_TEST_PROGRAMS += t-reftable-merged
 UNIT_TEST_PROGRAMS += t-reftable-pq
+UNIT_TEST_PROGRAMS += t-reftable-reader
 UNIT_TEST_PROGRAMS += t-reftable-readwrite
 UNIT_TEST_PROGRAMS += t-reftable-record
 UNIT_TEST_PROGRAMS += t-reftable-stack
-UNIT_TEST_PROGRAMS += t-reftable-table
+UNIT_TEST_PROGRAMS += t-reftable-tree
+UNIT_TEST_PROGRAMS += t-strbuf
+UNIT_TEST_PROGRAMS += t-strcmp-offset
+UNIT_TEST_PROGRAMS += t-trailer
+UNIT_TEST_PROGRAMS += t-urlmatch-normalization
 UNIT_TEST_PROGS = $(patsubst %,$(UNIT_TEST_BIN)/%$X,$(UNIT_TEST_PROGRAMS))
 UNIT_TEST_OBJS += $(UNIT_TEST_DIR)/test-lib.o
+UNIT_TEST_OBJS += $(UNIT_TEST_DIR)/lib-oid.o
 UNIT_TEST_OBJS += $(UNIT_TEST_DIR)/lib-reftable.o
 
 # xdiff and reftable libs may in turn depend on what is in libgit.a
@@ -1414,7 +1402,7 @@
 PTHREAD_CFLAGS =
 
 # For the 'sparse' target
-SPARSE_FLAGS ?= -std=gnu99 -D__STDC_NO_VLA__
+SPARSE_FLAGS ?= -std=gnu99
 SP_EXTRA_FLAGS =
 
 # For informing GIT-BUILD-OPTIONS of the SANITIZE=leak,address targets
@@ -1477,18 +1465,6 @@
 include config.mak.dev
 endif
 
-GIT-VERSION-FILE: FORCE
-	@OLD=$$(cat $@ 2>/dev/null || :) && \
-	$(call version_gen,"$(shell pwd)",GIT-VERSION-FILE.in,$@) && \
-	NEW=$$(cat $@ 2>/dev/null || :) && \
-	if test "$$OLD" != "$$NEW"; then echo "$$NEW" >&2; fi
-
-# We need to set GIT_VERSION_OVERRIDE before including the version file as
-# otherwise any user-provided value for GIT_VERSION would have been overridden
-# already.
-GIT_VERSION_OVERRIDE := $(GIT_VERSION)
--include GIT-VERSION-FILE
-
 # what 'all' will build and 'install' will install in gitexecdir,
 # excluding programs for built-in commands
 ALL_PROGRAMS = $(PROGRAMS) $(SCRIPTS)
@@ -1514,6 +1490,7 @@
 BASIC_CFLAGS += -DSHA1DC_FORCE_ALIGNED_ACCESS
 endif
 ifneq ($(filter leak,$(SANITIZERS)),)
+BASIC_CFLAGS += -DSUPPRESS_ANNOTATED_LEAKS
 BASIC_CFLAGS += -O0
 SANITIZE_LEAK = YesCompiledWithIt
 endif
@@ -1581,10 +1558,10 @@
 
 ifdef SANE_TOOL_PATH
 SANE_TOOL_PATH_SQ = $(subst ','\'',$(SANE_TOOL_PATH))
-BROKEN_PATH_FIX = s|^\# @BROKEN_PATH_FIX@$$|git_broken_path_fix "$(SANE_TOOL_PATH_SQ)"|
+BROKEN_PATH_FIX = 's|^\# @@BROKEN_PATH_FIX@@$$|git_broken_path_fix "$(SANE_TOOL_PATH_SQ)"|'
 PATH := $(SANE_TOOL_PATH):${PATH}
 else
-BROKEN_PATH_FIX = /^\# @BROKEN_PATH_FIX@$$/d
+BROKEN_PATH_FIX = '/^\# @@BROKEN_PATH_FIX@@$$/d'
 endif
 
 ifeq (,$(HOST_CPU))
@@ -1707,20 +1684,11 @@
 endif
 IMAP_SEND_LDFLAGS += $(OPENSSL_LINK) $(OPENSSL_LIBSSL) $(LIB_4_CRYPTO)
 
-ifdef ZLIB_NG
-	BASIC_CFLAGS += -DHAVE_ZLIB_NG
-        ifdef ZLIB_NG_PATH
-		BASIC_CFLAGS += -I$(ZLIB_NG_PATH)/include
-		EXTLIBS += $(call libpath_template,$(ZLIB_NG_PATH)/$(lib))
-        endif
-	EXTLIBS += -lz-ng
-else
-        ifdef ZLIB_PATH
-		BASIC_CFLAGS += -I$(ZLIB_PATH)/include
-		EXTLIBS += $(call libpath_template,$(ZLIB_PATH)/$(lib))
-        endif
-	EXTLIBS += -lz
-endif
+ifdef ZLIB_PATH
+	BASIC_CFLAGS += -I$(ZLIB_PATH)/include
+	EXTLIBS += $(call libpath_template,$(ZLIB_PATH)/$(lib))
+endif
+EXTLIBS += -lz
 
 ifndef NO_OPENSSL
 	OPENSSL_LIBSSL = -lssl
@@ -1814,6 +1782,7 @@
 endif
 ifdef OPEN_RETURNS_EINTR
 	COMPAT_CFLAGS += -DOPEN_RETURNS_EINTR
+	COMPAT_OBJS += compat/open.o
 endif
 ifdef NO_SYMLINK_HEAD
 	BASIC_CFLAGS += -DNO_SYMLINK_HEAD
@@ -2178,12 +2147,16 @@
 	BASIC_CFLAGS += -DHAVE_SYNC_FILE_RANGE
 endif
 
-ifdef HAVE_SYSINFO
-	BASIC_CFLAGS += -DHAVE_SYSINFO
+ifdef NEEDS_LIBRT
+	EXTLIBS += -lrt
 endif
 
 ifdef HAVE_BSD_SYSCTL
 	BASIC_CFLAGS += -DHAVE_BSD_SYSCTL
+endif
+
+ifdef HAVE_BSD_KERN_PROC_SYSCTL
+	BASIC_CFLAGS += -DHAVE_BSD_KERN_PROC_SYSCTL
 endif
 
 ifdef HAVE_GETDELIM
@@ -2216,33 +2189,25 @@
 	EXTLIBS += -lcrypto -lssl
 endif
 
+ifneq ($(PROCFS_EXECUTABLE_PATH),)
+	procfs_executable_path_SQ = $(subst ','\'',$(PROCFS_EXECUTABLE_PATH))
+	BASIC_CFLAGS += '-DPROCFS_EXECUTABLE_PATH="$(procfs_executable_path_SQ)"'
+endif
+
 ifndef HAVE_PLATFORM_PROCINFO
 	COMPAT_OBJS += compat/stub/procinfo.o
 endif
 
-ifdef RUNTIME_PREFIX
-
-        ifdef HAVE_BSD_KERN_PROC_SYSCTL
-		BASIC_CFLAGS += -DHAVE_BSD_KERN_PROC_SYSCTL
-        endif
-
-        ifneq ($(PROCFS_EXECUTABLE_PATH),)
-		pep_SQ = $(subst ','\'',$(PROCFS_EXECUTABLE_PATH))
-		BASIC_CFLAGS += '-DPROCFS_EXECUTABLE_PATH="$(pep_SQ)"'
-        endif
-
-        ifdef HAVE_NS_GET_EXECUTABLE_PATH
-		BASIC_CFLAGS += -DHAVE_NS_GET_EXECUTABLE_PATH
-        endif
-
-        ifdef HAVE_ZOS_GET_EXECUTABLE_PATH
-		BASIC_CFLAGS += -DHAVE_ZOS_GET_EXECUTABLE_PATH
-        endif
-
-        ifdef HAVE_WPGMPTR
-		BASIC_CFLAGS += -DHAVE_WPGMPTR
-        endif
-
+ifdef HAVE_NS_GET_EXECUTABLE_PATH
+	BASIC_CFLAGS += -DHAVE_NS_GET_EXECUTABLE_PATH
+endif
+
+ifdef HAVE_ZOS_GET_EXECUTABLE_PATH
+        BASIC_CFLAGS += -DHAVE_ZOS_GET_EXECUTABLE_PATH
+endif
+
+ifdef HAVE_WPGMPTR
+	BASIC_CFLAGS += -DHAVE_WPGMPTR
 endif
 
 ifdef FILENO_IS_A_MACRO
@@ -2266,20 +2231,6 @@
 	COMPAT_CFLAGS += -DHAVE_FSMONITOR_OS_SETTINGS
 	COMPAT_OBJS += compat/fsmonitor/fsm-settings-$(FSMONITOR_OS_SETTINGS).o
 	COMPAT_OBJS += compat/fsmonitor/fsm-path-utils-$(FSMONITOR_OS_SETTINGS).o
-endif
-
-ifdef WITH_BREAKING_CHANGES
-	BASIC_CFLAGS += -DWITH_BREAKING_CHANGES
-endif
-
-ifdef CHECK_ASSERTION_SIDE_EFFECTS
-	BASIC_CFLAGS += -DCHECK_ASSERTION_SIDE_EFFECTS
-endif
-
-ifdef INCLUDE_LIBGIT_RS
-	# Enable symbol hiding in contrib/libgit-sys/libgitpub.a without making
-	# us rebuild the whole tree every time we run a Rust build.
-	BASIC_CFLAGS += -fvisibility=hidden
 endif
 
 ifeq ($(TCLTK_PATH),)
@@ -2334,7 +2285,6 @@
 mandir_SQ = $(subst ','\'',$(mandir))
 mandir_relative_SQ = $(subst ','\'',$(mandir_relative))
 infodir_relative_SQ = $(subst ','\'',$(infodir_relative))
-bash_completion_dir_SQ = $(subst ','\'',$(bash_completion_dir))
 perllibdir_SQ = $(subst ','\'',$(perllibdir))
 localedir_SQ = $(subst ','\'',$(localedir))
 localedir_relative_SQ = $(subst ','\'',$(localedir_relative))
@@ -2478,12 +2428,9 @@
 FUZZ_OBJS += oss-fuzz/dummy-cmd-main.o
 FUZZ_OBJS += oss-fuzz/fuzz-commit-graph.o
 FUZZ_OBJS += oss-fuzz/fuzz-config.o
-FUZZ_OBJS += oss-fuzz/fuzz-credential-from-url-gently.o
 FUZZ_OBJS += oss-fuzz/fuzz-date.o
 FUZZ_OBJS += oss-fuzz/fuzz-pack-headers.o
 FUZZ_OBJS += oss-fuzz/fuzz-pack-idx.o
-FUZZ_OBJS += oss-fuzz/fuzz-parse-attr-line.o
-FUZZ_OBJS += oss-fuzz/fuzz-url-decode-mem.o
 .PHONY: fuzz-objs
 fuzz-objs: $(FUZZ_OBJS)
 
@@ -2564,10 +2511,13 @@
 pager.sp pager.s pager.o: EXTRA_CPPFLAGS = \
 	-DPAGER_ENV='$(PAGER_ENV_CQ_SQ)'
 
-version-def.h: version-def.h.in GIT-VERSION-GEN GIT-VERSION-FILE GIT-USER-AGENT
-	$(QUIET_GEN)$(call version_gen,"$(shell pwd)",$<,$@)
-
-version.sp version.s version.o: version-def.h
+version.sp version.s version.o: GIT-VERSION-FILE GIT-USER-AGENT
+version.sp version.s version.o: EXTRA_CPPFLAGS = \
+	'-DGIT_VERSION="$(GIT_VERSION)"' \
+	'-DGIT_USER_AGENT=$(GIT_USER_AGENT_CQ_SQ)' \
+	'-DGIT_BUILT_FROM_COMMIT="$(shell \
+		GIT_CEILING_DIRECTORIES="$(CURDIR)/.." \
+		git rev-parse -q --verify HEAD 2>/dev/null)"'
 
 $(BUILT_INS): git$X
 	$(QUIET_BUILT_IN)$(RM) $@ && \
@@ -2577,18 +2527,18 @@
 
 config-list.h: generate-configlist.sh
 
-config-list.h: Documentation/*config.adoc Documentation/config/*.adoc
-	$(QUIET_GEN)$(SHELL_PATH) ./generate-configlist.sh . $@
+config-list.h: Documentation/*config.txt Documentation/config/*.txt
+	$(QUIET_GEN)$(SHELL_PATH) ./generate-configlist.sh >$@
 
 command-list.h: generate-cmdlist.sh command-list.txt
 
-command-list.h: $(wildcard Documentation/git*.adoc)
+command-list.h: $(wildcard Documentation/git*.txt)
 	$(QUIET_GEN)$(SHELL_PATH) ./generate-cmdlist.sh \
 		$(patsubst %,--exclude-program %,$(EXCLUDED_PROGRAMS)) \
-		. $@
-
-hook-list.h: generate-hooklist.sh Documentation/githooks.adoc
-	$(QUIET_GEN)$(SHELL_PATH) ./generate-hooklist.sh . $@
+		command-list.txt >$@
+
+hook-list.h: generate-hooklist.sh Documentation/githooks.txt
+	$(QUIET_GEN)$(SHELL_PATH) ./generate-hooklist.sh >$@
 
 SCRIPT_DEFINES = $(SHELL_PATH_SQ):$(DIFF_SQ):\
 	$(localedir_SQ):$(USE_GETTEXT_SCHEME):$(SANE_TOOL_PATH_SQ):\
@@ -2601,15 +2551,33 @@
 		echo "$$FLAGS" >$@; \
             fi
 
-$(SCRIPT_SH_GEN) $(SCRIPT_LIB) : % : %.sh generate-script.sh GIT-BUILD-OPTIONS GIT-SCRIPT-DEFINES
-	$(QUIET_GEN)./generate-script.sh "$<" "$@+" ./GIT-BUILD-OPTIONS && \
+define cmd_munge_script
+sed -e '1s|#!.*/sh|#!$(SHELL_PATH_SQ)|' \
+    -e 's|@SHELL_PATH@|$(SHELL_PATH_SQ)|' \
+    -e 's|@@DIFF@@|$(DIFF_SQ)|' \
+    -e 's|@@LOCALEDIR@@|$(localedir_SQ)|g' \
+    -e 's/@@USE_GETTEXT_SCHEME@@/$(USE_GETTEXT_SCHEME)/g' \
+    -e $(BROKEN_PATH_FIX) \
+    -e 's|@@GITWEBDIR@@|$(gitwebdir_SQ)|g' \
+    -e 's|@@PERL@@|$(PERL_PATH_SQ)|g' \
+    -e 's|@@PAGER_ENV@@|$(PAGER_ENV_SQ)|g' \
+    $@.sh >$@+
+endef
+
+$(SCRIPT_SH_GEN) : % : %.sh GIT-SCRIPT-DEFINES
+	$(QUIET_GEN)$(cmd_munge_script) && \
+	chmod +x $@+ && \
 	mv $@+ $@
 
-git.rc: git.rc.in GIT-VERSION-GEN GIT-VERSION-FILE
-	$(QUIET_GEN)$(call version_gen,"$(shell pwd)",$<,$@)
-
-git.res: git.rc GIT-PREFIX
-	$(QUIET_RC)$(RC) -i $< -o $@
+$(SCRIPT_LIB) : % : %.sh GIT-SCRIPT-DEFINES
+	$(QUIET_GEN)$(cmd_munge_script) && \
+	mv $@+ $@
+
+git.res: git.rc GIT-VERSION-FILE GIT-PREFIX
+	$(QUIET_RC)$(RC) \
+	  $(join -DMAJOR= -DMINOR= -DMICRO= -DPATCHLEVEL=, $(wordlist 1, 4, \
+	    $(shell echo $(GIT_VERSION) 0 0 0 0 | tr '.a-zA-Z-' ' '))) \
+	  -DGIT_VERSION="\\\"$(GIT_VERSION)\\\"" -i $< -o $@
 
 # This makes sure we depend on the NO_PERL setting itself.
 $(SCRIPT_PERL_GEN): GIT-BUILD-OPTIONS
@@ -2642,8 +2610,16 @@
 
 PERL_DEFINES += $(gitexecdir) $(perllibdir) $(localedir)
 
-$(SCRIPT_PERL_GEN): % : %.perl generate-perl.sh GIT-PERL-DEFINES GIT-PERL-HEADER GIT-VERSION-FILE
-	$(QUIET_GEN)$(SHELL_PATH) generate-perl.sh ./GIT-BUILD-OPTIONS ./GIT-VERSION-FILE GIT-PERL-HEADER "$<" "$@+" && \
+$(SCRIPT_PERL_GEN): % : %.perl GIT-PERL-DEFINES GIT-PERL-HEADER GIT-VERSION-FILE
+	$(QUIET_GEN) \
+	sed -e '1{' \
+	    -e '	s|#!.*perl|#!$(PERL_PATH_SQ)|' \
+	    -e '	r GIT-PERL-HEADER' \
+	    -e '	G' \
+	    -e '}' \
+	    -e 's/@@GIT_VERSION@@/$(GIT_VERSION)/g' \
+	    $< >$@+ && \
+	chmod +x $@+ && \
 	mv $@+ $@
 
 PERL_DEFINES := $(subst $(space),:,$(PERL_DEFINES))
@@ -2659,11 +2635,11 @@
 	INSTLIBDIR='$(perllibdir_SQ)' && \
 	INSTLIBDIR_EXTRA='$(PERLLIB_EXTRA_SQ)' && \
 	INSTLIBDIR="$$INSTLIBDIR$${INSTLIBDIR_EXTRA:+:$$INSTLIBDIR_EXTRA}" && \
-	sed -e 's=@PATHSEP@=$(pathsep)=g' \
-	    -e "s=@INSTLIBDIR@=$$INSTLIBDIR=g" \
-	    -e 's=@PERLLIBDIR_REL@=$(perllibdir_relative_SQ)=g' \
-	    -e 's=@GITEXECDIR_REL@=$(gitexecdir_relative_SQ)=g' \
-	    -e 's=@LOCALEDIR_REL@=$(localedir_relative_SQ)=g' \
+	sed -e 's=@@PATHSEP@@=$(pathsep)=g' \
+	    -e "s=@@INSTLIBDIR@@=$$INSTLIBDIR=g" \
+	    -e 's=@@PERLLIBDIR_REL@@=$(perllibdir_relative_SQ)=g' \
+	    -e 's=@@GITEXECDIR_REL@@=$(gitexecdir_relative_SQ)=g' \
+	    -e 's=@@LOCALEDIR_REL@@=$(localedir_relative_SQ)=g' \
 	    $< >$@+ && \
 	mv $@+ $@
 
@@ -2671,15 +2647,15 @@
 perllibdir:
 	@echo '$(perllibdir_SQ)'
 
-git-instaweb: git-instaweb.sh generate-script.sh GIT-BUILD-OPTIONS GIT-SCRIPT-DEFINES
-	$(QUIET_GEN)./generate-script.sh "$<" "$@+" ./GIT-BUILD-OPTIONS && \
+git-instaweb: git-instaweb.sh GIT-SCRIPT-DEFINES
+	$(QUIET_GEN)$(cmd_munge_script) && \
 	chmod +x $@+ && \
 	mv $@+ $@
 else # NO_PERL
 $(SCRIPT_PERL_GEN) git-instaweb: % : unimplemented.sh
 	$(QUIET_GEN) \
 	sed -e '1s|#!.*/sh|#!$(SHELL_PATH_SQ)|' \
-	    -e 's|@REASON@|NO_PERL=$(NO_PERL)|g' \
+	    -e 's|@@REASON@@|NO_PERL=$(NO_PERL)|g' \
 	    unimplemented.sh >$@+ && \
 	chmod +x $@+ && \
 	mv $@+ $@
@@ -2689,20 +2665,24 @@
 $(SCRIPT_PYTHON_GEN): GIT-BUILD-OPTIONS
 
 ifndef NO_PYTHON
-$(SCRIPT_PYTHON_GEN): generate-python.sh
+$(SCRIPT_PYTHON_GEN): GIT-CFLAGS GIT-PREFIX GIT-PYTHON-VARS
 $(SCRIPT_PYTHON_GEN): % : %.py
-	$(QUIET_GEN)$(SHELL_PATH) generate-python.sh ./GIT-BUILD-OPTIONS "$<" "$@"
+	$(QUIET_GEN) \
+	sed -e '1s|#!.*python|#!$(PYTHON_PATH_SQ)|' \
+	    $< >$@+ && \
+	chmod +x $@+ && \
+	mv $@+ $@
 else # NO_PYTHON
 $(SCRIPT_PYTHON_GEN): % : unimplemented.sh
 	$(QUIET_GEN) \
 	sed -e '1s|#!.*/sh|#!$(SHELL_PATH_SQ)|' \
-	    -e 's|@REASON@|NO_PYTHON=$(NO_PYTHON)|g' \
+	    -e 's|@@REASON@@|NO_PYTHON=$(NO_PYTHON)|g' \
 	    unimplemented.sh >$@+ && \
 	chmod +x $@+ && \
 	mv $@+ $@
 endif # NO_PYTHON
 
-CONFIGURE_RECIPE = sed -e 's/@GIT_VERSION@/$(GIT_VERSION)/g' \
+CONFIGURE_RECIPE = sed -e 's/@@GIT_VERSION@@/$(GIT_VERSION)/g' \
 			configure.ac >configure.ac+ && \
 		   autoconf -o configure configure.ac+ && \
 		   $(RM) configure.ac+
@@ -2745,13 +2725,10 @@
 REFTABLE_OBJS += reftable/iter.o
 REFTABLE_OBJS += reftable/merged.o
 REFTABLE_OBJS += reftable/pq.o
+REFTABLE_OBJS += reftable/reader.o
 REFTABLE_OBJS += reftable/record.o
 REFTABLE_OBJS += reftable/stack.o
 REFTABLE_OBJS += reftable/system.o
-<<<<<<< HEAD
-REFTABLE_OBJS += reftable/table.o
-=======
->>>>>>> 515fd3a3
 REFTABLE_OBJS += reftable/tree.o
 REFTABLE_OBJS += reftable/writer.o
 
@@ -2782,10 +2759,6 @@
 OBJECTS += $(CLAR_TEST_OBJS)
 OBJECTS += $(patsubst %,$(UNIT_TEST_DIR)/%.o,$(UNIT_TEST_PROGRAMS))
 
-ifdef INCLUDE_LIBGIT_RS
-	OBJECTS += contrib/libgit-sys/public_symbol_export.o
-endif
-
 ifndef NO_CURL
 	OBJECTS += http.o http-walker.o remote-curl.o
 endif
@@ -2813,7 +2786,7 @@
 compdb_dir = compile_commands
 
 ifeq ($(GENERATE_COMPILATION_DATABASE),yes)
-missing_compdb_dir = $(filter-out $(wildcard $(compdb_dir)), $(compdb_dir))
+missing_compdb_dir = $(compdb_dir)
 $(missing_compdb_dir):
 	@mkdir -p $@
 
@@ -3135,9 +3108,13 @@
 NO_PERL_CPAN_FALLBACKS_SQ = $(subst ','\'',$(NO_PERL_CPAN_FALLBACKS))
 endif
 
-perl/build/lib/%.pm: perl/%.pm generate-perl.sh GIT-BUILD-OPTIONS GIT-VERSION-FILE GIT-PERL-DEFINES
+perl/build/lib/%.pm: perl/%.pm GIT-PERL-DEFINES
 	$(call mkdir_p_parent_template)
-	$(QUIET_GEN)$(SHELL_PATH) generate-perl.sh ./GIT-BUILD-OPTIONS ./GIT-VERSION-FILE GIT-PERL-HEADER "$<" "$@"
+	$(QUIET_GEN) \
+	sed -e 's|@@LOCALEDIR@@|$(perl_localedir_SQ)|g' \
+	    -e 's|@@NO_GETTEXT@@|$(NO_GETTEXT_SQ)|g' \
+	    -e 's|@@NO_PERL_CPAN_FALLBACKS@@|$(NO_PERL_CPAN_FALLBACKS_SQ)|g' \
+	< $< > $@
 
 perl/build/man/man3/Git.3pm: perl/Git.pm
 	$(call mkdir_p_parent_template)
@@ -3190,67 +3167,80 @@
 		echo "$$FLAGS" >GIT-LDFLAGS; \
             fi
 
-ifdef RUNTIME_PREFIX
-RUNTIME_PREFIX_OPTION = true
-else
-RUNTIME_PREFIX_OPTION = false
-endif
-
 # We need to apply sq twice, once to protect from the shell
 # that runs GIT-BUILD-OPTIONS, and then again to protect it
 # and the first level quoting from the shell that runs "echo".
 GIT-BUILD-OPTIONS: FORCE
-	@sed \
-		-e "s!@BROKEN_PATH_FIX@!\'$(BROKEN_PATH_FIX)\'!" \
-		-e "s|@DIFF@|\'$(DIFF)\'|" \
-		-e "s|@FSMONITOR_DAEMON_BACKEND@|\'$(FSMONITOR_DAEMON_BACKEND)\'|" \
-		-e "s|@FSMONITOR_OS_SETTINGS@|\'$(FSMONITOR_OS_SETTINGS)\'|" \
-		-e "s|@GITWEBDIR@|\'$(gitwebdir_SQ)\'|" \
-		-e "s|@GIT_INTEROP_MAKE_OPTS@|\'$(GIT_INTEROP_MAKE_OPTS)\'|" \
-		-e "s|@GIT_PERF_LARGE_REPO@|\'$(GIT_PERF_LARGE_REPO)\'|" \
-		-e "s|@GIT_PERF_MAKE_COMMAND@|\'$(GIT_PERF_MAKE_COMMAND)\'|" \
-		-e "s|@GIT_PERF_MAKE_OPTS@|\'$(GIT_PERF_MAKE_OPTS)\'|" \
-		-e "s|@GIT_PERF_REPEAT_COUNT@|\'$(GIT_PERF_REPEAT_COUNT)\'|" \
-		-e "s|@GIT_PERF_REPO@|\'$(GIT_PERF_REPO)\'|" \
-		-e "s|@GIT_SOURCE_DIR@|\'$(shell pwd)\'|" \
-		-e "s|@GIT_TEST_CMP@|\'$(GIT_TEST_CMP)\'|" \
-		-e "s|@GIT_TEST_CMP_USE_COPIED_CONTEXT@|\'$(GIT_TEST_CMP_USE_COPIED_CONTEXT)\'|" \
-		-e "s|@GIT_TEST_GITPERLLIB@|\'$(shell pwd)/perl/build/lib\'|" \
-		-e "s|@GIT_TEST_INDEX_VERSION@|\'$(GIT_TEST_INDEX_VERSION)\'|" \
-		-e "s|@GIT_TEST_OPTS@|\'$(GIT_TEST_OPTS)\'|" \
-		-e "s|@GIT_TEST_PERL_FATAL_WARNINGS@|\'$(GIT_TEST_PERL_FATAL_WARNINGS)\'|" \
-		-e "s|@GIT_TEST_TEMPLATE_DIR@|\'$(shell pwd)/templates/blt\'|" \
-		-e "s|@GIT_TEST_TEXTDOMAINDIR@|\'$(shell pwd)/po/build/locale\'|" \
-		-e "s|@GIT_TEST_UTF8_LOCALE@|\'$(GIT_TEST_UTF8_LOCALE)\'|" \
-		-e "s|@LOCALEDIR@|\'$(localedir_SQ)\'|" \
-		-e "s|@NO_CURL@|\'$(NO_CURL)\'|" \
-		-e "s|@NO_EXPAT@|\'$(NO_EXPAT)\'|" \
-		-e "s|@NO_GETTEXT@|\'$(NO_GETTEXT)\'|" \
-		-e "s|@NO_GITWEB@|\'$(NO_GITWEB)\'|" \
-		-e "s|@NO_ICONV@|\'$(NO_ICONV)\'|" \
-		-e "s|@NO_PERL@|\'$(NO_PERL)\'|" \
-		-e "s|@NO_PERL_CPAN_FALLBACKS@|\'$(NO_PERL_CPAN_FALLBACKS_SQ)\'|" \
-		-e "s|@NO_PTHREADS@|\'$(NO_PTHREADS)\'|" \
-		-e "s|@NO_PYTHON@|\'$(NO_PYTHON)\'|" \
-		-e "s|@NO_REGEX@|\'$(NO_REGEX)\'|" \
-		-e "s|@NO_UNIX_SOCKETS@|\'$(NO_UNIX_SOCKETS)\'|" \
-		-e "s|@PAGER_ENV@|\'$(PAGER_ENV)\'|" \
-		-e "s|@PERL_LOCALEDIR@|\'$(perl_localedir_SQ)\'|" \
-		-e "s|@PERL_PATH@|\'$(PERL_PATH_SQ)\'|" \
-		-e "s|@PYTHON_PATH@|\'$(PYTHON_PATH_SQ)\'|" \
-		-e "s|@RUNTIME_PREFIX@|\'$(RUNTIME_PREFIX_OPTION)\'|" \
-		-e "s|@SANITIZE_ADDRESS@|\'$(SANITIZE_ADDRESS)\'|" \
-		-e "s|@SANITIZE_LEAK@|\'$(SANITIZE_LEAK)\'|" \
-		-e "s|@SHELL_PATH@|\'$(SHELL_PATH_SQ)\'|" \
-		-e "s|@TAR@|\'$(TAR)\'|" \
-		-e "s|@TEST_OUTPUT_DIRECTORY@|\'$(TEST_OUTPUT_DIRECTORY)\'|" \
-		-e "s|@TEST_SHELL_PATH@|\'$(TEST_SHELL_PATH_SQ)\'|" \
-		-e "s|@USE_GETTEXT_SCHEME@|\'$(USE_GETTEXT_SCHEME)\'|" \
-		-e "s|@USE_LIBPCRE2@|\'$(USE_LIBPCRE2)\'|" \
-		-e "s|@WITH_BREAKING_CHANGES@|\'$(WITH_BREAKING_CHANGES)\'|" \
-		-e "s|@X@|\'$(X)\'|" \
-		GIT-BUILD-OPTIONS.in >$@+
-	@if grep -q '^[A-Z][A-Z_]*=@.*@$$' $@+; then echo "Unsubstituted build options in $@" >&2 && exit 1; fi
+	@echo SHELL_PATH=\''$(subst ','\'',$(SHELL_PATH_SQ))'\' >$@+
+	@echo TEST_SHELL_PATH=\''$(subst ','\'',$(TEST_SHELL_PATH_SQ))'\' >>$@+
+	@echo PERL_PATH=\''$(subst ','\'',$(PERL_PATH_SQ))'\' >>$@+
+	@echo DIFF=\''$(subst ','\'',$(subst ','\'',$(DIFF)))'\' >>$@+
+	@echo PYTHON_PATH=\''$(subst ','\'',$(PYTHON_PATH_SQ))'\' >>$@+
+	@echo TAR=\''$(subst ','\'',$(subst ','\'',$(TAR)))'\' >>$@+
+	@echo NO_CURL=\''$(subst ','\'',$(subst ','\'',$(NO_CURL)))'\' >>$@+
+	@echo NO_ICONV=\''$(subst ','\'',$(subst ','\'',$(NO_ICONV)))'\' >>$@+
+	@echo NO_EXPAT=\''$(subst ','\'',$(subst ','\'',$(NO_EXPAT)))'\' >>$@+
+	@echo USE_LIBPCRE2=\''$(subst ','\'',$(subst ','\'',$(USE_LIBPCRE2)))'\' >>$@+
+	@echo NO_PERL=\''$(subst ','\'',$(subst ','\'',$(NO_PERL)))'\' >>$@+
+	@echo NO_PTHREADS=\''$(subst ','\'',$(subst ','\'',$(NO_PTHREADS)))'\' >>$@+
+	@echo NO_PYTHON=\''$(subst ','\'',$(subst ','\'',$(NO_PYTHON)))'\' >>$@+
+	@echo NO_REGEX=\''$(subst ','\'',$(subst ','\'',$(NO_REGEX)))'\' >>$@+
+	@echo NO_UNIX_SOCKETS=\''$(subst ','\'',$(subst ','\'',$(NO_UNIX_SOCKETS)))'\' >>$@+
+	@echo PAGER_ENV=\''$(subst ','\'',$(subst ','\'',$(PAGER_ENV)))'\' >>$@+
+	@echo SANITIZE_LEAK=\''$(subst ','\'',$(subst ','\'',$(SANITIZE_LEAK)))'\' >>$@+
+	@echo SANITIZE_ADDRESS=\''$(subst ','\'',$(subst ','\'',$(SANITIZE_ADDRESS)))'\' >>$@+
+	@echo X=\'$(X)\' >>$@+
+ifdef FSMONITOR_DAEMON_BACKEND
+	@echo FSMONITOR_DAEMON_BACKEND=\''$(subst ','\'',$(subst ','\'',$(FSMONITOR_DAEMON_BACKEND)))'\' >>$@+
+endif
+ifdef FSMONITOR_OS_SETTINGS
+	@echo FSMONITOR_OS_SETTINGS=\''$(subst ','\'',$(subst ','\'',$(FSMONITOR_OS_SETTINGS)))'\' >>$@+
+endif
+ifdef TEST_OUTPUT_DIRECTORY
+	@echo TEST_OUTPUT_DIRECTORY=\''$(subst ','\'',$(subst ','\'',$(TEST_OUTPUT_DIRECTORY)))'\' >>$@+
+endif
+ifdef GIT_TEST_OPTS
+	@echo GIT_TEST_OPTS=\''$(subst ','\'',$(subst ','\'',$(GIT_TEST_OPTS)))'\' >>$@+
+endif
+ifdef GIT_TEST_CMP
+	@echo GIT_TEST_CMP=\''$(subst ','\'',$(subst ','\'',$(GIT_TEST_CMP)))'\' >>$@+
+endif
+ifdef GIT_TEST_CMP_USE_COPIED_CONTEXT
+	@echo GIT_TEST_CMP_USE_COPIED_CONTEXT=YesPlease >>$@+
+endif
+ifdef GIT_TEST_UTF8_LOCALE
+	@echo GIT_TEST_UTF8_LOCALE=\''$(subst ','\'',$(subst ','\'',$(GIT_TEST_UTF8_LOCALE)))'\' >>$@+
+endif
+	@echo NO_GETTEXT=\''$(subst ','\'',$(subst ','\'',$(NO_GETTEXT)))'\' >>$@+
+ifdef GIT_PERF_REPEAT_COUNT
+	@echo GIT_PERF_REPEAT_COUNT=\''$(subst ','\'',$(subst ','\'',$(GIT_PERF_REPEAT_COUNT)))'\' >>$@+
+endif
+ifdef GIT_PERF_REPO
+	@echo GIT_PERF_REPO=\''$(subst ','\'',$(subst ','\'',$(GIT_PERF_REPO)))'\' >>$@+
+endif
+ifdef GIT_PERF_LARGE_REPO
+	@echo GIT_PERF_LARGE_REPO=\''$(subst ','\'',$(subst ','\'',$(GIT_PERF_LARGE_REPO)))'\' >>$@+
+endif
+ifdef GIT_PERF_MAKE_OPTS
+	@echo GIT_PERF_MAKE_OPTS=\''$(subst ','\'',$(subst ','\'',$(GIT_PERF_MAKE_OPTS)))'\' >>$@+
+endif
+ifdef GIT_PERF_MAKE_COMMAND
+	@echo GIT_PERF_MAKE_COMMAND=\''$(subst ','\'',$(subst ','\'',$(GIT_PERF_MAKE_COMMAND)))'\' >>$@+
+endif
+ifdef GIT_INTEROP_MAKE_OPTS
+	@echo GIT_INTEROP_MAKE_OPTS=\''$(subst ','\'',$(subst ','\'',$(GIT_INTEROP_MAKE_OPTS)))'\' >>$@+
+endif
+ifdef GIT_TEST_INDEX_VERSION
+	@echo GIT_TEST_INDEX_VERSION=\''$(subst ','\'',$(subst ','\'',$(GIT_TEST_INDEX_VERSION)))'\' >>$@+
+endif
+ifdef GIT_TEST_PERL_FATAL_WARNINGS
+	@echo GIT_TEST_PERL_FATAL_WARNINGS=\''$(subst ','\'',$(subst ','\'',$(GIT_TEST_PERL_FATAL_WARNINGS)))'\' >>$@+
+endif
+ifdef RUNTIME_PREFIX
+	@echo RUNTIME_PREFIX=\'true\' >>$@+
+else
+	@echo RUNTIME_PREFIX=\'false\' >>$@+
+endif
 	@if cmp $@+ $@ >/dev/null 2>&1; then $(RM) $@+; else mv $@+ $@; fi
 	@if test -f GIT-BUILD-DIR; then rm GIT-BUILD-DIR; fi
 
@@ -3270,14 +3260,11 @@
 
 all:: $(TEST_PROGRAMS) $(test_bindir_programs) $(UNIT_TEST_PROGS) $(CLAR_TEST_PROG)
 
-$(test_bindir_programs): bin-wrappers/%: bin-wrappers/wrap-for-bin.sh
+bin-wrappers/%: wrap-for-bin.sh
+	$(call mkdir_p_parent_template)
 	$(QUIET_GEN)sed -e '1s|#!.*/sh|#!$(SHELL_PATH_SQ)|' \
-	     -e 's|@BUILD_DIR@|$(shell pwd)|' \
-	     -e 's|@GIT_TEXTDOMAINDIR@|$(shell pwd)/po/build/locale|' \
-	     -e 's|@GITPERLLIB@|$(shell pwd)/perl/build/lib|' \
-	     -e 's|@MERGE_TOOLS_DIR@|$(shell pwd)/mergetools|' \
-	     -e 's|@TEMPLATE_DIR@|$(shell pwd)/templates/blt|' \
-	     -e 's|@PROG@|$(shell pwd)/$(patsubst test-%,t/helper/test-%,$(@F))$(if $(filter-out $(BINDIR_PROGRAMS_NO_X),$(@F)),$(X),)|' < $< > $@ && \
+	     -e 's|@@BUILD_DIR@@|$(shell pwd)|' \
+	     -e 's|@@PROG@@|$(patsubst test-%,t/helper/test-%,$(@F))$(if $(filter-out $(BINDIR_PROGRAMS_NO_X),$(@F)),$(X),)|' < $< > $@ && \
 	chmod +x $@
 
 # GNU make supports exporting all variables by "export" without parameters.
@@ -3343,10 +3330,8 @@
 $(HCO): %.hco: %.hcc $(GENERATED_H) FORCE
 	$(QUIET_HDR)$(CC) $(ALL_CFLAGS) -o /dev/null -c -xc $<
 
-# TODO: deprecate 'hdr-check' in lieu of 'check-headers' in Git 2.51+
-.PHONY: hdr-check check-headers $(HCO)
+.PHONY: hdr-check $(HCO)
 hdr-check: $(HCO)
-check-headers: hdr-check
 
 .PHONY: style
 style:
@@ -3583,10 +3568,6 @@
 endif
 ifneq (,$X)
 	$(foreach p,$(patsubst %$X,%,$(filter %$X,$(ALL_COMMANDS_TO_INSTALL) $(OTHER_PROGRAMS))), test '$(DESTDIR_SQ)$(gitexec_instdir_SQ)/$p' -ef '$(DESTDIR_SQ)$(gitexec_instdir_SQ)/$p$X' || $(RM) '$(DESTDIR_SQ)$(gitexec_instdir_SQ)/$p';)
-endif
-ifndef NO_BASH_COMPLETION
-	$(INSTALL) -d -m 755 '$(DESTDIR_SQ)$(bash_completion_dir_SQ)' && \
-	$(INSTALL) -m 644 contrib/completion/git-completion.bash '$(DESTDIR_SQ)$(bash_completion_dir_SQ)/git'
 endif
 
 	bindir=$$(cd '$(DESTDIR_SQ)$(bindir_SQ)' && pwd) && \
@@ -3767,7 +3748,7 @@
 	$(RM) -r .build $(UNIT_TEST_BIN)
 	$(RM) GIT-TEST-SUITES
 	$(RM) po/git.pot po/git-core.pot
-	$(RM) git.rc git.res
+	$(RM) git.res
 	$(RM) $(OBJECTS)
 	$(RM) headless-git.o
 	$(RM) $(LIB_FILE) $(XDIFF_LIB) $(REFTABLE_LIB)
@@ -3776,9 +3757,7 @@
 	$(RM) $(FUZZ_PROGRAMS)
 	$(RM) $(SP_OBJ)
 	$(RM) $(HCC)
-	$(RM) version-def.h
-	$(RM) -r $(dep_dirs) $(compdb_dir) compile_commands.json
-	$(RM) $(test_bindir_programs)
+	$(RM) -r bin-wrappers $(dep_dirs) $(compdb_dir) compile_commands.json
 	$(RM) -r po/build/
 	$(RM) *.pyc *.pyo */*.pyc */*.pyo $(GENERATED_H) $(ETAGS_TARGET) tags cscope*
 	$(RM) -r .dist-tmp-dir .doc-tmp-dir
@@ -3786,10 +3765,6 @@
 	$(RM) $(htmldocs).tar.gz $(manpages).tar.gz
 	$(MAKE) -C Documentation/ clean
 	$(RM) Documentation/GIT-EXCLUDED-PROGRAMS
-	$(RM) -r contrib/libgit-sys/target contrib/libgit-rs/target
-	$(RM) contrib/libgit-sys/partial_symbol_export.o
-	$(RM) contrib/libgit-sys/hidden_symbol_export.o
-	$(RM) contrib/libgit-sys/libgitpub.a
 ifndef NO_PERL
 	$(RM) -r perl/build/
 endif
@@ -3936,17 +3911,10 @@
 		echo "$$FLAGS" >GIT-TEST-SUITES; \
             fi
 
-<<<<<<< HEAD
-$(UNIT_TEST_DIR)/clar-decls.h: $(patsubst %,$(UNIT_TEST_DIR)/%.c,$(CLAR_TEST_SUITES)) $(UNIT_TEST_DIR)/generate-clar-decls.sh GIT-TEST-SUITES
-	$(QUIET_GEN)$(SHELL_PATH) $(UNIT_TEST_DIR)/generate-clar-decls.sh "$@" $(filter %.c,$^)
-$(UNIT_TEST_DIR)/clar.suite: $(UNIT_TEST_DIR)/clar-decls.h $(UNIT_TEST_DIR)/generate-clar-suites.sh
-	$(QUIET_GEN)$(SHELL_PATH) $(UNIT_TEST_DIR)/generate-clar-suites.sh $< $(UNIT_TEST_DIR)/clar.suite
-=======
 $(UNIT_TEST_DIR)/clar-decls.h: $(patsubst %,$(UNIT_TEST_DIR)/%.c,$(CLAR_TEST_SUITES)) GIT-TEST-SUITES
 	$(QUIET_GEN)$(SHELL_PATH) $(UNIT_TEST_DIR)/generate-clar-decls.sh "$@" $(filter %.c,$^)
 $(UNIT_TEST_DIR)/clar.suite: $(UNIT_TEST_DIR)/clar-decls.h
 	$(QUIET_GEN)awk -f $(UNIT_TEST_DIR)/clar-generate.awk $< >$(UNIT_TEST_DIR)/clar.suite
->>>>>>> 515fd3a3
 $(UNIT_TEST_DIR)/clar/clar.o: $(UNIT_TEST_DIR)/clar.suite
 $(CLAR_TEST_OBJS): $(UNIT_TEST_DIR)/clar-decls.h
 $(CLAR_TEST_OBJS): EXTRA_CPPFLAGS = -I$(UNIT_TEST_DIR)
@@ -3957,32 +3925,4 @@
 .PHONY: build-unit-tests unit-tests
 build-unit-tests: $(UNIT_TEST_PROGS) $(CLAR_TEST_PROG)
 unit-tests: $(UNIT_TEST_PROGS) $(CLAR_TEST_PROG) t/helper/test-tool$X
-	$(MAKE) -C t/ unit-tests
-
-.PHONY: libgit-sys libgit-rs
-libgit-sys libgit-rs:
-	$(QUIET)(\
-		cd contrib/$@ && \
-		cargo build \
-	)
-ifdef INCLUDE_LIBGIT_RS
-all:: libgit-sys libgit-rs
-endif
-
-LIBGIT_PUB_OBJS += contrib/libgit-sys/public_symbol_export.o
-LIBGIT_PUB_OBJS += libgit.a
-LIBGIT_PUB_OBJS += reftable/libreftable.a
-LIBGIT_PUB_OBJS += xdiff/lib.a
-
-LIBGIT_PARTIAL_EXPORT = contrib/libgit-sys/partial_symbol_export.o
-
-LIBGIT_HIDDEN_EXPORT = contrib/libgit-sys/hidden_symbol_export.o
-
-$(LIBGIT_PARTIAL_EXPORT): $(LIBGIT_PUB_OBJS)
-	$(LD) -r $^ -o $@
-
-$(LIBGIT_HIDDEN_EXPORT): $(LIBGIT_PARTIAL_EXPORT)
-	$(OBJCOPY) --localize-hidden $^ $@
-
-contrib/libgit-sys/libgitpub.a: $(LIBGIT_HIDDEN_EXPORT)
-	$(AR) $(ARFLAGS) $@ $^+	$(MAKE) -C t/ unit-tests