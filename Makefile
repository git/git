--- conflicted
+++ resolved
@@ -115,11 +115,7 @@
 SCRIPT_SH = \
 	git-add.sh git-bisect.sh git-branch.sh git-checkout.sh \
 	git-cherry.sh git-clean.sh git-clone.sh git-commit.sh \
-<<<<<<< HEAD
-	git-diff.sh git-fetch.sh \
-=======
-	git-count-objects.sh git-fetch.sh \
->>>>>>> 8ab99476
+	git-fetch.sh \
 	git-format-patch.sh git-ls-remote.sh \
 	git-merge-one-file.sh git-parse-remote.sh \
 	git-prune.sh git-pull.sh git-rebase.sh \
@@ -172,11 +168,7 @@
 	git-describe$X git-merge-tree$X git-blame$X git-imap-send$X
 
 BUILT_INS = git-log$X \
-<<<<<<< HEAD
-	git-count-objects$X git-push$X
-=======
-	git-diff$X
->>>>>>> 8ab99476
+	git-count-objects$X git-diff$X git-push$X
 
 # what 'all' will build and 'install' will install, in gitexecdir
 ALL_PROGRAMS = $(PROGRAMS) $(SIMPLE_PROGRAMS) $(SCRIPTS)
@@ -223,11 +215,7 @@
 	$(DIFF_OBJS)
 
 BUILTIN_OBJS = \
-<<<<<<< HEAD
-	builtin-log.o builtin-help.o builtin-count.o builtin-push.o
-=======
-	builtin-log.o builtin-help.o builtin-diff.o
->>>>>>> 8ab99476
+	builtin-log.o builtin-help.o builtin-count.o builtin-diff.o builtin-push.o
 
 GITLIBS = $(LIB_FILE) $(XDIFF_LIB)
 LIBS = $(GITLIBS) -lz
