--- conflicted
+++ resolved
@@ -591,16 +591,6 @@
 #
 #        Disable -pedantic compilation.
 
-<<<<<<< HEAD
-=======
-GIT-VERSION-FILE: FORCE
-	@OLD=$$(cat $@ 2>/dev/null || :) && \
-	$(SHELL_PATH) ./GIT-VERSION-GEN "$(shell pwd)" GIT-VERSION-FILE.in $@ && \
-	NEW=$$(cat $@ 2>/dev/null || :) && \
-	if test "$$OLD" != "$$NEW"; then echo "$$NEW" >&2; fi
--include GIT-VERSION-FILE
-
->>>>>>> 8ccc75c2
 # Set our default configuration.
 #
 # Among the variables below, these:
@@ -2534,12 +2524,7 @@
 	-DPAGER_ENV='$(PAGER_ENV_CQ_SQ)'
 
 version-def.h: version-def.h.in GIT-VERSION-GEN GIT-VERSION-FILE GIT-USER-AGENT
-<<<<<<< HEAD
 	$(QUIET_GEN)$(call version_gen,"$(shell pwd)",$<,$@)
-=======
-	$(QUIET_GEN)GIT_USER_AGENT="$(GIT_USER_AGENT)" $(SHELL_PATH) ./GIT-VERSION-GEN "$(shell pwd)" $< $@+
-	@if cmp $@+ $@ >/dev/null 2>&1; then $(RM) $@+; else mv $@+ $@; fi
->>>>>>> 8ccc75c2
 
 version.sp version.s version.o: version-def.h
 
@@ -2580,12 +2565,7 @@
 	mv $@+ $@
 
 git.rc: git.rc.in GIT-VERSION-GEN GIT-VERSION-FILE
-<<<<<<< HEAD
 	$(QUIET_GEN)$(call version_gen,"$(shell pwd)",$<,$@)
-=======
-	$(QUIET_GEN)$(SHELL_PATH) ./GIT-VERSION-GEN "$(shell pwd)" $< $@+
-	@if cmp $@+ $@ >/dev/null 2>&1; then $(RM) $@+; else mv $@+ $@; fi
->>>>>>> 8ccc75c2
 
 git.res: git.rc GIT-PREFIX
 	$(QUIET_RC)$(RC) -i $< -o $@
@@ -3173,7 +3153,6 @@
 # and the first level quoting from the shell that runs "echo".
 GIT-BUILD-OPTIONS: FORCE
 	@sed \
-<<<<<<< HEAD
 		-e "s!@BROKEN_PATH_FIX@!\'$(BROKEN_PATH_FIX)\'!" \
 		-e "s|@DIFF@|\'$(DIFF)\'|" \
 		-e "s|@FSMONITOR_DAEMON_BACKEND@|\'$(FSMONITOR_DAEMON_BACKEND)\'|" \
@@ -3204,27 +3183,11 @@
 		-e "s|@NO_ICONV@|\'$(NO_ICONV)\'|" \
 		-e "s|@NO_PERL@|\'$(NO_PERL)\'|" \
 		-e "s|@NO_PERL_CPAN_FALLBACKS@|\'$(NO_PERL_CPAN_FALLBACKS_SQ)\'|" \
-=======
-		-e "s|@SHELL_PATH@|\'$(SHELL_PATH_SQ)\'|" \
-		-e "s|@TEST_SHELL_PATH@|\'$(TEST_SHELL_PATH_SQ)\'|" \
-		-e "s|@PERL_PATH@|\'$(PERL_PATH_SQ)\'|" \
-		-e "s|@PERL_LOCALEDIR@|\'$(perl_localedir_SQ)\'|" \
-		-e "s|@NO_PERL_CPAN_FALLBACKS@|\'$(NO_PERL_CPAN_FALLBACKS_SQ)\'|" \
-		-e "s|@DIFF@|\'$(DIFF)\'|" \
-		-e "s|@PYTHON_PATH@|\'$(PYTHON_PATH_SQ)\'|" \
-		-e "s|@TAR@|\'$(TAR)\'|" \
-		-e "s|@NO_CURL@|\'$(NO_CURL)\'|" \
-		-e "s|@NO_ICONV@|\'$(NO_ICONV)\'|" \
-		-e "s|@NO_EXPAT@|\'$(NO_EXPAT)\'|" \
-		-e "s|@USE_LIBPCRE2@|\'$(USE_LIBPCRE2)\'|" \
-		-e "s|@NO_PERL@|\'$(NO_PERL)\'|" \
->>>>>>> 8ccc75c2
 		-e "s|@NO_PTHREADS@|\'$(NO_PTHREADS)\'|" \
 		-e "s|@NO_PYTHON@|\'$(NO_PYTHON)\'|" \
 		-e "s|@NO_REGEX@|\'$(NO_REGEX)\'|" \
 		-e "s|@NO_UNIX_SOCKETS@|\'$(NO_UNIX_SOCKETS)\'|" \
 		-e "s|@PAGER_ENV@|\'$(PAGER_ENV)\'|" \
-<<<<<<< HEAD
 		-e "s|@PERL_LOCALEDIR@|\'$(perl_localedir_SQ)\'|" \
 		-e "s|@PERL_PATH@|\'$(PERL_PATH_SQ)\'|" \
 		-e "s|@PYTHON_PATH@|\'$(PYTHON_PATH_SQ)\'|" \
@@ -3237,39 +3200,8 @@
 		-e "s|@TEST_SHELL_PATH@|\'$(TEST_SHELL_PATH_SQ)\'|" \
 		-e "s|@USE_GETTEXT_SCHEME@|\'$(USE_GETTEXT_SCHEME)\'|" \
 		-e "s|@USE_LIBPCRE2@|\'$(USE_LIBPCRE2)\'|" \
+		-e "s|@WITH_BREAKING_CHANGES@|\'$(WITH_BREAKING_CHANGES)\'|" \
 		-e "s|@X@|\'$(X)\'|" \
-=======
-		-e "s|@SANITIZE_LEAK@|\'$(SANITIZE_LEAK)\'|" \
-		-e "s|@SANITIZE_ADDRESS@|\'$(SANITIZE_ADDRESS)\'|" \
-		-e "s|@X@|\'$(X)\'|" \
-		-e "s|@FSMONITOR_DAEMON_BACKEND@|\'$(FSMONITOR_DAEMON_BACKEND)\'|" \
-		-e "s|@FSMONITOR_OS_SETTINGS@|\'$(FSMONITOR_OS_SETTINGS)\'|" \
-		-e "s|@TEST_OUTPUT_DIRECTORY@|\'$(TEST_OUTPUT_DIRECTORY)\'|" \
-		-e "s|@GIT_TEST_OPTS@|\'$(GIT_TEST_OPTS)\'|" \
-		-e "s|@GIT_TEST_CMP@|\'$(GIT_TEST_CMP)\'|" \
-		-e "s|@GIT_TEST_CMP_USE_COPIED_CONTEXT@|\'$(GIT_TEST_CMP_USE_COPIED_CONTEXT)\'|" \
-		-e "s|@GIT_TEST_UTF8_LOCALE@|\'$(GIT_TEST_UTF8_LOCALE)\'|" \
-		-e "s|@NO_GETTEXT@|\'$(NO_GETTEXT)\'|" \
-		-e "s|@GIT_PERF_REPEAT_COUNT@|\'$(GIT_PERF_REPEAT_COUNT)\'|" \
-		-e "s|@GIT_PERF_REPO@|\'$(GIT_PERF_REPO)\'|" \
-		-e "s|@GIT_PERF_LARGE_REPO@|\'$(GIT_PERF_LARGE_REPO)\'|" \
-		-e "s|@GIT_PERF_MAKE_OPTS@|\'$(GIT_PERF_MAKE_OPTS)\'|" \
-		-e "s|@GIT_PERF_MAKE_COMMAND@|\'$(GIT_PERF_MAKE_COMMAND)\'|" \
-		-e "s|@GIT_INTEROP_MAKE_OPTS@|\'$(GIT_INTEROP_MAKE_OPTS)\'|" \
-		-e "s|@GIT_TEST_INDEX_VERSION@|\'$(GIT_TEST_INDEX_VERSION)\'|" \
-		-e "s|@GIT_TEST_PERL_FATAL_WARNINGS@|\'$(GIT_TEST_PERL_FATAL_WARNINGS)\'|" \
-		-e "s|@GIT_TEST_TEXTDOMAINDIR@|\'$(shell pwd)/po/build/locale\'|" \
-		-e "s|@GIT_TEST_POPATH@|\'$(shell pwd)/po\'|" \
-		-e "s|@GIT_TEST_TEMPLATE_DIR@|\'$(shell pwd)/templates/blt\'|" \
-		-e "s|@GIT_TEST_GITPERLLIB@|\'$(shell pwd)/perl/build/lib\'|" \
-		-e "s|@GIT_TEST_MERGE_TOOLS_DIR@|\'$(shell pwd)/mergetools\'|" \
-		-e "s|@RUNTIME_PREFIX@|\'$(RUNTIME_PREFIX_OPTION)\'|" \
-		-e "s|@GITWEBDIR@|\'$(gitwebdir_SQ)\'|" \
-		-e "s|@USE_GETTEXT_SCHEME@|\'$(USE_GETTEXT_SCHEME)\'|" \
-		-e "s|@LOCALEDIR@|\'$(localedir_SQ)\'|" \
-		-e "s!@BROKEN_PATH_FIX@!\'$(BROKEN_PATH_FIX)\'!" \
-		-e "s|@WITH_BREAKING_CHANGES@|\'$(WITH_BREAKING_CHANGES)\'|" \
->>>>>>> 8ccc75c2
 		GIT-BUILD-OPTIONS.in >$@+
 	@if grep -q '^[A-Z][A-Z_]*=@.*@$$' $@+; then echo "Unsubstituted build options in $@" >&2 && exit 1; fi
 	@if cmp $@+ $@ >/dev/null 2>&1; then $(RM) $@+; else mv $@+ $@; fi
