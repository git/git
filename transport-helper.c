--- conflicted
+++ resolved
@@ -128,14 +128,12 @@
 		argv_array_pushf(&helper->env_array, "%s=%s",
 				 GIT_DIR_ENVIRONMENT, get_git_dir());
 
-<<<<<<< HEAD
-	helper->trace2_child_class = helper->args.argv[0]; /* "remote-<name>" */
-=======
 	get_client_protocol_version_advertisement(&version_advert);
 	if (version_advert.len > 0)
 		argv_array_pushf(&helper->env_array, "%s=%s",
 				 GIT_PROTOCOL_ENVIRONMENT, version_advert.buf);
->>>>>>> 6da1f1a9
+
+	helper->trace2_child_class = helper->args.argv[0]; /* "remote-<name>" */
 
 	code = start_command(helper);
 	if (code < 0 && errno == ENOENT)
