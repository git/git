--- conflicted
+++ resolved
@@ -502,7 +502,6 @@
 	struct child_process *conn;
 	enum protocol protocol = PROTO_LOCAL;
 	int free_path = 0;
-	struct strbuf cmd;
 	char *port = NULL;
 	const char **arg;
 	struct strbuf cmd;
@@ -592,12 +591,7 @@
 		return NULL;
 	}
 
-<<<<<<< HEAD
-	if (pipe(pipefd[0]) < 0 || pipe(pipefd[1]) < 0)
-		die("unable to create pipe pair for communication");
-=======
 	conn = xcalloc(1, sizeof(*conn));
->>>>>>> 546bb582
 
 	strbuf_init(&cmd, MAX_CMD_LEN);
 	strbuf_addstr(&cmd, prog);
@@ -606,37 +600,6 @@
 	if (cmd.len >= MAX_CMD_LEN)
 		die("command line too long");
 
-<<<<<<< HEAD
-	if (protocol == PROTO_SSH) {
-		const char *arg[] = { NULL, NULL, NULL, host, cmd.buf, NULL };
-		const char **argv;
-		const char *ssh = getenv("GIT_SSH");
-		if (!ssh) ssh = "ssh";
-		if (!port) {
-			argv = arg+2;
-		} else {
-			arg[1] = "-p";
-			arg[2] = port;
-			argv = arg;
-		}
-		pid = spawnvpe_pipe(ssh, argv, environ, pipefd[1], pipefd[0]);
-	}
-	else {
-		const char *argv[] = { NULL, "-c", cmd.buf, NULL };
-		const char **env = copy_environ();
-		env_unsetenv(env, ALTERNATE_DB_ENVIRONMENT);
-		env_unsetenv(env, DB_ENVIRONMENT);
-		env_unsetenv(env, GIT_DIR_ENVIRONMENT);
-		env_unsetenv(env, GIT_WORK_TREE_ENVIRONMENT);
-		env_unsetenv(env, GRAFT_ENVIRONMENT);
-		env_unsetenv(env, INDEX_ENVIRONMENT);
-		pid = spawnvpe_pipe("sh", argv, env, pipefd[1], pipefd[0]);
-	}
-	if (pid < 0)
-		die("unable to fork");
-	fd[0] = pipefd[0][0];
-	fd[1] = pipefd[1][1];
-=======
 	conn->in = conn->out = -1;
 	conn->argv = arg = xcalloc(6, sizeof(*arg));
 	if (protocol == PROTO_SSH) {
@@ -673,7 +636,6 @@
 
 	fd[0] = conn->out; /* read from child's stdout */
 	fd[1] = conn->in;  /* write to child's stdin */
->>>>>>> 546bb582
 	strbuf_release(&cmd);
 	if (free_path)
 		free(path);
