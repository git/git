--- conflicted
+++ resolved
@@ -17,11 +17,7 @@
 #include "alias.h"
 
 static char *server_capabilities_v1;
-<<<<<<< HEAD
-static struct argv_array server_capabilities_v2 = ARGV_ARRAY_INIT;
-=======
 static struct strvec server_capabilities_v2 = STRVEC_INIT;
->>>>>>> 8c82dc3c
 static const char *next_server_feature_value(const char *feature, int *len, int *offset);
 
 static int check_ref(const char *name, unsigned int flags)
@@ -91,15 +87,9 @@
 {
 	int i;
 
-<<<<<<< HEAD
-	for (i = 0; i < server_capabilities_v2.argc; i++) {
-		const char *out;
-		if (skip_prefix(server_capabilities_v2.argv[i], c, &out) &&
-=======
 	for (i = 0; i < server_capabilities_v2.nr; i++) {
 		const char *out;
 		if (skip_prefix(server_capabilities_v2.items[i], c, &out) &&
->>>>>>> 8c82dc3c
 		    (*out == '=')) {
 			*v = out + 1;
 			return 1;
