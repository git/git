--- conflicted
+++ resolved
@@ -474,10 +474,7 @@
 	int quiet_supported = 0;
 	int agent_supported = 0;
 	int advertise_sid = 0;
-<<<<<<< HEAD
-=======
 	int push_negotiate = 0;
->>>>>>> 477673d6
 	int use_atomic = 0;
 	int atomic_supported = 0;
 	int use_push_options = 0;
@@ -489,13 +486,10 @@
 	const char *push_cert_nonce = NULL;
 	struct packet_reader reader;
 
-<<<<<<< HEAD
-=======
 	git_config_get_bool("push.negotiate", &push_negotiate);
 	if (push_negotiate)
 		get_commons_through_negotiation(args->url, remote_refs, &commons);
 
->>>>>>> 477673d6
 	git_config_get_bool("transfer.advertisesid", &advertise_sid);
 
 	/* Does the other end support the reporting? */
