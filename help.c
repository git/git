/*
 * builtin-help.c
 *
 * Builtin help-related commands (help, usage, version)
 */
#include "cache.h"
#include "builtin.h"
#include "exec_cmd.h"
#include "common-cmds.h"
<<<<<<< HEAD
#include "dir.h"

static const char *help_default_format;

static enum help_format {
	man_format,
	info_format,
	web_format,
#ifdef __MINGW32__
} help_format = web_format;
#else
} help_format = man_format;
#endif

static void parse_help_format(const char *format)
=======
#include "parse-options.h"
#include "run-command.h"

static struct man_viewer_list {
	void (*exec)(const char *);
	struct man_viewer_list *next;
} *man_viewer_list;

enum help_format {
	HELP_FORMAT_MAN,
	HELP_FORMAT_INFO,
	HELP_FORMAT_WEB,
};

static int show_all = 0;
static enum help_format help_format = HELP_FORMAT_MAN;
static struct option builtin_help_options[] = {
	OPT_BOOLEAN('a', "all", &show_all, "print all available commands"),
	OPT_SET_INT('m', "man", &help_format, "show man page", HELP_FORMAT_MAN),
	OPT_SET_INT('w', "web", &help_format, "show manual in web browser",
			HELP_FORMAT_WEB),
	OPT_SET_INT('i', "info", &help_format, "show info page",
			HELP_FORMAT_INFO),
};

static const char * const builtin_help_usage[] = {
	"git-help [--all] [--man|--web|--info] [command]",
	NULL
};

static enum help_format parse_help_format(const char *format)
{
	if (!strcmp(format, "man"))
		return HELP_FORMAT_MAN;
	if (!strcmp(format, "info"))
		return HELP_FORMAT_INFO;
	if (!strcmp(format, "web") || !strcmp(format, "html"))
		return HELP_FORMAT_WEB;
	die("unrecognized help format '%s'", format);
}

static int check_emacsclient_version(void)
>>>>>>> 239cf481
{
	struct strbuf buffer = STRBUF_INIT;
	struct child_process ec_process;
	const char *argv_ec[] = { "emacsclient", "--version", NULL };
	int version;

	/* emacsclient prints its version number on stderr */
	memset(&ec_process, 0, sizeof(ec_process));
	ec_process.argv = argv_ec;
	ec_process.err = -1;
	ec_process.stdout_to_stderr = 1;
	if (start_command(&ec_process)) {
		fprintf(stderr, "Failed to start emacsclient.\n");
		return -1;
	}
	strbuf_read(&buffer, ec_process.err, 20);
	close(ec_process.err);

	/*
	 * Don't bother checking return value, because "emacsclient --version"
	 * seems to always exits with code 1.
	 */
	finish_command(&ec_process);

	if (prefixcmp(buffer.buf, "emacsclient")) {
		fprintf(stderr, "Failed to parse emacsclient version.\n");
		strbuf_release(&buffer);
		return -1;
	}

	strbuf_remove(&buffer, 0, strlen("emacsclient"));
	version = atoi(buffer.buf);

	if (version < 22) {
		fprintf(stderr,
			"emacsclient version '%d' too old (< 22).\n",
			version);
		strbuf_release(&buffer);
		return -1;
	}

	strbuf_release(&buffer);
	return 0;
}

static void exec_woman_emacs(const char *page)
{
	if (!check_emacsclient_version()) {
		/* This works only with emacsclient version >= 22. */
		struct strbuf man_page = STRBUF_INIT;
		strbuf_addf(&man_page, "(woman \"%s\")", page);
		execlp("emacsclient", "emacsclient", "-e", man_page.buf, NULL);
	}
}

static void exec_man_konqueror(const char *page)
{
	const char *display = getenv("DISPLAY");
	if (display && *display) {
		struct strbuf man_page = STRBUF_INIT;
		strbuf_addf(&man_page, "man:%s(1)", page);
		execlp("kfmclient", "kfmclient", "newTab", man_page.buf, NULL);
	}
}

static void exec_man_man(const char *page)
{
	execlp("man", "man", page, NULL);
}

static void do_add_man_viewer(void (*exec)(const char *))
{
	struct man_viewer_list **p = &man_viewer_list;

	while (*p)
		p = &((*p)->next);
	*p = xmalloc(sizeof(**p));
	(*p)->next = NULL;
	(*p)->exec = exec;
}

static int add_man_viewer(const char *value)
{
	if (!strcasecmp(value, "man"))
		do_add_man_viewer(exec_man_man);
	else if (!strcasecmp(value, "woman"))
		do_add_man_viewer(exec_woman_emacs);
	else if (!strcasecmp(value, "konqueror"))
		do_add_man_viewer(exec_man_konqueror);
	else
		warning("'%s': unsupported man viewer.", value);

	return 0;
}

static int git_help_config(const char *var, const char *value)
{
	if (!strcmp(var, "help.format")) {
		if (!value)
			return config_error_nonbool(var);
		help_format = parse_help_format(value);
		return 0;
	}
	if (!strcmp(var, "man.viewer")) {
		if (!value)
			return config_error_nonbool(var);
		return add_man_viewer(value);
	}
	return git_default_config(var, value);
}

/* most GUI terminals set COLUMNS (although some don't export it) */
static int term_columns(void)
{
	char *col_string = getenv("COLUMNS");
	int n_cols;

	if (col_string && (n_cols = atoi(col_string)) > 0)
		return n_cols;

#ifdef TIOCGWINSZ
	{
		struct winsize ws;
		if (!ioctl(1, TIOCGWINSZ, &ws)) {
			if (ws.ws_col)
				return ws.ws_col;
		}
	}
#endif

	return 80;
}

static inline void mput_char(char c, unsigned int num)
{
	while(num--)
		putchar(c);
}

static struct cmdnames {
	int alloc;
	int cnt;
	struct cmdname {
		size_t len;
		char name[1];
	} **names;
} main_cmds, other_cmds;

static void add_cmdname(struct cmdnames *cmds, const char *name, int len)
{
	struct cmdname *ent = xmalloc(sizeof(*ent) + len);

	ent->len = len;
	memcpy(ent->name, name, len);
	ent->name[len] = 0;

	ALLOC_GROW(cmds->names, cmds->cnt + 1, cmds->alloc);
	cmds->names[cmds->cnt++] = ent;
}

static int cmdname_compare(const void *a_, const void *b_)
{
	struct cmdname *a = *(struct cmdname **)a_;
	struct cmdname *b = *(struct cmdname **)b_;
	return strcmp(a->name, b->name);
}

static void uniq(struct cmdnames *cmds)
{
	int i, j;

	if (!cmds->cnt)
		return;

	for (i = j = 1; i < cmds->cnt; i++)
		if (strcmp(cmds->names[i]->name, cmds->names[i-1]->name))
			cmds->names[j++] = cmds->names[i];

	cmds->cnt = j;
}

static void exclude_cmds(struct cmdnames *cmds, struct cmdnames *excludes)
{
	int ci, cj, ei;
	int cmp;

	ci = cj = ei = 0;
	while (ci < cmds->cnt && ei < excludes->cnt) {
		cmp = strcmp(cmds->names[ci]->name, excludes->names[ei]->name);
		if (cmp < 0)
			cmds->names[cj++] = cmds->names[ci++];
		else if (cmp == 0)
			ci++, ei++;
		else if (cmp > 0)
			ei++;
	}

	while (ci < cmds->cnt)
		cmds->names[cj++] = cmds->names[ci++];

	cmds->cnt = cj;
}

static void pretty_print_string_list(struct cmdnames *cmds, int longest)
{
	int cols = 1, rows;
	int space = longest + 1; /* min 1 SP between words */
	int max_cols = term_columns() - 1; /* don't print *on* the edge */
	int i, j;

	if (space < max_cols)
		cols = max_cols / space;
	rows = (cmds->cnt + cols - 1) / cols;

	for (i = 0; i < rows; i++) {
		printf("  ");

		for (j = 0; j < cols; j++) {
			int n = j * rows + i;
			int size = space;
			if (n >= cmds->cnt)
				break;
			if (j == cols-1 || n + rows >= cmds->cnt)
				size = 1;
			printf("%-*s", size, cmds->names[n]->name);
		}
		putchar('\n');
	}
}

static int is_executable(const char *name)
{
	struct stat st;

	if (stat(name, &st) || /* stat, not lstat */
	    !S_ISREG(st.st_mode))
		return 0;

#ifdef __MINGW32__
	/* cannot trust the executable bit, peek into the file instead */
	char buf[3] = { 0 };
	int n;
	int fd = open(name, O_RDONLY);
	st.st_mode &= ~S_IXUSR;
	if (fd >= 0) {
		n = read(fd, buf, 2);
		if (n == 2)
			/* DOS executables start with "MZ" */
			if (!strcmp(buf, "#!") || !strcmp(buf, "MZ"))
				st.st_mode |= S_IXUSR;
		close(fd);
	}
#endif
	return st.st_mode & S_IXUSR;
}

static unsigned int list_commands_in_dir(struct cmdnames *cmds,
					 const char *path)
{
	unsigned int longest = 0;
	const char *prefix = "git-";
	int prefix_len = strlen(prefix);
	DIR *dir = opendir(path);
	struct dirent *de;

	if (!dir || chdir(path))
		return 0;

	while ((de = readdir(dir)) != NULL) {
		int entlen;

		if (prefixcmp(de->d_name, prefix))
			continue;

		if (!is_executable(de->d_name))
			continue;

		entlen = strlen(de->d_name) - prefix_len;
		if (has_extension(de->d_name, ".exe"))
			entlen -= 4;

		if (longest < entlen)
			longest = entlen;

		add_cmdname(cmds, de->d_name + prefix_len, entlen);
	}
	closedir(dir);

	return longest;
}

static unsigned int load_command_list(void)
{
	unsigned int longest = 0;
	unsigned int len;
	const char *env_path = getenv("PATH");
	char *paths, *path, *colon;
	const char *exec_path = git_exec_path();

	if (exec_path)
		longest = list_commands_in_dir(&main_cmds, exec_path);

	if (!env_path) {
		fprintf(stderr, "PATH not set\n");
		exit(1);
	}

	path = paths = xstrdup(env_path);
	while (1) {
		if ((colon = strchr(path, PATH_SEP)))
			*colon = 0;

		len = list_commands_in_dir(&other_cmds, path);
		if (len > longest)
			longest = len;

		if (!colon)
			break;
		path = colon + 1;
	}
	free(paths);

	qsort(main_cmds.names, main_cmds.cnt,
	      sizeof(*main_cmds.names), cmdname_compare);
	uniq(&main_cmds);

	qsort(other_cmds.names, other_cmds.cnt,
	      sizeof(*other_cmds.names), cmdname_compare);
	uniq(&other_cmds);
	exclude_cmds(&other_cmds, &main_cmds);

	return longest;
}

static void list_commands(void)
{
	unsigned int longest = load_command_list();
	const char *exec_path = git_exec_path();

	if (main_cmds.cnt) {
		printf("available git commands in '%s'\n", exec_path);
		printf("----------------------------");
		mput_char('-', strlen(exec_path));
		putchar('\n');
		pretty_print_string_list(&main_cmds, longest);
		putchar('\n');
	}

	if (other_cmds.cnt) {
		printf("git commands available from elsewhere on your $PATH\n");
		printf("---------------------------------------------------\n");
		pretty_print_string_list(&other_cmds, longest);
		putchar('\n');
	}
}

void list_common_cmds_help(void)
{
	int i, longest = 0;

	for (i = 0; i < ARRAY_SIZE(common_cmds); i++) {
		if (longest < strlen(common_cmds[i].name))
			longest = strlen(common_cmds[i].name);
	}

	puts("The most commonly used git commands are:");
	for (i = 0; i < ARRAY_SIZE(common_cmds); i++) {
		printf("   %s   ", common_cmds[i].name);
		mput_char(' ', longest - strlen(common_cmds[i].name));
		puts(common_cmds[i].help);
	}
}

static int is_in_cmdlist(struct cmdnames *c, const char *s)
{
	int i;
	for (i = 0; i < c->cnt; i++)
		if (!strcmp(s, c->names[i]->name))
			return 1;
	return 0;
}

static int is_git_command(const char *s)
{
	load_command_list();
	return is_in_cmdlist(&main_cmds, s) ||
		is_in_cmdlist(&other_cmds, s);
}

static const char *cmd_to_page(const char *git_cmd)
{
	if (!git_cmd)
		return "git";
	else if (!prefixcmp(git_cmd, "git"))
		return git_cmd;
	else {
		int page_len = strlen(git_cmd) + 4;
		char *p = xmalloc(page_len + 1);
		strcpy(p, "git-");
		strcpy(p + 4, git_cmd);
		p[page_len] = 0;
		return p;
	}
}

static void setup_man_path(void)
{
	struct strbuf new_path;
	const char *old_path = getenv("MANPATH");

	strbuf_init(&new_path, 0);

	/* We should always put ':' after our path. If there is no
	 * old_path, the ':' at the end will let 'man' to try
	 * system-wide paths after ours to find the manual page. If
	 * there is old_path, we need ':' as delimiter. */
	strbuf_addstr(&new_path, GIT_MAN_PATH);
	strbuf_addch(&new_path, ':');
	if (old_path)
		strbuf_addstr(&new_path, old_path);

	setenv("MANPATH", new_path.buf, 1);

	strbuf_release(&new_path);
}

static void show_man_page(const char *git_cmd)
{
	struct man_viewer_list *viewer;
	const char *page = cmd_to_page(git_cmd);

	setup_man_path();
	for (viewer = man_viewer_list; viewer; viewer = viewer->next)
	{
		viewer->exec(page); /* will return when unable */
	}
	exec_man_man(page);
	die("no man viewer handled the request");
}

static void show_info_page(const char *git_cmd)
{
	const char *page = cmd_to_page(git_cmd);
	setenv("INFOPATH", GIT_INFO_PATH, 1);
	execlp("info", "info", "gitman", page, NULL);
}

static void get_html_page_path(struct strbuf *page_path, const char *page)
{
	struct stat st;

	/* Check that we have a git documentation directory. */
	if (stat(GIT_HTML_PATH "/git.html", &st) || !S_ISREG(st.st_mode))
		die("'%s': not a documentation directory.", GIT_HTML_PATH);

	strbuf_init(page_path, 0);
	strbuf_addf(page_path, GIT_HTML_PATH "/%s.html", page);
}

static void show_html_page(const char *git_cmd)
{
#ifdef __MINGW32__
	const char* exec_path = git_exec_path();
	char *htmlpath = make_native_separator(
			   mkpath("%s/../doc/git/html/%s.html"
				  , exec_path
				  , git_cmd)
			 );
	if (!file_exists(htmlpath)) {
		htmlpath = make_native_separator(
			      mkpath("%s/../doc/git/html/git-%s.html"
				     , exec_path
				     , git_cmd)
			   );
		if (!file_exists(htmlpath)) {
			fprintf(stderr, "Can't find HTML help for '%s'.\n"
				, git_cmd);
			exit(1);
		}
	}
	printf("Launching default browser to display HTML help ...\n");
	ShellExecute(NULL, "open", htmlpath, NULL, "\\", 0);
#else
	const char *page = cmd_to_page(git_cmd);
	struct strbuf page_path; /* it leaks but we exec bellow */

	get_html_page_path(&page_path, page);

	execl_git_cmd("web--browse", "-c", "help.browser", page_path.buf, NULL);
#endif
}

void help_unknown_cmd(const char *cmd)
{
	fprintf(stderr, "git: '%s' is not a git-command. See 'git --help'.\n", cmd);
	exit(1);
}

int cmd_version(int argc, const char **argv, const char *prefix)
{
	printf("git version %s\n", git_version_string);
	return 0;
}

int cmd_help(int argc, const char **argv, const char *prefix)
{
	int nongit;
	const char *alias;

	setup_git_directory_gently(&nongit);
	git_config(git_help_config);

	argc = parse_options(argc, argv, builtin_help_options,
			builtin_help_usage, 0);

	if (show_all) {
		printf("usage: %s\n\n", git_usage_string);
		list_commands();
		return 0;
	}

	if (!argv[0]) {
		printf("usage: %s\n\n", git_usage_string);
		list_common_cmds_help();
		return 0;
	}

	alias = alias_lookup(argv[0]);
	if (alias && !is_git_command(argv[0])) {
		printf("`git %s' is aliased to `%s'\n", argv[0], alias);
		return 0;
	}

	switch (help_format) {
	case HELP_FORMAT_MAN:
		show_man_page(argv[0]);
		break;
	case HELP_FORMAT_INFO:
		show_info_page(argv[0]);
		break;
	case HELP_FORMAT_WEB:
		show_html_page(argv[0]);
		break;
	}

	return 0;
}<|MERGE_RESOLUTION|>--- conflicted
+++ resolved
@@ -7,25 +7,9 @@
 #include "builtin.h"
 #include "exec_cmd.h"
 #include "common-cmds.h"
-<<<<<<< HEAD
-#include "dir.h"
-
-static const char *help_default_format;
-
-static enum help_format {
-	man_format,
-	info_format,
-	web_format,
-#ifdef __MINGW32__
-} help_format = web_format;
-#else
-} help_format = man_format;
-#endif
-
-static void parse_help_format(const char *format)
-=======
 #include "parse-options.h"
 #include "run-command.h"
+#include "dir.h"
 
 static struct man_viewer_list {
 	void (*exec)(const char *);
@@ -38,8 +22,12 @@
 	HELP_FORMAT_WEB,
 };
 
-static int show_all = 0;
+static int show_all = 0;
+#ifdef __MINGW32__
+static enum help_format help_format = HELP_FORMAT_WEB;
+#else
 static enum help_format help_format = HELP_FORMAT_MAN;
+#endif
 static struct option builtin_help_options[] = {
 	OPT_BOOLEAN('a', "all", &show_all, "print all available commands"),
 	OPT_SET_INT('m', "man", &help_format, "show man page", HELP_FORMAT_MAN),
@@ -66,7 +54,6 @@
 }
 
 static int check_emacsclient_version(void)
->>>>>>> 239cf481
 {
 	struct strbuf buffer = STRBUF_INIT;
 	struct child_process ec_process;
