#!/bin/sh
#
# Copyright (c) 2005 Junio C Hamano
#

USAGE='[-n] [--no-commit] [--squash] [-s <strategy>] [--reflog-action=<action>] [-m=<merge-message>] <commit>+'

. git-sh-setup

LF='
'

all_strategies='recur recursive octopus resolve stupid ours'
default_twohead_strategies='recursive'
default_octopus_strategies='octopus'
no_trivial_merge_strategies='ours'
use_strategies=

index_merge=t

dropsave() {
	rm -f -- "$GIT_DIR/MERGE_HEAD" "$GIT_DIR/MERGE_MSG" \
		 "$GIT_DIR/MERGE_SAVE" || exit 1
}

savestate() {
	# Stash away any local modifications.
	git-diff-index -z --name-only $head |
	cpio -0 -o >"$GIT_DIR/MERGE_SAVE"
}

restorestate() {
        if test -f "$GIT_DIR/MERGE_SAVE"
	then
		git reset --hard $head
		cpio -iuv <"$GIT_DIR/MERGE_SAVE"
		git-update-index --refresh >/dev/null
	fi
}

finish_up_to_date () {
	case "$squash" in
	t)
		echo "$1 (nothing to squash)" ;;
	'')
		echo "$1" ;;
	esac
	dropsave
}

squash_message () {
	echo Squashed commit of the following:
	echo
	git-log --no-merges ^"$head" $remote
}

finish () {
	if test '' = "$2"
	then
		rlogm="$rloga"
	else
		echo "$2"
		rlogm="$rloga: $2"
	fi
	case "$squash" in
	t)
		echo "Squash commit -- not updating HEAD"
		squash_message >"$GIT_DIR/SQUASH_MSG"
		;;
	'')
		case "$merge_msg" in
		'')
			echo "No merge message -- not updating HEAD"
			;;
		*)
			git-update-ref -m "$rlogm" HEAD "$1" "$head" || exit 1
			;;
		esac
		;;
	esac
	case "$1" in
	'')
		;;
	?*)
		case "$no_summary" in
		'')
			git-diff-tree --stat --summary -M "$head" "$1"
			;;
		esac
		;;
	esac
}

case "$#" in 0) usage ;; esac

rloga= have_message=
while case "$#" in 0) break ;; esac
do
	case "$1" in
	-n|--n|--no|--no-|--no-s|--no-su|--no-sum|--no-summ|\
		--no-summa|--no-summar|--no-summary)
		no_summary=t ;;
	--sq|--squ|--squa|--squas|--squash)
		squash=t no_commit=t ;;
	--no-c|--no-co|--no-com|--no-comm|--no-commi|--no-commit)
		no_commit=t ;;
	-s=*|--s=*|--st=*|--str=*|--stra=*|--strat=*|--strate=*|\
		--strateg=*|--strategy=*|\
	-s|--s|--st|--str|--stra|--strat|--strate|--strateg|--strategy)
		case "$#,$1" in
		*,*=*)
			strategy=`expr "z$1" : 'z-[^=]*=\(.*\)'` ;;
		1,*)
			usage ;;
		*)
			strategy="$2"
			shift ;;
		esac
		case " $all_strategies " in
		*" $strategy "*)
			use_strategies="$use_strategies$strategy " ;;
		*)
			die "available strategies are: $all_strategies" ;;
		esac
		;;
	--reflog-action=*)
		rloga=`expr "z$1" : 'z-[^=]*=\(.*\)'`
		;;
	-m=*|--m=*|--me=*|--mes=*|--mess=*|--messa=*|--messag=*|--message=*)
		merge_msg=`expr "z$1" : 'z-[^=]*=\(.*\)'`
		have_message=t
		;;
	-m|--m|--me|--mes|--mess|--messa|--messag|--message)
		shift
		case "$#" in
		1)	usage ;;
		esac
		merge_msg="$1"
		have_message=t
		;;
	-*)	usage ;;
	*)	break ;;
	esac
	shift
done

# This could be traditional "merge <msg> HEAD <commit>..."  and the
# way we can tell it is to see if the second token is HEAD, but some
# people might have misused the interface and used a committish that
# is the same as HEAD there instead.  Traditional format never would
# have "-m" so it is an additional safety measure to check for it.

if test -z "$have_message" &&
	second_token=$(git-rev-parse --verify "$2^0" 2>/dev/null) &&
	head_commit=$(git-rev-parse --verify "HEAD" 2>/dev/null) &&
	test "$second_token" = "$head_commit"
then
	merge_msg="$1"
	shift
	head_arg="$1"
	shift
<<<<<<< HEAD
elif ! git-rev-parse --verify HEAD 2>/dev/null
=======
elif ! git-rev-parse --verify HEAD >/dev/null 2>&1
>>>>>>> 3c23bea8
then
	# If the merged head is a valid one there is no reason to
	# forbid "git merge" into a branch yet to be born.  We do
	# the same for "git pull".
	if test 1 -ne $#
	then
		echo >&2 "Can merge only exactly one commit into empty head"
		exit 1
	fi

	rh=$(git rev-parse --verify "$1^0") ||
		die "$1 - not something we can merge"

	git-update-ref -m "initial pull" HEAD "$rh" "" &&
	git-read-tree --reset -u HEAD
	exit

else
	# We are invoked directly as the first-class UI.
	head_arg=HEAD

	# All the rest are the commits being merged; prepare
	# the standard merge summary message to be appended to
	# the given message.  If remote is invalid we will die
	# later in the common codepath so we discard the error
	# in this loop.
	merge_name=$(for remote
		do
<<<<<<< HEAD
			rh=$(git-rev-parse --verify "$remote"^0 2>/dev/null)
=======
			rh=$(git-rev-parse --verify "$remote"^0 2>/dev/null) &&
>>>>>>> 3c23bea8
			if git show-ref -q --verify "refs/heads/$remote"
			then
				what=branch
			else
				what=commit
<<<<<<< HEAD
			fi
=======
			fi &&
>>>>>>> 3c23bea8
			echo "$rh		$what '$remote'"
		done | git-fmt-merge-msg
	)
	merge_msg="${merge_msg:+$merge_msg$LF$LF}$merge_name"
fi
head=$(git-rev-parse --verify "$head_arg"^0) || usage

# All the rest are remote heads
test "$#" = 0 && usage ;# we need at least one remote head.
test "$rloga" = '' && rloga="merge: $@"

remoteheads=
for remote
do
	remotehead=$(git-rev-parse --verify "$remote"^0 2>/dev/null) ||
	    die "$remote - not something we can merge"
	remoteheads="${remoteheads}$remotehead "
done
set x $remoteheads ; shift

case "$use_strategies" in
'')
	case "$#" in
	1)
		use_strategies="$default_twohead_strategies" ;;
	*)
		use_strategies="$default_octopus_strategies" ;;
	esac
	;;
esac

for s in $use_strategies
do
	case " $s " in
	*" $no_trivial_merge_strategies "*)
		index_merge=f
		break
		;;
	esac
done

case "$#" in
1)
	common=$(git-merge-base --all $head "$@")
	;;
*)
	common=$(git-show-branch --merge-base $head "$@")
	;;
esac
echo "$head" >"$GIT_DIR/ORIG_HEAD"

case "$index_merge,$#,$common,$no_commit" in
f,*)
	# We've been told not to try anything clever.  Skip to real merge.
	;;
?,*,'',*)
	# No common ancestors found. We need a real merge.
	;;
?,1,"$1",*)
	# If head can reach all the merge then we are up to date.
	# but first the most common case of merging one remote.
	finish_up_to_date "Already up-to-date."
	exit 0
	;;
?,1,"$head",*)
	# Again the most common case of merging one remote.
	echo "Updating $(git-rev-parse --short $head)..$(git-rev-parse --short $1)"
	git-update-index --refresh 2>/dev/null
	new_head=$(git-rev-parse --verify "$1^0") &&
	git-read-tree -u -v -m $head "$new_head" &&
	finish "$new_head" "Fast forward"
	dropsave
	exit 0
	;;
?,1,?*"$LF"?*,*)
	# We are not doing octopus and not fast forward.  Need a
	# real merge.
	;;
?,1,*,)
	# We are not doing octopus, not fast forward, and have only
	# one common.  See if it is really trivial.
	git var GIT_COMMITTER_IDENT >/dev/null || exit

	echo "Trying really trivial in-index merge..."
	git-update-index --refresh 2>/dev/null
	if git-read-tree --trivial -m -u -v $common $head "$1" &&
	   result_tree=$(git-write-tree)
	then
	    echo "Wonderful."
	    result_commit=$(
	        echo "$merge_msg" |
	        git-commit-tree $result_tree -p HEAD -p "$1"
	    ) || exit
	    finish "$result_commit" "In-index merge"
	    dropsave
	    exit 0
	fi
	echo "Nope."
	;;
*)
	# An octopus.  If we can reach all the remote we are up to date.
	up_to_date=t
	for remote
	do
		common_one=$(git-merge-base --all $head $remote)
		if test "$common_one" != "$remote"
		then
			up_to_date=f
			break
		fi
	done
	if test "$up_to_date" = t
	then
		finish_up_to_date "Already up-to-date. Yeeah!"
		exit 0
	fi
	;;
esac

# We are going to make a new commit.
git var GIT_COMMITTER_IDENT >/dev/null || exit

# At this point, we need a real merge.  No matter what strategy
# we use, it would operate on the index, possibly affecting the
# working tree, and when resolved cleanly, have the desired tree
# in the index -- this means that the index must be in sync with
# the $head commit.  The strategies are responsible to ensure this.

case "$use_strategies" in
?*' '?*)
    # Stash away the local changes so that we can try more than one.
    savestate
    single_strategy=no
    ;;
*)
    rm -f "$GIT_DIR/MERGE_SAVE"
    single_strategy=yes
    ;;
esac

result_tree= best_cnt=-1 best_strategy= wt_strategy=
merge_was_ok=
for strategy in $use_strategies
do
    test "$wt_strategy" = '' || {
	echo "Rewinding the tree to pristine..."
	restorestate
    }
    case "$single_strategy" in
    no)
	echo "Trying merge strategy $strategy..."
	;;
    esac

    # Remember which strategy left the state in the working tree
    wt_strategy=$strategy

    git-merge-$strategy $common -- "$head_arg" "$@"
    exit=$?
    if test "$no_commit" = t && test "$exit" = 0
    then
        merge_was_ok=t
	exit=1 ;# pretend it left conflicts.
    fi

    test "$exit" = 0 || {

	# The backend exits with 1 when conflicts are left to be resolved,
	# with 2 when it does not handle the given merge at all.

	if test "$exit" -eq 1
	then
	    cnt=`{
		git-diff-files --name-only
		git-ls-files --unmerged
	    } | wc -l`
	    if test $best_cnt -le 0 -o $cnt -le $best_cnt
	    then
		best_strategy=$strategy
		best_cnt=$cnt
	    fi
	fi
	continue
    }

    # Automerge succeeded.
    result_tree=$(git-write-tree) && break
done

# If we have a resulting tree, that means the strategy module
# auto resolved the merge cleanly.
if test '' != "$result_tree"
then
    parents=$(git-show-branch --independent "$head" "$@" | sed -e 's/^/-p /')
    result_commit=$(echo "$merge_msg" | git-commit-tree $result_tree $parents) || exit
    finish "$result_commit" "Merge made by $wt_strategy."
    dropsave
    exit 0
fi

# Pick the result from the best strategy and have the user fix it up.
case "$best_strategy" in
'')
	restorestate
	echo >&2 "No merge strategy handled the merge."
	exit 2
	;;
"$wt_strategy")
	# We already have its result in the working tree.
	;;
*)
	echo "Rewinding the tree to pristine..."
	restorestate
	echo "Using the $best_strategy to prepare resolving by hand."
	git-merge-$best_strategy $common -- "$head_arg" "$@"
	;;
esac

if test "$squash" = t
then
	finish
else
	for remote
	do
		echo $remote
	done >"$GIT_DIR/MERGE_HEAD"
	echo "$merge_msg" >"$GIT_DIR/MERGE_MSG"
fi

if test "$merge_was_ok" = t
then
	echo >&2 \
	"Automatic merge went well; stopped before committing as requested"
	exit 0
else
	{
	    echo '
Conflicts:
'
		git ls-files --unmerged |
		sed -e 's/^[^	]*	/	/' |
		uniq
	} >>"$GIT_DIR/MERGE_MSG"
	if test -d "$GIT_DIR/rr-cache"
	then
		git-rerere
	fi
	die "Automatic merge failed; fix conflicts and then commit the result."
fi<|MERGE_RESOLUTION|>--- conflicted
+++ resolved
@@ -159,11 +159,7 @@
 	shift
 	head_arg="$1"
 	shift
-<<<<<<< HEAD
-elif ! git-rev-parse --verify HEAD 2>/dev/null
-=======
 elif ! git-rev-parse --verify HEAD >/dev/null 2>&1
->>>>>>> 3c23bea8
 then
 	# If the merged head is a valid one there is no reason to
 	# forbid "git merge" into a branch yet to be born.  We do
@@ -192,21 +188,13 @@
 	# in this loop.
 	merge_name=$(for remote
 		do
-<<<<<<< HEAD
-			rh=$(git-rev-parse --verify "$remote"^0 2>/dev/null)
-=======
 			rh=$(git-rev-parse --verify "$remote"^0 2>/dev/null) &&
->>>>>>> 3c23bea8
 			if git show-ref -q --verify "refs/heads/$remote"
 			then
 				what=branch
 			else
 				what=commit
-<<<<<<< HEAD
-			fi
-=======
 			fi &&
->>>>>>> 3c23bea8
 			echo "$rh		$what '$remote'"
 		done | git-fmt-merge-msg
 	)
