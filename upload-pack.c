--- conflicted
+++ resolved
@@ -84,11 +84,8 @@
 	/* 0 for no sideband, otherwise DEFAULT_PACKET_MAX or LARGE_PACKET_MAX */
 	int use_sideband;
 
-<<<<<<< HEAD
+	struct string_list uri_protocols;
 	enum allow_uor allow_uor;
-=======
-	struct string_list uri_protocols;
->>>>>>> cae2ee10
 
 	struct list_objects_filter_options filter_options;
 
@@ -121,11 +118,8 @@
 	struct oid_array haves = OID_ARRAY_INIT;
 	struct object_array shallows = OBJECT_ARRAY_INIT;
 	struct string_list deepen_not = STRING_LIST_INIT_DUP;
-<<<<<<< HEAD
+	struct string_list uri_protocols = STRING_LIST_INIT_DUP;
 	struct object_array extra_edge_obj = OBJECT_ARRAY_INIT;
-=======
-	struct string_list uri_protocols = STRING_LIST_INIT_DUP;
->>>>>>> cae2ee10
 
 	memset(data, 0, sizeof(*data));
 	data->symref = symref;
@@ -135,11 +129,8 @@
 	data->haves = haves;
 	data->shallows = shallows;
 	data->deepen_not = deepen_not;
-<<<<<<< HEAD
+	data->uri_protocols = uri_protocols;
 	data->extra_edge_obj = extra_edge_obj;
-=======
-	data->uri_protocols = uri_protocols;
->>>>>>> cae2ee10
 	packet_writer_init(&data->writer, 1);
 
 	data->keepalive = 5;
