name: CI

on: [push, pull_request]

env:
  DEVELOPER: 1

jobs:
  ci-config:
    name: config
    runs-on: ubuntu-latest
    outputs:
      enabled: ${{ steps.check-ref.outputs.enabled }}${{ steps.skip-if-redundant.outputs.enabled }}
    steps:
      - name: try to clone ci-config branch
        run: |
          git -c protocol.version=2 clone \
            --no-tags \
            --single-branch \
            -b ci-config \
            --depth 1 \
            --no-checkout \
            --filter=blob:none \
            https://github.com/${{ github.repository }} \
            config-repo &&
          cd config-repo &&
          git checkout HEAD -- ci/config || : ignore
      - id: check-ref
        name: check whether CI is enabled for ref
        run: |
          enabled=yes
          if test -x config-repo/ci/config/allow-ref &&
             ! config-repo/ci/config/allow-ref '${{ github.ref }}'
          then
            enabled=no
          fi
          echo "::set-output name=enabled::$enabled"
      - name: skip if the commit or tree was already tested
        id: skip-if-redundant
        uses: actions/github-script@v3
        if: steps.check-ref.outputs.enabled == 'yes'
        with:
          github-token: ${{secrets.GITHUB_TOKEN}}
          script: |
            try {
              // Figure out workflow ID, commit and tree
              const { data: run } = await github.actions.getWorkflowRun({
                owner: context.repo.owner,
                repo: context.repo.repo,
                run_id: context.runId,
              });
              const workflow_id = run.workflow_id;
              const head_sha = run.head_sha;
              const tree_id = run.head_commit.tree_id;

              // See whether there is a successful run for that commit or tree
              const { data: runs } = await github.actions.listWorkflowRuns({
                owner: context.repo.owner,
                repo: context.repo.repo,
                per_page: 500,
                status: 'success',
                workflow_id,
              });
              for (const run of runs.workflow_runs) {
                if (head_sha === run.head_sha) {
                  core.warning(`Successful run for the commit ${head_sha}: ${run.html_url}`);
                  core.setOutput('enabled', ' but skip');
                  break;
                }
                if (run.head_commit && tree_id === run.head_commit.tree_id) {
                  core.warning(`Successful run for the tree ${tree_id}: ${run.html_url}`);
                  core.setOutput('enabled', ' but skip');
                  break;
                }
              }
            } catch (e) {
              core.warning(e);
            }

  windows-build:
    name: win build
    needs: ci-config
    if: needs.ci-config.outputs.enabled == 'yes'
    runs-on: windows-latest
    steps:
    - uses: actions/checkout@v2
    - uses: git-for-windows/setup-git-for-windows-sdk@v1
    - name: build
      shell: bash
      env:
        HOME: ${{runner.workspace}}
        NO_PERL: 1
      run: . /etc/profile && ci/make-test-artifacts.sh artifacts
    - name: zip up tracked files
      run: git archive -o artifacts/tracked.tar.gz HEAD
    - name: upload tracked files and build artifacts
      uses: actions/upload-artifact@v2
      with:
        name: windows-artifacts
        path: artifacts
  windows-test:
    name: win test
    runs-on: windows-latest
    needs: [windows-build]
    strategy:
      fail-fast: false
      matrix:
        nr: [0, 1, 2, 3, 4, 5, 6, 7, 8, 9]
    steps:
    - name: download tracked files and build artifacts
      uses: actions/download-artifact@v2
      with:
        name: windows-artifacts
        path: ${{github.workspace}}
    - name: extract tracked files and build artifacts
      shell: bash
      run: tar xf artifacts.tar.gz && tar xf tracked.tar.gz
    - uses: git-for-windows/setup-git-for-windows-sdk@v1
    - name: test
      shell: bash
      run: . /etc/profile && ci/run-test-slice.sh ${{matrix.nr}} 10
    - name: ci/print-test-failures.sh
      if: failure()
      shell: bash
      run: ci/print-test-failures.sh
    - name: Upload failed tests' directories
      if: failure() && env.FAILED_TEST_ARTIFACTS != ''
      uses: actions/upload-artifact@v2
      with:
        name: failed-tests-windows
        path: ${{env.FAILED_TEST_ARTIFACTS}}
  vs-build:
    name: win+VS build
    needs: ci-config
    if: needs.ci-config.outputs.enabled == 'yes'
    env:
      NO_PERL: 1
      GIT_CONFIG_PARAMETERS: "'user.name=CI' 'user.email=ci@git'"
    runs-on: windows-latest
    steps:
    - uses: actions/checkout@v2
    - uses: git-for-windows/setup-git-for-windows-sdk@v1
    - name: initialize vcpkg
      uses: actions/checkout@v2
      with:
        repository: 'microsoft/vcpkg'
        path: 'compat/vcbuild/vcpkg'
    - name: download vcpkg artifacts
      shell: powershell
      run: |
        $urlbase = "https://dev.azure.com/git/git/_apis/build/builds"
        $id = ((Invoke-WebRequest -UseBasicParsing "${urlbase}?definitions=9&statusFilter=completed&resultFilter=succeeded&`$top=1").content | ConvertFrom-JSON).value[0].id
        $downloadUrl = ((Invoke-WebRequest -UseBasicParsing "${urlbase}/$id/artifacts").content | ConvertFrom-JSON).value[0].resource.downloadUrl
        (New-Object Net.WebClient).DownloadFile($downloadUrl, "compat.zip")
        Expand-Archive compat.zip -DestinationPath . -Force
        Remove-Item compat.zip
    - name: add msbuild to PATH
      uses: microsoft/setup-msbuild@v1
    - name: copy dlls to root
      shell: cmd
      run: compat\vcbuild\vcpkg_copy_dlls.bat release
    - name: generate Visual Studio solution
      shell: bash
      run: |
        cmake `pwd`/contrib/buildsystems/ -DCMAKE_PREFIX_PATH=`pwd`/compat/vcbuild/vcpkg/installed/x64-windows \
        -DNO_GETTEXT=YesPlease -DPERL_TESTS=OFF -DPYTHON_TESTS=OFF -DCURL_NO_CURL_CMAKE=ON
    - name: MSBuild
      run: msbuild git.sln -property:Configuration=Release -property:Platform=x64 -maxCpuCount:4 -property:PlatformToolset=v142
    - name: bundle artifact tar
      shell: bash
      env:
        MSVC: 1
        VCPKG_ROOT: ${{github.workspace}}\compat\vcbuild\vcpkg
      run: |
        mkdir -p artifacts &&
        eval "$(make -n artifacts-tar INCLUDE_DLLS_IN_ARTIFACTS=YesPlease ARTIFACTS_DIRECTORY=artifacts NO_GETTEXT=YesPlease 2>&1 | grep ^tar)"
    - name: zip up tracked files
      run: git archive -o artifacts/tracked.tar.gz HEAD
    - name: upload tracked files and build artifacts
      uses: actions/upload-artifact@v2
      with:
        name: vs-artifacts
        path: artifacts
  vs-test:
    name: win+VS test
    runs-on: windows-latest
    needs: vs-build
    strategy:
      fail-fast: false
      matrix:
        nr: [0, 1, 2, 3, 4, 5, 6, 7, 8, 9]
    steps:
    - uses: git-for-windows/setup-git-for-windows-sdk@v1
    - name: download tracked files and build artifacts
      uses: actions/download-artifact@v2
      with:
        name: vs-artifacts
        path: ${{github.workspace}}
    - name: extract tracked files and build artifacts
      shell: bash
      run: tar xf artifacts.tar.gz && tar xf tracked.tar.gz
    - name: test
      shell: bash
      env:
        NO_SVN_TESTS: 1
      run: . /etc/profile && ci/run-test-slice.sh ${{matrix.nr}} 10
    - name: ci/print-test-failures.sh
      if: failure()
      shell: bash
      run: ci/print-test-failures.sh
    - name: Upload failed tests' directories
      if: failure() && env.FAILED_TEST_ARTIFACTS != ''
      uses: actions/upload-artifact@v2
      with:
        name: failed-tests-windows
        path: ${{env.FAILED_TEST_ARTIFACTS}}
  regular:
    name: ${{matrix.vector.jobname}} (${{matrix.vector.pool}})
    needs: ci-config
    if: needs.ci-config.outputs.enabled == 'yes'
    strategy:
      fail-fast: false
      matrix:
        vector:
          - jobname: linux-clang
            cc: clang
            pool: ubuntu-latest
          - jobname: linux-sha256
            cc: clang
            os: ubuntu
            pool: ubuntu-latest
          - jobname: linux-gcc
            cc: gcc
            cc_package: gcc-8
            pool: ubuntu-latest
          - jobname: linux-TEST-vars
            cc: gcc
            os: ubuntu
            cc_package: gcc-8
            pool: ubuntu-latest
          - jobname: osx-clang
            cc: clang
            pool: macos-latest
          - jobname: osx-gcc
            cc: gcc
            cc_package: gcc-9
            pool: macos-latest
          - jobname: linux-gcc-default
            cc: gcc
            pool: ubuntu-latest
          - jobname: linux-leaks
            cc: gcc
            pool: ubuntu-latest
    env:
      CC: ${{matrix.vector.cc}}
      CC_PACKAGE: ${{matrix.vector.cc_package}}
      jobname: ${{matrix.vector.jobname}}
      runs_on_pool: ${{matrix.vector.pool}}
    runs-on: ${{matrix.vector.pool}}
    steps:
    - uses: actions/checkout@v2
    - run: ci/install-dependencies.sh
    - run: ci/run-build-and-tests.sh
    - run: ci/print-test-failures.sh
      if: failure()
    - name: Upload failed tests' directories
      if: failure() && env.FAILED_TEST_ARTIFACTS != ''
      uses: actions/upload-artifact@v2
      with:
        name: failed-tests-${{matrix.vector.jobname}}
        path: ${{env.FAILED_TEST_ARTIFACTS}}
  dockerized:
    name: ${{matrix.vector.jobname}} (${{matrix.vector.image}})
    needs: ci-config
    if: needs.ci-config.outputs.enabled == 'yes'
    strategy:
      fail-fast: false
      matrix:
        vector:
        - jobname: linux-musl
          image: alpine
        - jobname: linux32
          os: ubuntu32
          image: daald/ubuntu32:xenial
        - jobname: pedantic
          image: fedora
    env:
      jobname: ${{matrix.vector.jobname}}
    runs-on: ubuntu-latest
    container: ${{matrix.vector.image}}
    steps:
    - uses: actions/checkout@v1
    - run: ci/install-docker-dependencies.sh
    - run: ci/run-build-and-tests.sh
    - run: ci/print-test-failures.sh
      if: failure()
    - name: Upload failed tests' directories
      if: failure() && env.FAILED_TEST_ARTIFACTS != ''
      uses: actions/upload-artifact@v1
      with:
        name: failed-tests-${{matrix.vector.jobname}}
        path: ${{env.FAILED_TEST_ARTIFACTS}}
  static-analysis:
    needs: ci-config
    if: needs.ci-config.outputs.enabled == 'yes'
    env:
      jobname: StaticAnalysis
    runs-on: ubuntu-18.04
    steps:
    - uses: actions/checkout@v2
    - run: ci/install-dependencies.sh
    - run: ci/run-static-analysis.sh
    - run: ci/check-directional-formatting.bash
  sparse:
    needs: ci-config
    if: needs.ci-config.outputs.enabled == 'yes'
    env:
      jobname: sparse
    runs-on: ubuntu-20.04
    steps:
    - name: Download a current `sparse` package
      # Ubuntu's `sparse` version is too old for us
      uses: git-for-windows/get-azure-pipelines-artifact@v0
      with:
        repository: git/git
        definitionId: 10
        artifact: sparse-20.04
    - name: Install the current `sparse` package
      run: sudo dpkg -i sparse-20.04/sparse_*.deb
    - uses: actions/checkout@v2
    - name: Install other dependencies
      run: ci/install-dependencies.sh
    - run: make sparse
  documentation:
<<<<<<< HEAD
    needs: ci-config 
=======
    name: documentation
    needs: ci-config
>>>>>>> 90d242d3
    if: needs.ci-config.outputs.enabled == 'yes'
    env:
      jobname: Documentation 
    runs-on: ubuntu-latest
    steps:
    - uses: actions/checkout@v2
    - run: ci/install-dependencies.sh
    - run: ci/test-documentation.sh<|MERGE_RESOLUTION|>--- conflicted
+++ resolved
@@ -332,13 +332,12 @@
       run: ci/install-dependencies.sh
     - run: make sparse
   documentation:
-<<<<<<< HEAD
     needs: ci-config 
-=======
+
     name: documentation
     needs: ci-config
->>>>>>> 90d242d3
-    if: needs.ci-config.outputs.enabled == 'yes'
+
+if: needs.ci-config.outputs.enabled == 'yes'
     env:
       jobname: Documentation 
     runs-on: ubuntu-latest
