name: CI

on: [push, pull_request]

env:
  DEVELOPER: 1

# If more than one workflow run is triggered for the very same commit hash
# (which happens when multiple branches pointing to the same commit), only
# the first one is allowed to run, the second will be kept in the "queued"
# state. This allows a successful completion of the first run to be reused
# in the second run via the `skip-if-redundant` logic in the `config` job.
#
# The only caveat is that if a workflow run is triggered for the same commit
# hash that another run is already being held, that latter run will be
# canceled. For more details about the `concurrency` attribute, see:
# https://docs.github.com/en/actions/using-workflows/workflow-syntax-for-github-actions#concurrency
concurrency:
  group: ${{ github.sha }}

jobs:
  ci-config:
    name: config
    if: vars.CI_BRANCHES == '' || contains(vars.CI_BRANCHES, github.ref_name)
    runs-on: ubuntu-latest
    outputs:
      enabled: ${{ steps.check-ref.outputs.enabled }}${{ steps.skip-if-redundant.outputs.enabled }}
      skip_concurrent: ${{ steps.check-ref.outputs.skip_concurrent }}
    steps:
      - name: try to clone ci-config branch
        run: |
          git -c protocol.version=2 clone \
            --no-tags \
            --single-branch \
            -b ci-config \
            --depth 1 \
            --no-checkout \
            --filter=blob:none \
            https://github.com/${{ github.repository }} \
            config-repo &&
          cd config-repo &&
          git checkout HEAD -- ci/config || : ignore
      - id: check-ref
        name: check whether CI is enabled for ref
        run: |
          enabled=yes
          if test -x config-repo/ci/config/allow-ref
          then
            echo "::warning::ci/config/allow-ref is deprecated; use CI_BRANCHES instead"
            if ! config-repo/ci/config/allow-ref '${{ github.ref }}'
            then
              enabled=no
            fi
          fi

          skip_concurrent=yes
          if test -x config-repo/ci/config/skip-concurrent &&
             ! config-repo/ci/config/skip-concurrent '${{ github.ref }}'
          then
            skip_concurrent=no
          fi
          echo "enabled=$enabled" >>$GITHUB_OUTPUT
          echo "skip_concurrent=$skip_concurrent" >>$GITHUB_OUTPUT
      - name: skip if the commit or tree was already tested
        id: skip-if-redundant
        uses: actions/github-script@v7
        if: steps.check-ref.outputs.enabled == 'yes'
        with:
          github-token: ${{secrets.GITHUB_TOKEN}}
          script: |
            try {
              // Figure out workflow ID, commit and tree
              const { data: run } = await github.rest.actions.getWorkflowRun({
                owner: context.repo.owner,
                repo: context.repo.repo,
                run_id: context.runId,
              });
              const workflow_id = run.workflow_id;
              const head_sha = run.head_sha;
              const tree_id = run.head_commit.tree_id;

              // See whether there is a successful run for that commit or tree
              const { data: runs } = await github.rest.actions.listWorkflowRuns({
                owner: context.repo.owner,
                repo: context.repo.repo,
                per_page: 500,
                status: 'success',
                workflow_id,
              });
              for (const run of runs.workflow_runs) {
                if (head_sha === run.head_sha) {
                  core.warning(`Successful run for the commit ${head_sha}: ${run.html_url}`);
                  core.setOutput('enabled', ' but skip');
                  break;
                }
                if (run.head_commit && tree_id === run.head_commit.tree_id) {
                  core.warning(`Successful run for the tree ${tree_id}: ${run.html_url}`);
                  core.setOutput('enabled', ' but skip');
                  break;
                }
              }
            } catch (e) {
              core.warning(e);
            }

  windows-build:
    name: win build
    needs: ci-config
    if: needs.ci-config.outputs.enabled == 'yes'
    runs-on: windows-latest
    concurrency:
      group: windows-build-${{ github.ref }}
      cancel-in-progress: ${{ needs.ci-config.outputs.skip_concurrent == 'yes' }}
    steps:
    - uses: actions/checkout@v4
    - uses: git-for-windows/setup-git-for-windows-sdk@v1
    - name: build
      shell: bash
      env:
        HOME: ${{runner.workspace}}
        NO_PERL: 1
      run: . /etc/profile && ci/make-test-artifacts.sh artifacts
    - name: zip up tracked files
      run: git archive -o artifacts/tracked.tar.gz HEAD
    - name: upload tracked files and build artifacts
      uses: actions/upload-artifact@v4
      with:
        name: windows-artifacts
        path: artifacts
  windows-test:
    name: win test
    runs-on: windows-latest
    needs: [ci-config, windows-build]
    strategy:
      fail-fast: false
      matrix:
        nr: [0, 1, 2, 3, 4, 5, 6, 7, 8, 9]
    concurrency:
      group: windows-test-${{ matrix.nr }}-${{ github.ref }}
      cancel-in-progress: ${{ needs.ci-config.outputs.skip_concurrent == 'yes' }}
    steps:
    - name: download tracked files and build artifacts
      uses: actions/download-artifact@v4
      with:
        name: windows-artifacts
        path: ${{github.workspace}}
    - name: extract tracked files and build artifacts
      shell: bash
      run: tar xf artifacts.tar.gz && tar xf tracked.tar.gz
    - uses: git-for-windows/setup-git-for-windows-sdk@v1
    - name: test
      shell: bash
      run: . /etc/profile && ci/run-test-slice.sh ${{matrix.nr}} 10
    - name: print test failures
      if: failure() && env.FAILED_TEST_ARTIFACTS != ''
      shell: bash
      run: ci/print-test-failures.sh
    - name: Upload failed tests' directories
      if: failure() && env.FAILED_TEST_ARTIFACTS != ''
      uses: actions/upload-artifact@v4
      with:
        name: failed-tests-windows-${{ matrix.nr }}
        path: ${{env.FAILED_TEST_ARTIFACTS}}
  vs-build:
    name: win+VS build
    needs: ci-config
    if: github.event.repository.owner.login == 'git-for-windows' && needs.ci-config.outputs.enabled == 'yes'
    env:
      NO_PERL: 1
      GIT_CONFIG_PARAMETERS: "'user.name=CI' 'user.email=ci@git'"
    runs-on: windows-latest
    concurrency:
      group: vs-build-${{ github.ref }}
      cancel-in-progress: ${{ needs.ci-config.outputs.skip_concurrent == 'yes' }}
    steps:
    - uses: actions/checkout@v4
    - uses: git-for-windows/setup-git-for-windows-sdk@v1
    - name: initialize vcpkg
      uses: actions/checkout@v4
      with:
        repository: 'microsoft/vcpkg'
        path: 'compat/vcbuild/vcpkg'
    - name: download vcpkg artifacts
      uses: git-for-windows/get-azure-pipelines-artifact@v0
      with:
        repository: git/git
        definitionId: 9
    - name: add msbuild to PATH
      uses: microsoft/setup-msbuild@v2
    - name: copy dlls to root
      shell: cmd
      run: compat\vcbuild\vcpkg_copy_dlls.bat release
    - name: generate Visual Studio solution
      shell: bash
      run: |
        cmake `pwd`/contrib/buildsystems/ -DCMAKE_PREFIX_PATH=`pwd`/compat/vcbuild/vcpkg/installed/x64-windows \
        -DNO_GETTEXT=YesPlease -DPERL_TESTS=OFF -DPYTHON_TESTS=OFF -DCURL_NO_CURL_CMAKE=ON
    - name: MSBuild
      run: msbuild git.sln -property:Configuration=Release -property:Platform=x64 -maxCpuCount:4 -property:PlatformToolset=v142
    - name: bundle artifact tar
      shell: bash
      env:
        MSVC: 1
        VCPKG_ROOT: ${{github.workspace}}\compat\vcbuild\vcpkg
      run: |
        mkdir -p artifacts &&
        eval "$(make -n artifacts-tar INCLUDE_DLLS_IN_ARTIFACTS=YesPlease ARTIFACTS_DIRECTORY=artifacts NO_GETTEXT=YesPlease 2>&1 | grep ^tar)"
    - name: zip up tracked files
      run: git archive -o artifacts/tracked.tar.gz HEAD
    - name: upload tracked files and build artifacts
      uses: actions/upload-artifact@v4
      with:
        name: vs-artifacts
        path: artifacts
  vs-test:
    name: win+VS test
    runs-on: windows-latest
    needs: [ci-config, vs-build]
    strategy:
      fail-fast: false
      matrix:
        nr: [0, 1, 2, 3, 4, 5, 6, 7, 8, 9]
    concurrency:
      group: vs-test-${{ matrix.nr }}-${{ github.ref }}
      cancel-in-progress: ${{ needs.ci-config.outputs.skip_concurrent == 'yes' }}
    steps:
    - uses: git-for-windows/setup-git-for-windows-sdk@v1
    - name: download tracked files and build artifacts
      uses: actions/download-artifact@v4
      with:
        name: vs-artifacts
        path: ${{github.workspace}}
    - name: extract tracked files and build artifacts
      shell: bash
      run: tar xf artifacts.tar.gz && tar xf tracked.tar.gz
    - name: test
      shell: bash
      env:
        NO_SVN_TESTS: 1
      run: . /etc/profile && ci/run-test-slice.sh ${{matrix.nr}} 10
    - name: print test failures
      if: failure() && env.FAILED_TEST_ARTIFACTS != ''
      shell: bash
      run: ci/print-test-failures.sh
    - name: Upload failed tests' directories
      if: failure() && env.FAILED_TEST_ARTIFACTS != ''
      uses: actions/upload-artifact@v4
      with:
        name: failed-tests-windows-vs-${{ matrix.nr }}
        path: ${{env.FAILED_TEST_ARTIFACTS}}

  windows-meson-build:
    name: win+Meson build
    needs: ci-config
    if: needs.ci-config.outputs.enabled == 'yes'
    runs-on: windows-latest
    concurrency:
      group: windows-meson-build-${{ github.ref }}
      cancel-in-progress: ${{ needs.ci-config.outputs.skip_concurrent == 'yes' }}
    steps:
    - uses: actions/checkout@v4
    - uses: actions/setup-python@v5
    - name: Set up dependencies
      shell: pwsh
      run: pip install meson ninja
    - name: Setup
      shell: pwsh
      run: meson setup build -Dperl=disabled
    - name: Compile
      shell: pwsh
      run: meson compile -C build
    - name: Upload build artifacts
      uses: actions/upload-artifact@v4
      with:
        name: windows-meson-artifacts
        path: build
  windows-meson-test:
    name: win+Meson test
    runs-on: windows-latest
    needs: [ci-config, windows-meson-build]
    strategy:
      fail-fast: false
      matrix:
        nr: [0, 1, 2, 3, 4, 5, 6, 7, 8, 9]
    concurrency:
      group: windows-meson-test-${{ matrix.nr }}-${{ github.ref }}
      cancel-in-progress: ${{ needs.ci-config.outputs.skip_concurrent == 'yes' }}
    steps:
    - uses: actions/checkout@v4
    - uses: actions/setup-python@v5
    - name: Set up dependencies
      shell: pwsh
      run: pip install meson ninja
    - name: Download build artifacts
      uses: actions/download-artifact@v4
      with:
        name: windows-meson-artifacts
        path: build
    - name: Test
      shell: pwsh
      run: meson test -C build --list | Select-Object -Skip 1 | Select-String .* | Group-Object -Property { $_.LineNumber % 10 } | Where-Object Name -EQ ${{ matrix.nr }} | ForEach-Object { meson test -C build --no-rebuild --print-errorlogs $_.Group }

  regular:
    name: ${{matrix.vector.jobname}} (${{matrix.vector.pool}})
    needs: ci-config
    if: needs.ci-config.outputs.enabled == 'yes'
    concurrency:
      group: ${{ matrix.vector.jobname }}-${{ matrix.vector.pool }}-${{ github.ref }}
      cancel-in-progress: ${{ needs.ci-config.outputs.skip_concurrent == 'yes' }}
    strategy:
      fail-fast: false
      matrix:
        vector:
<<<<<<< HEAD
          - jobname: linux-sha256
            cc: clang
            pool: ubuntu-latest
          - jobname: linux-reftable
            cc: clang
            pool: ubuntu-latest
          - jobname: linux-breaking-changes
            cc: gcc
            pool: ubuntu-20.04
          - jobname: linux-TEST-vars
            cc: gcc
            cc_package: gcc-8
            pool: ubuntu-20.04
=======
>>>>>>> e39e332e
          - jobname: osx-clang
            cc: clang
            pool: macos-13
          - jobname: osx-reftable
            cc: clang
            pool: macos-13
          - jobname: osx-gcc
            cc: gcc-13
            pool: macos-13
          - jobname: osx-meson
            cc: clang
            pool: macos-13
<<<<<<< HEAD
          - jobname: linux-leaks
            cc: gcc
            pool: ubuntu-latest
          - jobname: linux-reftable-leaks
            cc: gcc
            pool: ubuntu-latest
          - jobname: linux-asan-ubsan
            cc: clang
            pool: ubuntu-latest
          - jobname: linux-meson
            cc: gcc
            pool: ubuntu-latest
=======
>>>>>>> e39e332e
    env:
      CC: ${{matrix.vector.cc}}
      CC_PACKAGE: ${{matrix.vector.cc_package}}
      jobname: ${{matrix.vector.jobname}}
      CI_JOB_IMAGE: ${{matrix.vector.pool}}
      TEST_OUTPUT_DIRECTORY: ${{github.workspace}}/t
    runs-on: ${{matrix.vector.pool}}
    steps:
    - uses: actions/checkout@v4
    - run: ci/install-dependencies.sh
    - run: ci/run-build-and-tests.sh
    - name: print test failures
      if: failure() && env.FAILED_TEST_ARTIFACTS != ''
      run: ci/print-test-failures.sh
    - name: Upload failed tests' directories
      if: failure() && env.FAILED_TEST_ARTIFACTS != ''
      uses: actions/upload-artifact@v4
      with:
        name: failed-tests-${{matrix.vector.jobname}}
        path: ${{env.FAILED_TEST_ARTIFACTS}}
  fuzz-smoke-test:
    name: fuzz smoke test
    needs: ci-config
    if: needs.ci-config.outputs.enabled == 'yes'
    env:
      CC: clang
    runs-on: ubuntu-latest
    steps:
    - uses: actions/checkout@v4
    - run: ci/install-dependencies.sh
    - run: ci/run-build-and-minimal-fuzzers.sh
  dockerized:
    name: ${{matrix.vector.jobname}} (${{matrix.vector.image}})
    needs: ci-config
    if: needs.ci-config.outputs.enabled == 'yes'
    concurrency:
      group: dockerized-${{ matrix.vector.jobname }}-${{ matrix.vector.image }}-${{ github.ref }}
      cancel-in-progress: ${{ needs.ci-config.outputs.skip_concurrent == 'yes' }}
    strategy:
      fail-fast: false
      matrix:
        vector:
        - jobname: linux-sha256
          image: ubuntu:rolling
          cc: clang
        - jobname: linux-reftable
          image: ubuntu:rolling
          cc: clang
        - jobname: linux-gcc
          image: ubuntu:20.04
          cc: gcc
          cc_package: gcc-8
        - jobname: linux-TEST-vars
          image: ubuntu:20.04
          cc: gcc
          cc_package: gcc-8
        - jobname: linux-gcc-default
          image: ubuntu:rolling
          cc: gcc
        - jobname: linux-leaks
          image: ubuntu:rolling
          cc: gcc
        - jobname: linux-reftable-leaks
          image: ubuntu:rolling
          cc: gcc
        - jobname: linux-asan-ubsan
          image: ubuntu:rolling
          cc: clang
        - jobname: linux-meson
          image: ubuntu:rolling
          cc: gcc
        - jobname: linux-musl
          image: alpine:latest
        # Supported until 2025-04-02.
        - jobname: linux32
          image: i386/ubuntu:focal
        - jobname: pedantic
          image: fedora:latest
        # A RHEL 8 compatible distro.  Supported until 2029-05-31.
        - jobname: almalinux-8
          image: almalinux:8
        # Supported until 2026-08-31.
        - jobname: debian-11
          image: debian:11
    env:
      jobname: ${{matrix.vector.jobname}}
      CC: ${{matrix.vector.cc}}
      CI_JOB_IMAGE: ${{matrix.vector.image}}
    runs-on: ubuntu-latest
    container: ${{matrix.vector.image}}
    steps:
    - name: prepare libc6 for actions
      if: matrix.vector.jobname == 'linux32'
      run: apt -q update && apt -q -y install libc6-amd64 lib64stdc++6
    - uses: actions/checkout@v4
    - run: ci/install-dependencies.sh
    - run: useradd builder --create-home
    - run: chown -R builder .
    - run: sudo --preserve-env --set-home --user=builder ci/run-build-and-tests.sh
    - name: print test failures
      if: failure() && env.FAILED_TEST_ARTIFACTS != ''
      run: sudo --preserve-env --set-home --user=builder ci/print-test-failures.sh
    - name: Upload failed tests' directories
      if: failure() && env.FAILED_TEST_ARTIFACTS != ''
      uses: actions/upload-artifact@v4
      with:
        name: failed-tests-${{matrix.vector.jobname}}
        path: ${{env.FAILED_TEST_ARTIFACTS}}
  static-analysis:
    needs: ci-config
    if: needs.ci-config.outputs.enabled == 'yes'
    env:
      jobname: StaticAnalysis
    runs-on: ubuntu-22.04
    concurrency:
      group: static-analysis-${{ github.ref }}
      cancel-in-progress: ${{ needs.ci-config.outputs.skip_concurrent == 'yes' }}
    steps:
    - uses: actions/checkout@v4
    - run: ci/install-dependencies.sh
    - run: ci/run-static-analysis.sh
    - run: ci/check-directional-formatting.bash
  sparse:
    needs: ci-config
    if: needs.ci-config.outputs.enabled == 'yes'
    env:
      jobname: sparse
    runs-on: ubuntu-20.04
    concurrency:
      group: sparse-${{ github.ref }}
      cancel-in-progress: ${{ needs.ci-config.outputs.skip_concurrent == 'yes' }}
    steps:
    - name: Download a current `sparse` package
      # Ubuntu's `sparse` version is too old for us
      uses: git-for-windows/get-azure-pipelines-artifact@v0
      with:
        repository: git/git
        definitionId: 10
        artifact: sparse-20.04
    - name: Install the current `sparse` package
      run: sudo dpkg -i sparse-20.04/sparse_*.deb
    - uses: actions/checkout@v4
    - name: Install other dependencies
      run: ci/install-dependencies.sh
    - run: make sparse
  documentation:
    name: documentation
    needs: ci-config
    if: needs.ci-config.outputs.enabled == 'yes'
    concurrency:
      group: documentation-${{ github.ref }}
      cancel-in-progress: ${{ needs.ci-config.outputs.skip_concurrent == 'yes' }}
    env:
      jobname: Documentation
    runs-on: ubuntu-latest
    steps:
    - uses: actions/checkout@v4
    - run: ci/install-dependencies.sh
    - run: ci/test-documentation.sh<|MERGE_RESOLUTION|>--- conflicted
+++ resolved
@@ -311,22 +311,6 @@
       fail-fast: false
       matrix:
         vector:
-<<<<<<< HEAD
-          - jobname: linux-sha256
-            cc: clang
-            pool: ubuntu-latest
-          - jobname: linux-reftable
-            cc: clang
-            pool: ubuntu-latest
-          - jobname: linux-breaking-changes
-            cc: gcc
-            pool: ubuntu-20.04
-          - jobname: linux-TEST-vars
-            cc: gcc
-            cc_package: gcc-8
-            pool: ubuntu-20.04
-=======
->>>>>>> e39e332e
           - jobname: osx-clang
             cc: clang
             pool: macos-13
@@ -339,21 +323,6 @@
           - jobname: osx-meson
             cc: clang
             pool: macos-13
-<<<<<<< HEAD
-          - jobname: linux-leaks
-            cc: gcc
-            pool: ubuntu-latest
-          - jobname: linux-reftable-leaks
-            cc: gcc
-            pool: ubuntu-latest
-          - jobname: linux-asan-ubsan
-            cc: clang
-            pool: ubuntu-latest
-          - jobname: linux-meson
-            cc: gcc
-            pool: ubuntu-latest
-=======
->>>>>>> e39e332e
     env:
       CC: ${{matrix.vector.cc}}
       CC_PACKAGE: ${{matrix.vector.cc_package}}
@@ -402,17 +371,13 @@
         - jobname: linux-reftable
           image: ubuntu:rolling
           cc: clang
-        - jobname: linux-gcc
-          image: ubuntu:20.04
-          cc: gcc
-          cc_package: gcc-8
         - jobname: linux-TEST-vars
           image: ubuntu:20.04
           cc: gcc
           cc_package: gcc-8
-        - jobname: linux-gcc-default
-          image: ubuntu:rolling
+        - jobname: linux-breaking-changes
           cc: gcc
+          image: ubuntu:rolling
         - jobname: linux-leaks
           image: ubuntu:rolling
           cc: gcc
