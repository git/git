--- conflicted
+++ resolved
@@ -235,14 +235,10 @@
           - jobname: linux-TEST-vars
             cc: gcc
             cc_package: gcc-8
-<<<<<<< HEAD
             pool: ubuntu-20.04
-=======
-            pool: ubuntu-latest
           - jobname: linux-cmake-ctest
             cc: gcc
-            pool: ubuntu-latest
->>>>>>> 6f0f3e9c
+            pool: ubuntu-20.04
           - jobname: osx-clang
             cc: clang
             pool: macos-latest
