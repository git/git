--- conflicted
+++ resolved
@@ -235,14 +235,10 @@
           - jobname: linux-TEST-vars
             cc: gcc
             cc_package: gcc-8
-<<<<<<< HEAD
-            pool: ubuntu-latest
+            pool: ubuntu-20.04
           - jobname: linux-cmake-ctest
             cc: gcc
-            pool: ubuntu-latest
-=======
             pool: ubuntu-20.04
->>>>>>> 0d3507f3
           - jobname: osx-clang
             cc: clang
             pool: macos-latest
