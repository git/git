#ifndef PROMISOR_REMOTE_H
#define PROMISOR_REMOTE_H

#include "repository.h"

struct object_id;

/*
 * Promisor remote linked list
 *
 * Information in its fields come from remote.XXX config entries or
 * from extensions.partialclone, except for 'accepted' which comes
 * from protocol v2 capabilities exchange.
 */
struct promisor_remote {
	struct promisor_remote *next;
	char *partial_clone_filter;
	unsigned int accepted : 1;
	const char name[FLEX_ARRAY];
};

void repo_promisor_remote_reinit(struct repository *r);
void promisor_remote_clear(struct promisor_remote_config *config);
struct promisor_remote *repo_promisor_remote_find(struct repository *r, const char *remote_name);
int repo_has_promisor_remote(struct repository *r);

/*
 * Fetches all requested objects from all promisor remotes, trying them one at
 * a time until all objects are fetched.
 *
 * If oid_nr is 0, this function returns immediately.
 */
void promisor_remote_get_direct(struct repository *repo,
				const struct object_id *oids,
				int oid_nr);

/*
 * Prepare a "promisor-remote" advertisement by a server.
 * Check the value of "promisor.advertise" and maybe the configured
 * promisor remotes, if any, to prepare information to send in an
 * advertisement.
 * Return value is NULL if no promisor remote advertisement should be
 * made. Otherwise it contains the names and urls of the advertised
<<<<<<< HEAD
 * promisor remotes separated by ';'. See gitprotocol-v2(5).
=======
 * promisor remotes separated by ';'
>>>>>>> 515fd3a3
 */
char *promisor_remote_info(struct repository *repo);

/*
 * Prepare a reply to a "promisor-remote" advertisement from a server.
 * Check the value of "promisor.acceptfromserver" and maybe the
 * configured promisor remotes, if any, to prepare the reply.
 * Return value is NULL if no promisor remote from the server
 * is accepted. Otherwise it contains the names of the accepted promisor
<<<<<<< HEAD
 * remotes separated by ';'. See gitprotocol-v2(5).
=======
 * remotes separated by ';'.
>>>>>>> 515fd3a3
 */
char *promisor_remote_reply(const char *info);

/*
<<<<<<< HEAD
 * Set the 'accepted' flag for some promisor remotes. Useful on the
 * server side when some promisor remotes have been accepted by the
 * client.
=======
 * Set the 'accepted' flag for some promisor remotes. Useful when some
 * promisor remotes have been accepted by the client.
>>>>>>> 515fd3a3
 */
void mark_promisor_remotes_as_accepted(struct repository *repo, const char *remotes);

/*
 * Has any promisor remote been accepted by the client?
 */
int repo_has_accepted_promisor_remote(struct repository *r);

#endif /* PROMISOR_REMOTE_H */<|MERGE_RESOLUTION|>--- conflicted
+++ resolved
@@ -41,11 +41,7 @@
  * advertisement.
  * Return value is NULL if no promisor remote advertisement should be
  * made. Otherwise it contains the names and urls of the advertised
-<<<<<<< HEAD
- * promisor remotes separated by ';'. See gitprotocol-v2(5).
-=======
  * promisor remotes separated by ';'
->>>>>>> 515fd3a3
  */
 char *promisor_remote_info(struct repository *repo);
 
@@ -55,23 +51,13 @@
  * configured promisor remotes, if any, to prepare the reply.
  * Return value is NULL if no promisor remote from the server
  * is accepted. Otherwise it contains the names of the accepted promisor
-<<<<<<< HEAD
- * remotes separated by ';'. See gitprotocol-v2(5).
-=======
  * remotes separated by ';'.
->>>>>>> 515fd3a3
  */
 char *promisor_remote_reply(const char *info);
 
 /*
-<<<<<<< HEAD
- * Set the 'accepted' flag for some promisor remotes. Useful on the
- * server side when some promisor remotes have been accepted by the
- * client.
-=======
  * Set the 'accepted' flag for some promisor remotes. Useful when some
  * promisor remotes have been accepted by the client.
->>>>>>> 515fd3a3
  */
 void mark_promisor_remotes_as_accepted(struct repository *repo, const char *remotes);
 
