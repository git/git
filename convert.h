--- conflicted
+++ resolved
@@ -4,11 +4,9 @@
 #ifndef CONVERT_H
 #define CONVERT_H
 
-<<<<<<< HEAD
 #include "string-list.h"
-=======
+
 struct index_state;
->>>>>>> a84f3e59
 
 enum safe_crlf {
 	SAFE_CRLF_FALSE = 0,
@@ -65,16 +63,12 @@
 			  struct strbuf *dst, enum safe_crlf checksafe);
 extern int convert_to_working_tree(const char *path, const char *src,
 				   size_t len, struct strbuf *dst);
-<<<<<<< HEAD
 extern int async_convert_to_working_tree(const char *path, const char *src,
 					 size_t len, struct strbuf *dst,
 					 void *dco);
 extern int async_query_available_blobs(const char *cmd, struct string_list *delayed_paths);
-extern int renormalize_buffer(const char *path, const char *src, size_t len,
-=======
 extern int renormalize_buffer(const struct index_state *istate,
 			      const char *path, const char *src, size_t len,
->>>>>>> a84f3e59
 			      struct strbuf *dst);
 static inline int would_convert_to_git(const struct index_state *istate,
 				       const char *path)
