#!/bin/sh
#
# git-submodule.sh: add, init, update or list git submodules
#
# Copyright (c) 2007 Lars Hjemli

dashless=$(basename "$0" | sed -e 's/-/ /')
USAGE="[--quiet] add [-b <branch>] [-f|--force] [--name <name>] [--reference <repository>] [--] <repository> [<path>]
   or: $dashless [--quiet] status [--cached] [--recursive] [--] [<path>...]
   or: $dashless [--quiet] init [--] [<path>...]
   or: $dashless [--quiet] deinit [-f|--force] [--] <path>...
   or: $dashless [--quiet] update [--init] [--remote] [-N|--no-fetch] [-f|--force] [--checkout|--merge|--rebase] [--reference <repository>] [--recursive] [--] [<path>...]
   or: $dashless [--quiet] summary [--cached|--files] [--summary-limit <n>] [commit] [--] [<path>...]
   or: $dashless [--quiet] foreach [--recursive] <command>
   or: $dashless [--quiet] sync [--recursive] [--] [<path>...]"
OPTIONS_SPEC=
SUBDIRECTORY_OK=Yes
. git-sh-setup
. git-sh-i18n
. git-parse-remote
require_work_tree
wt_prefix=$(git rev-parse --show-prefix)
cd_to_toplevel

# Restrict ourselves to a vanilla subset of protocols; the URLs
# we get are under control of a remote repository, and we do not
# want them kicking off arbitrary git-remote-* programs.
#
# If the user has already specified a set of allowed protocols,
# we assume they know what they're doing and use that instead.
: ${GIT_ALLOW_PROTOCOL=file:git:http:https:ssh}
export GIT_ALLOW_PROTOCOL

command=
branch=
force=
reference=
cached=
recursive=
init=
files=
remote=
nofetch=
update=
prefix=
custom_name=
depth=

# The function takes at most 2 arguments. The first argument is the
# URL that navigates to the submodule origin repo. When relative, this URL
# is relative to the superproject origin URL repo. The second up_path
# argument, if specified, is the relative path that navigates
# from the submodule working tree to the superproject working tree.
#
# The output of the function is the origin URL of the submodule.
#
# The output will either be an absolute URL or filesystem path (if the
# superproject origin URL is an absolute URL or filesystem path,
# respectively) or a relative file system path (if the superproject
# origin URL is a relative file system path).
#
# When the output is a relative file system path, the path is either
# relative to the submodule working tree, if up_path is specified, or to
# the superproject working tree otherwise.
resolve_relative_url ()
{
	remote=$(get_default_remote)
	remoteurl=$(git config "remote.$remote.url") ||
		remoteurl=$(pwd) # the repository is its own authoritative upstream
	url="$1"
	remoteurl=${remoteurl%/}
	sep=/
	up_path="$2"

	case "$remoteurl" in
	*:*|/*)
		is_relative=
		;;
	./*|../*)
		is_relative=t
		;;
	*)
		is_relative=t
		remoteurl="./$remoteurl"
		;;
	esac

	while test -n "$url"
	do
		case "$url" in
		../*)
			url="${url#../}"
			case "$remoteurl" in
			*/*)
				remoteurl="${remoteurl%/*}"
				;;
			*:*)
				remoteurl="${remoteurl%:*}"
				sep=:
				;;
			*)
				if test -z "$is_relative" || test "." = "$remoteurl"
				then
					die "$(eval_gettext "cannot strip one component off url '\$remoteurl'")"
				else
					remoteurl=.
				fi
				;;
			esac
			;;
		./*)
			url="${url#./}"
			;;
		*)
			break;;
		esac
	done
	remoteurl="$remoteurl$sep${url%/}"
	echo "${is_relative:+${up_path}}${remoteurl#./}"
}

# Resolve a path to be relative to another path.  This is intended for
# converting submodule paths when git-submodule is run in a subdirectory
# and only handles paths where the directory separator is '/'.
#
# The output is the first argument as a path relative to the second argument,
# which defaults to $wt_prefix if it is omitted.
relative_path ()
{
	local target curdir result
	target=$1
	curdir=${2-$wt_prefix}
	curdir=${curdir%/}
	result=

	while test -n "$curdir"
	do
		case "$target" in
		"$curdir/"*)
			target=${target#"$curdir"/}
			break
			;;
		esac

		result="${result}../"
		if test "$curdir" = "${curdir%/*}"
		then
			curdir=
		else
			curdir="${curdir%/*}"
		fi
	done

	echo "$result$target"
}

die_if_unmatched ()
{
	if test "$1" = "#unmatched"
	then
		exit 1
	fi
}

#
# Print a submodule configuration setting
#
# $1 = submodule name
# $2 = option name
# $3 = default value
#
# Checks in the usual git-config places first (for overrides),
# otherwise it falls back on .gitmodules.  This allows you to
# distribute project-wide defaults in .gitmodules, while still
# customizing individual repositories if necessary.  If the option is
# not in .gitmodules either, print a default value.
#
get_submodule_config () {
	name="$1"
	option="$2"
	default="$3"
	value=$(git config submodule."$name"."$option")
	if test -z "$value"
	then
		value=$(git config -f .gitmodules submodule."$name"."$option")
	fi
	printf '%s' "${value:-$default}"
}

isnumber()
{
	n=$(($1 + 0)) 2>/dev/null && test "$n" = "$1"
}

# Sanitize the local git environment for use within a submodule. We
# can't simply use clear_local_git_env since we want to preserve some
# of the settings from GIT_CONFIG_PARAMETERS.
sanitize_submodule_env()
{
	sanitized_config=$(git submodule--helper sanitize-config)
	clear_local_git_env
	GIT_CONFIG_PARAMETERS=$sanitized_config
}

#
# Add a new submodule to the working tree, .gitmodules and the index
#
# $@ = repo path
#
# optional branch is stored in global branch variable
#
cmd_add()
{
	# parse $args after "submodule ... add".
	reference_path=
	while test $# -ne 0
	do
		case "$1" in
		-b | --branch)
			case "$2" in '') usage ;; esac
			branch=$2
			shift
			;;
		-f | --force)
			force=$1
			;;
		-q|--quiet)
			GIT_QUIET=1
			;;
		--reference)
			case "$2" in '') usage ;; esac
			reference_path=$2
			shift
			;;
		--reference=*)
			reference_path="${1#--reference=}"
			;;
		--name)
			case "$2" in '') usage ;; esac
			custom_name=$2
			shift
			;;
		--depth)
			case "$2" in '') usage ;; esac
			depth="--depth=$2"
			shift
			;;
		--depth=*)
			depth=$1
			;;
		--)
			shift
			break
			;;
		-*)
			usage
			;;
		*)
			break
			;;
		esac
		shift
	done

	if test -n "$reference_path"
	then
		is_absolute_path "$reference_path" ||
		reference_path="$wt_prefix$reference_path"

		reference="--reference=$reference_path"
	fi

	repo=$1
	sm_path=$2

	if test -z "$sm_path"; then
		sm_path=$(printf '%s\n' "$repo" |
			sed -e 's|/$||' -e 's|:*/*\.git$||' -e 's|.*[/:]||g')
	fi

	if test -z "$repo" || test -z "$sm_path"; then
		usage
	fi

	is_absolute_path "$sm_path" || sm_path="$wt_prefix$sm_path"

	# assure repo is absolute or relative to parent
	case "$repo" in
	./*|../*)
		test -z "$wt_prefix" ||
		die "$(gettext "Relative path can only be used from the toplevel of the working tree")"

		# dereference source url relative to parent's url
		realrepo=$(resolve_relative_url "$repo") || exit
		;;
	*:*|/*)
		# absolute url
		realrepo=$repo
		;;
	*)
		die "$(eval_gettext "repo URL: '\$repo' must be absolute or begin with ./|../")"
	;;
	esac

	# normalize path:
	# multiple //; leading ./; /./; /../; trailing /
	sm_path=$(printf '%s/\n' "$sm_path" |
		sed -e '
			s|//*|/|g
			s|^\(\./\)*||
			s|/\(\./\)*|/|g
			:start
			s|\([^/]*\)/\.\./||
			tstart
			s|/*$||
		')
	git ls-files --error-unmatch "$sm_path" > /dev/null 2>&1 &&
	die "$(eval_gettext "'\$sm_path' already exists in the index")"

	if test -z "$force" && ! git add --dry-run --ignore-missing "$sm_path" > /dev/null 2>&1
	then
		eval_gettextln "The following path is ignored by one of your .gitignore files:
\$sm_path
Use -f if you really want to add it." >&2
		exit 1
	fi

	if test -n "$custom_name"
	then
		sm_name="$custom_name"
	else
		sm_name="$sm_path"
	fi

	# perhaps the path exists and is already a git repo, else clone it
	if test -e "$sm_path"
	then
		if test -d "$sm_path"/.git || test -f "$sm_path"/.git
		then
			eval_gettextln "Adding existing repo at '\$sm_path' to the index"
		else
			die "$(eval_gettext "'\$sm_path' already exists and is not a valid git repo")"
		fi

	else
		if test -d ".git/modules/$sm_name"
		then
			if test -z "$force"
			then
				echo >&2 "$(eval_gettext "A git directory for '\$sm_name' is found locally with remote(s):")"
				GIT_DIR=".git/modules/$sm_name" GIT_WORK_TREE=. git remote -v | grep '(fetch)' | sed -e s,^,"  ", -e s,' (fetch)',, >&2
				echo >&2 "$(eval_gettext "If you want to reuse this local git directory instead of cloning again from")"
				echo >&2 "  $realrepo"
				echo >&2 "$(eval_gettext "use the '--force' option. If the local git directory is not the correct repo")"
				die "$(eval_gettext "or you are unsure what this means choose another name with the '--name' option.")"
			else
				echo "$(eval_gettext "Reactivating local git directory for submodule '\$sm_name'.")"
			fi
		fi
		git submodule--helper clone ${GIT_QUIET:+--quiet} --prefix "$wt_prefix" --path "$sm_path" --name "$sm_name" --url "$realrepo" ${reference:+"$reference"} ${depth:+"$depth"} || exit
		(
			sanitize_submodule_env
			cd "$sm_path" &&
			# ash fails to wordsplit ${branch:+-b "$branch"...}
			case "$branch" in
			'') git checkout -f -q ;;
			?*) git checkout -f -q -B "$branch" "origin/$branch" ;;
			esac
		) || die "$(eval_gettext "Unable to checkout submodule '\$sm_path'")"
	fi
	git config submodule."$sm_name".url "$realrepo"

	git add $force "$sm_path" ||
	die "$(eval_gettext "Failed to add submodule '\$sm_path'")"

	git config -f .gitmodules submodule."$sm_name".path "$sm_path" &&
	git config -f .gitmodules submodule."$sm_name".url "$repo" &&
	if test -n "$branch"
	then
		git config -f .gitmodules submodule."$sm_name".branch "$branch"
	fi &&
	git add --force .gitmodules ||
	die "$(eval_gettext "Failed to register submodule '\$sm_path'")"
}

#
# Execute an arbitrary command sequence in each checked out
# submodule
#
# $@ = command to execute
#
cmd_foreach()
{
	# parse $args after "submodule ... foreach".
	while test $# -ne 0
	do
		case "$1" in
		-q|--quiet)
			GIT_QUIET=1
			;;
		--recursive)
			recursive=1
			;;
		-*)
			usage
			;;
		*)
			break
			;;
		esac
		shift
	done

	toplevel=$(pwd)

	# dup stdin so that it can be restored when running the external
	# command in the subshell (and a recursive call to this function)
	exec 3<&0

	git submodule--helper list --prefix "$wt_prefix"|
	while read mode sha1 stage sm_path
	do
		die_if_unmatched "$mode"
		if test -e "$sm_path"/.git
		then
			displaypath=$(relative_path "$sm_path")
			say "$(eval_gettext "Entering '\$prefix\$displaypath'")"
			name=$(git submodule--helper name "$sm_path")
			(
				prefix="$prefix$sm_path/"
				sanitize_submodule_env
				cd "$sm_path" &&
				sm_path=$(relative_path "$sm_path") &&
				# we make $path available to scripts ...
				path=$sm_path &&
				if test $# -eq 1
				then
					eval "$1"
				else
					"$@"
				fi &&
				if test -n "$recursive"
				then
					cmd_foreach "--recursive" "$@"
				fi
			) <&3 3<&- ||
			die "$(eval_gettext "Stopping at '\$prefix\$displaypath'; script returned non-zero status.")"
		fi
	done
}

#
# Register submodules in .git/config
#
# $@ = requested paths (default to all)
#
cmd_init()
{
	# parse $args after "submodule ... init".
	while test $# -ne 0
	do
		case "$1" in
		-q|--quiet)
			GIT_QUIET=1
			;;
		--)
			shift
			break
			;;
		-*)
			usage
			;;
		*)
			break
			;;
		esac
		shift
	done

	git submodule--helper list --prefix "$wt_prefix" "$@" |
	while read mode sha1 stage sm_path
	do
		die_if_unmatched "$mode"
		name=$(git submodule--helper name "$sm_path") || exit

		displaypath=$(relative_path "$sm_path")

		# Copy url setting when it is not set yet
		if test -z "$(git config "submodule.$name.url")"
		then
			url=$(git config -f .gitmodules submodule."$name".url)
			test -z "$url" &&
			die "$(eval_gettext "No url found for submodule path '\$displaypath' in .gitmodules")"

			# Possibly a url relative to parent
			case "$url" in
			./*|../*)
				url=$(resolve_relative_url "$url") || exit
				;;
			esac
			git config submodule."$name".url "$url" ||
			die "$(eval_gettext "Failed to register url for submodule path '\$displaypath'")"

			say "$(eval_gettext "Submodule '\$name' (\$url) registered for path '\$displaypath'")"
		fi

		# Copy "update" setting when it is not set yet
		if upd="$(git config -f .gitmodules submodule."$name".update)" &&
		   test -n "$upd" &&
		   test -z "$(git config submodule."$name".update)"
		then
			case "$upd" in
			checkout | rebase | merge | none)
				;; # known modes of updating
			*)
				echo >&2 "warning: unknown update mode '$upd' suggested for submodule '$name'"
				upd=none
				;;
			esac
			git config submodule."$name".update "$upd" ||
			die "$(eval_gettext "Failed to register update mode for submodule path '\$displaypath'")"
		fi
	done
}

#
# Unregister submodules from .git/config and remove their work tree
#
# $@ = requested paths (use '.' to deinit all submodules)
#
cmd_deinit()
{
	# parse $args after "submodule ... deinit".
	while test $# -ne 0
	do
		case "$1" in
		-f|--force)
			force=$1
			;;
		-q|--quiet)
			GIT_QUIET=1
			;;
		--)
			shift
			break
			;;
		-*)
			usage
			;;
		*)
			break
			;;
		esac
		shift
	done

	if test $# = 0
	then
		die "$(eval_gettext "Use '.' if you really want to deinitialize all submodules")"
	fi

	git submodule--helper list --prefix "$wt_prefix" "$@" |
	while read mode sha1 stage sm_path
	do
		die_if_unmatched "$mode"
		name=$(git submodule--helper name "$sm_path") || exit

		displaypath=$(relative_path "$sm_path")

		# Remove the submodule work tree (unless the user already did it)
		if test -d "$sm_path"
		then
			# Protect submodules containing a .git directory
			if test -d "$sm_path/.git"
			then
				echo >&2 "$(eval_gettext "Submodule work tree '\$displaypath' contains a .git directory")"
				die "$(eval_gettext "(use 'rm -rf' if you really want to remove it including all of its history)")"
			fi

			if test -z "$force"
			then
				git rm -qn "$sm_path" ||
				die "$(eval_gettext "Submodule work tree '\$displaypath' contains local modifications; use '-f' to discard them")"
			fi
			rm -rf "$sm_path" &&
			say "$(eval_gettext "Cleared directory '\$displaypath'")" ||
			say "$(eval_gettext "Could not remove submodule work tree '\$displaypath'")"
		fi

		mkdir "$sm_path" || say "$(eval_gettext "Could not create empty submodule directory '\$displaypath'")"

		# Remove the .git/config entries (unless the user already did it)
		if test -n "$(git config --get-regexp submodule."$name\.")"
		then
			# Remove the whole section so we have a clean state when
			# the user later decides to init this submodule again
			url=$(git config submodule."$name".url)
			git config --remove-section submodule."$name" 2>/dev/null &&
			say "$(eval_gettext "Submodule '\$name' (\$url) unregistered for path '\$displaypath'")"
		fi
	done
}

is_tip_reachable () (
	sanitize_submodule_env &&
	cd "$1" &&
	rev=$(git rev-list -n 1 "$2" --not --all 2>/dev/null) &&
	test -z "$rev"
)

fetch_in_submodule () (
	sanitize_submodule_env &&
	cd "$1" &&
	case "$2" in
	'')
		git fetch ;;
	*)
		git fetch $(get_default_remote) "$2" ;;
	esac
)

#
# Update each submodule path to correct revision, using clone and checkout as needed
#
# $@ = requested paths (default to all)
#
cmd_update()
{
	# parse $args after "submodule ... update".
	while test $# -ne 0
	do
		case "$1" in
		-q|--quiet)
			GIT_QUIET=1
			;;
		-i|--init)
			init=1
			;;
		--remote)
			remote=1
			;;
		-N|--no-fetch)
			nofetch=1
			;;
		-f|--force)
			force=$1
			;;
		-r|--rebase)
			update="rebase"
			;;
		--reference)
			case "$2" in '') usage ;; esac
			reference="--reference=$2"
			shift
			;;
		--reference=*)
			reference="$1"
			;;
		-m|--merge)
			update="merge"
			;;
		--recursive)
			recursive=1
			;;
		--checkout)
			update="checkout"
			;;
		--depth)
			case "$2" in '') usage ;; esac
			depth="--depth=$2"
			shift
			;;
		--depth=*)
			depth=$1
			;;
		-j|--jobs)
			case "$2" in '') usage ;; esac
			jobs="--jobs=$2"
			shift
			;;
		--jobs=*)
			jobs=$1
			;;
		--)
			shift
			break
			;;
		-*)
			usage
			;;
		*)
			break
			;;
		esac
		shift
	done

	if test -n "$init"
	then
		cmd_init "--" "$@" || return
	fi

	{
	git submodule--helper update-clone ${GIT_QUIET:+--quiet} \
		${wt_prefix:+--prefix "$wt_prefix"} \
		${prefix:+--recursive-prefix "$prefix"} \
		${update:+--update "$update"} \
		${reference:+--reference "$reference"} \
		${depth:+--depth "$depth"} \
		${jobs:+$jobs} \
		"$@" || echo "#unmatched"
	} | {
	err=
	while read mode sha1 stage just_cloned sm_path
	do
		die_if_unmatched "$mode"

		name=$(git submodule--helper name "$sm_path") || exit
		url=$(git config submodule."$name".url)
		branch=$(get_submodule_config "$name" branch master)
		if ! test -z "$update"
		then
			update_module=$update
		else
			update_module=$(git config submodule."$name".update)
			if test -z "$update_module"
			then
				update_module="checkout"
			fi
		fi

		displaypath=$(relative_path "$prefix$sm_path")

		if test $just_cloned -eq 1
		then
<<<<<<< HEAD
			echo "Skipping submodule '$displaypath'"
			continue
		fi

		if test -z "$url"
		then
			# Only mention uninitialized submodules when its
			# path have been specified
			test "$#" != "0" &&
			say "$(eval_gettext "Submodule path '\$displaypath' not initialized
Maybe you want to use 'update --init'?")"
			continue
		fi

		if ! test -d "$sm_path"/.git && ! test -f "$sm_path"/.git
		then
			git submodule--helper clone ${GIT_QUIET:+--quiet} --prefix "$prefix" --path "$sm_path" --name "$name" --url "$url" ${reference:+"$reference"} ${depth:+"$depth"} || exit
			cloned_modules="$cloned_modules;$name"
=======
>>>>>>> 72290d6a
			subsha1=
			update_module=checkout
		else
			subsha1=$(sanitize_submodule_env; cd "$sm_path" &&
				git rev-parse --verify HEAD) ||
			die "$(eval_gettext "Unable to find current revision in submodule path '\$displaypath'")"
		fi

		if test -n "$remote"
		then
			if test -z "$nofetch"
			then
				# Fetch remote before determining tracking $sha1
				(sanitize_submodule_env; cd "$sm_path" && git-fetch) ||
				die "$(eval_gettext "Unable to fetch in submodule path '\$sm_path'")"
			fi
			remote_name=$(sanitize_submodule_env; cd "$sm_path" && get_default_remote)
			sha1=$(sanitize_submodule_env; cd "$sm_path" &&
				git rev-parse --verify "${remote_name}/${branch}") ||
			die "$(eval_gettext "Unable to find current ${remote_name}/${branch} revision in submodule path '\$sm_path'")"
		fi

		if test "$subsha1" != "$sha1" || test -n "$force"
		then
			subforce=$force
			# If we don't already have a -f flag and the submodule has never been checked out
			if test -z "$subsha1" && test -z "$force"
			then
				subforce="-f"
			fi

			if test -z "$nofetch"
			then
				# Run fetch only if $sha1 isn't present or it
				# is not reachable from a ref.
				is_tip_reachable "$sm_path" "$sha1" ||
				fetch_in_submodule "$sm_path" ||
				die "$(eval_gettext "Unable to fetch in submodule path '\$displaypath'")"

				# Now we tried the usual fetch, but $sha1 may
				# not be reachable from any of the refs
				is_tip_reachable "$sm_path" "$sha1" ||
				fetch_in_submodule "$sm_path" "$sha1" ||
				die "$(eval_gettext "Fetched in submodule path '\$displaypath', but it did not contain $sha1. Direct fetching of that commit failed.")"
			fi

			must_die_on_failure=
			case "$update_module" in
			checkout)
				command="git checkout $subforce -q"
				die_msg="$(eval_gettext "Unable to checkout '\$sha1' in submodule path '\$displaypath'")"
				say_msg="$(eval_gettext "Submodule path '\$displaypath': checked out '\$sha1'")"
				;;
			rebase)
				command="git rebase"
				die_msg="$(eval_gettext "Unable to rebase '\$sha1' in submodule path '\$displaypath'")"
				say_msg="$(eval_gettext "Submodule path '\$displaypath': rebased into '\$sha1'")"
				must_die_on_failure=yes
				;;
			merge)
				command="git merge"
				die_msg="$(eval_gettext "Unable to merge '\$sha1' in submodule path '\$displaypath'")"
				say_msg="$(eval_gettext "Submodule path '\$displaypath': merged in '\$sha1'")"
				must_die_on_failure=yes
				;;
			!*)
				command="${update_module#!}"
				die_msg="$(eval_gettext "Execution of '\$command \$sha1' failed in submodule path '\$prefix\$sm_path'")"
				say_msg="$(eval_gettext "Submodule path '\$prefix\$sm_path': '\$command \$sha1'")"
				must_die_on_failure=yes
				;;
			*)
				die "$(eval_gettext "Invalid update mode '$update_module' for submodule '$name'")"
			esac

			if (sanitize_submodule_env; cd "$sm_path" && $command "$sha1")
			then
				say "$say_msg"
			elif test -n "$must_die_on_failure"
			then
				die_with_status 2 "$die_msg"
			else
				err="${err};$die_msg"
				continue
			fi
		fi

		if test -n "$recursive"
		then
			(
				prefix="$prefix$sm_path/"
				sanitize_submodule_env
				cd "$sm_path" &&
				eval cmd_update
			)
			res=$?
			if test $res -gt 0
			then
				die_msg="$(eval_gettext "Failed to recurse into submodule path '\$displaypath'")"
				if test $res -eq 1
				then
					err="${err};$die_msg"
					continue
				else
					die_with_status $res "$die_msg"
				fi
			fi
		fi
	done

	if test -n "$err"
	then
		OIFS=$IFS
		IFS=';'
		for e in $err
		do
			if test -n "$e"
			then
				echo >&2 "$e"
			fi
		done
		IFS=$OIFS
		exit 1
	fi
	}
}

set_name_rev () {
	revname=$( (
		sanitize_submodule_env
		cd "$1" && {
			git describe "$2" 2>/dev/null ||
			git describe --tags "$2" 2>/dev/null ||
			git describe --contains "$2" 2>/dev/null ||
			git describe --all --always "$2"
		}
	) )
	test -z "$revname" || revname=" ($revname)"
}
#
# Show commit summary for submodules in index or working tree
#
# If '--cached' is given, show summary between index and given commit,
# or between working tree and given commit
#
# $@ = [commit (default 'HEAD'),] requested paths (default all)
#
cmd_summary() {
	summary_limit=-1
	for_status=
	diff_cmd=diff-index

	# parse $args after "submodule ... summary".
	while test $# -ne 0
	do
		case "$1" in
		--cached)
			cached="$1"
			;;
		--files)
			files="$1"
			;;
		--for-status)
			for_status="$1"
			;;
		-n|--summary-limit)
			summary_limit="$2"
			isnumber "$summary_limit" || usage
			shift
			;;
		--summary-limit=*)
			summary_limit="${1#--summary-limit=}"
			isnumber "$summary_limit" || usage
			;;
		--)
			shift
			break
			;;
		-*)
			usage
			;;
		*)
			break
			;;
		esac
		shift
	done

	test $summary_limit = 0 && return

	if rev=$(git rev-parse -q --verify --default HEAD ${1+"$1"})
	then
		head=$rev
		test $# = 0 || shift
	elif test -z "$1" || test "$1" = "HEAD"
	then
		# before the first commit: compare with an empty tree
		head=$(git hash-object -w -t tree --stdin </dev/null)
		test -z "$1" || shift
	else
		head="HEAD"
	fi

	if [ -n "$files" ]
	then
		test -n "$cached" &&
		die "$(gettext "The --cached option cannot be used with the --files option")"
		diff_cmd=diff-files
		head=
	fi

	cd_to_toplevel
	eval "set $(git rev-parse --sq --prefix "$wt_prefix" -- "$@")"
	# Get modified modules cared by user
	modules=$(git $diff_cmd $cached --ignore-submodules=dirty --raw $head -- "$@" |
		sane_egrep '^:([0-7]* )?160000' |
		while read mod_src mod_dst sha1_src sha1_dst status sm_path
		do
			# Always show modules deleted or type-changed (blob<->module)
			if test "$status" = D || test "$status" = T
			then
				printf '%s\n' "$sm_path"
				continue
			fi
			# Respect the ignore setting for --for-status.
			if test -n "$for_status"
			then
				name=$(git submodule--helper name "$sm_path")
				ignore_config=$(get_submodule_config "$name" ignore none)
				test $status != A && test $ignore_config = all && continue
			fi
			# Also show added or modified modules which are checked out
			GIT_DIR="$sm_path/.git" git-rev-parse --git-dir >/dev/null 2>&1 &&
			printf '%s\n' "$sm_path"
		done
	)

	test -z "$modules" && return

	git $diff_cmd $cached --ignore-submodules=dirty --raw $head -- $modules |
	sane_egrep '^:([0-7]* )?160000' |
	cut -c2- |
	while read mod_src mod_dst sha1_src sha1_dst status name
	do
		if test -z "$cached" &&
			test $sha1_dst = 0000000000000000000000000000000000000000
		then
			case "$mod_dst" in
			160000)
				sha1_dst=$(GIT_DIR="$name/.git" git rev-parse HEAD)
				;;
			100644 | 100755 | 120000)
				sha1_dst=$(git hash-object $name)
				;;
			000000)
				;; # removed
			*)
				# unexpected type
				eval_gettextln "unexpected mode \$mod_dst" >&2
				continue ;;
			esac
		fi
		missing_src=
		missing_dst=

		test $mod_src = 160000 &&
		! GIT_DIR="$name/.git" git-rev-parse -q --verify $sha1_src^0 >/dev/null &&
		missing_src=t

		test $mod_dst = 160000 &&
		! GIT_DIR="$name/.git" git-rev-parse -q --verify $sha1_dst^0 >/dev/null &&
		missing_dst=t

		display_name=$(relative_path "$name")

		total_commits=
		case "$missing_src,$missing_dst" in
		t,)
			errmsg="$(eval_gettext "  Warn: \$display_name doesn't contain commit \$sha1_src")"
			;;
		,t)
			errmsg="$(eval_gettext "  Warn: \$display_name doesn't contain commit \$sha1_dst")"
			;;
		t,t)
			errmsg="$(eval_gettext "  Warn: \$display_name doesn't contain commits \$sha1_src and \$sha1_dst")"
			;;
		*)
			errmsg=
			total_commits=$(
			if test $mod_src = 160000 && test $mod_dst = 160000
			then
				range="$sha1_src...$sha1_dst"
			elif test $mod_src = 160000
			then
				range=$sha1_src
			else
				range=$sha1_dst
			fi
			GIT_DIR="$name/.git" \
			git rev-list --first-parent $range -- | wc -l
			)
			total_commits=" ($(($total_commits + 0)))"
			;;
		esac

		sha1_abbr_src=$(echo $sha1_src | cut -c1-7)
		sha1_abbr_dst=$(echo $sha1_dst | cut -c1-7)
		if test $status = T
		then
			blob="$(gettext "blob")"
			submodule="$(gettext "submodule")"
			if test $mod_dst = 160000
			then
				echo "* $display_name $sha1_abbr_src($blob)->$sha1_abbr_dst($submodule)$total_commits:"
			else
				echo "* $display_name $sha1_abbr_src($submodule)->$sha1_abbr_dst($blob)$total_commits:"
			fi
		else
			echo "* $display_name $sha1_abbr_src...$sha1_abbr_dst$total_commits:"
		fi
		if test -n "$errmsg"
		then
			# Don't give error msg for modification whose dst is not submodule
			# i.e. deleted or changed to blob
			test $mod_dst = 160000 && echo "$errmsg"
		else
			if test $mod_src = 160000 && test $mod_dst = 160000
			then
				limit=
				test $summary_limit -gt 0 && limit="-$summary_limit"
				GIT_DIR="$name/.git" \
				git log $limit --pretty='format:  %m %s' \
				--first-parent $sha1_src...$sha1_dst
			elif test $mod_dst = 160000
			then
				GIT_DIR="$name/.git" \
				git log --pretty='format:  > %s' -1 $sha1_dst
			else
				GIT_DIR="$name/.git" \
				git log --pretty='format:  < %s' -1 $sha1_src
			fi
			echo
		fi
		echo
	done
}
#
# List all submodules, prefixed with:
#  - submodule not initialized
#  + different revision checked out
#
# If --cached was specified the revision in the index will be printed
# instead of the currently checked out revision.
#
# $@ = requested paths (default to all)
#
cmd_status()
{
	# parse $args after "submodule ... status".
	while test $# -ne 0
	do
		case "$1" in
		-q|--quiet)
			GIT_QUIET=1
			;;
		--cached)
			cached=1
			;;
		--recursive)
			recursive=1
			;;
		--)
			shift
			break
			;;
		-*)
			usage
			;;
		*)
			break
			;;
		esac
		shift
	done

	git submodule--helper list --prefix "$wt_prefix" "$@" |
	while read mode sha1 stage sm_path
	do
		die_if_unmatched "$mode"
		name=$(git submodule--helper name "$sm_path") || exit
		url=$(git config submodule."$name".url)
		displaypath=$(relative_path "$prefix$sm_path")
		if test "$stage" = U
		then
			say "U$sha1 $displaypath"
			continue
		fi
		if test -z "$url" ||
		{
			! test -d "$sm_path"/.git &&
			! test -f "$sm_path"/.git
		}
		then
			say "-$sha1 $displaypath"
			continue;
		fi
		if git diff-files --ignore-submodules=dirty --quiet -- "$sm_path"
		then
			set_name_rev "$sm_path" "$sha1"
			say " $sha1 $displaypath$revname"
		else
			if test -z "$cached"
			then
				sha1=$(sanitize_submodule_env; cd "$sm_path" && git rev-parse --verify HEAD)
			fi
			set_name_rev "$sm_path" "$sha1"
			say "+$sha1 $displaypath$revname"
		fi

		if test -n "$recursive"
		then
			(
				prefix="$displaypath/"
				sanitize_submodule_env
				cd "$sm_path" &&
				eval cmd_status
			) ||
			die "$(eval_gettext "Failed to recurse into submodule path '\$sm_path'")"
		fi
	done
}
#
# Sync remote urls for submodules
# This makes the value for remote.$remote.url match the value
# specified in .gitmodules.
#
cmd_sync()
{
	while test $# -ne 0
	do
		case "$1" in
		-q|--quiet)
			GIT_QUIET=1
			shift
			;;
		--recursive)
			recursive=1
			shift
			;;
		--)
			shift
			break
			;;
		-*)
			usage
			;;
		*)
			break
			;;
		esac
	done
	cd_to_toplevel
	git submodule--helper list --prefix "$wt_prefix" "$@" |
	while read mode sha1 stage sm_path
	do
		die_if_unmatched "$mode"
		name=$(git submodule--helper name "$sm_path")
		url=$(git config -f .gitmodules --get submodule."$name".url)

		# Possibly a url relative to parent
		case "$url" in
		./*|../*)
			# rewrite foo/bar as ../.. to find path from
			# submodule work tree to superproject work tree
			up_path="$(printf '%s\n' "$sm_path" | sed "s/[^/][^/]*/../g")" &&
			# guarantee a trailing /
			up_path=${up_path%/}/ &&
			# path from submodule work tree to submodule origin repo
			sub_origin_url=$(resolve_relative_url "$url" "$up_path") &&
			# path from superproject work tree to submodule origin repo
			super_config_url=$(resolve_relative_url "$url") || exit
			;;
		*)
			sub_origin_url="$url"
			super_config_url="$url"
			;;
		esac

		if git config "submodule.$name.url" >/dev/null 2>/dev/null
		then
			displaypath=$(relative_path "$prefix$sm_path")
			say "$(eval_gettext "Synchronizing submodule url for '\$displaypath'")"
			git config submodule."$name".url "$super_config_url"

			if test -e "$sm_path"/.git
			then
			(
				sanitize_submodule_env
				cd "$sm_path"
				remote=$(get_default_remote)
				git config remote."$remote".url "$sub_origin_url"

				if test -n "$recursive"
				then
					prefix="$prefix$sm_path/"
					eval cmd_sync
				fi
			)
			fi
		fi
	done
}

# This loop parses the command line arguments to find the
# subcommand name to dispatch.  Parsing of the subcommand specific
# options are primarily done by the subcommand implementations.
# Subcommand specific options such as --branch and --cached are
# parsed here as well, for backward compatibility.

while test $# != 0 && test -z "$command"
do
	case "$1" in
	add | foreach | init | deinit | update | status | summary | sync)
		command=$1
		;;
	-q|--quiet)
		GIT_QUIET=1
		;;
	-b|--branch)
		case "$2" in
		'')
			usage
			;;
		esac
		branch="$2"; shift
		;;
	--cached)
		cached="$1"
		;;
	--)
		break
		;;
	-*)
		usage
		;;
	*)
		break
		;;
	esac
	shift
done

# No command word defaults to "status"
if test -z "$command"
then
    if test $# = 0
    then
	command=status
    else
	usage
    fi
fi

# "-b branch" is accepted only by "add"
if test -n "$branch" && test "$command" != add
then
	usage
fi

# "--cached" is accepted only by "status" and "summary"
if test -n "$cached" && test "$command" != status && test "$command" != summary
then
	usage
fi

"cmd_$command" "$@"<|MERGE_RESOLUTION|>--- conflicted
+++ resolved
@@ -733,27 +733,6 @@
 
 		if test $just_cloned -eq 1
 		then
-<<<<<<< HEAD
-			echo "Skipping submodule '$displaypath'"
-			continue
-		fi
-
-		if test -z "$url"
-		then
-			# Only mention uninitialized submodules when its
-			# path have been specified
-			test "$#" != "0" &&
-			say "$(eval_gettext "Submodule path '\$displaypath' not initialized
-Maybe you want to use 'update --init'?")"
-			continue
-		fi
-
-		if ! test -d "$sm_path"/.git && ! test -f "$sm_path"/.git
-		then
-			git submodule--helper clone ${GIT_QUIET:+--quiet} --prefix "$prefix" --path "$sm_path" --name "$name" --url "$url" ${reference:+"$reference"} ${depth:+"$depth"} || exit
-			cloned_modules="$cloned_modules;$name"
-=======
->>>>>>> 72290d6a
 			subsha1=
 			update_module=checkout
 		else
