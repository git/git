--- conflicted
+++ resolved
@@ -325,10 +325,6 @@
 	return (current & ~negative) | positive;
 }
 
-<<<<<<< HEAD
-int git_default_core_config(const char *var, const char *value,
-			    const struct config_context *ctx, void *cb)
-=======
 static const struct lockfile_pid_component_name {
 	const char *name;
 	enum lockfile_pid_component component_bits;
@@ -401,9 +397,8 @@
 	return (current & ~negative) | positive;
 }
 
-static int git_default_core_config(const char *var, const char *value,
-				   const struct config_context *ctx, void *cb)
->>>>>>> 7798604c
+int git_default_core_config(const char *var, const char *value,
+			    const struct config_context *ctx, void *cb)
 {
 	/* This needs a better name */
 	if (!strcmp(var, "core.filemode")) {
