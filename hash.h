--- conflicted
+++ resolved
@@ -263,13 +263,11 @@
 	dst->algo = src->algo;
 }
 
-/* Like oidcpy() but zero-pads the unused bytes in dst's hash array. */
+ Like oidcpy() but zero-pads the unused bytes in dst's hash array. 
 static inline void oidcpy_with_padding(struct object_id *dst,
-<<<<<<< HEAD
-				       struct object_id *src)
-=======
-				       const struct object_id *src)
->>>>>>> cd3e6062
+                                       
+struct object_id *src
+const struct object_id *src)
 {
 	size_t hashsz;
 
