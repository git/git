#include "git-compat-util.h"
#include "abspath.h"
#include "config.h"
#include "hex.h"
#include "lockfile.h"
#include "packfile.h"
#include "object-file.h"
#include "hash-lookup.h"
#include "midx.h"
#include "progress.h"
#include "trace2.h"
#include "run-command.h"
#include "chunk-format.h"
#include "pack-bitmap.h"
#include "refs.h"
#include "revision.h"
#include "list-objects.h"
#include "path.h"
#include "pack-revindex.h"

#define PACK_EXPIRED UINT_MAX
#define BITMAP_POS_UNKNOWN (~((uint32_t)0))
#define MIDX_CHUNK_FANOUT_SIZE (sizeof(uint32_t) * 256)
#define MIDX_CHUNK_LARGE_OFFSET_WIDTH (sizeof(uint64_t))
#define NO_PREFERRED_PACK (~((uint32_t)0))

extern int midx_checksum_valid(struct multi_pack_index *m);
extern void clear_midx_files_ext(struct odb_source *source, const char *ext,
				 const char *keep_hash);
extern void clear_incremental_midx_files_ext(struct odb_source *source,
					     const char *ext,
					     const char **keep_hashes,
					     uint32_t hashes_nr);
extern int cmp_idx_or_pack_name(const char *idx_or_pack_name,
				const char *idx_name);

static size_t write_midx_header(const struct git_hash_algo *hash_algo,
				struct hashfile *f, unsigned char num_chunks,
				uint32_t num_packs)
{
	hashwrite_be32(f, MIDX_SIGNATURE);
	hashwrite_u8(f, MIDX_VERSION);
	hashwrite_u8(f, oid_version(hash_algo));
	hashwrite_u8(f, num_chunks);
	hashwrite_u8(f, 0); /* unused */
	hashwrite_be32(f, num_packs);

	return MIDX_HEADER_SIZE;
}

struct pack_info {
	uint32_t orig_pack_int_id;
	char *pack_name;
	struct packed_git *p;

	uint32_t bitmap_pos;
	uint32_t bitmap_nr;

	unsigned expired : 1;
};

static void fill_pack_info(struct pack_info *info,
			   struct packed_git *p, const char *pack_name,
			   uint32_t orig_pack_int_id)
{
	memset(info, 0, sizeof(struct pack_info));

	info->orig_pack_int_id = orig_pack_int_id;
	info->pack_name = xstrdup(pack_name);
	info->p = p;
	info->bitmap_pos = BITMAP_POS_UNKNOWN;
}

static int pack_info_compare(const void *_a, const void *_b)
{
	struct pack_info *a = (struct pack_info *)_a;
	struct pack_info *b = (struct pack_info *)_b;
	return strcmp(a->pack_name, b->pack_name);
}

static int idx_or_pack_name_cmp(const void *_va, const void *_vb)
{
	const char *pack_name = _va;
	const struct pack_info *compar = _vb;

	return cmp_idx_or_pack_name(pack_name, compar->pack_name);
}

struct write_midx_context {
	struct pack_info *info;
	size_t nr;
	size_t alloc;
	struct multi_pack_index *m;
	struct multi_pack_index *base_midx;
	struct progress *progress;
	unsigned pack_paths_checked;

	struct pack_midx_entry *entries;
	size_t entries_nr;

	uint32_t *pack_perm;
	uint32_t *pack_order;
	unsigned large_offsets_needed:1;
	uint32_t num_large_offsets;

	uint32_t preferred_pack_idx;

	int incremental;
	uint32_t num_multi_pack_indexes_before;

	struct multi_pack_index *compact_from;
	struct multi_pack_index *compact_to;
	int compact;

	struct string_list *to_include;

	struct repository *repo;
	struct odb_source *source;
};

static uint32_t midx_pack_perm(struct write_midx_context *ctx,
			       uint32_t orig_pack_int_id)
{
	if (ctx->compact)
		orig_pack_int_id -= ctx->compact_from->num_packs_in_base;
	return ctx->pack_perm[orig_pack_int_id];
}

static int should_include_pack(const struct write_midx_context *ctx,
			       const char *file_name)
{
	/*
	 * Note that at most one of ctx->m and ctx->to_include are set,
	 * so we are testing midx_contains_pack() and
	 * string_list_has_string() independently (guarded by the
	 * appropriate NULL checks).
	 *
	 * We could support passing to_include while reusing an existing
	 * MIDX, but don't currently since the reuse process drags
	 * forward all packs from an existing MIDX (without checking
	 * whether or not they appear in the to_include list).
	 *
	 * If we added support for that, these next two conditional
	 * should be performed independently (likely checking
	 * to_include before the existing MIDX).
	 */
	if (ctx->m && midx_contains_pack(ctx->m, file_name))
		return 0;
	else if (ctx->base_midx && midx_contains_pack(ctx->base_midx,
						      file_name))
		return 0;
	else if (ctx->to_include &&
		 !string_list_has_string(ctx->to_include, file_name))
		return 0;
	return 1;
}

static void add_pack_to_midx(const char *full_path, size_t full_path_len,
			     const char *file_name, void *data)
{
	struct write_midx_context *ctx = data;
	struct packed_git *p;

	if (ends_with(file_name, ".idx")) {
		display_progress(ctx->progress, ++ctx->pack_paths_checked);

		if (!should_include_pack(ctx, file_name))
			return;

		ALLOC_GROW(ctx->info, ctx->nr + 1, ctx->alloc);
		p = add_packed_git(ctx->repo, full_path, full_path_len, 0);
		if (!p) {
			warning(_("failed to add packfile '%s'"),
				full_path);
			return;
		}

		if (open_pack_index(p)) {
			warning(_("failed to open pack-index '%s'"),
				full_path);
			close_pack(p);
			free(p);
			return;
		}

		fill_pack_info(&ctx->info[ctx->nr], p, file_name, ctx->nr);
		ctx->nr++;
	}
}

struct pack_midx_entry {
	struct object_id oid;
	uint32_t pack_int_id;
	time_t pack_mtime;
	uint64_t offset;
	unsigned preferred : 1;
};

static int midx_oid_compare(const void *_a, const void *_b)
{
	const struct pack_midx_entry *a = (const struct pack_midx_entry *)_a;
	const struct pack_midx_entry *b = (const struct pack_midx_entry *)_b;
	int cmp = oidcmp(&a->oid, &b->oid);

	if (cmp)
		return cmp;

	/* Sort objects in a preferred pack first when multiple copies exist. */
	if (a->preferred > b->preferred)
		return -1;
	if (a->preferred < b->preferred)
		return 1;

	if (a->pack_mtime > b->pack_mtime)
		return -1;
	else if (a->pack_mtime < b->pack_mtime)
		return 1;

	return a->pack_int_id - b->pack_int_id;
}

static int nth_midxed_pack_midx_entry(struct multi_pack_index *m,
				      struct pack_midx_entry *e,
				      uint32_t pos)
{
	if (pos >= m->num_objects + m->num_objects_in_base)
		return 1;

	nth_midxed_object_oid(&e->oid, m, pos);
	e->pack_int_id = nth_midxed_pack_int_id(m, pos);
	e->offset = nth_midxed_offset(m, pos);

	/* consider objects in midx to be from "old" packs */
	e->pack_mtime = 0;
	return 0;
}

static void fill_pack_entry(uint32_t pack_int_id,
			    struct packed_git *p,
			    uint32_t cur_object,
			    struct pack_midx_entry *entry,
			    int preferred)
{
	if (nth_packed_object_id(&entry->oid, p, cur_object) < 0)
		die(_("failed to locate object %d in packfile"), cur_object);

	entry->pack_int_id = pack_int_id;
	entry->pack_mtime = p->mtime;

	entry->offset = nth_packed_object_offset(p, cur_object);
	entry->preferred = !!preferred;
}

struct midx_fanout {
	struct pack_midx_entry *entries;
	size_t nr, alloc;
};

static void midx_fanout_grow(struct midx_fanout *fanout, size_t nr)
{
	if (nr < fanout->nr)
		BUG("negative growth in midx_fanout_grow() (%"PRIuMAX" < %"PRIuMAX")",
		    (uintmax_t)nr, (uintmax_t)fanout->nr);
	ALLOC_GROW(fanout->entries, nr, fanout->alloc);
}

static void midx_fanout_sort(struct midx_fanout *fanout)
{
	QSORT(fanout->entries, fanout->nr, midx_oid_compare);
}

static void midx_fanout_add_midx_fanout(struct midx_fanout *fanout,
					struct multi_pack_index *m,
					uint32_t cur_fanout,
					uint32_t preferred_pack)
{
	uint32_t start = m->num_objects_in_base, end;
	uint32_t cur_object;

	if (m->base_midx)
		midx_fanout_add_midx_fanout(fanout, m->base_midx, cur_fanout,
					    preferred_pack);

	if (cur_fanout)
		start += ntohl(m->chunk_oid_fanout[cur_fanout - 1]);
	end = m->num_objects_in_base + ntohl(m->chunk_oid_fanout[cur_fanout]);

	for (cur_object = start; cur_object < end; cur_object++) {
		if ((preferred_pack != NO_PREFERRED_PACK) &&
		    (preferred_pack == nth_midxed_pack_int_id(m, cur_object))) {
			/*
			 * Objects from preferred packs are added
			 * separately.
			 */
			continue;
		}

		midx_fanout_grow(fanout, fanout->nr + 1);
		nth_midxed_pack_midx_entry(m,
					   &fanout->entries[fanout->nr],
					   cur_object);
		fanout->entries[fanout->nr].preferred = 0;
		fanout->nr++;
	}
}

static void midx_fanout_add_pack_fanout(struct midx_fanout *fanout,
					struct pack_info *info,
					uint32_t cur_pack,
					int preferred,
					uint32_t cur_fanout)
{
	struct packed_git *pack = info[cur_pack].p;
	uint32_t start = 0, end;
	uint32_t cur_object;

	if (cur_fanout)
		start = get_pack_fanout(pack, cur_fanout - 1);
	end = get_pack_fanout(pack, cur_fanout);

	for (cur_object = start; cur_object < end; cur_object++) {
		midx_fanout_grow(fanout, fanout->nr + 1);
		fill_pack_entry(cur_pack,
				info[cur_pack].p,
				cur_object,
				&fanout->entries[fanout->nr],
				preferred);
		fanout->nr++;
	}
}

static void midx_fanout_add(struct midx_fanout *fanout,
			    struct write_midx_context *ctx,
			    uint32_t start_pack,
			    uint32_t cur_fanout)
{
	uint32_t cur_pack;

	if (ctx->m && !ctx->incremental)
		midx_fanout_add_midx_fanout(fanout, ctx->m, cur_fanout,
					    ctx->preferred_pack_idx);

	for (cur_pack = start_pack; cur_pack < ctx->nr; cur_pack++) {
		int preferred = cur_pack == ctx->preferred_pack_idx;
		midx_fanout_add_pack_fanout(fanout, ctx->info, cur_pack,
					    preferred, cur_fanout);
	}

	if (ctx->preferred_pack_idx != NO_PREFERRED_PACK &&
	    ctx->preferred_pack_idx < start_pack)
		midx_fanout_add_pack_fanout(fanout, ctx->info,
					    ctx->preferred_pack_idx, 1,
					    cur_fanout);
}

static void midx_fanout_add_compact(struct midx_fanout *fanout,
				    struct write_midx_context *ctx,
				    uint32_t cur_fanout)
{
	struct multi_pack_index *m = ctx->compact_to;

	ASSERT(ctx->compact);

	while (m && m != ctx->compact_from->base_midx) {
		midx_fanout_add_midx_fanout(fanout, m, cur_fanout,
					    NO_PREFERRED_PACK);
		m = m->base_midx;
	}
}

/*
 * It is possible to artificially get into a state where there are many
 * duplicate copies of objects. That can create high memory pressure if
 * we are to create a list of all objects before de-duplication. To reduce
 * this memory pressure without a significant performance drop, automatically
 * group objects by the first byte of their object id. Use the IDX fanout
 * tables to group the data, copy to a local array, then sort.
 *
 * Copy only the de-duplicated entries (selected by most-recent modified time
 * of a packfile containing the object).
 */
static void compute_sorted_entries(struct write_midx_context *ctx,
				   uint32_t start_pack)
{
	uint32_t cur_fanout, cur_pack, cur_object;
	size_t alloc_objects, total_objects = 0;
	struct midx_fanout fanout = { 0 };

	if (ctx->compact)
		ASSERT(!start_pack);

	for (cur_pack = start_pack; cur_pack < ctx->nr; cur_pack++)
		total_objects = st_add(total_objects,
				       ctx->info[cur_pack].p->num_objects);

	/*
	 * As we de-duplicate by fanout value, we expect the fanout
	 * slices to be evenly distributed, with some noise. Hence,
	 * allocate slightly more than one 256th.
	 */
	alloc_objects = fanout.alloc = total_objects > 3200 ? total_objects / 200 : 16;

	ALLOC_ARRAY(fanout.entries, fanout.alloc);
	ALLOC_ARRAY(ctx->entries, alloc_objects);
	ctx->entries_nr = 0;

	for (cur_fanout = 0; cur_fanout < 256; cur_fanout++) {
		fanout.nr = 0;

		if (ctx->compact)
			midx_fanout_add_compact(&fanout, ctx, cur_fanout);
		else
			midx_fanout_add(&fanout, ctx, start_pack, cur_fanout);
		midx_fanout_sort(&fanout);

		/*
		 * The batch is now sorted by OID and then mtime (descending).
		 * Take only the first duplicate.
		 */
		for (cur_object = 0; cur_object < fanout.nr; cur_object++) {
			if (cur_object && oideq(&fanout.entries[cur_object - 1].oid,
						&fanout.entries[cur_object].oid))
				continue;
			if (ctx->incremental && ctx->base_midx &&
			    midx_has_oid(ctx->base_midx,
					 &fanout.entries[cur_object].oid))
				continue;

			ALLOC_GROW(ctx->entries, st_add(ctx->entries_nr, 1),
				   alloc_objects);
			memcpy(&ctx->entries[ctx->entries_nr],
			       &fanout.entries[cur_object],
			       sizeof(struct pack_midx_entry));
			ctx->entries_nr++;
		}
	}

	free(fanout.entries);
}

static int write_midx_pack_names(struct hashfile *f, void *data)
{
	struct write_midx_context *ctx = data;
	uint32_t i;
	unsigned char padding[MIDX_CHUNK_ALIGNMENT];
	size_t written = 0;

	for (i = 0; i < ctx->nr; i++) {
		size_t writelen;

		if (ctx->info[i].expired)
			continue;

		writelen = strlen(ctx->info[i].pack_name) + 1;
		hashwrite(f, ctx->info[i].pack_name, writelen);
		written += writelen;
	}

	/* add padding to be aligned */
	i = MIDX_CHUNK_ALIGNMENT - (written % MIDX_CHUNK_ALIGNMENT);
	if (i < MIDX_CHUNK_ALIGNMENT) {
		memset(padding, 0, sizeof(padding));
		hashwrite(f, padding, i);
	}

	return 0;
}

static int write_midx_bitmapped_packs(struct hashfile *f, void *data)
{
	struct write_midx_context *ctx = data;
	size_t i;

	for (i = 0; i < ctx->nr; i++) {
		struct pack_info *pack = &ctx->info[i];
		if (pack->expired)
			continue;

		if (pack->bitmap_pos == BITMAP_POS_UNKNOWN && pack->bitmap_nr)
			BUG("pack '%s' has no bitmap position, but has %d bitmapped object(s)",
			    pack->pack_name, pack->bitmap_nr);

		hashwrite_be32(f, pack->bitmap_pos);
		hashwrite_be32(f, pack->bitmap_nr);
	}
	return 0;
}

static int write_midx_oid_fanout(struct hashfile *f,
				 void *data)
{
	struct write_midx_context *ctx = data;
	struct pack_midx_entry *list = ctx->entries;
	struct pack_midx_entry *last = ctx->entries + ctx->entries_nr;
	uint32_t count = 0;
	uint32_t i;

	/*
	* Write the first-level table (the list is sorted,
	* but we use a 256-entry lookup to be able to avoid
	* having to do eight extra binary search iterations).
	*/
	for (i = 0; i < 256; i++) {
		struct pack_midx_entry *next = list;

		while (next < last && next->oid.hash[0] == i) {
			count++;
			next++;
		}

		hashwrite_be32(f, count);
		list = next;
	}

	return 0;
}

static int write_midx_oid_lookup(struct hashfile *f,
				 void *data)
{
	struct write_midx_context *ctx = data;
	unsigned char hash_len = ctx->repo->hash_algo->rawsz;
	struct pack_midx_entry *list = ctx->entries;
	uint32_t i;

	for (i = 0; i < ctx->entries_nr; i++) {
		struct pack_midx_entry *obj = list++;

		if (i < ctx->entries_nr - 1) {
			struct pack_midx_entry *next = list;
			if (oidcmp(&obj->oid, &next->oid) >= 0)
				BUG("OIDs not in order: %s >= %s",
				    oid_to_hex(&obj->oid),
				    oid_to_hex(&next->oid));
		}

		hashwrite(f, obj->oid.hash, (int)hash_len);
	}

	return 0;
}

static int write_midx_object_offsets(struct hashfile *f,
				     void *data)
{
	struct write_midx_context *ctx = data;
	struct pack_midx_entry *list = ctx->entries;
	uint32_t i, nr_large_offset = 0;

	for (i = 0; i < ctx->entries_nr; i++) {
		struct pack_midx_entry *obj = list++;

		if (midx_pack_perm(ctx, obj->pack_int_id) == PACK_EXPIRED)
			BUG("object %s is in an expired pack with int-id %d",
			    oid_to_hex(&obj->oid),
			    obj->pack_int_id);

		hashwrite_be32(f, midx_pack_perm(ctx, obj->pack_int_id));

		if (ctx->large_offsets_needed && obj->offset >> 31)
			hashwrite_be32(f, MIDX_LARGE_OFFSET_NEEDED | nr_large_offset++);
		else if (!ctx->large_offsets_needed && obj->offset >> 32)
			BUG("object %s requires a large offset (%"PRIx64") but the MIDX is not writing large offsets!",
			    oid_to_hex(&obj->oid),
			    obj->offset);
		else
			hashwrite_be32(f, (uint32_t)obj->offset);
	}

	return 0;
}

static int write_midx_large_offsets(struct hashfile *f,
				    void *data)
{
	struct write_midx_context *ctx = data;
	struct pack_midx_entry *list = ctx->entries;
	struct pack_midx_entry *end = ctx->entries + ctx->entries_nr;
	uint32_t nr_large_offset = ctx->num_large_offsets;

	while (nr_large_offset) {
		struct pack_midx_entry *obj;
		uint64_t offset;

		if (list >= end)
			BUG("too many large-offset objects");

		obj = list++;
		offset = obj->offset;

		if (!(offset >> 31))
			continue;

		hashwrite_be64(f, offset);

		nr_large_offset--;
	}

	return 0;
}

static int write_midx_revindex(struct hashfile *f,
			       void *data)
{
	struct write_midx_context *ctx = data;
	uint32_t i, nr_base;

	if (ctx->incremental && ctx->base_midx)
		nr_base = ctx->base_midx->num_objects +
			ctx->base_midx->num_objects_in_base;
	else
		nr_base = 0;

	for (i = 0; i < ctx->entries_nr; i++)
		hashwrite_be32(f, ctx->pack_order[i] + nr_base);

	return 0;
}

struct midx_pack_order_data {
	uint32_t nr;
	uint32_t pack;
	off_t offset;
};

static int midx_pack_order_cmp(const void *va, const void *vb)
{
	const struct midx_pack_order_data *a = va, *b = vb;
	if (a->pack < b->pack)
		return -1;
	else if (a->pack > b->pack)
		return 1;
	else if (a->offset < b->offset)
		return -1;
	else if (a->offset > b->offset)
		return 1;
	else
		return 0;
}

static uint32_t *midx_pack_order(struct write_midx_context *ctx)
{
	struct midx_pack_order_data *data;
	uint32_t *pack_order, base_objects = 0;
	uint32_t i;

	trace2_region_enter("midx", "midx_pack_order", ctx->repo);

	if (ctx->incremental && ctx->base_midx)
		base_objects = ctx->base_midx->num_objects +
			ctx->base_midx->num_objects_in_base;

	ALLOC_ARRAY(pack_order, ctx->entries_nr);
	ALLOC_ARRAY(data, ctx->entries_nr);

	for (i = 0; i < ctx->entries_nr; i++) {
		struct pack_midx_entry *e = &ctx->entries[i];
		data[i].nr = i;
		data[i].pack = midx_pack_perm(ctx, e->pack_int_id);
		if (!e->preferred || ctx->compact)
			data[i].pack |= (1U << 31);
		data[i].offset = e->offset;
	}

	QSORT(data, ctx->entries_nr, midx_pack_order_cmp);

	for (i = 0; i < ctx->entries_nr; i++) {
		struct pack_midx_entry *e = &ctx->entries[data[i].nr];
		struct pack_info *pack = &ctx->info[midx_pack_perm(ctx, e->pack_int_id)];
		if (pack->bitmap_pos == BITMAP_POS_UNKNOWN)
			pack->bitmap_pos = i + base_objects;
		pack->bitmap_nr++;
		pack_order[i] = data[i].nr;
	}
	for (i = 0; i < ctx->nr; i++) {
		struct pack_info *pack = &ctx->info[i];
		if (pack->bitmap_pos == BITMAP_POS_UNKNOWN)
			pack->bitmap_pos = 0;
	}
	free(data);

	trace2_region_leave("midx", "midx_pack_order", ctx->repo);

	return pack_order;
}

static void write_midx_reverse_index(struct write_midx_context *ctx,
				     unsigned char *midx_hash)
{
	struct strbuf buf = STRBUF_INIT;
	char *tmp_file;

	trace2_region_enter("midx", "write_midx_reverse_index", ctx->repo);

	if (ctx->incremental)
		get_split_midx_filename_ext(ctx->source, &buf,
					    midx_hash, MIDX_EXT_REV);
	else
		get_midx_filename_ext(ctx->source, &buf,
				      midx_hash, MIDX_EXT_REV);

	tmp_file = write_rev_file_order(ctx->repo, NULL, ctx->pack_order,
					ctx->entries_nr, midx_hash, WRITE_REV);

	if (finalize_object_file(ctx->repo, tmp_file, buf.buf))
		die(_("cannot store reverse index file"));

	strbuf_release(&buf);
	free(tmp_file);

	trace2_region_leave("midx", "write_midx_reverse_index", ctx->repo);
}

static void prepare_midx_packing_data(struct packing_data *pdata,
				      struct write_midx_context *ctx)
{
	uint32_t i;

	trace2_region_enter("midx", "prepare_midx_packing_data", ctx->repo);

	memset(pdata, 0, sizeof(struct packing_data));
	prepare_packing_data(ctx->repo, pdata);

	for (i = 0; i < ctx->entries_nr; i++) {
		uint32_t pos = ctx->pack_order[i];
		struct pack_midx_entry *from = &ctx->entries[pos];
		struct object_entry *to = packlist_alloc(pdata, &from->oid);

		oe_set_in_pack(pdata, to,
			       ctx->info[midx_pack_perm(ctx, from->pack_int_id)].p);
	}

	trace2_region_leave("midx", "prepare_midx_packing_data", ctx->repo);
}

static int add_ref_to_pending(const struct reference *ref, void *cb_data)
{
	struct rev_info *revs = (struct rev_info*)cb_data;
	const struct object_id *maybe_peeled = ref->oid;
	struct object_id peeled;
	struct object *object;

	if ((ref->flags & REF_ISSYMREF) && (ref->flags & REF_ISBROKEN)) {
		warning("symbolic ref is dangling: %s", ref->name);
		return 0;
	}

	if (!reference_get_peeled_oid(revs->repo, ref, &peeled))
		maybe_peeled = &peeled;

	object = parse_object_or_die(revs->repo, maybe_peeled, ref->name);
	if (object->type != OBJ_COMMIT)
		return 0;

	add_pending_object(revs, object, "");
	if (bitmap_is_preferred_refname(revs->repo, ref->name))
		object->flags |= NEEDS_BITMAP;
	return 0;
}

struct bitmap_commit_cb {
	struct commit **commits;
	size_t commits_nr, commits_alloc;

	struct write_midx_context *ctx;
};

static const struct object_id *bitmap_oid_access(size_t index,
						 const void *_entries)
{
	const struct pack_midx_entry *entries = _entries;
	return &entries[index].oid;
}

static void bitmap_show_commit(struct commit *commit, void *_data)
{
	struct bitmap_commit_cb *data = _data;
	int pos = oid_pos(&commit->object.oid, data->ctx->entries,
			  data->ctx->entries_nr,
			  bitmap_oid_access);
	if (pos < 0)
		return;

	ALLOC_GROW(data->commits, data->commits_nr + 1, data->commits_alloc);
	data->commits[data->commits_nr++] = commit;
}

static int read_refs_snapshot(const char *refs_snapshot,
			      struct rev_info *revs)
{
	struct strbuf buf = STRBUF_INIT;
	struct object_id oid;
	FILE *f = xfopen(refs_snapshot, "r");

	while (strbuf_getline(&buf, f) != EOF) {
		struct object *object;
		int preferred = 0;
		char *hex = buf.buf;
		const char *end = NULL;

		if (buf.len && *buf.buf == '+') {
			preferred = 1;
			hex = &buf.buf[1];
		}

		if (parse_oid_hex_algop(hex, &oid, &end, revs->repo->hash_algo) < 0)
			die(_("could not parse line: %s"), buf.buf);
		if (*end)
			die(_("malformed line: %s"), buf.buf);

		object = parse_object_or_die(revs->repo, &oid, NULL);
		if (preferred)
			object->flags |= NEEDS_BITMAP;

		add_pending_object(revs, object, "");
	}

	fclose(f);
	strbuf_release(&buf);
	return 0;
}

static struct commit **find_commits_for_midx_bitmap(uint32_t *indexed_commits_nr_p,
						    const char *refs_snapshot,
						    struct write_midx_context *ctx)
{
	struct rev_info revs;
	struct bitmap_commit_cb cb = {0};

	trace2_region_enter("midx", "find_commits_for_midx_bitmap", ctx->repo);

	cb.ctx = ctx;

	repo_init_revisions(ctx->repo, &revs, NULL);
	if (refs_snapshot) {
		read_refs_snapshot(refs_snapshot, &revs);
	} else {
		setup_revisions(0, NULL, &revs, NULL);
		refs_for_each_ref(get_main_ref_store(ctx->repo),
				  add_ref_to_pending, &revs);
	}

	/*
	 * Skipping promisor objects here is intentional, since it only excludes
	 * them from the list of reachable commits that we want to select from
	 * when computing the selection of MIDX'd commits to receive bitmaps.
	 *
	 * Reachability bitmaps do require that their objects be closed under
	 * reachability, but fetching any objects missing from promisors at this
	 * point is too late. But, if one of those objects can be reached from
	 * an another object that is included in the bitmap, then we will
	 * complain later that we don't have reachability closure (and fail
	 * appropriately).
	 */
	fetch_if_missing = 0;
	revs.exclude_promisor_objects = 1;

	if (prepare_revision_walk(&revs))
		die(_("revision walk setup failed"));

	traverse_commit_list(&revs, bitmap_show_commit, NULL, &cb);
	if (indexed_commits_nr_p)
		*indexed_commits_nr_p = cb.commits_nr;

	release_revisions(&revs);

	trace2_region_leave("midx", "find_commits_for_midx_bitmap", ctx->repo);

	return cb.commits;
}

static int write_midx_bitmap(struct write_midx_context *ctx,
			     const unsigned char *midx_hash,
			     struct packing_data *pdata,
			     struct commit **commits,
			     uint32_t commits_nr,
			     unsigned flags)
{
	int ret;
	uint16_t options = 0;
	struct bitmap_writer writer;
	struct pack_idx_entry **index;
	struct strbuf bitmap_name = STRBUF_INIT;

	trace2_region_enter("midx", "write_midx_bitmap", ctx->repo);

	if (ctx->incremental)
		get_split_midx_filename_ext(ctx->source, &bitmap_name,
					    midx_hash, MIDX_EXT_BITMAP);
	else
		get_midx_filename_ext(ctx->source, &bitmap_name,
				      midx_hash, MIDX_EXT_BITMAP);

	if (flags & MIDX_WRITE_BITMAP_HASH_CACHE)
		options |= BITMAP_OPT_HASH_CACHE;

	if (flags & MIDX_WRITE_BITMAP_LOOKUP_TABLE)
		options |= BITMAP_OPT_LOOKUP_TABLE;

	/*
	 * Build the MIDX-order index based on pdata.objects (which is already
	 * in MIDX order; c.f., 'midx_pack_order_cmp()' for the definition of
	 * this order).
	 */
	ALLOC_ARRAY(index, pdata->nr_objects);
	for (uint32_t i = 0; i < pdata->nr_objects; i++)
		index[i] = &pdata->objects[i].idx;

	bitmap_writer_init(&writer, ctx->repo, pdata,
			   ctx->incremental ? ctx->base_midx : NULL);
	bitmap_writer_show_progress(&writer, flags & MIDX_PROGRESS);
	bitmap_writer_build_type_index(&writer, index);

	/*
	 * bitmap_writer_finish expects objects in lex order, but pack_order
	 * gives us exactly that. use it directly instead of re-sorting the
	 * array.
	 *
	 * This changes the order of objects in 'index' between
	 * bitmap_writer_build_type_index and bitmap_writer_finish.
	 *
	 * The same re-ordering takes place in the single-pack bitmap code via
	 * write_idx_file(), which is called by finish_tmp_packfile(), which
	 * happens between bitmap_writer_build_type_index() and
	 * bitmap_writer_finish().
	 */
	for (uint32_t i = 0; i < pdata->nr_objects; i++)
		index[ctx->pack_order[i]] = &pdata->objects[i].idx;

	bitmap_writer_select_commits(&writer, commits, commits_nr);
	ret = bitmap_writer_build(&writer);
	if (ret < 0)
		goto cleanup;

	bitmap_writer_set_checksum(&writer, midx_hash);
	bitmap_writer_finish(&writer, index, bitmap_name.buf, options);

cleanup:
	free(index);
	strbuf_release(&bitmap_name);
	bitmap_writer_free(&writer);

	trace2_region_leave("midx", "write_midx_bitmap", ctx->repo);

	return ret;
}

static int fill_pack_from_midx(struct pack_info *info,
			       struct multi_pack_index *m,
			       uint32_t pack_int_id)
{
	if (prepare_midx_pack(m, pack_int_id))
		return error(_("could not load pack %d"), pack_int_id);

	fill_pack_info(info,
		       m->packs[pack_int_id - m->num_packs_in_base],
		       m->pack_names[pack_int_id - m->num_packs_in_base],
		       pack_int_id);

	return 0;
}

static int fill_packs_from_midx(struct write_midx_context *ctx)
{
	struct multi_pack_index *m;

	for (m = ctx->m; m; m = m->base_midx) {
		uint32_t i;

		for (i = m->num_packs_in_base;
		     i < m->num_packs_in_base + m->num_packs; i++) {
			ALLOC_GROW(ctx->info, ctx->nr + 1, ctx->alloc);

			if (fill_pack_from_midx(&ctx->info[ctx->nr], m, i) < 0)
				return -1;

			ctx->nr++;
		}
	}
	return 0;
}

static uint32_t compactible_packs_between(const struct multi_pack_index *from,
					  const struct multi_pack_index *to)
{
	uint32_t nr;

	ASSERT(from && to);

	nr = u32_add(to->num_packs, to->num_packs_in_base);
	if (nr < from->num_packs_in_base)
		BUG("unexpected number of packs in base during compaction: "
		    "%"PRIu32" < %"PRIu32, nr, from->num_packs_in_base);

	return nr - from->num_packs_in_base;
}

static int fill_packs_from_midx_range(struct write_midx_context *ctx,
				      int bitmap_order)
{
	struct multi_pack_index *m = ctx->compact_to;
	uint32_t packs_nr;

	ASSERT(ctx->compact && !ctx->nr);
	ASSERT(ctx->compact_from);
	ASSERT(ctx->compact_to);

	packs_nr = compactible_packs_between(ctx->compact_from,
					     ctx->compact_to);

	ALLOC_GROW(ctx->info, packs_nr, ctx->alloc);

	while (m != ctx->compact_from->base_midx) {
		uint32_t pack_int_id, preferred_pack_id;
		uint32_t i;

		if (bitmap_order) {
			if (midx_preferred_pack(m, &preferred_pack_id) < 0)
				die(_("could not determine preferred pack"));
		} else {
			preferred_pack_id = m->num_packs_in_base;
		}

		pack_int_id = m->num_packs_in_base - ctx->compact_from->num_packs_in_base;

		if (fill_pack_from_midx(&ctx->info[pack_int_id++], m,
					preferred_pack_id) < 0)
			return -1;

		for (i = m->num_packs_in_base;
		     i < m->num_packs_in_base + m->num_packs; i++) {
			if (preferred_pack_id == i)
				continue;

			if (fill_pack_from_midx(&ctx->info[pack_int_id++], m,
						i) < 0)
				return -1;
		}

		ctx->nr += m->num_packs;
		m = m->base_midx;
	}

	ASSERT(ctx->nr == packs_nr);

	return 0;
}

static struct {
	const char *non_split;
	const char *split;
} midx_exts[] = {
	{NULL, MIDX_EXT_MIDX},
	{MIDX_EXT_BITMAP, MIDX_EXT_BITMAP},
	{MIDX_EXT_REV, MIDX_EXT_REV},
};

static int link_midx_to_chain(struct multi_pack_index *m)
{
	struct strbuf from = STRBUF_INIT;
	struct strbuf to = STRBUF_INIT;
	int ret = 0;
	size_t i;

	if (!m || m->has_chain) {
		/*
		 * Either no MIDX previously existed, or it was already
		 * part of a MIDX chain. In both cases, we have nothing
		 * to link, so return early.
		 */
		goto done;
	}

	for (i = 0; i < ARRAY_SIZE(midx_exts); i++) {
		const unsigned char *hash = get_midx_hash(m);

		get_midx_filename_ext(m->source, &from,
				      hash, midx_exts[i].non_split);
		get_split_midx_filename_ext(m->source, &to, hash,
					    midx_exts[i].split);

		if (link(from.buf, to.buf) < 0 && errno != ENOENT) {
			ret = error_errno(_("unable to link '%s' to '%s'"),
					  from.buf, to.buf);
			goto done;
		}

		strbuf_reset(&from);
		strbuf_reset(&to);
	}

done:
	strbuf_release(&from);
	strbuf_release(&to);
	return ret;
}

static void clear_midx_files(struct odb_source *source,
			     const char **hashes, uint32_t hashes_nr,
			     unsigned incremental)
{
	/*
	 * if incremental:
	 *   - remove all non-incremental MIDX files
	 *   - remove any incremental MIDX files not in the current one
	 *
	 * if non-incremental:
	 *   - remove all incremental MIDX files
	 *   - remove any non-incremental MIDX files not matching the current
	 *     hash
	 */
	struct strbuf buf = STRBUF_INIT;
	const char *exts[] = { MIDX_EXT_BITMAP, MIDX_EXT_REV, MIDX_EXT_MIDX };
	uint32_t i, j;

	for (i = 0; i < ARRAY_SIZE(exts); i++) {
		clear_incremental_midx_files_ext(source, exts[i],
						 hashes, hashes_nr);
		for (j = 0; j < hashes_nr; j++)
			clear_midx_files_ext(source, exts[i], hashes[j]);
	}

	if (incremental)
		get_midx_filename(source, &buf);
	else
		get_midx_chain_filename(source, &buf);

	if (unlink(buf.buf) && errno != ENOENT)
		die_errno(_("failed to clear multi-pack-index at %s"), buf.buf);

	strbuf_release(&buf);
}

static bool midx_needs_update(struct multi_pack_index *midx, struct write_midx_context *ctx)
{
	struct strset packs = STRSET_INIT;
	struct strbuf buf = STRBUF_INIT;
	bool needed = true;

	/*
	 * Ignore incremental updates for now. The assumption is that any
	 * incremental update would be either empty (in which case we will bail
	 * out later) or it would actually cover at least one new pack.
	 */
	if (ctx->incremental || ctx->compact)
		goto out;

	/*
	 * Otherwise, we need to verify that the packs covered by the existing
	 * MIDX match the packs that we already have. The logic to do so is way
	 * more complicated than it has any right to be. This is because:
	 *
	 *   - We cannot assume any ordering.
	 *
	 *   - The MIDX packs may not be loaded at all, and loading them would
	 *     be wasteful. So we need to use the pack names tracked by the
	 *     MIDX itself.
	 *
	 *   - The MIDX pack names are tracking the ".idx" files, whereas the
	 *     packs themselves are tracking the ".pack" files. So we need to
	 *     strip suffixes.
	 */
	if (ctx->nr != midx->num_packs + midx->num_packs_in_base)
		goto out;

	for (uint32_t i = 0; i < ctx->nr; i++) {
		strbuf_reset(&buf);
		strbuf_addstr(&buf, pack_basename(ctx->info[i].p));
		strbuf_strip_suffix(&buf, ".pack");

		if (!strset_add(&packs, buf.buf))
			BUG("same pack added twice?");
	}

	for (uint32_t i = 0; i < ctx->nr; i++) {
		strbuf_reset(&buf);
		strbuf_addstr(&buf, midx->pack_names[i]);
		strbuf_strip_suffix(&buf, ".idx");

		if (!strset_contains(&packs, buf.buf))
			goto out;
		strset_remove(&packs, buf.buf);
	}

	needed = false;

out:
	strbuf_release(&buf);
	strset_clear(&packs);
	return needed;
}

static int midx_hashcmp(const struct multi_pack_index *a,
			const struct multi_pack_index *b,
			const struct git_hash_algo *algop)
{
	return hashcmp(get_midx_hash(a), get_midx_hash(b), algop);
}

struct write_midx_opts {
	struct odb_source *source;

	struct string_list *packs_to_include;
	struct string_list *packs_to_drop;

	struct multi_pack_index *compact_from;
	struct multi_pack_index *compact_to;

	const char *preferred_pack_name;
	const char *refs_snapshot;
	unsigned flags;
};

static int write_midx_internal(struct write_midx_opts *opts)
{
	struct repository *r = opts->source->odb->repo;
	struct strbuf midx_name = STRBUF_INIT;
	unsigned char midx_hash[GIT_MAX_RAWSZ];
	uint32_t start_pack;
	struct hashfile *f = NULL;
	struct lock_file lk;
	struct tempfile *incr;
	struct write_midx_context ctx = {
		.preferred_pack_idx = NO_PREFERRED_PACK,
	 };
	struct multi_pack_index *midx_to_free = NULL;
	int bitmapped_packs_concat_len = 0;
	int pack_name_concat_len = 0;
	int dropped_packs = 0;
	int result = -1;
	const char **keep_hashes = NULL;
	size_t keep_hashes_nr = 0;
	struct chunkfile *cf;

	trace2_region_enter("midx", "write_midx_internal", r);

	ctx.repo = r;
	ctx.source = opts->source;

	ctx.incremental = !!(opts->flags & MIDX_WRITE_INCREMENTAL);
	ctx.compact = !!(opts->flags & MIDX_WRITE_COMPACT);

	if (ctx.compact) {
		if (!opts->compact_from)
			BUG("expected non-NULL 'from' MIDX during compaction");
		if (!opts->compact_to)
			BUG("expected non-NULL 'to' MIDX during compaction");

		ctx.compact_from = opts->compact_from;
		ctx.compact_to = opts->compact_to;
	}

	if (ctx.incremental)
		strbuf_addf(&midx_name,
			    "%s/pack/multi-pack-index.d/tmp_midx_XXXXXX",
			    opts->source->path);
	else
		get_midx_filename(opts->source, &midx_name);
	if (safe_create_leading_directories(r, midx_name.buf))
		die_errno(_("unable to create leading directories of %s"),
			  midx_name.buf);

	if (!opts->packs_to_include || ctx.incremental) {
		struct multi_pack_index *m = get_multi_pack_index(opts->source);
		if (m && !midx_checksum_valid(m)) {
			warning(_("ignoring existing multi-pack-index; checksum mismatch"));
			m = NULL;
		}

		if (m) {
			/*
			 * Only reference an existing MIDX when not filtering
			 * which packs to include, since all packs and objects
			 * are copied blindly from an existing MIDX if one is
			 * present.
			 */
			if (ctx.incremental)
				ctx.base_midx = m;
			if (!opts->packs_to_include)
				ctx.m = m;
		}
	}

	/*
	 * If compacting MIDX layer(s) in the range [from, to], then the
	 * compacted MIDX will share the same base MIDX as 'from'.
	 */
	if (ctx.compact)
		ctx.base_midx = ctx.compact_from->base_midx;

	ctx.nr = 0;
	ctx.alloc = ctx.m ? ctx.m->num_packs + ctx.m->num_packs_in_base : 16;
	ctx.info = NULL;
	ALLOC_ARRAY(ctx.info, ctx.alloc);

	if (ctx.incremental) {
		struct multi_pack_index *m = ctx.base_midx;
		while (m) {
			if (opts->flags & MIDX_WRITE_BITMAP && load_midx_revindex(m)) {
				error(_("could not load reverse index for MIDX %s"),
				      get_midx_checksum(m));
				goto cleanup;
			}
			ctx.num_multi_pack_indexes_before++;
			m = m->base_midx;
		}
	} else if (ctx.m && !ctx.compact && fill_packs_from_midx(&ctx)) {
		goto cleanup;
	}

	start_pack = ctx.nr;

	ctx.pack_paths_checked = 0;
	if (opts->flags & MIDX_PROGRESS)
		ctx.progress = start_delayed_progress(r,
						      _("Adding packfiles to multi-pack-index"), 0);
	else
		ctx.progress = NULL;

	if (ctx.compact) {
		int bitmap_order = 0;
		if (opts->preferred_pack_name)
			bitmap_order |= 1;
		else if (opts->flags & (MIDX_WRITE_REV_INDEX | MIDX_WRITE_BITMAP))
			bitmap_order |= 1;

		fill_packs_from_midx_range(&ctx, bitmap_order);
	} else {
		ctx.to_include = opts->packs_to_include;
		for_each_file_in_pack_dir(opts->source->path, add_pack_to_midx, &ctx);
	}
	stop_progress(&ctx.progress);

	if (!opts->packs_to_drop) {
		/*
		 * If there is no MIDX then either it doesn't exist, or we're
		 * doing a geometric repack. Try to load it from the source to
		 * tell these two cases apart.
		 */
		struct multi_pack_index *midx = ctx.m;
		if (!midx)
			midx = midx_to_free = load_multi_pack_index(ctx.source);

		if (midx && !midx_needs_update(midx, &ctx)) {
			struct bitmap_index *bitmap_git;
			int bitmap_exists;
			int want_bitmap = opts->flags & MIDX_WRITE_BITMAP;

			bitmap_git = prepare_midx_bitmap_git(midx);
			bitmap_exists = bitmap_git && bitmap_is_midx(bitmap_git);
			free_bitmap_index(bitmap_git);

			if (bitmap_exists || !want_bitmap) {
				/*
				 * The correct MIDX already exists, and so does a
				 * corresponding bitmap (or one wasn't requested).
				 */
				if (!want_bitmap)
					clear_midx_files_ext(opts->source,
							     "bitmap", NULL);
				result = 0;
				goto cleanup;
			}
		}

		close_midx(midx_to_free);
		midx_to_free = NULL;
	}

	if (ctx.incremental && !ctx.nr) {
		result = 0;
		goto cleanup; /* nothing to do */
	}

	if (opts->preferred_pack_name) {
		ctx.preferred_pack_idx = NO_PREFERRED_PACK;

		for (size_t i = 0; i < ctx.nr; i++) {
			if (!cmp_idx_or_pack_name(opts->preferred_pack_name,
						  ctx.info[i].pack_name)) {
				ctx.preferred_pack_idx = i;
				break;
			}
		}

		if (ctx.preferred_pack_idx == NO_PREFERRED_PACK)
			warning(_("unknown preferred pack: '%s'"),
				opts->preferred_pack_name);
	} else if (ctx.nr &&
		   (opts->flags & (MIDX_WRITE_REV_INDEX | MIDX_WRITE_BITMAP))) {
		struct packed_git *oldest = ctx.info[0].p;
		ctx.preferred_pack_idx = 0;

		/*
		 * Attempt opening the pack index to populate num_objects.
		 * Ignore failiures as they can be expected and are not
		 * fatal during this selection time.
		 */
		open_pack_index(oldest);

		if (opts->packs_to_drop && opts->packs_to_drop->nr)
			BUG("cannot write a MIDX bitmap during expiration");

		/*
		 * set a preferred pack when writing a bitmap to ensure that
		 * the pack from which the first object is selected in pseudo
		 * pack-order has all of its objects selected from that pack
		 * (and not another pack containing a duplicate)
		 */
		for (size_t i = 1; i < ctx.nr; i++) {
			struct packed_git *p = ctx.info[i].p;

			if (!oldest->num_objects || p->mtime < oldest->mtime) {
				oldest = p;
				open_pack_index(oldest);
				ctx.preferred_pack_idx = i;
			}
		}

		if (!oldest->num_objects) {
			/*
			 * If all packs are empty; unset the preferred index.
			 * This is acceptable since there will be no duplicate
			 * objects to resolve, so the preferred value doesn't
			 * matter.
			 */
			ctx.preferred_pack_idx = NO_PREFERRED_PACK;
		}
	} else {
		/*
		 * otherwise don't mark any pack as preferred to avoid
		 * interfering with expiration logic below
		 */
		ctx.preferred_pack_idx = NO_PREFERRED_PACK;
	}

	if (ctx.preferred_pack_idx != NO_PREFERRED_PACK) {
		struct packed_git *preferred = ctx.info[ctx.preferred_pack_idx].p;

		if (open_pack_index(preferred))
			die(_("failed to open preferred pack %s"),
			    ctx.info[ctx.preferred_pack_idx].pack_name);

		if (!preferred->num_objects) {
			error(_("cannot select preferred pack %s with no objects"),
			      preferred->pack_name);
			goto cleanup;
		}
	}

	compute_sorted_entries(&ctx, start_pack);

	ctx.large_offsets_needed = 0;
	for (size_t i = 0; i < ctx.entries_nr; i++) {
		if (ctx.entries[i].offset > 0x7fffffff)
			ctx.num_large_offsets++;
		if (ctx.entries[i].offset > 0xffffffff)
			ctx.large_offsets_needed = 1;
	}

	if (!ctx.compact)
		QSORT(ctx.info, ctx.nr, pack_info_compare);

	if (opts->packs_to_drop && opts->packs_to_drop->nr) {
		size_t drop_index = 0;
		int missing_drops = 0;

		ASSERT(!ctx.compact);

		for (size_t i = 0;
		     i < ctx.nr && drop_index < opts->packs_to_drop->nr; i++) {
			int cmp = strcmp(ctx.info[i].pack_name,
					 opts->packs_to_drop->items[drop_index].string);

			if (!cmp) {
				drop_index++;
				ctx.info[i].expired = 1;
			} else if (cmp > 0) {
				error(_("did not see pack-file %s to drop"),
				      opts->packs_to_drop->items[drop_index].string);
				drop_index++;
				missing_drops++;
				i--;
			} else {
				ctx.info[i].expired = 0;
			}
		}

		if (missing_drops)
			goto cleanup;
	}

	/*
	 * pack_perm stores a permutation between pack-int-ids from the
	 * previous multi-pack-index to the new one we are writing:
	 *
	 * pack_perm[old_id] = new_id
	 */
	ALLOC_ARRAY(ctx.pack_perm, ctx.nr);
	for (size_t i = 0; i < ctx.nr; i++) {
		uint32_t from = ctx.info[i].orig_pack_int_id;
		uint32_t to;

		if (ctx.info[i].expired) {
			to = PACK_EXPIRED;
			dropped_packs++;
		} else {
			to = i - dropped_packs;
		}

		if (ctx.compact)
			from -= ctx.compact_from->num_packs_in_base;

		ctx.pack_perm[from] = to;
	}

	for (size_t i = 0; i < ctx.nr; i++) {
		if (ctx.info[i].expired)
			continue;
		pack_name_concat_len += strlen(ctx.info[i].pack_name) + 1;
		bitmapped_packs_concat_len += 2 * sizeof(uint32_t);
	}

	/* Check that the preferred pack wasn't expired (if given). */
	if (opts->preferred_pack_name) {
		struct pack_info *preferred = bsearch(opts->preferred_pack_name,
						      ctx.info, ctx.nr,
						      sizeof(*ctx.info),
						      idx_or_pack_name_cmp);
		if (preferred) {
			uint32_t perm = midx_pack_perm(&ctx, preferred->orig_pack_int_id);
			if (perm == PACK_EXPIRED)
				warning(_("preferred pack '%s' is expired"),
					opts->preferred_pack_name);
		}
	}

	if (pack_name_concat_len % MIDX_CHUNK_ALIGNMENT)
		pack_name_concat_len += MIDX_CHUNK_ALIGNMENT -
					(pack_name_concat_len % MIDX_CHUNK_ALIGNMENT);

	if (ctx.nr - dropped_packs == 0) {
		error(_("no pack files to index."));
		goto cleanup;
	}

	if (!ctx.entries_nr) {
		if (opts->flags & MIDX_WRITE_BITMAP)
			warning(_("refusing to write multi-pack .bitmap without any objects"));
		opts->flags &= ~(MIDX_WRITE_REV_INDEX | MIDX_WRITE_BITMAP);
	}

	if (ctx.incremental) {
		struct strbuf lock_name = STRBUF_INIT;

<<<<<<< HEAD
		get_midx_chain_filename(opts->source, &lock_name);
		hold_lock_file_for_update(&lk, lock_name.buf, LOCK_DIE_ON_ERROR);
=======
		get_midx_chain_filename(source, &lock_name);
		hold_lock_file_for_update(&lk, lock_name.buf, LOCK_DIE_ON_ERROR,
					  LOCKFILE_PID_MIDX);
>>>>>>> 7798604c
		strbuf_release(&lock_name);

		incr = mks_tempfile_m(midx_name.buf, 0444);
		if (!incr) {
			error(_("unable to create temporary MIDX layer"));
			goto cleanup;
		}

		if (adjust_shared_perm(r, get_tempfile_path(incr))) {
			error(_("unable to adjust shared permissions for '%s'"),
			      get_tempfile_path(incr));
			goto cleanup;
		}

		f = hashfd(r->hash_algo, get_tempfile_fd(incr),
			   get_tempfile_path(incr));
	} else {
		hold_lock_file_for_update(&lk, midx_name.buf, LOCK_DIE_ON_ERROR,
					  LOCKFILE_PID_MIDX);
		f = hashfd(r->hash_algo, get_lock_file_fd(&lk),
			   get_lock_file_path(&lk));
	}

	cf = init_chunkfile(f);

	add_chunk(cf, MIDX_CHUNKID_PACKNAMES, pack_name_concat_len,
		  write_midx_pack_names);
	add_chunk(cf, MIDX_CHUNKID_OIDFANOUT, MIDX_CHUNK_FANOUT_SIZE,
		  write_midx_oid_fanout);
	add_chunk(cf, MIDX_CHUNKID_OIDLOOKUP,
		  st_mult(ctx.entries_nr, r->hash_algo->rawsz),
		  write_midx_oid_lookup);
	add_chunk(cf, MIDX_CHUNKID_OBJECTOFFSETS,
		  st_mult(ctx.entries_nr, MIDX_CHUNK_OFFSET_WIDTH),
		  write_midx_object_offsets);

	if (ctx.large_offsets_needed)
		add_chunk(cf, MIDX_CHUNKID_LARGEOFFSETS,
			st_mult(ctx.num_large_offsets,
				MIDX_CHUNK_LARGE_OFFSET_WIDTH),
			write_midx_large_offsets);

	if (opts->flags & (MIDX_WRITE_REV_INDEX | MIDX_WRITE_BITMAP)) {
		ctx.pack_order = midx_pack_order(&ctx);
		add_chunk(cf, MIDX_CHUNKID_REVINDEX,
			  st_mult(ctx.entries_nr, sizeof(uint32_t)),
			  write_midx_revindex);
		add_chunk(cf, MIDX_CHUNKID_BITMAPPEDPACKS,
			  bitmapped_packs_concat_len,
			  write_midx_bitmapped_packs);
	}

	write_midx_header(r->hash_algo, f, get_num_chunks(cf),
			  ctx.nr - dropped_packs);
	write_chunkfile(cf, &ctx);

	finalize_hashfile(f, midx_hash, FSYNC_COMPONENT_PACK_METADATA,
			  CSUM_FSYNC | CSUM_HASH_IN_STREAM);
	free_chunkfile(cf);

	if (opts->flags & MIDX_WRITE_REV_INDEX &&
	    git_env_bool("GIT_TEST_MIDX_WRITE_REV", 0))
		write_midx_reverse_index(&ctx, midx_hash);

	if (opts->flags & MIDX_WRITE_BITMAP) {
		struct packing_data pdata;
		struct commit **commits;
		uint32_t commits_nr;

		if (!ctx.entries_nr)
			BUG("cannot write a bitmap without any objects");

		prepare_midx_packing_data(&pdata, &ctx);

		commits = find_commits_for_midx_bitmap(&commits_nr, opts->refs_snapshot, &ctx);

		/*
		 * The previous steps translated the information from
		 * 'entries' into information suitable for constructing
		 * bitmaps. We no longer need that array, so clear it to
		 * reduce memory pressure.
		 */
		FREE_AND_NULL(ctx.entries);
		ctx.entries_nr = 0;

		if (write_midx_bitmap(&ctx,
				      midx_hash, &pdata, commits, commits_nr,
				      opts->flags) < 0) {
			error(_("could not write multi-pack bitmap"));
			clear_packing_data(&pdata);
			free(commits);
			goto cleanup;
		}

		clear_packing_data(&pdata);
		free(commits);
	}
	/*
	 * NOTE: Do not use ctx.entries beyond this point, since it might
	 * have been freed in the previous if block.
	 */

	if (ctx.num_multi_pack_indexes_before == UINT32_MAX)
		die(_("too many multi-pack-indexes"));

	if (ctx.compact) {
		struct multi_pack_index *m;

		/*
		 * Keep all MIDX layers excluding those in the range [from, to].
		 */
		for (m = ctx.base_midx; m; m = m->base_midx)
			keep_hashes_nr++;
		for (m = ctx.m;
		     m && midx_hashcmp(m, ctx.compact_to, r->hash_algo);
		     m = m->base_midx)
			keep_hashes_nr++;

		keep_hashes_nr++; /* include the compacted layer */
	} else {
		keep_hashes_nr = ctx.num_multi_pack_indexes_before + 1;
	}
	CALLOC_ARRAY(keep_hashes, keep_hashes_nr);

	if (ctx.incremental) {
		FILE *chainf = fdopen_lock_file(&lk, "w");
		struct strbuf final_midx_name = STRBUF_INIT;
		struct multi_pack_index *m = ctx.base_midx;

		if (!chainf) {
			error_errno(_("unable to open multi-pack-index chain file"));
			goto cleanup;
		}

		if (link_midx_to_chain(ctx.base_midx) < 0)
			goto cleanup;

		get_split_midx_filename_ext(opts->source, &final_midx_name,
					    midx_hash, MIDX_EXT_MIDX);

		if (rename_tempfile(&incr, final_midx_name.buf) < 0) {
			error_errno(_("unable to rename new multi-pack-index layer"));
			goto cleanup;
		}

		strbuf_release(&final_midx_name);

		if (ctx.compact) {
			struct multi_pack_index *m;
			uint32_t num_layers_before_from = 0;
			uint32_t i;

			for (m = ctx.base_midx; m; m = m->base_midx)
				num_layers_before_from++;

			m = ctx.base_midx;
			for (i = 0; i < num_layers_before_from; i++) {
				uint32_t j = num_layers_before_from - i - 1;

				keep_hashes[j] = xstrdup(get_midx_checksum(m));
				m = m->base_midx;
			}

			keep_hashes[i] = xstrdup(hash_to_hex_algop(midx_hash,
								   r->hash_algo));

			i = 0;
			for (m = ctx.m;
			     m && midx_hashcmp(m, ctx.compact_to, r->hash_algo);
			     m = m->base_midx) {
				keep_hashes[keep_hashes_nr - i - 1] =
					xstrdup(get_midx_checksum(m));
				i++;
			}
		} else {
			keep_hashes[ctx.num_multi_pack_indexes_before] =
				xstrdup(hash_to_hex_algop(midx_hash,
							  r->hash_algo));

			for (uint32_t i = 0; i < ctx.num_multi_pack_indexes_before; i++) {
				uint32_t j = ctx.num_multi_pack_indexes_before - i - 1;

				keep_hashes[j] = xstrdup(get_midx_checksum(m));
				m = m->base_midx;
			}
		}

		for (uint32_t i = 0; i < keep_hashes_nr; i++)
			fprintf(get_lock_file_fp(&lk), "%s\n", keep_hashes[i]);
	} else {
		keep_hashes[ctx.num_multi_pack_indexes_before] =
			xstrdup(hash_to_hex_algop(midx_hash, r->hash_algo));
	}

	if (ctx.m || ctx.base_midx)
		odb_close(ctx.repo->objects);

	if (commit_lock_file(&lk) < 0)
		die_errno(_("could not write multi-pack-index"));

	clear_midx_files(opts->source, keep_hashes, keep_hashes_nr,
			 ctx.incremental);
	result = 0;

cleanup:
	for (size_t i = 0; i < ctx.nr; i++) {
		if (ctx.info[i].p) {
			close_pack(ctx.info[i].p);
			free(ctx.info[i].p);
		}
		free(ctx.info[i].pack_name);
	}

	free(ctx.info);
	free(ctx.entries);
	free(ctx.pack_perm);
	free(ctx.pack_order);
	if (keep_hashes) {
		for (uint32_t i = 0; i < keep_hashes_nr; i++)
			free((char *)keep_hashes[i]);
		free(keep_hashes);
	}
	strbuf_release(&midx_name);
	close_midx(midx_to_free);

	trace2_region_leave("midx", "write_midx_internal", r);

	return result;
}

int write_midx_file(struct odb_source *source,
		    const char *preferred_pack_name,
		    const char *refs_snapshot, unsigned flags)
{
	struct write_midx_opts opts = {
		.source = source,
		.preferred_pack_name = preferred_pack_name,
		.refs_snapshot = refs_snapshot,
		.flags = flags,
	};

	return write_midx_internal(&opts);
}

int write_midx_file_only(struct odb_source *source,
			 struct string_list *packs_to_include,
			 const char *preferred_pack_name,
			 const char *refs_snapshot, unsigned flags)
{
	struct write_midx_opts opts = {
		.source = source,
		.packs_to_include = packs_to_include,
		.preferred_pack_name = preferred_pack_name,
		.refs_snapshot = refs_snapshot,
		.flags = flags,
	};

	return write_midx_internal(&opts);
}

int write_midx_file_compact(struct odb_source *source,
			    struct multi_pack_index *from,
			    struct multi_pack_index *to,
			    unsigned flags)
{
	struct write_midx_opts opts = {
		.source = source,
		.compact_from = from,
		.compact_to = to,
		.flags = flags | MIDX_WRITE_COMPACT,
	};

	return write_midx_internal(&opts);
}

int expire_midx_packs(struct odb_source *source, unsigned flags)
{
	uint32_t i, *count, result = 0;
	struct string_list packs_to_drop = STRING_LIST_INIT_DUP;
	struct multi_pack_index *m = get_multi_pack_index(source);
	struct progress *progress = NULL;

	if (!m)
		return 0;

	if (m->base_midx)
		die(_("cannot expire packs from an incremental multi-pack-index"));

	CALLOC_ARRAY(count, m->num_packs);

	if (flags & MIDX_PROGRESS)
		progress = start_delayed_progress(
					  source->odb->repo,
					  _("Counting referenced objects"),
					  m->num_objects);
	for (i = 0; i < m->num_objects; i++) {
		uint32_t pack_int_id = nth_midxed_pack_int_id(m, i);
		count[pack_int_id]++;
		display_progress(progress, i + 1);
	}
	stop_progress(&progress);

	if (flags & MIDX_PROGRESS)
		progress = start_delayed_progress(
					  source->odb->repo,
					  _("Finding and deleting unreferenced packfiles"),
					  m->num_packs);
	for (i = 0; i < m->num_packs; i++) {
		char *pack_name;
		display_progress(progress, i + 1);

		if (count[i])
			continue;

		if (prepare_midx_pack(m, i))
			continue;

		if (m->packs[i]->pack_keep || m->packs[i]->is_cruft)
			continue;

		pack_name = xstrdup(m->packs[i]->pack_name);
		close_pack(m->packs[i]);

		string_list_insert(&packs_to_drop, m->pack_names[i]);
		unlink_pack_path(pack_name, 0);
		free(pack_name);
	}
	stop_progress(&progress);

	free(count);

	if (packs_to_drop.nr)
		result = write_midx_internal(&(struct write_midx_opts) {
					     .source = source,
					     .packs_to_drop = &packs_to_drop,
					     .flags = flags & MIDX_PROGRESS,
					     });

	string_list_clear(&packs_to_drop, 0);

	return result;
}

struct repack_info {
	timestamp_t mtime;
	uint32_t referenced_objects;
	uint32_t pack_int_id;
};

static int compare_by_mtime(const void *a_, const void *b_)
{
	const struct repack_info *a, *b;

	a = (const struct repack_info *)a_;
	b = (const struct repack_info *)b_;

	if (a->mtime < b->mtime)
		return -1;
	if (a->mtime > b->mtime)
		return 1;
	return 0;
}

static int want_included_pack(struct multi_pack_index *m,
			      int pack_kept_objects,
			      uint32_t pack_int_id)
{
	struct packed_git *p;
	if (prepare_midx_pack(m, pack_int_id))
		return 0;
	p = m->packs[pack_int_id];
	if (!pack_kept_objects && p->pack_keep)
		return 0;
	if (p->is_cruft)
		return 0;
	if (open_pack_index(p) || !p->num_objects)
		return 0;
	return 1;
}

static void fill_included_packs_all(struct repository *r,
				    struct multi_pack_index *m,
				    unsigned char *include_pack)
{
	uint32_t i;
	int pack_kept_objects = 0;

	repo_config_get_bool(r, "repack.packkeptobjects", &pack_kept_objects);

	for (i = 0; i < m->num_packs; i++) {
		if (!want_included_pack(m, pack_kept_objects, i))
			continue;

		include_pack[i] = 1;
	}
}

static void fill_included_packs_batch(struct repository *r,
				      struct multi_pack_index *m,
				      unsigned char *include_pack,
				      size_t batch_size)
{
	uint32_t i;
	size_t total_size;
	struct repack_info *pack_info;
	int pack_kept_objects = 0;

	CALLOC_ARRAY(pack_info, m->num_packs);

	repo_config_get_bool(r, "repack.packkeptobjects", &pack_kept_objects);

	for (i = 0; i < m->num_packs; i++) {
		pack_info[i].pack_int_id = i;

		if (prepare_midx_pack(m, i))
			continue;

		pack_info[i].mtime = m->packs[i]->mtime;
	}

	for (i = 0; i < m->num_objects; i++) {
		uint32_t pack_int_id = nth_midxed_pack_int_id(m, i);
		pack_info[pack_int_id].referenced_objects++;
	}

	QSORT(pack_info, m->num_packs, compare_by_mtime);

	total_size = 0;
	for (i = 0; total_size < batch_size && i < m->num_packs; i++) {
		uint32_t pack_int_id = pack_info[i].pack_int_id;
		struct packed_git *p = m->packs[pack_int_id];
		uint64_t expected_size;

		if (!want_included_pack(m, pack_kept_objects, pack_int_id))
			continue;

		/*
		 * Use shifted integer arithmetic to calculate the
		 * expected pack size to ~4 significant digits without
		 * overflow for packsizes less that 1PB.
		 */
		expected_size = (uint64_t)pack_info[i].referenced_objects << 14;
		expected_size /= p->num_objects;
		expected_size = u64_mult(expected_size, p->pack_size);
		expected_size = u64_add(expected_size, 1u << 13) >> 14;

		if (expected_size >= batch_size)
			continue;

		if (unsigned_add_overflows(total_size, (size_t)expected_size))
			total_size = SIZE_MAX;
		else
			total_size += expected_size;

		include_pack[pack_int_id] = 1;
	}

	free(pack_info);
}

int midx_repack(struct odb_source *source, size_t batch_size, unsigned flags)
{
	struct repository *r = source->odb->repo;
	int result = 0;
	uint32_t i, packs_to_repack = 0;
	unsigned char *include_pack;
	struct child_process cmd = CHILD_PROCESS_INIT;
	FILE *cmd_in;
	struct multi_pack_index *m = get_multi_pack_index(source);

	/*
	 * When updating the default for these configuration
	 * variables in builtin/repack.c, these must be adjusted
	 * to match.
	 */
	int delta_base_offset = 1;
	int use_delta_islands = 0;

	if (!m)
		return 0;
	if (m->base_midx)
		die(_("cannot repack an incremental multi-pack-index"));

	CALLOC_ARRAY(include_pack, m->num_packs);

	if (batch_size)
		fill_included_packs_batch(r, m, include_pack, batch_size);
	else
		fill_included_packs_all(r, m, include_pack);

	for (i = 0; i < m->num_packs; i++) {
		if (include_pack[i])
			packs_to_repack++;
	}
	if (packs_to_repack <= 1)
		goto cleanup;

	repo_config_get_bool(r, "repack.usedeltabaseoffset", &delta_base_offset);
	repo_config_get_bool(r, "repack.usedeltaislands", &use_delta_islands);

	strvec_push(&cmd.args, "pack-objects");

	strvec_pushf(&cmd.args, "%s/pack/pack", source->path);

	if (delta_base_offset)
		strvec_push(&cmd.args, "--delta-base-offset");
	if (use_delta_islands)
		strvec_push(&cmd.args, "--delta-islands");

	if (flags & MIDX_PROGRESS)
		strvec_push(&cmd.args, "--progress");
	else
		strvec_push(&cmd.args, "-q");

	cmd.git_cmd = 1;
	cmd.in = cmd.out = -1;

	if (start_command(&cmd)) {
		error(_("could not start pack-objects"));
		result = 1;
		goto cleanup;
	}

	cmd_in = xfdopen(cmd.in, "w");

	for (i = 0; i < m->num_objects; i++) {
		struct object_id oid;
		uint32_t pack_int_id = nth_midxed_pack_int_id(m, i);

		if (!include_pack[pack_int_id])
			continue;

		nth_midxed_object_oid(&oid, m, i);
		fprintf(cmd_in, "%s\n", oid_to_hex(&oid));
	}
	fclose(cmd_in);

	if (finish_command(&cmd)) {
		error(_("could not finish pack-objects"));
		result = 1;
		goto cleanup;
	}

	result = write_midx_internal(&(struct write_midx_opts) {
				     .source = source,
				     .flags = flags,
				     });

cleanup:
	free(include_pack);
	return result;
}<|MERGE_RESOLUTION|>--- conflicted
+++ resolved
@@ -1553,14 +1553,9 @@
 	if (ctx.incremental) {
 		struct strbuf lock_name = STRBUF_INIT;
 
-<<<<<<< HEAD
 		get_midx_chain_filename(opts->source, &lock_name);
-		hold_lock_file_for_update(&lk, lock_name.buf, LOCK_DIE_ON_ERROR);
-=======
-		get_midx_chain_filename(source, &lock_name);
 		hold_lock_file_for_update(&lk, lock_name.buf, LOCK_DIE_ON_ERROR,
 					  LOCKFILE_PID_MIDX);
->>>>>>> 7798604c
 		strbuf_release(&lock_name);
 
 		incr = mks_tempfile_m(midx_name.buf, 0444);
