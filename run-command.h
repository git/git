#ifndef RUN_COMMAND_H
#define RUN_COMMAND_H

#include "thread-utils.h"

#include "argv-array.h"

/**
 * The run-command API offers a versatile tool to run sub-processes with
 * redirected input and output as well as with a modified environment
 * and an alternate current directory.
 *
 * A similar API offers the capability to run a function asynchronously,
 * which is primarily used to capture the output that the function
 * produces in the caller in order to process it.
 */


/**
 * This describes the arguments, redirections, and environment of a
 * command to run in a sub-process.
 *
 * The caller:
 *
 * 1. allocates and clears (using child_process_init() or
 *    CHILD_PROCESS_INIT) a struct child_process variable;
 * 2. initializes the members;
 * 3. calls start_command();
 * 4. processes the data;
 * 5. closes file descriptors (if necessary; see below);
 * 6. calls finish_command().
 *
 * Special forms of redirection are available by setting these members
 * to 1:
 *
 *  .no_stdin, .no_stdout, .no_stderr: The respective channel is
 *		redirected to /dev/null.
 *
 *	.stdout_to_stderr: stdout of the child is redirected to its
 *		stderr. This happens after stderr is itself redirected.
 *		So stdout will follow stderr to wherever it is
 *		redirected.
 */
struct child_process {

	/**
	 * The .argv member is set up as an array of string pointers (NULL
	 * terminated), of which .argv[0] is the program name to run (usually
	 * without a path). If the command to run is a git command, set argv[0] to
	 * the command name without the 'git-' prefix and set .git_cmd = 1.
	 *
	 * Note that the ownership of the memory pointed to by .argv stays with the
	 * caller, but it should survive until `finish_command` completes. If the
	 * .argv member is NULL, `start_command` will point it at the .args
	 * `argv_array` (so you may use one or the other, but you must use exactly
	 * one). The memory in .args will be cleaned up automatically during
	 * `finish_command` (or during `start_command` when it is unsuccessful).
	 *
	 */
	const char **argv;

	struct argv_array args;
	struct argv_array env_array;
	pid_t pid;

	int trace2_child_id;
	uint64_t trace2_child_us_start;
	const char *trace2_child_class;
	const char *trace2_hook_name;

	/*
	 * Using .in, .out, .err:
	 * - Specify 0 for no redirections. No new file descriptor is allocated.
	 * (child inherits stdin, stdout, stderr from parent).
	 * - Specify -1 to have a pipe allocated as follows:
	 *     .in: returns the writable pipe end; parent writes to it,
	 *          the readable pipe end becomes child's stdin
	 *     .out, .err: returns the readable pipe end; parent reads from
	 *          it, the writable pipe end becomes child's stdout/stderr
	 *   The caller of start_command() must close the returned FDs
	 *   after it has completed reading from/writing to it!
	 * - Specify > 0 to set a channel to a particular FD as follows:
	 *     .in: a readable FD, becomes child's stdin
	 *     .out: a writable FD, becomes child's stdout/stderr
	 *     .err: a writable FD, becomes child's stderr
	 *   The specified FD is closed by start_command(), even in case
	 *   of errors!
	 */
	int in;
	int out;
	int err;

	/**
	 * To specify a new initial working directory for the sub-process,
	 * specify it in the .dir member.
	 */
	const char *dir;

	/**
	 * To modify the environment of the sub-process, specify an array of
	 * string pointers (NULL terminated) in .env:
	 *
	 * - If the string is of the form "VAR=value", i.e. it contains '='
	 *   the variable is added to the child process's environment.
	 *
	 * - If the string does not contain '=', it names an environment
	 *   variable that will be removed from the child process's environment.
	 *
	 * If the .env member is NULL, `start_command` will point it at the
	 * .env_array `argv_array` (so you may use one or the other, but not both).
	 * The memory in .env_array will be cleaned up automatically during
	 * `finish_command` (or during `start_command` when it is unsuccessful).
	 */
	const char *const *env;

	unsigned no_stdin:1;
	unsigned no_stdout:1;
	unsigned no_stderr:1;
<<<<<<< HEAD
    unsigned git_cmd:1; /* if this is to be git sub-command */
=======
	unsigned git_cmd:1; /* if this is to be git sub-command */
>>>>>>> 9a5d6d0f

	/**
	 * If the program cannot be found, the functions return -1 and set
	 * errno to ENOENT. Normally, an error message is printed, but if
	 * .silent_exec_failure is set to 1, no message is printed for this
	 * special error condition.
	 */
	unsigned silent_exec_failure:1;

	unsigned stdout_to_stderr:1;
	unsigned use_shell:1;
	unsigned clean_on_exit:1;
	unsigned wait_after_clean:1;
	void (*clean_on_exit_handler)(struct child_process *process);
	void *clean_on_exit_handler_cbdata;
};

#define CHILD_PROCESS_INIT { NULL, ARGV_ARRAY_INIT, ARGV_ARRAY_INIT }

/**
 * The functions: child_process_init, start_command, finish_command,
 * run_command, run_command_v_opt, run_command_v_opt_cd_env, child_process_clear
 * do the following:
 *
 * - If a system call failed, errno is set and -1 is returned. A diagnostic
 *   is printed.
 *
 * - If the program was not found, then -1 is returned and errno is set to
 *   ENOENT; a diagnostic is printed only if .silent_exec_failure is 0.
 *
 * - Otherwise, the program is run. If it terminates regularly, its exit
 *   code is returned. No diagnostic is printed, even if the exit code is
 *   non-zero.
 *
 * - If the program terminated due to a signal, then the return value is the
 *   signal number + 128, ie. the same value that a POSIX shell's $? would
 *   report.  A diagnostic is printed.
 *
 */

/**
 * Initialize a struct child_process variable.
 */
void child_process_init(struct child_process *);

/**
 * Release the memory associated with the struct child_process.
 * Most users of the run-command API don't need to call this
 * function explicitly because `start_command` invokes it on
 * failure and `finish_command` calls it automatically already.
 */
void child_process_clear(struct child_process *);

int is_executable(const char *name);

/**
 * Start a sub-process. Takes a pointer to a `struct child_process`
 * that specifies the details and returns pipe FDs (if requested).
 * See below for details.
 */
int start_command(struct child_process *);

/**
 * Wait for the completion of a sub-process that was started with
 * start_command().
 */
int finish_command(struct child_process *);

int finish_command_in_signal(struct child_process *);

/**
 * A convenience function that encapsulates a sequence of
 * start_command() followed by finish_command(). Takes a pointer
 * to a `struct child_process` that specifies the details.
 */
int run_command(struct child_process *);

/*
 * Returns the path to the hook file, or NULL if the hook is missing
 * or disabled. Note that this points to static storage that will be
 * overwritten by further calls to find_hook and run_hook_*.
 */
const char *find_hook(const char *name);

/**
 * Run a hook.
 * The first argument is a pathname to an index file, or NULL
 * if the hook uses the default index file or no index is needed.
 * The second argument is the name of the hook.
 * The further arguments correspond to the hook arguments.
 * The last argument has to be NULL to terminate the arguments list.
 * If the hook does not exist or is not executable, the return
 * value will be zero.
 * If it is executable, the hook will be executed and the exit
 * status of the hook is returned.
 * On execution, .stdout_to_stderr and .no_stdin will be set.
 */
LAST_ARG_MUST_BE_NULL
int run_hook_le(const char *const *env, const char *name, ...);
int run_hook_ve(const char *const *env, const char *name, va_list args);

#define RUN_COMMAND_NO_STDIN 1
#define RUN_GIT_CMD	     2	/*If this is to be git sub-command */
#define RUN_COMMAND_STDOUT_TO_STDERR 4
#define RUN_SILENT_EXEC_FAILURE 8
#define RUN_USING_SHELL 16
#define RUN_CLEAN_ON_EXIT 32

/**
 * Convenience functions that encapsulate a sequence of
 * start_command() followed by finish_command(). The argument argv
 * specifies the program and its arguments. The argument opt is zero
 * or more of the flags `RUN_COMMAND_NO_STDIN`, `RUN_GIT_CMD`,
 * `RUN_COMMAND_STDOUT_TO_STDERR`, or `RUN_SILENT_EXEC_FAILURE`
 * that correspond to the members .no_stdin, .git_cmd,
 * .stdout_to_stderr, .silent_exec_failure of `struct child_process`.
 * The argument dir corresponds the member .dir. The argument env
 * corresponds to the member .env.
 */
int run_command_v_opt(const char **argv, int opt);
int run_command_v_opt_tr2(const char **argv, int opt, const char *tr2_class);
/*
 * env (the environment) is to be formatted like environ: "VAR=VALUE".
 * To unset an environment variable use just "VAR".
 */
int run_command_v_opt_cd_env(const char **argv, int opt, const char *dir, const char *const *env);
int run_command_v_opt_cd_env_tr2(const char **argv, int opt, const char *dir,
				 const char *const *env, const char *tr2_class);

/**
 * Execute the given command, sending "in" to its stdin, and capturing its
 * stdout and stderr in the "out" and "err" strbufs. Any of the three may
 * be NULL to skip processing.
 *
 * Returns -1 if starting the command fails or reading fails, and otherwise
 * returns the exit code of the command. Any output collected in the
 * buffers is kept even if the command returns a non-zero exit. The hint fields
 * gives starting sizes for the strbuf allocations.
 *
 * The fields of "cmd" should be set up as they would for a normal run_command
 * invocation. But note that there is no need to set the in, out, or err
 * fields; pipe_command handles that automatically.
 */
int pipe_command(struct child_process *cmd,
		 const char *in, size_t in_len,
		 struct strbuf *out, size_t out_hint,
		 struct strbuf *err, size_t err_hint);

/**
 * Convenience wrapper around pipe_command for the common case
 * of capturing only stdout.
 */
static inline int capture_command(struct child_process *cmd,
				  struct strbuf *out,
				  size_t hint)
{
	return pipe_command(cmd, NULL, 0, out, hint, NULL, 0);
}

/*
 * The purpose of the following functions is to feed a pipe by running
 * a function asynchronously and providing output that the caller reads.
 *
 * It is expected that no synchronization and mutual exclusion between
 * the caller and the feed function is necessary so that the function
 * can run in a thread without interfering with the caller.
 *
 * The caller:
 *
 * 1. allocates and clears (memset(&asy, 0, sizeof(asy));) a
 *    struct async variable;
 * 2. initializes .proc and .data;
 * 3. calls start_async();
 * 4. processes communicates with proc through .in and .out;
 * 5. closes .in and .out;
 * 6. calls finish_async().
 *
 * There are serious restrictions on what the asynchronous function can do
 * because this facility is implemented by a thread in the same address
 * space on most platforms (when pthreads is available), but by a pipe to
 * a forked process otherwise:
 *
 * - It cannot change the program's state (global variables, environment,
 *   etc.) in a way that the caller notices; in other words, .in and .out
 *   are the only communication channels to the caller.
 *
 * - It must not change the program's state that the caller of the
 *   facility also uses.
 *
 */
struct async {

	/**
	 * The function pointer in .proc has the following signature:
	 *
	 *	int proc(int in, int out, void *data);
	 *
	 * - in, out specifies a set of file descriptors to which the function
	 *  must read/write the data that it needs/produces.  The function
	 *  *must* close these descriptors before it returns.  A descriptor
	 *  may be -1 if the caller did not configure a descriptor for that
	 *  direction.
	 *
	 * - data is the value that the caller has specified in the .data member
	 *  of struct async.
	 *
	 * - The return value of the function is 0 on success and non-zero
	 *  on failure. If the function indicates failure, finish_async() will
	 *  report failure as well.
	 *
	 */
	int (*proc)(int in, int out, void *data);

	void *data;

	/**
	 * The members .in, .out are used to provide a set of fd's for
	 * communication between the caller and the callee as follows:
	 *
	 * - Specify 0 to have no file descriptor passed.  The callee will
	 *   receive -1 in the corresponding argument.
	 *
	 * - Specify < 0 to have a pipe allocated; start_async() replaces
	 *   with the pipe FD in the following way:
	 *
	 * 	.in: Returns the writable pipe end into which the caller
	 * 	writes; the readable end of the pipe becomes the function's
	 * 	in argument.
	 *
	 * 	.out: Returns the readable pipe end from which the caller
	 * 	reads; the writable end of the pipe becomes the function's
	 * 	out argument.
	 *
	 *   The caller of start_async() must close the returned FDs after it
	 *   has completed reading from/writing from them.
	 *
	 * - Specify a file descriptor > 0 to be used by the function:
	 *
	 * 	.in: The FD must be readable; it becomes the function's in.
	 * 	.out: The FD must be writable; it becomes the function's out.
	 *
	 *   The specified FD is closed by start_async(), even if it fails to
	 *   run the function.
	 */
	int in;		/* caller writes here and closes it */
	int out;	/* caller reads from here and closes it */
#ifdef NO_PTHREADS
	pid_t pid;
#else
	pthread_t tid;
	int proc_in;
	int proc_out;
#endif
	int isolate_sigpipe;
};

/**
 * Run a function asynchronously. Takes a pointer to a `struct
 * async` that specifies the details and returns a set of pipe FDs
 * for communication with the function. See below for details.
 */
int start_async(struct async *async);

/**
 * Wait for the completion of an asynchronous function that was
 * started with start_async().
 */
int finish_async(struct async *async);

int in_async(void);
int async_with_fork(void);
void check_pipe(int err);

/**
 * This callback should initialize the child process and preload the
 * error channel if desired. The preloading of is useful if you want to
 * have a message printed directly before the output of the child process.
 * pp_cb is the callback cookie as passed to run_processes_parallel.
 * You can store a child process specific callback cookie in pp_task_cb.
 *
 * Even after returning 0 to indicate that there are no more processes,
 * this function will be called again until there are no more running
 * child processes.
 *
 * Return 1 if the next child is ready to run.
 * Return 0 if there are currently no more tasks to be processed.
 * To send a signal to other child processes for abortion,
 * return the negative signal number.
 */
typedef int (*get_next_task_fn)(struct child_process *cp,
				struct strbuf *out,
				void *pp_cb,
				void **pp_task_cb);

/**
 * This callback is called whenever there are problems starting
 * a new process.
 *
 * You must not write to stdout or stderr in this function. Add your
 * message to the strbuf out instead, which will be printed without
 * messing up the output of the other parallel processes.
 *
 * pp_cb is the callback cookie as passed into run_processes_parallel,
 * pp_task_cb is the callback cookie as passed into get_next_task_fn.
 *
 * Return 0 to continue the parallel processing. To abort return non zero.
 * To send a signal to other child processes for abortion, return
 * the negative signal number.
 */
typedef int (*start_failure_fn)(struct strbuf *out,
				void *pp_cb,
				void *pp_task_cb);

/**
 * This callback is called on every child process that finished processing.
 *
 * You must not write to stdout or stderr in this function. Add your
 * message to the strbuf out instead, which will be printed without
 * messing up the output of the other parallel processes.
 *
 * pp_cb is the callback cookie as passed into run_processes_parallel,
 * pp_task_cb is the callback cookie as passed into get_next_task_fn.
 *
 * Return 0 to continue the parallel processing.  To abort return non zero.
 * To send a signal to other child processes for abortion, return
 * the negative signal number.
 */
typedef int (*task_finished_fn)(int result,
				struct strbuf *out,
				void *pp_cb,
				void *pp_task_cb);

/**
 * Runs up to n processes at the same time. Whenever a process can be
 * started, the callback get_next_task_fn is called to obtain the data
 * required to start another child process.
 *
 * The children started via this function run in parallel. Their output
 * (both stdout and stderr) is routed to stderr in a manner that output
 * from different tasks does not interleave.
 *
 * start_failure_fn and task_finished_fn can be NULL to omit any
 * special handling.
 */
int run_processes_parallel(int n,
			   get_next_task_fn,
			   start_failure_fn,
			   task_finished_fn,
			   void *pp_cb);
int run_processes_parallel_tr2(int n, get_next_task_fn, start_failure_fn,
			       task_finished_fn, void *pp_cb,
			       const char *tr2_category, const char *tr2_label);

#endif<|MERGE_RESOLUTION|>--- conflicted
+++ resolved
@@ -116,11 +116,7 @@
 	unsigned no_stdin:1;
 	unsigned no_stdout:1;
 	unsigned no_stderr:1;
-<<<<<<< HEAD
-    unsigned git_cmd:1; /* if this is to be git sub-command */
-=======
 	unsigned git_cmd:1; /* if this is to be git sub-command */
->>>>>>> 9a5d6d0f
 
 	/**
 	 * If the program cannot be found, the functions return -1 and set
