#include "cache.h"
#include "argv-array.h"
#include "repository.h"
#include "config.h"
#include "dir.h"
#include "tree.h"
#include "tree-walk.h"
#include "cache-tree.h"
#include "unpack-trees.h"
#include "progress.h"
#include "refs.h"
#include "attr.h"
#include "split-index.h"
#include "dir.h"
#include "submodule.h"
#include "submodule-config.h"
#include "fsmonitor.h"
#include "object-store.h"
#include "promisor-remote.h"

/*
 * Error messages expected by scripts out of plumbing commands such as
 * read-tree.  Non-scripted Porcelain is not required to use these messages
 * and in fact are encouraged to reword them to better suit their particular
 * situation better.  See how "git checkout" and "git merge" replaces
 * them using setup_unpack_trees_porcelain(), for example.
 */
static const char *unpack_plumbing_errors[NB_UNPACK_TREES_ERROR_TYPES] = {
	/* ERROR_WOULD_OVERWRITE */
	"Entry '%s' would be overwritten by merge. Cannot merge.",

	/* ERROR_NOT_UPTODATE_FILE */
	"Entry '%s' not uptodate. Cannot merge.",

	/* ERROR_NOT_UPTODATE_DIR */
	"Updating '%s' would lose untracked files in it",

	/* ERROR_WOULD_LOSE_UNTRACKED_OVERWRITTEN */
	"Untracked working tree file '%s' would be overwritten by merge.",

	/* ERROR_WOULD_LOSE_UNTRACKED_REMOVED */
	"Untracked working tree file '%s' would be removed by merge.",

	/* ERROR_BIND_OVERLAP */
	"Entry '%s' overlaps with '%s'.  Cannot bind.",

	/* ERROR_SPARSE_NOT_UPTODATE_FILE */
	"Entry '%s' not uptodate. Cannot update sparse checkout.",

	/* ERROR_WOULD_LOSE_ORPHANED_OVERWRITTEN */
	"Working tree file '%s' would be overwritten by sparse checkout update.",

	/* ERROR_WOULD_LOSE_ORPHANED_REMOVED */
	"Working tree file '%s' would be removed by sparse checkout update.",

	/* ERROR_WOULD_LOSE_SUBMODULE */
	"Submodule '%s' cannot checkout new HEAD.",
};

#define ERRORMSG(o,type) \
	( ((o) && (o)->msgs[(type)]) \
	  ? ((o)->msgs[(type)])      \
	  : (unpack_plumbing_errors[(type)]) )

static const char *super_prefixed(const char *path)
{
	/*
	 * It is necessary and sufficient to have two static buffers
	 * here, as the return value of this function is fed to
	 * error() using the unpack_*_errors[] templates we see above.
	 */
	static struct strbuf buf[2] = {STRBUF_INIT, STRBUF_INIT};
	static int super_prefix_len = -1;
	static unsigned idx = ARRAY_SIZE(buf) - 1;

	if (super_prefix_len < 0) {
		const char *super_prefix = get_super_prefix();
		if (!super_prefix) {
			super_prefix_len = 0;
		} else {
			int i;
			for (i = 0; i < ARRAY_SIZE(buf); i++)
				strbuf_addstr(&buf[i], super_prefix);
			super_prefix_len = buf[0].len;
		}
	}

	if (!super_prefix_len)
		return path;

	if (++idx >= ARRAY_SIZE(buf))
		idx = 0;

	strbuf_setlen(&buf[idx], super_prefix_len);
	strbuf_addstr(&buf[idx], path);

	return buf[idx].buf;
}

void setup_unpack_trees_porcelain(struct unpack_trees_options *opts,
				  const char *cmd)
{
	int i;
	const char **msgs = opts->msgs;
	const char *msg;

	argv_array_init(&opts->msgs_to_free);

	if (!strcmp(cmd, "checkout"))
		msg = advice_commit_before_merge
		      ? _("Your local changes to the following files would be overwritten by checkout:\n%%s"
			  "Please commit your changes or stash them before you switch branches.")
		      : _("Your local changes to the following files would be overwritten by checkout:\n%%s");
	else if (!strcmp(cmd, "merge"))
		msg = advice_commit_before_merge
		      ? _("Your local changes to the following files would be overwritten by merge:\n%%s"
			  "Please commit your changes or stash them before you merge.")
		      : _("Your local changes to the following files would be overwritten by merge:\n%%s");
	else
		msg = advice_commit_before_merge
		      ? _("Your local changes to the following files would be overwritten by %s:\n%%s"
			  "Please commit your changes or stash them before you %s.")
		      : _("Your local changes to the following files would be overwritten by %s:\n%%s");
	msgs[ERROR_WOULD_OVERWRITE] = msgs[ERROR_NOT_UPTODATE_FILE] =
		argv_array_pushf(&opts->msgs_to_free, msg, cmd, cmd);

	msgs[ERROR_NOT_UPTODATE_DIR] =
		_("Updating the following directories would lose untracked files in them:\n%s");

	if (!strcmp(cmd, "checkout"))
		msg = advice_commit_before_merge
		      ? _("The following untracked working tree files would be removed by checkout:\n%%s"
			  "Please move or remove them before you switch branches.")
		      : _("The following untracked working tree files would be removed by checkout:\n%%s");
	else if (!strcmp(cmd, "merge"))
		msg = advice_commit_before_merge
		      ? _("The following untracked working tree files would be removed by merge:\n%%s"
			  "Please move or remove them before you merge.")
		      : _("The following untracked working tree files would be removed by merge:\n%%s");
	else
		msg = advice_commit_before_merge
		      ? _("The following untracked working tree files would be removed by %s:\n%%s"
			  "Please move or remove them before you %s.")
		      : _("The following untracked working tree files would be removed by %s:\n%%s");
	msgs[ERROR_WOULD_LOSE_UNTRACKED_REMOVED] =
		argv_array_pushf(&opts->msgs_to_free, msg, cmd, cmd);

	if (!strcmp(cmd, "checkout"))
		msg = advice_commit_before_merge
		      ? _("The following untracked working tree files would be overwritten by checkout:\n%%s"
			  "Please move or remove them before you switch branches.")
		      : _("The following untracked working tree files would be overwritten by checkout:\n%%s");
	else if (!strcmp(cmd, "merge"))
		msg = advice_commit_before_merge
		      ? _("The following untracked working tree files would be overwritten by merge:\n%%s"
			  "Please move or remove them before you merge.")
		      : _("The following untracked working tree files would be overwritten by merge:\n%%s");
	else
		msg = advice_commit_before_merge
		      ? _("The following untracked working tree files would be overwritten by %s:\n%%s"
			  "Please move or remove them before you %s.")
		      : _("The following untracked working tree files would be overwritten by %s:\n%%s");
	msgs[ERROR_WOULD_LOSE_UNTRACKED_OVERWRITTEN] =
		argv_array_pushf(&opts->msgs_to_free, msg, cmd, cmd);

	/*
	 * Special case: ERROR_BIND_OVERLAP refers to a pair of paths, we
	 * cannot easily display it as a list.
	 */
	msgs[ERROR_BIND_OVERLAP] = _("Entry '%s' overlaps with '%s'.  Cannot bind.");

	msgs[ERROR_SPARSE_NOT_UPTODATE_FILE] =
		_("Cannot update sparse checkout: the following entries are not up to date:\n%s");
	msgs[ERROR_WOULD_LOSE_ORPHANED_OVERWRITTEN] =
		_("The following working tree files would be overwritten by sparse checkout update:\n%s");
	msgs[ERROR_WOULD_LOSE_ORPHANED_REMOVED] =
		_("The following working tree files would be removed by sparse checkout update:\n%s");
	msgs[ERROR_WOULD_LOSE_SUBMODULE] =
		_("Cannot update submodule:\n%s");

	opts->show_all_errors = 1;
	/* rejected paths may not have a static buffer */
	for (i = 0; i < ARRAY_SIZE(opts->unpack_rejects); i++)
		opts->unpack_rejects[i].strdup_strings = 1;
}

void clear_unpack_trees_porcelain(struct unpack_trees_options *opts)
{
	argv_array_clear(&opts->msgs_to_free);
	memset(opts->msgs, 0, sizeof(opts->msgs));
}

static int do_add_entry(struct unpack_trees_options *o, struct cache_entry *ce,
			 unsigned int set, unsigned int clear)
{
	clear |= CE_HASHED;

	if (set & CE_REMOVE)
		set |= CE_WT_REMOVE;

	ce->ce_flags = (ce->ce_flags & ~clear) | set;
	return add_index_entry(&o->result, ce,
			       ADD_CACHE_OK_TO_ADD | ADD_CACHE_OK_TO_REPLACE);
}

static void add_entry(struct unpack_trees_options *o,
		      const struct cache_entry *ce,
		      unsigned int set, unsigned int clear)
{
	do_add_entry(o, dup_cache_entry(ce, &o->result), set, clear);
}

/*
 * add error messages on path <path>
 * corresponding to the type <e> with the message <msg>
 * indicating if it should be display in porcelain or not
 */
static int add_rejected_path(struct unpack_trees_options *o,
			     enum unpack_trees_error_types e,
			     const char *path)
{
	if (o->quiet)
		return -1;

	if (!o->show_all_errors)
		return error(ERRORMSG(o, e), super_prefixed(path));

	/*
	 * Otherwise, insert in a list for future display by
	 * display_error_msgs()
	 */
	string_list_append(&o->unpack_rejects[e], path);
	return -1;
}

/*
 * display all the error messages stored in a nice way
 */
static void display_error_msgs(struct unpack_trees_options *o)
{
	int e, i;
	int something_displayed = 0;
	for (e = 0; e < NB_UNPACK_TREES_ERROR_TYPES; e++) {
		struct string_list *rejects = &o->unpack_rejects[e];
		if (rejects->nr > 0) {
			struct strbuf path = STRBUF_INIT;
			something_displayed = 1;
			for (i = 0; i < rejects->nr; i++)
				strbuf_addf(&path, "\t%s\n", rejects->items[i].string);
			error(ERRORMSG(o, e), super_prefixed(path.buf));
			strbuf_release(&path);
		}
		string_list_clear(rejects, 0);
	}
	if (something_displayed)
		fprintf(stderr, _("Aborting\n"));
}

static int check_submodule_move_head(const struct cache_entry *ce,
				     const char *old_id,
				     const char *new_id,
				     struct unpack_trees_options *o)
{
	unsigned flags = SUBMODULE_MOVE_HEAD_DRY_RUN;
	const struct submodule *sub = submodule_from_ce(ce);

	if (!sub)
		return 0;

	if (o->reset)
		flags |= SUBMODULE_MOVE_HEAD_FORCE;

	if (submodule_move_head(ce->name, old_id, new_id, flags))
		return add_rejected_path(o, ERROR_WOULD_LOSE_SUBMODULE, ce->name);
	return 0;
}

/*
 * Preform the loading of the repository's gitmodules file.  This function is
 * used by 'check_update()' to perform loading of the gitmodules file in two
 * differnt situations:
 * (1) before removing entries from the working tree if the gitmodules file has
 *     been marked for removal.  This situation is specified by 'state' == NULL.
 * (2) before checking out entries to the working tree if the gitmodules file
 *     has been marked for update.  This situation is specified by 'state' != NULL.
 */
static void load_gitmodules_file(struct index_state *index,
				 struct checkout *state)
{
	int pos = index_name_pos(index, GITMODULES_FILE, strlen(GITMODULES_FILE));

	if (pos >= 0) {
		struct cache_entry *ce = index->cache[pos];
		if (!state && ce->ce_flags & CE_WT_REMOVE) {
			repo_read_gitmodules(the_repository);
		} else if (state && (ce->ce_flags & CE_UPDATE)) {
			submodule_free(the_repository);
			checkout_entry(ce, state, NULL, NULL);
			repo_read_gitmodules(the_repository);
		}
	}
}

static struct progress *get_progress(struct unpack_trees_options *o)
{
	unsigned cnt = 0, total = 0;
	struct index_state *index = &o->result;

	if (!o->update || !o->verbose_update)
		return NULL;

	for (; cnt < index->cache_nr; cnt++) {
		const struct cache_entry *ce = index->cache[cnt];
		if (ce->ce_flags & (CE_UPDATE | CE_WT_REMOVE))
			total++;
	}

	return start_delayed_progress(_("Updating files"), total);
}

static void setup_collided_checkout_detection(struct checkout *state,
					      struct index_state *index)
{
	int i;

	state->clone = 1;
	for (i = 0; i < index->cache_nr; i++)
		index->cache[i]->ce_flags &= ~CE_MATCHED;
}

static void report_collided_checkout(struct index_state *index)
{
	struct string_list list = STRING_LIST_INIT_NODUP;
	int i;

	for (i = 0; i < index->cache_nr; i++) {
		struct cache_entry *ce = index->cache[i];

		if (!(ce->ce_flags & CE_MATCHED))
			continue;

		string_list_append(&list, ce->name);
		ce->ce_flags &= ~CE_MATCHED;
	}

	list.cmp = fspathcmp;
	string_list_sort(&list);

	if (list.nr) {
		warning(_("the following paths have collided (e.g. case-sensitive paths\n"
			  "on a case-insensitive filesystem) and only one from the same\n"
			  "colliding group is in the working tree:\n"));

		for (i = 0; i < list.nr; i++)
			fprintf(stderr, "  '%s'\n", list.items[i].string);
	}

	string_list_clear(&list, 0);
}

static int check_updates(struct unpack_trees_options *o)
{
	unsigned cnt = 0;
	int errs = 0;
	struct progress *progress;
	struct index_state *index = &o->result;
	struct checkout state = CHECKOUT_INIT;
	int i;

	trace_performance_enter();
	state.force = 1;
	state.quiet = 1;
	state.refresh_cache = 1;
	state.istate = index;

	if (o->clone)
		setup_collided_checkout_detection(&state, index);

	progress = get_progress(o);

	if (o->update)
		git_attr_set_direction(GIT_ATTR_CHECKOUT);

	if (should_update_submodules() && o->update && !o->dry_run)
		load_gitmodules_file(index, NULL);

	for (i = 0; i < index->cache_nr; i++) {
		const struct cache_entry *ce = index->cache[i];

		if (ce->ce_flags & CE_WT_REMOVE) {
			display_progress(progress, ++cnt);
			if (o->update && !o->dry_run)
				unlink_entry(ce);
		}
	}
	remove_marked_cache_entries(index, 0);
	remove_scheduled_dirs();

	if (should_update_submodules() && o->update && !o->dry_run)
		load_gitmodules_file(index, &state);

	enable_delayed_checkout(&state);
	if (has_promisor_remote() && o->update && !o->dry_run) {
		/*
		 * Prefetch the objects that are to be checked out in the loop
		 * below.
		 */
		struct oid_array to_fetch = OID_ARRAY_INIT;
		for (i = 0; i < index->cache_nr; i++) {
			struct cache_entry *ce = index->cache[i];

			if (!(ce->ce_flags & CE_UPDATE) ||
			    S_ISGITLINK(ce->ce_mode))
				continue;
			if (!oid_object_info_extended(the_repository, &ce->oid,
						      NULL,
						      OBJECT_INFO_FOR_PREFETCH))
				continue;
			oid_array_append(&to_fetch, &ce->oid);
		}
		if (to_fetch.nr)
<<<<<<< HEAD
			fetch_objects(repository_format_partial_clone,
				      to_fetch.oid, to_fetch.nr);
=======
			promisor_remote_get_direct(to_fetch.oid, to_fetch.nr);
>>>>>>> 7b6e1b04
		oid_array_clear(&to_fetch);
	}
	for (i = 0; i < index->cache_nr; i++) {
		struct cache_entry *ce = index->cache[i];

		if (ce->ce_flags & CE_UPDATE) {
			if (ce->ce_flags & CE_WT_REMOVE)
				BUG("both update and delete flags are set on %s",
				    ce->name);
			display_progress(progress, ++cnt);
			ce->ce_flags &= ~CE_UPDATE;
			if (o->update && !o->dry_run) {
				errs |= checkout_entry(ce, &state, NULL, NULL);
			}
		}
	}
	stop_progress(&progress);
	errs |= finish_delayed_checkout(&state, NULL);
	if (o->update)
		git_attr_set_direction(GIT_ATTR_CHECKIN);

	if (o->clone)
		report_collided_checkout(index);

	trace_performance_leave("check_updates");
	return errs != 0;
}

static int verify_uptodate_sparse(const struct cache_entry *ce,
				  struct unpack_trees_options *o);
static int verify_absent_sparse(const struct cache_entry *ce,
				enum unpack_trees_error_types,
				struct unpack_trees_options *o);

static int apply_sparse_checkout(struct index_state *istate,
				 struct cache_entry *ce,
				 struct unpack_trees_options *o)
{
	int was_skip_worktree = ce_skip_worktree(ce);

	if (ce->ce_flags & CE_NEW_SKIP_WORKTREE)
		ce->ce_flags |= CE_SKIP_WORKTREE;
	else
		ce->ce_flags &= ~CE_SKIP_WORKTREE;
	if (was_skip_worktree != ce_skip_worktree(ce)) {
		ce->ce_flags |= CE_UPDATE_IN_BASE;
		mark_fsmonitor_invalid(istate, ce);
		istate->cache_changed |= CE_ENTRY_CHANGED;
	}

	/*
	 * if (!was_skip_worktree && !ce_skip_worktree()) {
	 *	This is perfectly normal. Move on;
	 * }
	 */

	/*
	 * Merge strategies may set CE_UPDATE|CE_REMOVE outside checkout
	 * area as a result of ce_skip_worktree() shortcuts in
	 * verify_absent() and verify_uptodate().
	 * Make sure they don't modify worktree if they are already
	 * outside checkout area
	 */
	if (was_skip_worktree && ce_skip_worktree(ce)) {
		ce->ce_flags &= ~CE_UPDATE;

		/*
		 * By default, when CE_REMOVE is on, CE_WT_REMOVE is also
		 * on to get that file removed from both index and worktree.
		 * If that file is already outside worktree area, don't
		 * bother remove it.
		 */
		if (ce->ce_flags & CE_REMOVE)
			ce->ce_flags &= ~CE_WT_REMOVE;
	}

	if (!was_skip_worktree && ce_skip_worktree(ce)) {
		/*
		 * If CE_UPDATE is set, verify_uptodate() must be called already
		 * also stat info may have lost after merged_entry() so calling
		 * verify_uptodate() again may fail
		 */
		if (!(ce->ce_flags & CE_UPDATE) && verify_uptodate_sparse(ce, o))
			return -1;
		ce->ce_flags |= CE_WT_REMOVE;
		ce->ce_flags &= ~CE_UPDATE;
	}
	if (was_skip_worktree && !ce_skip_worktree(ce)) {
		if (verify_absent_sparse(ce, ERROR_WOULD_LOSE_UNTRACKED_OVERWRITTEN, o))
			return -1;
		ce->ce_flags |= CE_UPDATE;
	}
	return 0;
}

static inline int call_unpack_fn(const struct cache_entry * const *src,
				 struct unpack_trees_options *o)
{
	int ret = o->fn(src, o);
	if (ret > 0)
		ret = 0;
	return ret;
}

static void mark_ce_used(struct cache_entry *ce, struct unpack_trees_options *o)
{
	ce->ce_flags |= CE_UNPACKED;

	if (o->cache_bottom < o->src_index->cache_nr &&
	    o->src_index->cache[o->cache_bottom] == ce) {
		int bottom = o->cache_bottom;
		while (bottom < o->src_index->cache_nr &&
		       o->src_index->cache[bottom]->ce_flags & CE_UNPACKED)
			bottom++;
		o->cache_bottom = bottom;
	}
}

static void mark_all_ce_unused(struct index_state *index)
{
	int i;
	for (i = 0; i < index->cache_nr; i++)
		index->cache[i]->ce_flags &= ~(CE_UNPACKED | CE_ADDED | CE_NEW_SKIP_WORKTREE);
}

static int locate_in_src_index(const struct cache_entry *ce,
			       struct unpack_trees_options *o)
{
	struct index_state *index = o->src_index;
	int len = ce_namelen(ce);
	int pos = index_name_pos(index, ce->name, len);
	if (pos < 0)
		pos = -1 - pos;
	return pos;
}

/*
 * We call unpack_index_entry() with an unmerged cache entry
 * only in diff-index, and it wants a single callback.  Skip
 * the other unmerged entry with the same name.
 */
static void mark_ce_used_same_name(struct cache_entry *ce,
				   struct unpack_trees_options *o)
{
	struct index_state *index = o->src_index;
	int len = ce_namelen(ce);
	int pos;

	for (pos = locate_in_src_index(ce, o); pos < index->cache_nr; pos++) {
		struct cache_entry *next = index->cache[pos];
		if (len != ce_namelen(next) ||
		    memcmp(ce->name, next->name, len))
			break;
		mark_ce_used(next, o);
	}
}

static struct cache_entry *next_cache_entry(struct unpack_trees_options *o)
{
	const struct index_state *index = o->src_index;
	int pos = o->cache_bottom;

	while (pos < index->cache_nr) {
		struct cache_entry *ce = index->cache[pos];
		if (!(ce->ce_flags & CE_UNPACKED))
			return ce;
		pos++;
	}
	return NULL;
}

static void add_same_unmerged(const struct cache_entry *ce,
			      struct unpack_trees_options *o)
{
	struct index_state *index = o->src_index;
	int len = ce_namelen(ce);
	int pos = index_name_pos(index, ce->name, len);

	if (0 <= pos)
		die("programming error in a caller of mark_ce_used_same_name");
	for (pos = -pos - 1; pos < index->cache_nr; pos++) {
		struct cache_entry *next = index->cache[pos];
		if (len != ce_namelen(next) ||
		    memcmp(ce->name, next->name, len))
			break;
		add_entry(o, next, 0, 0);
		mark_ce_used(next, o);
	}
}

static int unpack_index_entry(struct cache_entry *ce,
			      struct unpack_trees_options *o)
{
	const struct cache_entry *src[MAX_UNPACK_TREES + 1] = { NULL, };
	int ret;

	src[0] = ce;

	mark_ce_used(ce, o);
	if (ce_stage(ce)) {
		if (o->skip_unmerged) {
			add_entry(o, ce, 0, 0);
			return 0;
		}
	}
	ret = call_unpack_fn(src, o);
	if (ce_stage(ce))
		mark_ce_used_same_name(ce, o);
	return ret;
}

static int find_cache_pos(struct traverse_info *, const struct name_entry *);

static void restore_cache_bottom(struct traverse_info *info, int bottom)
{
	struct unpack_trees_options *o = info->data;

	if (o->diff_index_cached)
		return;
	o->cache_bottom = bottom;
}

static int switch_cache_bottom(struct traverse_info *info)
{
	struct unpack_trees_options *o = info->data;
	int ret, pos;

	if (o->diff_index_cached)
		return 0;
	ret = o->cache_bottom;
	pos = find_cache_pos(info->prev, &info->name);

	if (pos < -1)
		o->cache_bottom = -2 - pos;
	else if (pos < 0)
		o->cache_bottom = o->src_index->cache_nr;
	return ret;
}

static inline int are_same_oid(struct name_entry *name_j, struct name_entry *name_k)
{
	return !is_null_oid(&name_j->oid) && !is_null_oid(&name_k->oid) && oideq(&name_j->oid, &name_k->oid);
}

static int all_trees_same_as_cache_tree(int n, unsigned long dirmask,
					struct name_entry *names,
					struct traverse_info *info)
{
	struct unpack_trees_options *o = info->data;
	int i;

	if (!o->merge || dirmask != ((1 << n) - 1))
		return 0;

	for (i = 1; i < n; i++)
		if (!are_same_oid(names, names + i))
			return 0;

	return cache_tree_matches_traversal(o->src_index->cache_tree, names, info);
}

static int index_pos_by_traverse_info(struct name_entry *names,
				      struct traverse_info *info)
{
	struct unpack_trees_options *o = info->data;
	int len = traverse_path_len(info, names);
	char *name = xmalloc(len + 1 /* slash */ + 1 /* NUL */);
	int pos;

	make_traverse_path(name, info, names);
	name[len++] = '/';
	name[len] = '\0';
	pos = index_name_pos(o->src_index, name, len);
	if (pos >= 0)
		BUG("This is a directory and should not exist in index");
	pos = -pos - 1;
	if (!starts_with(o->src_index->cache[pos]->name, name) ||
	    (pos > 0 && starts_with(o->src_index->cache[pos-1]->name, name)))
		BUG("pos must point at the first entry in this directory");
	free(name);
	return pos;
}

/*
 * Fast path if we detect that all trees are the same as cache-tree at this
 * path. We'll walk these trees in an iterative loop using cache-tree/index
 * instead of ODB since we already know what these trees contain.
 */
static int traverse_by_cache_tree(int pos, int nr_entries, int nr_names,
				  struct traverse_info *info)
{
	struct cache_entry *src[MAX_UNPACK_TREES + 1] = { NULL, };
	struct unpack_trees_options *o = info->data;
	struct cache_entry *tree_ce = NULL;
	int ce_len = 0;
	int i, d;

	if (!o->merge)
		BUG("We need cache-tree to do this optimization");

	/*
	 * Do what unpack_callback() and unpack_nondirectories() normally
	 * do. But we walk all paths in an iterative loop instead.
	 *
	 * D/F conflicts and higher stage entries are not a concern
	 * because cache-tree would be invalidated and we would never
	 * get here in the first place.
	 */
	for (i = 0; i < nr_entries; i++) {
		int new_ce_len, len, rc;

		src[0] = o->src_index->cache[pos + i];

		len = ce_namelen(src[0]);
		new_ce_len = cache_entry_size(len);

		if (new_ce_len > ce_len) {
			new_ce_len <<= 1;
			tree_ce = xrealloc(tree_ce, new_ce_len);
			memset(tree_ce, 0, new_ce_len);
			ce_len = new_ce_len;

			tree_ce->ce_flags = create_ce_flags(0);

			for (d = 1; d <= nr_names; d++)
				src[d] = tree_ce;
		}

		tree_ce->ce_mode = src[0]->ce_mode;
		tree_ce->ce_namelen = len;
		oidcpy(&tree_ce->oid, &src[0]->oid);
		memcpy(tree_ce->name, src[0]->name, len + 1);

		rc = call_unpack_fn((const struct cache_entry * const *)src, o);
		if (rc < 0) {
			free(tree_ce);
			return rc;
		}

		mark_ce_used(src[0], o);
	}
	free(tree_ce);
	if (o->debug_unpack)
		printf("Unpacked %d entries from %s to %s using cache-tree\n",
		       nr_entries,
		       o->src_index->cache[pos]->name,
		       o->src_index->cache[pos + nr_entries - 1]->name);
	return 0;
}

static int traverse_trees_recursive(int n, unsigned long dirmask,
				    unsigned long df_conflicts,
				    struct name_entry *names,
				    struct traverse_info *info)
{
	struct unpack_trees_options *o = info->data;
	int i, ret, bottom;
	int nr_buf = 0;
	struct tree_desc t[MAX_UNPACK_TREES];
	void *buf[MAX_UNPACK_TREES];
	struct traverse_info newinfo;
	struct name_entry *p;
	int nr_entries;

	nr_entries = all_trees_same_as_cache_tree(n, dirmask, names, info);
	if (nr_entries > 0) {
		int pos = index_pos_by_traverse_info(names, info);

		if (!o->merge || df_conflicts)
			BUG("Wrong condition to get here buddy");

		/*
		 * All entries up to 'pos' must have been processed
		 * (i.e. marked CE_UNPACKED) at this point. But to be safe,
		 * save and restore cache_bottom anyway to not miss
		 * unprocessed entries before 'pos'.
		 */
		bottom = o->cache_bottom;
		ret = traverse_by_cache_tree(pos, nr_entries, n, info);
		o->cache_bottom = bottom;
		return ret;
	}

	p = names;
	while (!p->mode)
		p++;

	newinfo = *info;
	newinfo.prev = info;
	newinfo.pathspec = info->pathspec;
	newinfo.name = *p;
	newinfo.pathlen += tree_entry_len(p) + 1;
	newinfo.df_conflicts |= df_conflicts;

	/*
	 * Fetch the tree from the ODB for each peer directory in the
	 * n commits.
	 *
	 * For 2- and 3-way traversals, we try to avoid hitting the
	 * ODB twice for the same OID.  This should yield a nice speed
	 * up in checkouts and merges when the commits are similar.
	 *
	 * We don't bother doing the full O(n^2) search for larger n,
	 * because wider traversals don't happen that often and we
	 * avoid the search setup.
	 *
	 * When 2 peer OIDs are the same, we just copy the tree
	 * descriptor data.  This implicitly borrows the buffer
	 * data from the earlier cell.
	 */
	for (i = 0; i < n; i++, dirmask >>= 1) {
		if (i > 0 && are_same_oid(&names[i], &names[i - 1]))
			t[i] = t[i - 1];
		else if (i > 1 && are_same_oid(&names[i], &names[i - 2]))
			t[i] = t[i - 2];
		else {
			const struct object_id *oid = NULL;
			if (dirmask & 1)
				oid = &names[i].oid;
			buf[nr_buf++] = fill_tree_descriptor(t + i, oid);
		}
	}

	bottom = switch_cache_bottom(&newinfo);
	ret = traverse_trees(o->src_index, n, t, &newinfo);
	restore_cache_bottom(&newinfo, bottom);

	for (i = 0; i < nr_buf; i++)
		free(buf[i]);

	return ret;
}

/*
 * Compare the traverse-path to the cache entry without actually
 * having to generate the textual representation of the traverse
 * path.
 *
 * NOTE! This *only* compares up to the size of the traverse path
 * itself - the caller needs to do the final check for the cache
 * entry having more data at the end!
 */
static int do_compare_entry_piecewise(const struct cache_entry *ce, const struct traverse_info *info, const struct name_entry *n)
{
	int len, pathlen, ce_len;
	const char *ce_name;

	if (info->prev) {
		int cmp = do_compare_entry_piecewise(ce, info->prev,
						     &info->name);
		if (cmp)
			return cmp;
	}
	pathlen = info->pathlen;
	ce_len = ce_namelen(ce);

	/* If ce_len < pathlen then we must have previously hit "name == directory" entry */
	if (ce_len < pathlen)
		return -1;

	ce_len -= pathlen;
	ce_name = ce->name + pathlen;

	len = tree_entry_len(n);
	return df_name_compare(ce_name, ce_len, S_IFREG, n->path, len, n->mode);
}

static int do_compare_entry(const struct cache_entry *ce,
			    const struct traverse_info *info,
			    const struct name_entry *n)
{
	int len, pathlen, ce_len;
	const char *ce_name;
	int cmp;

	/*
	 * If we have not precomputed the traverse path, it is quicker
	 * to avoid doing so.  But if we have precomputed it,
	 * it is quicker to use the precomputed version.
	 */
	if (!info->traverse_path)
		return do_compare_entry_piecewise(ce, info, n);

	cmp = strncmp(ce->name, info->traverse_path, info->pathlen);
	if (cmp)
		return cmp;

	pathlen = info->pathlen;
	ce_len = ce_namelen(ce);

	if (ce_len < pathlen)
		return -1;

	ce_len -= pathlen;
	ce_name = ce->name + pathlen;

	len = tree_entry_len(n);
	return df_name_compare(ce_name, ce_len, S_IFREG, n->path, len, n->mode);
}

static int compare_entry(const struct cache_entry *ce, const struct traverse_info *info, const struct name_entry *n)
{
	int cmp = do_compare_entry(ce, info, n);
	if (cmp)
		return cmp;

	/*
	 * Even if the beginning compared identically, the ce should
	 * compare as bigger than a directory leading up to it!
	 */
	return ce_namelen(ce) > traverse_path_len(info, n);
}

static int ce_in_traverse_path(const struct cache_entry *ce,
			       const struct traverse_info *info)
{
	if (!info->prev)
		return 1;
	if (do_compare_entry(ce, info->prev, &info->name))
		return 0;
	/*
	 * If ce (blob) is the same name as the path (which is a tree
	 * we will be descending into), it won't be inside it.
	 */
	return (info->pathlen < ce_namelen(ce));
}

static struct cache_entry *create_ce_entry(const struct traverse_info *info,
	const struct name_entry *n,
	int stage,
	struct index_state *istate,
	int is_transient)
{
	int len = traverse_path_len(info, n);
	struct cache_entry *ce =
		is_transient ?
		make_empty_transient_cache_entry(len) :
		make_empty_cache_entry(istate, len);

	ce->ce_mode = create_ce_mode(n->mode);
	ce->ce_flags = create_ce_flags(stage);
	ce->ce_namelen = len;
	oidcpy(&ce->oid, &n->oid);
	make_traverse_path(ce->name, info, n);

	return ce;
}

/*
 * Note that traverse_by_cache_tree() duplicates some logic in this function
 * without actually calling it. If you change the logic here you may need to
 * check and change there as well.
 */
static int unpack_nondirectories(int n, unsigned long mask,
				 unsigned long dirmask,
				 struct cache_entry **src,
				 const struct name_entry *names,
				 const struct traverse_info *info)
{
	int i;
	struct unpack_trees_options *o = info->data;
	unsigned long conflicts = info->df_conflicts | dirmask;

	/* Do we have *only* directories? Nothing to do */
	if (mask == dirmask && !src[0])
		return 0;

	/*
	 * Ok, we've filled in up to any potential index entry in src[0],
	 * now do the rest.
	 */
	for (i = 0; i < n; i++) {
		int stage;
		unsigned int bit = 1ul << i;
		if (conflicts & bit) {
			src[i + o->merge] = o->df_conflict_entry;
			continue;
		}
		if (!(mask & bit))
			continue;
		if (!o->merge)
			stage = 0;
		else if (i + 1 < o->head_idx)
			stage = 1;
		else if (i + 1 > o->head_idx)
			stage = 3;
		else
			stage = 2;

		/*
		 * If the merge bit is set, then the cache entries are
		 * discarded in the following block.  In this case,
		 * construct "transient" cache_entries, as they are
		 * not stored in the index.  otherwise construct the
		 * cache entry from the index aware logic.
		 */
		src[i + o->merge] = create_ce_entry(info, names + i, stage, &o->result, o->merge);
	}

	if (o->merge) {
		int rc = call_unpack_fn((const struct cache_entry * const *)src,
					o);
		for (i = 0; i < n; i++) {
			struct cache_entry *ce = src[i + o->merge];
			if (ce != o->df_conflict_entry)
				discard_cache_entry(ce);
		}
		return rc;
	}

	for (i = 0; i < n; i++)
		if (src[i] && src[i] != o->df_conflict_entry)
			if (do_add_entry(o, src[i], 0, 0))
				return -1;

	return 0;
}

static int unpack_failed(struct unpack_trees_options *o, const char *message)
{
	discard_index(&o->result);
	if (!o->quiet && !o->exiting_early) {
		if (message)
			return error("%s", message);
		return -1;
	}
	return -1;
}

/*
 * The tree traversal is looking at name p.  If we have a matching entry,
 * return it.  If name p is a directory in the index, do not return
 * anything, as we will want to match it when the traversal descends into
 * the directory.
 */
static int find_cache_pos(struct traverse_info *info,
			  const struct name_entry *p)
{
	int pos;
	struct unpack_trees_options *o = info->data;
	struct index_state *index = o->src_index;
	int pfxlen = info->pathlen;
	int p_len = tree_entry_len(p);

	for (pos = o->cache_bottom; pos < index->cache_nr; pos++) {
		const struct cache_entry *ce = index->cache[pos];
		const char *ce_name, *ce_slash;
		int cmp, ce_len;

		if (ce->ce_flags & CE_UNPACKED) {
			/*
			 * cache_bottom entry is already unpacked, so
			 * we can never match it; don't check it
			 * again.
			 */
			if (pos == o->cache_bottom)
				++o->cache_bottom;
			continue;
		}
		if (!ce_in_traverse_path(ce, info)) {
			/*
			 * Check if we can skip future cache checks
			 * (because we're already past all possible
			 * entries in the traverse path).
			 */
			if (info->traverse_path) {
				if (strncmp(ce->name, info->traverse_path,
					    info->pathlen) > 0)
					break;
			}
			continue;
		}
		ce_name = ce->name + pfxlen;
		ce_slash = strchr(ce_name, '/');
		if (ce_slash)
			ce_len = ce_slash - ce_name;
		else
			ce_len = ce_namelen(ce) - pfxlen;
		cmp = name_compare(p->path, p_len, ce_name, ce_len);
		/*
		 * Exact match; if we have a directory we need to
		 * delay returning it.
		 */
		if (!cmp)
			return ce_slash ? -2 - pos : pos;
		if (0 < cmp)
			continue; /* keep looking */
		/*
		 * ce_name sorts after p->path; could it be that we
		 * have files under p->path directory in the index?
		 * E.g.  ce_name == "t-i", and p->path == "t"; we may
		 * have "t/a" in the index.
		 */
		if (p_len < ce_len && !memcmp(ce_name, p->path, p_len) &&
		    ce_name[p_len] < '/')
			continue; /* keep looking */
		break;
	}
	return -1;
}

static struct cache_entry *find_cache_entry(struct traverse_info *info,
					    const struct name_entry *p)
{
	int pos = find_cache_pos(info, p);
	struct unpack_trees_options *o = info->data;

	if (0 <= pos)
		return o->src_index->cache[pos];
	else
		return NULL;
}

static void debug_path(struct traverse_info *info)
{
	if (info->prev) {
		debug_path(info->prev);
		if (*info->prev->name.path)
			putchar('/');
	}
	printf("%s", info->name.path);
}

static void debug_name_entry(int i, struct name_entry *n)
{
	printf("ent#%d %06o %s\n", i,
	       n->path ? n->mode : 0,
	       n->path ? n->path : "(missing)");
}

static void debug_unpack_callback(int n,
				  unsigned long mask,
				  unsigned long dirmask,
				  struct name_entry *names,
				  struct traverse_info *info)
{
	int i;
	printf("* unpack mask %lu, dirmask %lu, cnt %d ",
	       mask, dirmask, n);
	debug_path(info);
	putchar('\n');
	for (i = 0; i < n; i++)
		debug_name_entry(i, names + i);
}

/*
 * Note that traverse_by_cache_tree() duplicates some logic in this function
 * without actually calling it. If you change the logic here you may need to
 * check and change there as well.
 */
static int unpack_callback(int n, unsigned long mask, unsigned long dirmask, struct name_entry *names, struct traverse_info *info)
{
	struct cache_entry *src[MAX_UNPACK_TREES + 1] = { NULL, };
	struct unpack_trees_options *o = info->data;
	const struct name_entry *p = names;

	/* Find first entry with a real name (we could use "mask" too) */
	while (!p->mode)
		p++;

	if (o->debug_unpack)
		debug_unpack_callback(n, mask, dirmask, names, info);

	/* Are we supposed to look at the index too? */
	if (o->merge) {
		while (1) {
			int cmp;
			struct cache_entry *ce;

			if (o->diff_index_cached)
				ce = next_cache_entry(o);
			else
				ce = find_cache_entry(info, p);

			if (!ce)
				break;
			cmp = compare_entry(ce, info, p);
			if (cmp < 0) {
				if (unpack_index_entry(ce, o) < 0)
					return unpack_failed(o, NULL);
				continue;
			}
			if (!cmp) {
				if (ce_stage(ce)) {
					/*
					 * If we skip unmerged index
					 * entries, we'll skip this
					 * entry *and* the tree
					 * entries associated with it!
					 */
					if (o->skip_unmerged) {
						add_same_unmerged(ce, o);
						return mask;
					}
				}
				src[0] = ce;
			}
			break;
		}
	}

	if (unpack_nondirectories(n, mask, dirmask, src, names, info) < 0)
		return -1;

	if (o->merge && src[0]) {
		if (ce_stage(src[0]))
			mark_ce_used_same_name(src[0], o);
		else
			mark_ce_used(src[0], o);
	}

	/* Now handle any directories.. */
	if (dirmask) {
		/* special case: "diff-index --cached" looking at a tree */
		if (o->diff_index_cached &&
		    n == 1 && dirmask == 1 && S_ISDIR(names->mode)) {
			int matches;
			matches = cache_tree_matches_traversal(o->src_index->cache_tree,
							       names, info);
			/*
			 * Everything under the name matches; skip the
			 * entire hierarchy.  diff_index_cached codepath
			 * special cases D/F conflicts in such a way that
			 * it does not do any look-ahead, so this is safe.
			 */
			if (matches) {
				o->cache_bottom += matches;
				return mask;
			}
		}

		if (traverse_trees_recursive(n, dirmask, mask & ~dirmask,
					     names, info) < 0)
			return -1;
		return mask;
	}

	return mask;
}

static int clear_ce_flags_1(struct index_state *istate,
			    struct cache_entry **cache, int nr,
			    struct strbuf *prefix,
			    int select_mask, int clear_mask,
			    struct exclude_list *el, int defval);

/* Whole directory matching */
static int clear_ce_flags_dir(struct index_state *istate,
			      struct cache_entry **cache, int nr,
			      struct strbuf *prefix,
			      char *basename,
			      int select_mask, int clear_mask,
			      struct exclude_list *el, int defval)
{
	struct cache_entry **cache_end;
	int dtype = DT_DIR;
	int ret = is_excluded_from_list(prefix->buf, prefix->len,
					basename, &dtype, el, istate);
	int rc;

	strbuf_addch(prefix, '/');

	/* If undecided, use matching result of parent dir in defval */
	if (ret < 0)
		ret = defval;

	for (cache_end = cache; cache_end != cache + nr; cache_end++) {
		struct cache_entry *ce = *cache_end;
		if (strncmp(ce->name, prefix->buf, prefix->len))
			break;
	}

	/*
	 * TODO: check el, if there are no patterns that may conflict
	 * with ret (iow, we know in advance the incl/excl
	 * decision for the entire directory), clear flag here without
	 * calling clear_ce_flags_1(). That function will call
	 * the expensive is_excluded_from_list() on every entry.
	 */
	rc = clear_ce_flags_1(istate, cache, cache_end - cache,
			      prefix,
			      select_mask, clear_mask,
			      el, ret);
	strbuf_setlen(prefix, prefix->len - 1);
	return rc;
}

/*
 * Traverse the index, find every entry that matches according to
 * o->el. Do "ce_flags &= ~clear_mask" on those entries. Return the
 * number of traversed entries.
 *
 * If select_mask is non-zero, only entries whose ce_flags has on of
 * those bits enabled are traversed.
 *
 * cache	: pointer to an index entry
 * prefix_len	: an offset to its path
 *
 * The current path ("prefix") including the trailing '/' is
 *   cache[0]->name[0..(prefix_len-1)]
 * Top level path has prefix_len zero.
 */
static int clear_ce_flags_1(struct index_state *istate,
			    struct cache_entry **cache, int nr,
			    struct strbuf *prefix,
			    int select_mask, int clear_mask,
			    struct exclude_list *el, int defval)
{
	struct cache_entry **cache_end = cache + nr;

	/*
	 * Process all entries that have the given prefix and meet
	 * select_mask condition
	 */
	while(cache != cache_end) {
		struct cache_entry *ce = *cache;
		const char *name, *slash;
		int len, dtype, ret;

		if (select_mask && !(ce->ce_flags & select_mask)) {
			cache++;
			continue;
		}

		if (prefix->len && strncmp(ce->name, prefix->buf, prefix->len))
			break;

		name = ce->name + prefix->len;
		slash = strchr(name, '/');

		/* If it's a directory, try whole directory match first */
		if (slash) {
			int processed;

			len = slash - name;
			strbuf_add(prefix, name, len);

			processed = clear_ce_flags_dir(istate, cache, cache_end - cache,
						       prefix,
						       prefix->buf + prefix->len - len,
						       select_mask, clear_mask,
						       el, defval);

			/* clear_c_f_dir eats a whole dir already? */
			if (processed) {
				cache += processed;
				strbuf_setlen(prefix, prefix->len - len);
				continue;
			}

			strbuf_addch(prefix, '/');
			cache += clear_ce_flags_1(istate, cache, cache_end - cache,
						  prefix,
						  select_mask, clear_mask, el, defval);
			strbuf_setlen(prefix, prefix->len - len - 1);
			continue;
		}

		/* Non-directory */
		dtype = ce_to_dtype(ce);
		ret = is_excluded_from_list(ce->name, ce_namelen(ce),
					    name, &dtype, el, istate);
		if (ret < 0)
			ret = defval;
		if (ret > 0)
			ce->ce_flags &= ~clear_mask;
		cache++;
	}
	return nr - (cache_end - cache);
}

static int clear_ce_flags(struct index_state *istate,
			  int select_mask, int clear_mask,
			  struct exclude_list *el)
{
	static struct strbuf prefix = STRBUF_INIT;

	strbuf_reset(&prefix);

	return clear_ce_flags_1(istate,
				istate->cache,
				istate->cache_nr,
				&prefix,
				select_mask, clear_mask,
				el, 0);
}

/*
 * Set/Clear CE_NEW_SKIP_WORKTREE according to $GIT_DIR/info/sparse-checkout
 */
static void mark_new_skip_worktree(struct exclude_list *el,
				   struct index_state *istate,
				   int select_flag, int skip_wt_flag)
{
	int i;

	/*
	 * 1. Pretend the narrowest worktree: only unmerged entries
	 * are checked out
	 */
	for (i = 0; i < istate->cache_nr; i++) {
		struct cache_entry *ce = istate->cache[i];

		if (select_flag && !(ce->ce_flags & select_flag))
			continue;

		if (!ce_stage(ce) && !(ce->ce_flags & CE_CONFLICTED))
			ce->ce_flags |= skip_wt_flag;
		else
			ce->ce_flags &= ~skip_wt_flag;
	}

	/*
	 * 2. Widen worktree according to sparse-checkout file.
	 * Matched entries will have skip_wt_flag cleared (i.e. "in")
	 */
	clear_ce_flags(istate, select_flag, skip_wt_flag, el);
}

static int verify_absent(const struct cache_entry *,
			 enum unpack_trees_error_types,
			 struct unpack_trees_options *);
/*
 * N-way merge "len" trees.  Returns 0 on success, -1 on failure to manipulate the
 * resulting index, -2 on failure to reflect the changes to the work tree.
 *
 * CE_ADDED, CE_UNPACKED and CE_NEW_SKIP_WORKTREE are used internally
 */
int unpack_trees(unsigned len, struct tree_desc *t, struct unpack_trees_options *o)
{
	int i, ret;
	static struct cache_entry *dfc;
	struct exclude_list el;

	if (len > MAX_UNPACK_TREES)
		die("unpack_trees takes at most %d trees", MAX_UNPACK_TREES);

	trace_performance_enter();
	memset(&el, 0, sizeof(el));
	if (!core_apply_sparse_checkout || !o->update)
		o->skip_sparse_checkout = 1;
	if (!o->skip_sparse_checkout) {
		char *sparse = git_pathdup("info/sparse-checkout");
		if (add_excludes_from_file_to_list(sparse, "", 0, &el, NULL) < 0)
			o->skip_sparse_checkout = 1;
		else
			o->el = &el;
		free(sparse);
	}

	memset(&o->result, 0, sizeof(o->result));
	o->result.initialized = 1;
	o->result.timestamp.sec = o->src_index->timestamp.sec;
	o->result.timestamp.nsec = o->src_index->timestamp.nsec;
	o->result.version = o->src_index->version;
	if (!o->src_index->split_index) {
		o->result.split_index = NULL;
	} else if (o->src_index == o->dst_index) {
		/*
		 * o->dst_index (and thus o->src_index) will be discarded
		 * and overwritten with o->result at the end of this function,
		 * so just use src_index's split_index to avoid having to
		 * create a new one.
		 */
		o->result.split_index = o->src_index->split_index;
		o->result.split_index->refcount++;
	} else {
		o->result.split_index = init_split_index(&o->result);
	}
	oidcpy(&o->result.oid, &o->src_index->oid);
	o->merge_size = len;
	mark_all_ce_unused(o->src_index);

	/*
	 * Sparse checkout loop #1: set NEW_SKIP_WORKTREE on existing entries
	 */
	if (!o->skip_sparse_checkout)
		mark_new_skip_worktree(o->el, o->src_index, 0, CE_NEW_SKIP_WORKTREE);

	if (!dfc)
		dfc = xcalloc(1, cache_entry_size(0));
	o->df_conflict_entry = dfc;

	if (len) {
		const char *prefix = o->prefix ? o->prefix : "";
		struct traverse_info info;

		setup_traverse_info(&info, prefix);
		info.fn = unpack_callback;
		info.data = o;
		info.show_all_errors = o->show_all_errors;
		info.pathspec = o->pathspec;

		if (o->prefix) {
			/*
			 * Unpack existing index entries that sort before the
			 * prefix the tree is spliced into.  Note that o->merge
			 * is always true in this case.
			 */
			while (1) {
				struct cache_entry *ce = next_cache_entry(o);
				if (!ce)
					break;
				if (ce_in_traverse_path(ce, &info))
					break;
				if (unpack_index_entry(ce, o) < 0)
					goto return_failed;
			}
		}

		trace_performance_enter();
		ret = traverse_trees(o->src_index, len, t, &info);
		trace_performance_leave("traverse_trees");
		if (ret < 0)
			goto return_failed;
	}

	/* Any left-over entries in the index? */
	if (o->merge) {
		while (1) {
			struct cache_entry *ce = next_cache_entry(o);
			if (!ce)
				break;
			if (unpack_index_entry(ce, o) < 0)
				goto return_failed;
		}
	}
	mark_all_ce_unused(o->src_index);

	if (o->trivial_merges_only && o->nontrivial_merge) {
		ret = unpack_failed(o, "Merge requires file-level merging");
		goto done;
	}

	if (!o->skip_sparse_checkout) {
		int empty_worktree = 1;

		/*
		 * Sparse checkout loop #2: set NEW_SKIP_WORKTREE on entries not in loop #1
		 * If the will have NEW_SKIP_WORKTREE, also set CE_SKIP_WORKTREE
		 * so apply_sparse_checkout() won't attempt to remove it from worktree
		 */
		mark_new_skip_worktree(o->el, &o->result, CE_ADDED, CE_SKIP_WORKTREE | CE_NEW_SKIP_WORKTREE);

		ret = 0;
		for (i = 0; i < o->result.cache_nr; i++) {
			struct cache_entry *ce = o->result.cache[i];

			/*
			 * Entries marked with CE_ADDED in merged_entry() do not have
			 * verify_absent() check (the check is effectively disabled
			 * because CE_NEW_SKIP_WORKTREE is set unconditionally).
			 *
			 * Do the real check now because we have had
			 * correct CE_NEW_SKIP_WORKTREE
			 */
			if (ce->ce_flags & CE_ADDED &&
			    verify_absent(ce, ERROR_WOULD_LOSE_UNTRACKED_OVERWRITTEN, o)) {
				if (!o->show_all_errors)
					goto return_failed;
				ret = -1;
			}

			if (apply_sparse_checkout(&o->result, ce, o)) {
				if (!o->show_all_errors)
					goto return_failed;
				ret = -1;
			}
			if (!ce_skip_worktree(ce))
				empty_worktree = 0;

		}
		if (ret < 0)
			goto return_failed;
		/*
		 * Sparse checkout is meant to narrow down checkout area
		 * but it does not make sense to narrow down to empty working
		 * tree. This is usually a mistake in sparse checkout rules.
		 * Do not allow users to do that.
		 */
		if (o->result.cache_nr && empty_worktree) {
			ret = unpack_failed(o, "Sparse checkout leaves no entry on working directory");
			goto done;
		}
	}

	ret = check_updates(o) ? (-2) : 0;
	if (o->dst_index) {
		move_index_extensions(&o->result, o->src_index);
		if (!ret) {
			if (git_env_bool("GIT_TEST_CHECK_CACHE_TREE", 0))
				cache_tree_verify(the_repository, &o->result);
			if (!o->result.cache_tree)
				o->result.cache_tree = cache_tree();
			if (!cache_tree_fully_valid(o->result.cache_tree))
				cache_tree_update(&o->result,
						  WRITE_TREE_SILENT |
						  WRITE_TREE_REPAIR);
		}

		o->result.updated_workdir = 1;
		discard_index(o->dst_index);
		*o->dst_index = o->result;
	} else {
		discard_index(&o->result);
	}
	o->src_index = NULL;

done:
	trace_performance_leave("unpack_trees");
	clear_exclude_list(&el);
	return ret;

return_failed:
	if (o->show_all_errors)
		display_error_msgs(o);
	mark_all_ce_unused(o->src_index);
	ret = unpack_failed(o, NULL);
	if (o->exiting_early)
		ret = 0;
	goto done;
}

/* Here come the merge functions */

static int reject_merge(const struct cache_entry *ce,
			struct unpack_trees_options *o)
{
	return add_rejected_path(o, ERROR_WOULD_OVERWRITE, ce->name);
}

static int same(const struct cache_entry *a, const struct cache_entry *b)
{
	if (!!a != !!b)
		return 0;
	if (!a && !b)
		return 1;
	if ((a->ce_flags | b->ce_flags) & CE_CONFLICTED)
		return 0;
	return a->ce_mode == b->ce_mode &&
	       oideq(&a->oid, &b->oid);
}


/*
 * When a CE gets turned into an unmerged entry, we
 * want it to be up-to-date
 */
static int verify_uptodate_1(const struct cache_entry *ce,
			     struct unpack_trees_options *o,
			     enum unpack_trees_error_types error_type)
{
	struct stat st;

	if (o->index_only)
		return 0;

	/*
	 * CE_VALID and CE_SKIP_WORKTREE cheat, we better check again
	 * if this entry is truly up-to-date because this file may be
	 * overwritten.
	 */
	if ((ce->ce_flags & CE_VALID) || ce_skip_worktree(ce))
		; /* keep checking */
	else if (o->reset || ce_uptodate(ce))
		return 0;

	if (!lstat(ce->name, &st)) {
		int flags = CE_MATCH_IGNORE_VALID|CE_MATCH_IGNORE_SKIP_WORKTREE;
		unsigned changed = ie_match_stat(o->src_index, ce, &st, flags);

		if (submodule_from_ce(ce)) {
			int r = check_submodule_move_head(ce,
				"HEAD", oid_to_hex(&ce->oid), o);
			if (r)
				return add_rejected_path(o, error_type, ce->name);
			return 0;
		}

		if (!changed)
			return 0;
		/*
		 * Historic default policy was to allow submodule to be out
		 * of sync wrt the superproject index. If the submodule was
		 * not considered interesting above, we don't care here.
		 */
		if (S_ISGITLINK(ce->ce_mode))
			return 0;

		errno = 0;
	}
	if (errno == ENOENT)
		return 0;
	return add_rejected_path(o, error_type, ce->name);
}

int verify_uptodate(const struct cache_entry *ce,
		    struct unpack_trees_options *o)
{
	if (!o->skip_sparse_checkout && (ce->ce_flags & CE_NEW_SKIP_WORKTREE))
		return 0;
	return verify_uptodate_1(ce, o, ERROR_NOT_UPTODATE_FILE);
}

static int verify_uptodate_sparse(const struct cache_entry *ce,
				  struct unpack_trees_options *o)
{
	return verify_uptodate_1(ce, o, ERROR_SPARSE_NOT_UPTODATE_FILE);
}

/*
 * TODO: We should actually invalidate o->result, not src_index [1].
 * But since cache tree and untracked cache both are not copied to
 * o->result until unpacking is complete, we invalidate them on
 * src_index instead with the assumption that they will be copied to
 * dst_index at the end.
 *
 * [1] src_index->cache_tree is also used in unpack_callback() so if
 * we invalidate o->result, we need to update it to use
 * o->result.cache_tree as well.
 */
static void invalidate_ce_path(const struct cache_entry *ce,
			       struct unpack_trees_options *o)
{
	if (!ce)
		return;
	cache_tree_invalidate_path(o->src_index, ce->name);
	untracked_cache_invalidate_path(o->src_index, ce->name, 1);
}

/*
 * Check that checking out ce->sha1 in subdir ce->name is not
 * going to overwrite any working files.
 *
 * Currently, git does not checkout subprojects during a superproject
 * checkout, so it is not going to overwrite anything.
 */
static int verify_clean_submodule(const char *old_sha1,
				  const struct cache_entry *ce,
				  struct unpack_trees_options *o)
{
	if (!submodule_from_ce(ce))
		return 0;

	return check_submodule_move_head(ce, old_sha1,
					 oid_to_hex(&ce->oid), o);
}

static int verify_clean_subdirectory(const struct cache_entry *ce,
				     struct unpack_trees_options *o)
{
	/*
	 * we are about to extract "ce->name"; we would not want to lose
	 * anything in the existing directory there.
	 */
	int namelen;
	int i;
	struct dir_struct d;
	char *pathbuf;
	int cnt = 0;

	if (S_ISGITLINK(ce->ce_mode)) {
		struct object_id oid;
		int sub_head = resolve_gitlink_ref(ce->name, "HEAD", &oid);
		/*
		 * If we are not going to update the submodule, then
		 * we don't care.
		 */
		if (!sub_head && oideq(&oid, &ce->oid))
			return 0;
		return verify_clean_submodule(sub_head ? NULL : oid_to_hex(&oid),
					      ce, o);
	}

	/*
	 * First let's make sure we do not have a local modification
	 * in that directory.
	 */
	namelen = ce_namelen(ce);
	for (i = locate_in_src_index(ce, o);
	     i < o->src_index->cache_nr;
	     i++) {
		struct cache_entry *ce2 = o->src_index->cache[i];
		int len = ce_namelen(ce2);
		if (len < namelen ||
		    strncmp(ce->name, ce2->name, namelen) ||
		    ce2->name[namelen] != '/')
			break;
		/*
		 * ce2->name is an entry in the subdirectory to be
		 * removed.
		 */
		if (!ce_stage(ce2)) {
			if (verify_uptodate(ce2, o))
				return -1;
			add_entry(o, ce2, CE_REMOVE, 0);
			invalidate_ce_path(ce, o);
			mark_ce_used(ce2, o);
		}
		cnt++;
	}

	/*
	 * Then we need to make sure that we do not lose a locally
	 * present file that is not ignored.
	 */
	pathbuf = xstrfmt("%.*s/", namelen, ce->name);

	memset(&d, 0, sizeof(d));
	if (o->dir)
		d.exclude_per_dir = o->dir->exclude_per_dir;
	i = read_directory(&d, o->src_index, pathbuf, namelen+1, NULL);
	if (i)
		return add_rejected_path(o, ERROR_NOT_UPTODATE_DIR, ce->name);
	free(pathbuf);
	return cnt;
}

/*
 * This gets called when there was no index entry for the tree entry 'dst',
 * but we found a file in the working tree that 'lstat()' said was fine,
 * and we're on a case-insensitive filesystem.
 *
 * See if we can find a case-insensitive match in the index that also
 * matches the stat information, and assume it's that other file!
 */
static int icase_exists(struct unpack_trees_options *o, const char *name, int len, struct stat *st)
{
	const struct cache_entry *src;

	src = index_file_exists(o->src_index, name, len, 1);
	return src && !ie_match_stat(o->src_index, src, st, CE_MATCH_IGNORE_VALID|CE_MATCH_IGNORE_SKIP_WORKTREE);
}

static int check_ok_to_remove(const char *name, int len, int dtype,
			      const struct cache_entry *ce, struct stat *st,
			      enum unpack_trees_error_types error_type,
			      struct unpack_trees_options *o)
{
	const struct cache_entry *result;

	/*
	 * It may be that the 'lstat()' succeeded even though
	 * target 'ce' was absent, because there is an old
	 * entry that is different only in case..
	 *
	 * Ignore that lstat() if it matches.
	 */
	if (ignore_case && icase_exists(o, name, len, st))
		return 0;

	if (o->dir &&
	    is_excluded(o->dir, o->src_index, name, &dtype))
		/*
		 * ce->name is explicitly excluded, so it is Ok to
		 * overwrite it.
		 */
		return 0;
	if (S_ISDIR(st->st_mode)) {
		/*
		 * We are checking out path "foo" and
		 * found "foo/." in the working tree.
		 * This is tricky -- if we have modified
		 * files that are in "foo/" we would lose
		 * them.
		 */
		if (verify_clean_subdirectory(ce, o) < 0)
			return -1;
		return 0;
	}

	/*
	 * The previous round may already have decided to
	 * delete this path, which is in a subdirectory that
	 * is being replaced with a blob.
	 */
	result = index_file_exists(&o->result, name, len, 0);
	if (result) {
		if (result->ce_flags & CE_REMOVE)
			return 0;
	}

	return add_rejected_path(o, error_type, name);
}

/*
 * We do not want to remove or overwrite a working tree file that
 * is not tracked, unless it is ignored.
 */
static int verify_absent_1(const struct cache_entry *ce,
			   enum unpack_trees_error_types error_type,
			   struct unpack_trees_options *o)
{
	int len;
	struct stat st;

	if (o->index_only || o->reset || !o->update)
		return 0;

	len = check_leading_path(ce->name, ce_namelen(ce));
	if (!len)
		return 0;
	else if (len > 0) {
		char *path;
		int ret;

		path = xmemdupz(ce->name, len);
		if (lstat(path, &st))
			ret = error_errno("cannot stat '%s'", path);
		else {
			if (submodule_from_ce(ce))
				ret = check_submodule_move_head(ce,
								oid_to_hex(&ce->oid),
								NULL, o);
			else
				ret = check_ok_to_remove(path, len, DT_UNKNOWN, NULL,
							 &st, error_type, o);
		}
		free(path);
		return ret;
	} else if (lstat(ce->name, &st)) {
		if (errno != ENOENT)
			return error_errno("cannot stat '%s'", ce->name);
		return 0;
	} else {
		if (submodule_from_ce(ce))
			return check_submodule_move_head(ce, oid_to_hex(&ce->oid),
							 NULL, o);

		return check_ok_to_remove(ce->name, ce_namelen(ce),
					  ce_to_dtype(ce), ce, &st,
					  error_type, o);
	}
}

static int verify_absent(const struct cache_entry *ce,
			 enum unpack_trees_error_types error_type,
			 struct unpack_trees_options *o)
{
	if (!o->skip_sparse_checkout && (ce->ce_flags & CE_NEW_SKIP_WORKTREE))
		return 0;
	return verify_absent_1(ce, error_type, o);
}

static int verify_absent_sparse(const struct cache_entry *ce,
				enum unpack_trees_error_types error_type,
				struct unpack_trees_options *o)
{
	enum unpack_trees_error_types orphaned_error = error_type;
	if (orphaned_error == ERROR_WOULD_LOSE_UNTRACKED_OVERWRITTEN)
		orphaned_error = ERROR_WOULD_LOSE_ORPHANED_OVERWRITTEN;

	return verify_absent_1(ce, orphaned_error, o);
}

static int merged_entry(const struct cache_entry *ce,
			const struct cache_entry *old,
			struct unpack_trees_options *o)
{
	int update = CE_UPDATE;
	struct cache_entry *merge = dup_cache_entry(ce, &o->result);

	if (!old) {
		/*
		 * New index entries. In sparse checkout, the following
		 * verify_absent() will be delayed until after
		 * traverse_trees() finishes in unpack_trees(), then:
		 *
		 *  - CE_NEW_SKIP_WORKTREE will be computed correctly
		 *  - verify_absent() be called again, this time with
		 *    correct CE_NEW_SKIP_WORKTREE
		 *
		 * verify_absent() call here does nothing in sparse
		 * checkout (i.e. o->skip_sparse_checkout == 0)
		 */
		update |= CE_ADDED;
		merge->ce_flags |= CE_NEW_SKIP_WORKTREE;

		if (verify_absent(merge,
				  ERROR_WOULD_LOSE_UNTRACKED_OVERWRITTEN, o)) {
			discard_cache_entry(merge);
			return -1;
		}
		invalidate_ce_path(merge, o);

		if (submodule_from_ce(ce)) {
			int ret = check_submodule_move_head(ce, NULL,
							    oid_to_hex(&ce->oid),
							    o);
			if (ret)
				return ret;
		}

	} else if (!(old->ce_flags & CE_CONFLICTED)) {
		/*
		 * See if we can re-use the old CE directly?
		 * That way we get the uptodate stat info.
		 *
		 * This also removes the UPDATE flag on a match; otherwise
		 * we will end up overwriting local changes in the work tree.
		 */
		if (same(old, merge)) {
			copy_cache_entry(merge, old);
			update = 0;
		} else {
			if (verify_uptodate(old, o)) {
				discard_cache_entry(merge);
				return -1;
			}
			/* Migrate old flags over */
			update |= old->ce_flags & (CE_SKIP_WORKTREE | CE_NEW_SKIP_WORKTREE);
			invalidate_ce_path(old, o);
		}

		if (submodule_from_ce(ce)) {
			int ret = check_submodule_move_head(ce, oid_to_hex(&old->oid),
							    oid_to_hex(&ce->oid),
							    o);
			if (ret)
				return ret;
		}
	} else {
		/*
		 * Previously unmerged entry left as an existence
		 * marker by read_index_unmerged();
		 */
		invalidate_ce_path(old, o);
	}

	do_add_entry(o, merge, update, CE_STAGEMASK);
	return 1;
}

static int deleted_entry(const struct cache_entry *ce,
			 const struct cache_entry *old,
			 struct unpack_trees_options *o)
{
	/* Did it exist in the index? */
	if (!old) {
		if (verify_absent(ce, ERROR_WOULD_LOSE_UNTRACKED_REMOVED, o))
			return -1;
		return 0;
	}
	if (!(old->ce_flags & CE_CONFLICTED) && verify_uptodate(old, o))
		return -1;
	add_entry(o, ce, CE_REMOVE, 0);
	invalidate_ce_path(ce, o);
	return 1;
}

static int keep_entry(const struct cache_entry *ce,
		      struct unpack_trees_options *o)
{
	add_entry(o, ce, 0, 0);
	if (ce_stage(ce))
		invalidate_ce_path(ce, o);
	return 1;
}

#if DBRT_DEBUG
static void show_stage_entry(FILE *o,
			     const char *label, const struct cache_entry *ce)
{
	if (!ce)
		fprintf(o, "%s (missing)\n", label);
	else
		fprintf(o, "%s%06o %s %d\t%s\n",
			label,
			ce->ce_mode,
			oid_to_hex(&ce->oid),
			ce_stage(ce),
			ce->name);
}
#endif

int threeway_merge(const struct cache_entry * const *stages,
		   struct unpack_trees_options *o)
{
	const struct cache_entry *index;
	const struct cache_entry *head;
	const struct cache_entry *remote = stages[o->head_idx + 1];
	int count;
	int head_match = 0;
	int remote_match = 0;

	int df_conflict_head = 0;
	int df_conflict_remote = 0;

	int any_anc_missing = 0;
	int no_anc_exists = 1;
	int i;

	for (i = 1; i < o->head_idx; i++) {
		if (!stages[i] || stages[i] == o->df_conflict_entry)
			any_anc_missing = 1;
		else
			no_anc_exists = 0;
	}

	index = stages[0];
	head = stages[o->head_idx];

	if (head == o->df_conflict_entry) {
		df_conflict_head = 1;
		head = NULL;
	}

	if (remote == o->df_conflict_entry) {
		df_conflict_remote = 1;
		remote = NULL;
	}

	/*
	 * First, if there's a #16 situation, note that to prevent #13
	 * and #14.
	 */
	if (!same(remote, head)) {
		for (i = 1; i < o->head_idx; i++) {
			if (same(stages[i], head)) {
				head_match = i;
			}
			if (same(stages[i], remote)) {
				remote_match = i;
			}
		}
	}

	/*
	 * We start with cases where the index is allowed to match
	 * something other than the head: #14(ALT) and #2ALT, where it
	 * is permitted to match the result instead.
	 */
	/* #14, #14ALT, #2ALT */
	if (remote && !df_conflict_head && head_match && !remote_match) {
		if (index && !same(index, remote) && !same(index, head))
			return reject_merge(index, o);
		return merged_entry(remote, index, o);
	}
	/*
	 * If we have an entry in the index cache, then we want to
	 * make sure that it matches head.
	 */
	if (index && !same(index, head))
		return reject_merge(index, o);

	if (head) {
		/* #5ALT, #15 */
		if (same(head, remote))
			return merged_entry(head, index, o);
		/* #13, #3ALT */
		if (!df_conflict_remote && remote_match && !head_match)
			return merged_entry(head, index, o);
	}

	/* #1 */
	if (!head && !remote && any_anc_missing)
		return 0;

	/*
	 * Under the "aggressive" rule, we resolve mostly trivial
	 * cases that we historically had git-merge-one-file resolve.
	 */
	if (o->aggressive) {
		int head_deleted = !head;
		int remote_deleted = !remote;
		const struct cache_entry *ce = NULL;

		if (index)
			ce = index;
		else if (head)
			ce = head;
		else if (remote)
			ce = remote;
		else {
			for (i = 1; i < o->head_idx; i++) {
				if (stages[i] && stages[i] != o->df_conflict_entry) {
					ce = stages[i];
					break;
				}
			}
		}

		/*
		 * Deleted in both.
		 * Deleted in one and unchanged in the other.
		 */
		if ((head_deleted && remote_deleted) ||
		    (head_deleted && remote && remote_match) ||
		    (remote_deleted && head && head_match)) {
			if (index)
				return deleted_entry(index, index, o);
			if (ce && !head_deleted) {
				if (verify_absent(ce, ERROR_WOULD_LOSE_UNTRACKED_REMOVED, o))
					return -1;
			}
			return 0;
		}
		/*
		 * Added in both, identically.
		 */
		if (no_anc_exists && head && remote && same(head, remote))
			return merged_entry(head, index, o);

	}

	/* Below are "no merge" cases, which require that the index be
	 * up-to-date to avoid the files getting overwritten with
	 * conflict resolution files.
	 */
	if (index) {
		if (verify_uptodate(index, o))
			return -1;
	}

	o->nontrivial_merge = 1;

	/* #2, #3, #4, #6, #7, #9, #10, #11. */
	count = 0;
	if (!head_match || !remote_match) {
		for (i = 1; i < o->head_idx; i++) {
			if (stages[i] && stages[i] != o->df_conflict_entry) {
				keep_entry(stages[i], o);
				count++;
				break;
			}
		}
	}
#if DBRT_DEBUG
	else {
		fprintf(stderr, "read-tree: warning #16 detected\n");
		show_stage_entry(stderr, "head   ", stages[head_match]);
		show_stage_entry(stderr, "remote ", stages[remote_match]);
	}
#endif
	if (head) { count += keep_entry(head, o); }
	if (remote) { count += keep_entry(remote, o); }
	return count;
}

/*
 * Two-way merge.
 *
 * The rule is to "carry forward" what is in the index without losing
 * information across a "fast-forward", favoring a successful merge
 * over a merge failure when it makes sense.  For details of the
 * "carry forward" rule, please see <Documentation/git-read-tree.txt>.
 *
 */
int twoway_merge(const struct cache_entry * const *src,
		 struct unpack_trees_options *o)
{
	const struct cache_entry *current = src[0];
	const struct cache_entry *oldtree = src[1];
	const struct cache_entry *newtree = src[2];

	if (o->merge_size != 2)
		return error("Cannot do a twoway merge of %d trees",
			     o->merge_size);

	if (oldtree == o->df_conflict_entry)
		oldtree = NULL;
	if (newtree == o->df_conflict_entry)
		newtree = NULL;

	if (current) {
		if (current->ce_flags & CE_CONFLICTED) {
			if (same(oldtree, newtree) || o->reset) {
				if (!newtree)
					return deleted_entry(current, current, o);
				else
					return merged_entry(newtree, current, o);
			}
			return reject_merge(current, o);
		} else if ((!oldtree && !newtree) || /* 4 and 5 */
			 (!oldtree && newtree &&
			  same(current, newtree)) || /* 6 and 7 */
			 (oldtree && newtree &&
			  same(oldtree, newtree)) || /* 14 and 15 */
			 (oldtree && newtree &&
			  !same(oldtree, newtree) && /* 18 and 19 */
			  same(current, newtree))) {
			return keep_entry(current, o);
		} else if (oldtree && !newtree && same(current, oldtree)) {
			/* 10 or 11 */
			return deleted_entry(oldtree, current, o);
		} else if (oldtree && newtree &&
			 same(current, oldtree) && !same(current, newtree)) {
			/* 20 or 21 */
			return merged_entry(newtree, current, o);
		} else
			return reject_merge(current, o);
	}
	else if (newtree) {
		if (oldtree && !o->initial_checkout) {
			/*
			 * deletion of the path was staged;
			 */
			if (same(oldtree, newtree))
				return 1;
			return reject_merge(oldtree, o);
		}
		return merged_entry(newtree, current, o);
	}
	return deleted_entry(oldtree, current, o);
}

/*
 * Bind merge.
 *
 * Keep the index entries at stage0, collapse stage1 but make sure
 * stage0 does not have anything there.
 */
int bind_merge(const struct cache_entry * const *src,
	       struct unpack_trees_options *o)
{
	const struct cache_entry *old = src[0];
	const struct cache_entry *a = src[1];

	if (o->merge_size != 1)
		return error("Cannot do a bind merge of %d trees",
			     o->merge_size);
	if (a && old)
		return o->quiet ? -1 :
			error(ERRORMSG(o, ERROR_BIND_OVERLAP),
			      super_prefixed(a->name),
			      super_prefixed(old->name));
	if (!a)
		return keep_entry(old, o);
	else
		return merged_entry(a, NULL, o);
}

/*
 * One-way merge.
 *
 * The rule is:
 * - take the stat information from stage0, take the data from stage1
 */
int oneway_merge(const struct cache_entry * const *src,
		 struct unpack_trees_options *o)
{
	const struct cache_entry *old = src[0];
	const struct cache_entry *a = src[1];

	if (o->merge_size != 1)
		return error("Cannot do a oneway merge of %d trees",
			     o->merge_size);

	if (!a || a == o->df_conflict_entry)
		return deleted_entry(old, old, o);

	if (old && same(old, a)) {
		int update = 0;
		if (o->reset && o->update && !ce_uptodate(old) && !ce_skip_worktree(old)) {
			struct stat st;
			if (lstat(old->name, &st) ||
			    ie_match_stat(o->src_index, old, &st, CE_MATCH_IGNORE_VALID|CE_MATCH_IGNORE_SKIP_WORKTREE))
				update |= CE_UPDATE;
		}
		if (o->update && S_ISGITLINK(old->ce_mode) &&
		    should_update_submodules() && !verify_uptodate(old, o))
			update |= CE_UPDATE;
		add_entry(o, old, update, CE_STAGEMASK);
		return 0;
	}
	return merged_entry(a, old, o);
}<|MERGE_RESOLUTION|>--- conflicted
+++ resolved
@@ -419,12 +419,7 @@
 			oid_array_append(&to_fetch, &ce->oid);
 		}
 		if (to_fetch.nr)
-<<<<<<< HEAD
-			fetch_objects(repository_format_partial_clone,
-				      to_fetch.oid, to_fetch.nr);
-=======
 			promisor_remote_get_direct(to_fetch.oid, to_fetch.nr);
->>>>>>> 7b6e1b04
 		oid_array_clear(&to_fetch);
 	}
 	for (i = 0; i < index->cache_nr; i++) {
