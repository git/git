#include "builtin.h"
#include "cache.h"
#include "object.h"
#include "delta.h"
#include "pack.h"
#include "blob.h"
#include "commit.h"
#include "tag.h"
#include "tree.h"

#include <sys/time.h>

<<<<<<< HEAD
static int dry_run, quiet, desperate, has_errors;
static const char unpack_usage[] = "git-unpack-objects [-n] [-q] < pack-file";
=======
static int dry_run, quiet, recover, has_errors;
static const char unpack_usage[] = "git-unpack-objects [-n] [-q] [-r] < pack-file";
>>>>>>> 38529e28

/* We always read in 4kB chunks. */
static unsigned char buffer[4096];
static unsigned long offset, len;
static SHA_CTX ctx;

/*
 * Make sure at least "min" bytes are available in the buffer, and
 * return the pointer to the buffer.
 */
static void * fill(int min)
{
	if (min <= len)
		return buffer + offset;
	if (min > sizeof(buffer))
		die("cannot fill %d bytes", min);
	if (offset) {
		SHA1_Update(&ctx, buffer, offset);
		memcpy(buffer, buffer + offset, len);
		offset = 0;
	}
	do {
		int ret = xread(0, buffer + len, sizeof(buffer) - len);
		if (ret <= 0) {
			if (!ret)
				die("early EOF");
			die("read error on input: %s", strerror(errno));
		}
		len += ret;
	} while (len < min);
	return buffer;
}

static void use(int bytes)
{
	if (bytes > len)
		die("used more bytes than were available");
	len -= bytes;
	offset += bytes;
}

static void *get_data(unsigned long size)
{
	z_stream stream;
	void *buf = xmalloc(size);

	memset(&stream, 0, sizeof(stream));

	stream.next_out = buf;
	stream.avail_out = size;
	stream.next_in = fill(1);
	stream.avail_in = len;
	inflateInit(&stream);

	for (;;) {
		int ret = inflate(&stream, 0);
		use(len - stream.avail_in);
		if (stream.total_out == size && ret == Z_STREAM_END)
			break;
		if (ret != Z_OK) {
			error("inflate returned %d\n", ret);
			free(buf);
			buf = NULL;
<<<<<<< HEAD
			if (!desperate)
=======
			if (!recover)
>>>>>>> 38529e28
				exit(1);
			has_errors = 1;
			break;
		}
		stream.next_in = fill(1);
		stream.avail_in = len;
	}
	inflateEnd(&stream);
	return buf;
}

struct delta_info {
	unsigned char base_sha1[20];
	unsigned long size;
	void *delta;
	struct delta_info *next;
};

static struct delta_info *delta_list;

static void add_delta_to_list(unsigned char *base_sha1, void *delta, unsigned long size)
{
	struct delta_info *info = xmalloc(sizeof(*info));

	hashcpy(info->base_sha1, base_sha1);
	info->size = size;
	info->delta = delta;
	info->next = delta_list;
	delta_list = info;
}

static void added_object(unsigned char *sha1, const char *type, void *data, unsigned long size);

static void write_object(void *buf, unsigned long size, const char *type)
{
	unsigned char sha1[20];
	if (write_sha1_file(buf, size, type, sha1) < 0)
		die("failed to write object");
	added_object(sha1, type, buf, size);
}

static void resolve_delta(const char *type,
			  void *base, unsigned long base_size,
			  void *delta, unsigned long delta_size)
{
	void *result;
	unsigned long result_size;

	result = patch_delta(base, base_size,
			     delta, delta_size,
			     &result_size);
	if (!result)
		die("failed to apply delta");
	free(delta);
	write_object(result, result_size, type);
	free(result);
}

static void added_object(unsigned char *sha1, const char *type, void *data, unsigned long size)
{
	struct delta_info **p = &delta_list;
	struct delta_info *info;

	while ((info = *p) != NULL) {
		if (!hashcmp(info->base_sha1, sha1)) {
			*p = info->next;
			p = &delta_list;
			resolve_delta(type, data, size, info->delta, info->size);
			free(info);
			continue;
		}
		p = &info->next;
	}
}

static void unpack_non_delta_entry(enum object_type kind, unsigned long size)
{
	void *buf = get_data(size);
	const char *type;

	switch (kind) {
	case OBJ_COMMIT: type = commit_type; break;
	case OBJ_TREE:   type = tree_type; break;
	case OBJ_BLOB:   type = blob_type; break;
	case OBJ_TAG:    type = tag_type; break;
	default: die("bad type %d", kind);
	}
	if (!dry_run && buf)
		write_object(buf, size, type);
	free(buf);
}

static void unpack_delta_entry(unsigned long delta_size)
{
	void *delta_data, *base;
	unsigned long base_size;
	char type[20];
	unsigned char base_sha1[20];

	hashcpy(base_sha1, fill(20));
	use(20);

	delta_data = get_data(delta_size);
	if (dry_run || !delta_data) {
		free(delta_data);
		return;
	}

	if (!has_sha1_file(base_sha1)) {
		add_delta_to_list(base_sha1, delta_data, delta_size);
		return;
	}
	base = read_sha1_file(base_sha1, type, &base_size);
	if (!base) {
		error("failed to read delta-pack base object %s",
		      sha1_to_hex(base_sha1));
<<<<<<< HEAD
		if (!desperate)
=======
		if (!recover)
>>>>>>> 38529e28
			exit(1);
		has_errors = 1;
		return;
	}
	resolve_delta(type, base, base_size, delta_data, delta_size);
	free(base);
}

static void unpack_one(unsigned nr, unsigned total)
{
	unsigned shift;
	unsigned char *pack, c;
	unsigned long size;
	enum object_type type;

	pack = fill(1);
	c = *pack;
	use(1);
	type = (c >> 4) & 7;
	size = (c & 15);
	shift = 4;
	while (c & 0x80) {
		pack = fill(1);
		c = *pack++;
		use(1);
		size += (c & 0x7f) << shift;
		shift += 7;
	}
	if (!quiet) {
		static unsigned long last_sec;
		static unsigned last_percent;
		struct timeval now;
		unsigned percentage = (nr * 100) / total;

		gettimeofday(&now, NULL);
		if (percentage != last_percent || now.tv_sec != last_sec) {
			last_sec = now.tv_sec;
			last_percent = percentage;
			fprintf(stderr, "%4u%% (%u/%u) done\r", percentage, nr, total);
		}
	}
	switch (type) {
	case OBJ_COMMIT:
	case OBJ_TREE:
	case OBJ_BLOB:
	case OBJ_TAG:
		unpack_non_delta_entry(type, size);
		return;
	case OBJ_DELTA:
		unpack_delta_entry(size);
		return;
	default:
		error("bad object type %d", type);
		has_errors = 1;
<<<<<<< HEAD
		if (desperate)
=======
		if (recover)
>>>>>>> 38529e28
			return;
		exit(1);
	}
}

static void unpack_all(void)
{
	int i;
	struct pack_header *hdr = fill(sizeof(struct pack_header));
	unsigned nr_objects = ntohl(hdr->hdr_entries);

	if (ntohl(hdr->hdr_signature) != PACK_SIGNATURE)
		die("bad pack file");
	if (!pack_version_ok(hdr->hdr_version))
		die("unknown pack file version %d", ntohl(hdr->hdr_version));
	fprintf(stderr, "Unpacking %d objects\n", nr_objects);

	use(sizeof(struct pack_header));
	for (i = 0; i < nr_objects; i++)
		unpack_one(i+1, nr_objects);
	if (delta_list)
		die("unresolved deltas left after unpacking");
}

int cmd_unpack_objects(int argc, const char **argv, const char *prefix)
{
	int i;
	unsigned char sha1[20];

	git_config(git_default_config);

	quiet = !isatty(2);

	for (i = 1 ; i < argc; i++) {
		const char *arg = argv[i];

		if (*arg == '-') {
			if (!strcmp(arg, "-n")) {
				dry_run = 1;
				continue;
			}
			if (!strcmp(arg, "-q")) {
				quiet = 1;
				continue;
			}
			if (!strcmp(arg, "-r")) {
<<<<<<< HEAD
				desperate = 1;
=======
				recover = 1;
>>>>>>> 38529e28
				continue;
			}
			usage(unpack_usage);
		}

		/* We don't take any non-flag arguments now.. Maybe some day */
		usage(unpack_usage);
	}
	SHA1_Init(&ctx);
	unpack_all();
	SHA1_Update(&ctx, buffer, offset);
	SHA1_Final(sha1, &ctx);
	if (hashcmp(fill(20), sha1))
		die("final sha1 did not match");
	use(20);

	/* Write the last part of the buffer to stdout */
	while (len) {
		int ret = xwrite(1, buffer + offset, len);
		if (ret <= 0)
			break;
		len -= ret;
		offset += ret;
	}

	/* All done */
	if (!quiet)
		fprintf(stderr, "\n");
	return has_errors;
}<|MERGE_RESOLUTION|>--- conflicted
+++ resolved
@@ -10,13 +10,8 @@
 
 #include <sys/time.h>
 
-<<<<<<< HEAD
-static int dry_run, quiet, desperate, has_errors;
-static const char unpack_usage[] = "git-unpack-objects [-n] [-q] < pack-file";
-=======
 static int dry_run, quiet, recover, has_errors;
 static const char unpack_usage[] = "git-unpack-objects [-n] [-q] [-r] < pack-file";
->>>>>>> 38529e28
 
 /* We always read in 4kB chunks. */
 static unsigned char buffer[4096];
@@ -80,11 +75,7 @@
 			error("inflate returned %d\n", ret);
 			free(buf);
 			buf = NULL;
-<<<<<<< HEAD
-			if (!desperate)
-=======
 			if (!recover)
->>>>>>> 38529e28
 				exit(1);
 			has_errors = 1;
 			break;
@@ -201,11 +192,7 @@
 	if (!base) {
 		error("failed to read delta-pack base object %s",
 		      sha1_to_hex(base_sha1));
-<<<<<<< HEAD
-		if (!desperate)
-=======
 		if (!recover)
->>>>>>> 38529e28
 			exit(1);
 		has_errors = 1;
 		return;
@@ -260,11 +247,7 @@
 	default:
 		error("bad object type %d", type);
 		has_errors = 1;
-<<<<<<< HEAD
-		if (desperate)
-=======
 		if (recover)
->>>>>>> 38529e28
 			return;
 		exit(1);
 	}
@@ -311,11 +294,7 @@
 				continue;
 			}
 			if (!strcmp(arg, "-r")) {
-<<<<<<< HEAD
-				desperate = 1;
-=======
 				recover = 1;
->>>>>>> 38529e28
 				continue;
 			}
 			usage(unpack_usage);
