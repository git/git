#define USE_THE_REPOSITORY_VARIABLE
#define DISABLE_SIGN_COMPARE_WARNINGS

#include "git-compat-util.h"
#include "abspath.h"
#include "config.h"
#include "environment.h"
#include "gettext.h"
#include "hex.h"
#include "remote.h"
#include "urlmatch.h"
#include "refs.h"
#include "refspec.h"
#include "object-name.h"
#include "odb.h"
#include "path.h"
#include "commit.h"
#include "diff.h"
#include "revision.h"
#include "dir.h"
#include "setup.h"
#include "string-list.h"
#include "strvec.h"
#include "commit-reach.h"
#include "advice.h"
#include "connect.h"
#include "parse-options.h"
#include "transport.h"

enum map_direction { FROM_SRC, FROM_DST };

struct counted_string {
	size_t len;
	const char *s;
};

static int valid_remote(const struct remote *remote)
{
	return !!remote->url.nr;
}

static char *alias_url(const char *url, struct rewrites *r)
{
	int i, j;
	struct counted_string *longest;
	int longest_i;

	longest = NULL;
	longest_i = -1;
	for (i = 0; i < r->rewrite_nr; i++) {
		if (!r->rewrite[i])
			continue;
		for (j = 0; j < r->rewrite[i]->instead_of_nr; j++) {
			if (starts_with(url, r->rewrite[i]->instead_of[j].s) &&
			    (!longest ||
			     longest->len < r->rewrite[i]->instead_of[j].len)) {
				longest = &(r->rewrite[i]->instead_of[j]);
				longest_i = i;
			}
		}
	}
	if (!longest)
		return NULL;

	return xstrfmt("%s%s", r->rewrite[longest_i]->base, url + longest->len);
}

static void add_url(struct remote *remote, const char *url)
{
	if (*url)
		strvec_push(&remote->url, url);
	else
		strvec_clear(&remote->url);
}

static void add_pushurl(struct remote *remote, const char *pushurl)
{
	if (*pushurl)
		strvec_push(&remote->pushurl, pushurl);
	else
		strvec_clear(&remote->pushurl);
}

static void add_pushurl_alias(struct remote_state *remote_state,
			      struct remote *remote, const char *url)
{
	char *alias = alias_url(url, &remote_state->rewrites_push);
	if (alias)
		add_pushurl(remote, alias);
	free(alias);
}

static void add_url_alias(struct remote_state *remote_state,
			  struct remote *remote, const char *url)
{
	char *alias = alias_url(url, &remote_state->rewrites);
	add_url(remote, alias ? alias : url);
	add_pushurl_alias(remote_state, remote, url);
	free(alias);
}

struct remotes_hash_key {
	const char *str;
	int len;
};

static int remotes_hash_cmp(const void *cmp_data UNUSED,
			    const struct hashmap_entry *eptr,
			    const struct hashmap_entry *entry_or_key,
			    const void *keydata)
{
	const struct remote *a, *b;
	const struct remotes_hash_key *key = keydata;

	a = container_of(eptr, const struct remote, ent);
	b = container_of(entry_or_key, const struct remote, ent);

	if (key)
		return !!xstrncmpz(a->name, key->str, key->len);
	else
		return strcmp(a->name, b->name);
}

static struct remote *make_remote(struct remote_state *remote_state,
				  const char *name, int len)
{
	struct remote *ret;
	struct remotes_hash_key lookup;
	struct hashmap_entry lookup_entry, *e;

	if (!len)
		len = strlen(name);

	lookup.str = name;
	lookup.len = len;
	hashmap_entry_init(&lookup_entry, memhash(name, len));

	e = hashmap_get(&remote_state->remotes_hash, &lookup_entry, &lookup);
	if (e)
		return container_of(e, struct remote, ent);

	CALLOC_ARRAY(ret, 1);
	ret->prune = -1;  /* unspecified */
	ret->prune_tags = -1;  /* unspecified */
	ret->name = xstrndup(name, len);
	refspec_init_push(&ret->push);
	refspec_init_fetch(&ret->fetch);
	string_list_init_dup(&ret->server_options);

	ALLOC_GROW(remote_state->remotes, remote_state->remotes_nr + 1,
		   remote_state->remotes_alloc);
	remote_state->remotes[remote_state->remotes_nr++] = ret;

	hashmap_entry_init(&ret->ent, lookup_entry.hash);
	if (hashmap_put_entry(&remote_state->remotes_hash, ret, ent))
		BUG("hashmap_put overwrote entry after hashmap_get returned NULL");
	return ret;
}

static void remote_clear(struct remote *remote)
{
	free((char *)remote->name);
	free((char *)remote->foreign_vcs);

	strvec_clear(&remote->url);
	strvec_clear(&remote->pushurl);

	refspec_clear(&remote->push);
	refspec_clear(&remote->fetch);

	free((char *)remote->receivepack);
	free((char *)remote->uploadpack);
	FREE_AND_NULL(remote->http_proxy);
	FREE_AND_NULL(remote->http_proxy_authmethod);
	string_list_clear(&remote->server_options, 0);
}

static void add_merge(struct branch *branch, const char *name)
{
	struct refspec_item *merge;

	ALLOC_GROW(branch->merge, branch->merge_nr + 1,
		   branch->merge_alloc);

	merge = xcalloc(1, sizeof(*merge));
	merge->src = xstrdup(name);

	branch->merge[branch->merge_nr++] = merge;
}

struct branches_hash_key {
	const char *str;
	int len;
};

static int branches_hash_cmp(const void *cmp_data UNUSED,
			     const struct hashmap_entry *eptr,
			     const struct hashmap_entry *entry_or_key,
			     const void *keydata)
{
	const struct branch *a, *b;
	const struct branches_hash_key *key = keydata;

	a = container_of(eptr, const struct branch, ent);
	b = container_of(entry_or_key, const struct branch, ent);

	if (key)
		return !!xstrncmpz(a->name, key->str, key->len);
	else
		return strcmp(a->name, b->name);
}

static struct branch *find_branch(struct remote_state *remote_state,
				  const char *name, size_t len)
{
	struct branches_hash_key lookup;
	struct hashmap_entry lookup_entry, *e;

	lookup.str = name;
	lookup.len = len;
	hashmap_entry_init(&lookup_entry, memhash(name, len));

	e = hashmap_get(&remote_state->branches_hash, &lookup_entry, &lookup);
	if (e)
		return container_of(e, struct branch, ent);

	return NULL;
}

static void die_on_missing_branch(struct repository *repo,
				  struct branch *branch)
{
	/* branch == NULL is always valid because it represents detached HEAD. */
	if (branch &&
	    branch != find_branch(repo->remote_state, branch->name,
				  strlen(branch->name)))
		die("branch %s was not found in the repository", branch->name);
}

static struct branch *make_branch(struct remote_state *remote_state,
				  const char *name, size_t len)
{
	struct branch *ret;

	ret = find_branch(remote_state, name, len);
	if (ret)
		return ret;

	CALLOC_ARRAY(ret, 1);
	ret->name = xstrndup(name, len);
	ret->refname = xstrfmt("refs/heads/%s", ret->name);

	hashmap_entry_init(&ret->ent, memhash(name, len));
	if (hashmap_put_entry(&remote_state->branches_hash, ret, ent))
		BUG("hashmap_put overwrote entry after hashmap_get returned NULL");
	return ret;
}

static void merge_clear(struct branch *branch)
{
	for (int i = 0; i < branch->merge_nr; i++) {
		refspec_item_clear(branch->merge[i]);
		free(branch->merge[i]);
	}
	FREE_AND_NULL(branch->merge);
	branch->merge_nr = 0;
}

static void branch_release(struct branch *branch)
{
	free((char *)branch->name);
	free((char *)branch->refname);
	free(branch->remote_name);
	free(branch->pushremote_name);
	merge_clear(branch);
}

static struct rewrite *make_rewrite(struct rewrites *r,
				    const char *base, size_t len)
{
	struct rewrite *ret;
	int i;

	for (i = 0; i < r->rewrite_nr; i++) {
		if (len == r->rewrite[i]->baselen &&
		    !strncmp(base, r->rewrite[i]->base, len))
			return r->rewrite[i];
	}

	ALLOC_GROW(r->rewrite, r->rewrite_nr + 1, r->rewrite_alloc);
	CALLOC_ARRAY(ret, 1);
	r->rewrite[r->rewrite_nr++] = ret;
	ret->base = xstrndup(base, len);
	ret->baselen = len;
	return ret;
}

static void rewrites_release(struct rewrites *r)
{
	for (int i = 0; i < r->rewrite_nr; i++)
		free((char *)r->rewrite[i]->base);
	free(r->rewrite);
	memset(r, 0, sizeof(*r));
}

static void add_instead_of(struct rewrite *rewrite, const char *instead_of)
{
	ALLOC_GROW(rewrite->instead_of, rewrite->instead_of_nr + 1, rewrite->instead_of_alloc);
	rewrite->instead_of[rewrite->instead_of_nr].s = instead_of;
	rewrite->instead_of[rewrite->instead_of_nr].len = strlen(instead_of);
	rewrite->instead_of_nr++;
}

#ifndef WITH_BREAKING_CHANGES
static const char *skip_spaces(const char *s)
{
	while (isspace(*s))
		s++;
	return s;
}

static void warn_about_deprecated_remote_type(const char *type,
					      const struct remote *remote)
{
	warning(_("reading remote from \"%s/%s\", which is nominated for removal.\n"
		  "\n"
		  "If you still use the \"remotes/\" directory it is recommended to\n"
		  "migrate to config-based remotes:\n"
		  "\n"
		  "\tgit remote rename %s %s\n"
		  "\n"
		  "If you cannot, please let us know why you still need to use it by\n"
		  "sending an e-mail to <git@vger.kernel.org>."),
		type, remote->name, remote->name, remote->name);
}

static void read_remotes_file(struct repository *repo, struct remote *remote)
{
	struct strbuf buf = STRBUF_INIT;
	FILE *f = fopen_or_warn(repo_git_path_append(repo, &buf,
						     "remotes/%s", remote->name), "r");

	if (!f)
		goto out;

	warn_about_deprecated_remote_type("remotes", remote);

	remote->configured_in_repo = 1;
	remote->origin = REMOTE_REMOTES;
	while (strbuf_getline(&buf, f) != EOF) {
		const char *v;

		strbuf_rtrim(&buf);

		if (skip_prefix(buf.buf, "URL:", &v))
			add_url_alias(repo->remote_state, remote,
				      skip_spaces(v));
		else if (skip_prefix(buf.buf, "Push:", &v))
			refspec_append(&remote->push, skip_spaces(v));
		else if (skip_prefix(buf.buf, "Pull:", &v))
			refspec_append(&remote->fetch, skip_spaces(v));
	}
	fclose(f);

out:
	strbuf_release(&buf);
}

static void read_branches_file(struct repository *repo, struct remote *remote)
{
	char *frag, *to_free = NULL;
	struct strbuf buf = STRBUF_INIT;
	FILE *f = fopen_or_warn(repo_git_path_append(repo, &buf,
						     "branches/%s", remote->name), "r");

	if (!f)
		goto out;

	warn_about_deprecated_remote_type("branches", remote);

	strbuf_getline_lf(&buf, f);
	fclose(f);
	strbuf_trim(&buf);
	if (!buf.len)
		goto out;

	remote->configured_in_repo = 1;
	remote->origin = REMOTE_BRANCHES;

	/*
	 * The branches file would have URL and optionally
	 * #branch specified.  The default (or specified) branch is
	 * fetched and stored in the local branch matching the
	 * remote name.
	 */
	frag = strchr(buf.buf, '#');
	if (frag)
		*(frag++) = '\0';
	else
		frag = to_free = repo_default_branch_name(repo, 0);

	add_url_alias(repo->remote_state, remote, buf.buf);
	refspec_appendf(&remote->fetch, "refs/heads/%s:refs/heads/%s",
			frag, remote->name);

	/*
	 * Cogito compatible push: push current HEAD to remote #branch
	 * (master if missing)
	 */
	refspec_appendf(&remote->push, "HEAD:refs/heads/%s", frag);
	remote->fetch_tags = 1; /* always auto-follow */

out:
	strbuf_release(&buf);
	free(to_free);
}
#endif /* WITH_BREAKING_CHANGES */

static int handle_config(const char *key, const char *value,
			 const struct config_context *ctx, void *cb)
{
	const char *name;
	size_t namelen;
	const char *subkey;
	struct remote *remote;
	struct branch *branch;
	struct remote_state *remote_state = cb;
	const struct key_value_info *kvi = ctx->kvi;

	if (parse_config_key(key, "branch", &name, &namelen, &subkey) >= 0) {
		/* There is no subsection. */
		if (!name)
			return 0;
		/* There is a subsection, but it is empty. */
		if (!namelen)
			return -1;
		branch = make_branch(remote_state, name, namelen);
		if (!strcmp(subkey, "remote")) {
			FREE_AND_NULL(branch->remote_name);
			return git_config_string(&branch->remote_name, key, value);
		} else if (!strcmp(subkey, "pushremote")) {
			FREE_AND_NULL(branch->pushremote_name);
			return git_config_string(&branch->pushremote_name, key, value);
		} else if (!strcmp(subkey, "merge")) {
			if (!value)
				return config_error_nonbool(key);
			add_merge(branch, value);
		}
		return 0;
	}
	if (parse_config_key(key, "url", &name, &namelen, &subkey) >= 0) {
		struct rewrite *rewrite;
		if (!name)
			return 0;
		if (!strcmp(subkey, "insteadof")) {
			if (!value)
				return config_error_nonbool(key);
			rewrite = make_rewrite(&remote_state->rewrites, name,
					       namelen);
			add_instead_of(rewrite, xstrdup(value));
		} else if (!strcmp(subkey, "pushinsteadof")) {
			if (!value)
				return config_error_nonbool(key);
			rewrite = make_rewrite(&remote_state->rewrites_push,
					       name, namelen);
			add_instead_of(rewrite, xstrdup(value));
		}
	}

	if (parse_config_key(key, "remote", &name, &namelen, &subkey) < 0)
		return 0;

	/* Handle remote.* variables */
	if (!name && !strcmp(subkey, "pushdefault")) {
		FREE_AND_NULL(remote_state->pushremote_name);
		return git_config_string(&remote_state->pushremote_name, key,
					 value);
	}

	if (!name)
		return 0;
	/* Handle remote.<name>.* variables */
	if (*name == '/') {
		warning(_("config remote shorthand cannot begin with '/': %s"),
			name);
		return 0;
	}
	remote = make_remote(remote_state, name, namelen);
	remote->origin = REMOTE_CONFIG;
	if (kvi->scope == CONFIG_SCOPE_LOCAL ||
	    kvi->scope == CONFIG_SCOPE_WORKTREE)
		remote->configured_in_repo = 1;
	if (!strcmp(subkey, "mirror"))
		remote->mirror = git_config_bool(key, value);
	else if (!strcmp(subkey, "skipdefaultupdate"))
		remote->skip_default_update = git_config_bool(key, value);
	else if (!strcmp(subkey, "skipfetchall"))
		remote->skip_default_update = git_config_bool(key, value);
	else if (!strcmp(subkey, "prune"))
		remote->prune = git_config_bool(key, value);
	else if (!strcmp(subkey, "prunetags"))
		remote->prune_tags = git_config_bool(key, value);
	else if (!strcmp(subkey, "url")) {
		if (!value)
			return config_error_nonbool(key);
		add_url(remote, value);
	} else if (!strcmp(subkey, "pushurl")) {
		if (!value)
			return config_error_nonbool(key);
		add_pushurl(remote, value);
	} else if (!strcmp(subkey, "push")) {
		char *v;
		if (git_config_string(&v, key, value))
			return -1;
		refspec_append(&remote->push, v);
		free(v);
	} else if (!strcmp(subkey, "fetch")) {
		char *v;
		if (git_config_string(&v, key, value))
			return -1;
		refspec_append(&remote->fetch, v);
		free(v);
	} else if (!strcmp(subkey, "receivepack")) {
		char *v;
		if (git_config_string(&v, key, value))
			return -1;
		if (!remote->receivepack)
			remote->receivepack = v;
		else
			error(_("more than one receivepack given, using the first"));
	} else if (!strcmp(subkey, "uploadpack")) {
		char *v;
		if (git_config_string(&v, key, value))
			return -1;
		if (!remote->uploadpack)
			remote->uploadpack = v;
		else
			error(_("more than one uploadpack given, using the first"));
	} else if (!strcmp(subkey, "tagopt")) {
		if (!strcmp(value, "--no-tags"))
			remote->fetch_tags = -1;
		else if (!strcmp(value, "--tags"))
			remote->fetch_tags = 2;
	} else if (!strcmp(subkey, "proxy")) {
		FREE_AND_NULL(remote->http_proxy);
		return git_config_string(&remote->http_proxy,
					 key, value);
	} else if (!strcmp(subkey, "proxyauthmethod")) {
		FREE_AND_NULL(remote->http_proxy_authmethod);
		return git_config_string(&remote->http_proxy_authmethod,
					 key, value);
	} else if (!strcmp(subkey, "vcs")) {
		FREE_AND_NULL(remote->foreign_vcs);
		return git_config_string(&remote->foreign_vcs, key, value);
	} else if (!strcmp(subkey, "serveroption")) {
		return parse_transport_option(key, value,
					      &remote->server_options);
	} else if (!strcmp(subkey, "followremotehead")) {
		const char *no_warn_branch;
		if (!strcmp(value, "never"))
			remote->follow_remote_head = FOLLOW_REMOTE_NEVER;
		else if (!strcmp(value, "create"))
			remote->follow_remote_head = FOLLOW_REMOTE_CREATE;
		else if (!strcmp(value, "warn")) {
			remote->follow_remote_head = FOLLOW_REMOTE_WARN;
			remote->no_warn_branch = NULL;
		} else if (skip_prefix(value, "warn-if-not-", &no_warn_branch)) {
			remote->follow_remote_head = FOLLOW_REMOTE_WARN;
			remote->no_warn_branch = no_warn_branch;
		} else if (!strcmp(value, "always")) {
			remote->follow_remote_head = FOLLOW_REMOTE_ALWAYS;
		} else {
			warning(_("unrecognized followRemoteHEAD value '%s' ignored"),
				value);
		}
	}
	return 0;
}

static void alias_all_urls(struct remote_state *remote_state)
{
	int i, j;
	for (i = 0; i < remote_state->remotes_nr; i++) {
		int add_pushurl_aliases;
		if (!remote_state->remotes[i])
			continue;
		for (j = 0; j < remote_state->remotes[i]->pushurl.nr; j++) {
			char *alias = alias_url(remote_state->remotes[i]->pushurl.v[j],
						&remote_state->rewrites);
			if (alias)
				strvec_replace(&remote_state->remotes[i]->pushurl,
					       j, alias);
			free(alias);
		}
		add_pushurl_aliases = remote_state->remotes[i]->pushurl.nr == 0;
		for (j = 0; j < remote_state->remotes[i]->url.nr; j++) {
			char *alias;
			if (add_pushurl_aliases)
				add_pushurl_alias(
					remote_state, remote_state->remotes[i],
					remote_state->remotes[i]->url.v[j]);
			alias = alias_url(remote_state->remotes[i]->url.v[j],
					  &remote_state->rewrites);
			if (alias)
				strvec_replace(&remote_state->remotes[i]->url,
					       j, alias);
			free(alias);
		}
	}
}

static void read_config(struct repository *repo, int early)
{
	int flag;

	if (repo->remote_state->initialized)
		return;
	repo->remote_state->initialized = 1;

	repo->remote_state->current_branch = NULL;
	if (startup_info->have_repository && !early) {
		const char *head_ref = refs_resolve_ref_unsafe(
			get_main_ref_store(repo), "HEAD", 0, NULL, &flag);
		if (head_ref && (flag & REF_ISSYMREF) &&
		    skip_prefix(head_ref, "refs/heads/", &head_ref)) {
			repo->remote_state->current_branch = make_branch(
				repo->remote_state, head_ref, strlen(head_ref));
		}
	}
	repo_config(repo, handle_config, repo->remote_state);
	alias_all_urls(repo->remote_state);
}

#ifndef WITH_BREAKING_CHANGES
static int valid_remote_nick(const char *name)
{
	if (!name[0] || is_dot_or_dotdot(name))
		return 0;

	/* remote nicknames cannot contain slashes */
	while (*name)
		if (is_dir_sep(*name++))
			return 0;
	return 1;
}
#endif /* WITH_BREAKING_CHANGES */

static const char *remotes_remote_for_branch(struct remote_state *remote_state,
					     struct branch *branch,
					     int *explicit)
{
	if (branch && branch->remote_name) {
		if (explicit)
			*explicit = 1;
		return branch->remote_name;
	}
	if (explicit)
		*explicit = 0;
	if (remote_state->remotes_nr == 1)
		return remote_state->remotes[0]->name;
	return "origin";
}

const char *remote_for_branch(struct branch *branch, int *explicit)
{
	read_config(the_repository, 0);
	die_on_missing_branch(the_repository, branch);

	return remotes_remote_for_branch(the_repository->remote_state, branch,
					 explicit);
}

static const char *
remotes_pushremote_for_branch(struct remote_state *remote_state,
			      struct branch *branch, int *explicit)
{
	if (branch && branch->pushremote_name) {
		if (explicit)
			*explicit = 1;
		return branch->pushremote_name;
	}
	if (remote_state->pushremote_name) {
		if (explicit)
			*explicit = 1;
		return remote_state->pushremote_name;
	}
	return remotes_remote_for_branch(remote_state, branch, explicit);
}

const char *pushremote_for_branch(struct branch *branch, int *explicit)
{
	read_config(the_repository, 0);
	die_on_missing_branch(the_repository, branch);

	return remotes_pushremote_for_branch(the_repository->remote_state,
					     branch, explicit);
}

static struct remote *remotes_remote_get(struct repository *repo,
					 const char *name);

char *remote_ref_for_branch(struct branch *branch, int for_push)
{
	read_config(the_repository, 0);
	die_on_missing_branch(the_repository, branch);

	if (branch) {
		if (!for_push) {
			if (branch->merge_nr) {
				return xstrdup(branch->merge[0]->src);
			}
		} else {
			char *dst;
			const char *remote_name = remotes_pushremote_for_branch(
					the_repository->remote_state, branch,
					NULL);
			struct remote *remote = remotes_remote_get(
				the_repository, remote_name);

			if (remote && remote->push.nr &&
			    (dst = apply_refspecs(&remote->push,
						  branch->refname))) {
				return dst;
			}
		}
	}
	return NULL;
}

static void validate_remote_url(struct remote *remote)
{
	int i;
	const char *value;
	struct strbuf redacted = STRBUF_INIT;
	int warn_not_die;

	if (repo_config_get_string_tmp(the_repository, "transfer.credentialsinurl", &value))
		return;

	if (!strcmp("warn", value))
		warn_not_die = 1;
	else if (!strcmp("die", value))
		warn_not_die = 0;
	else if (!strcmp("allow", value))
		return;
	else
		die(_("unrecognized value transfer.credentialsInUrl: '%s'"), value);

	for (i = 0; i < remote->url.nr; i++) {
		struct url_info url_info = { 0 };

		if (!url_normalize(remote->url.v[i], &url_info) ||
		    !url_info.passwd_off)
			goto loop_cleanup;

		strbuf_reset(&redacted);
		strbuf_add(&redacted, url_info.url, url_info.passwd_off);
		strbuf_addstr(&redacted, "<redacted>");
		strbuf_addstr(&redacted,
			      url_info.url + url_info.passwd_off + url_info.passwd_len);

		if (warn_not_die)
			warning(_("URL '%s' uses plaintext credentials"), redacted.buf);
		else
			die(_("URL '%s' uses plaintext credentials"), redacted.buf);

loop_cleanup:
		free(url_info.url);
	}

	strbuf_release(&redacted);
}

static struct remote *
remotes_remote_get_1(struct repository *repo, const char *name,
		     const char *(*get_default)(struct remote_state *,
						struct branch *, int *))
{
	struct remote_state *remote_state = repo->remote_state;
	struct remote *ret;
	int name_given = 0;

	if (name)
		name_given = 1;
	else
		name = get_default(remote_state, remote_state->current_branch,
				   &name_given);

	ret = make_remote(remote_state, name, 0);
#ifndef WITH_BREAKING_CHANGES
	if (valid_remote_nick(name) && have_git_dir()) {
		if (!valid_remote(ret))
			read_remotes_file(repo, ret);
		if (!valid_remote(ret))
			read_branches_file(repo, ret);
	}
#endif /* WITH_BREAKING_CHANGES */
	if (name_given && !valid_remote(ret))
		add_url_alias(remote_state, ret, name);
	if (!valid_remote(ret))
		return NULL;

	validate_remote_url(ret);

	return ret;
}

static inline struct remote *
remotes_remote_get(struct repository *repo, const char *name)
{
	return remotes_remote_get_1(repo, name, remotes_remote_for_branch);
}

struct remote *remote_get(const char *name)
{
	read_config(the_repository, 0);
	return remotes_remote_get(the_repository, name);
}

struct remote *remote_get_early(const char *name)
{
	read_config(the_repository, 1);
	return remotes_remote_get(the_repository, name);
}

static inline struct remote *
remotes_pushremote_get(struct repository *repo, const char *name)
{
	return remotes_remote_get_1(repo, name, remotes_pushremote_for_branch);
}

struct remote *pushremote_get(const char *name)
{
	read_config(the_repository, 0);
	return remotes_pushremote_get(the_repository, name);
}

int remote_is_configured(struct remote *remote, int in_repo)
{
	if (!remote)
		return 0;
	if (in_repo)
		return remote->configured_in_repo;
	return !!remote->origin;
}

int for_each_remote(each_remote_fn fn, void *priv)
{
	int i, result = 0;
	read_config(the_repository, 0);
	for (i = 0; i < the_repository->remote_state->remotes_nr && !result;
	     i++) {
		struct remote *remote =
			the_repository->remote_state->remotes[i];
		if (!remote)
			continue;
		result = fn(remote, priv);
	}
	return result;
}

static void handle_duplicate(struct ref *ref1, struct ref *ref2)
{
	if (strcmp(ref1->name, ref2->name)) {
		if (ref1->fetch_head_status != FETCH_HEAD_IGNORE &&
		    ref2->fetch_head_status != FETCH_HEAD_IGNORE) {
			die(_("Cannot fetch both %s and %s to %s"),
			    ref1->name, ref2->name, ref2->peer_ref->name);
		} else if (ref1->fetch_head_status != FETCH_HEAD_IGNORE &&
			   ref2->fetch_head_status == FETCH_HEAD_IGNORE) {
			warning(_("%s usually tracks %s, not %s"),
				ref2->peer_ref->name, ref2->name, ref1->name);
		} else if (ref1->fetch_head_status == FETCH_HEAD_IGNORE &&
			   ref2->fetch_head_status == FETCH_HEAD_IGNORE) {
			die(_("%s tracks both %s and %s"),
			    ref2->peer_ref->name, ref1->name, ref2->name);
		} else {
			/*
			 * This last possibility doesn't occur because
			 * FETCH_HEAD_IGNORE entries always appear at
			 * the end of the list.
			 */
			BUG("Internal error");
		}
	}
	free(ref2->peer_ref);
	free(ref2);
}

struct ref *ref_remove_duplicates(struct ref *ref_map)
{
	struct string_list refs = STRING_LIST_INIT_NODUP;
	struct ref *retval = NULL;
	struct ref **p = &retval;

	while (ref_map) {
		struct ref *ref = ref_map;

		ref_map = ref_map->next;
		ref->next = NULL;

		if (!ref->peer_ref) {
			*p = ref;
			p = &ref->next;
		} else {
			struct string_list_item *item =
				string_list_insert(&refs, ref->peer_ref->name);

			if (item->util) {
				/* Entry already existed */
				handle_duplicate((struct ref *)item->util, ref);
			} else {
				*p = ref;
				p = &ref->next;
				item->util = ref;
			}
		}
	}

	string_list_clear(&refs, 0);
	return retval;
}

int remote_has_url(struct remote *remote, const char *url)
{
	int i;
	for (i = 0; i < remote->url.nr; i++) {
		if (!strcmp(remote->url.v[i], url))
			return 1;
	}
	return 0;
}

struct strvec *push_url_of_remote(struct remote *remote)
{
	return remote->pushurl.nr ? &remote->pushurl : &remote->url;
}

void ref_push_report_free(struct ref_push_report *report)
{
	while (report) {
		struct ref_push_report *next = report->next;

		free(report->ref_name);
		free(report->old_oid);
		free(report->new_oid);
		free(report);

		report = next;
	}
}

int remote_find_tracking(struct remote *remote, struct refspec_item *refspec)
{
	return refspec_find_match(&remote->fetch, refspec);
}

static struct ref *alloc_ref_with_prefix(const char *prefix, size_t prefixlen,
		const char *name)
{
	size_t len = strlen(name);
	struct ref *ref = xcalloc(1, st_add4(sizeof(*ref), prefixlen, len, 1));
	memcpy(ref->name, prefix, prefixlen);
	memcpy(ref->name + prefixlen, name, len);
	return ref;
}

struct ref *alloc_ref(const char *name)
{
	return alloc_ref_with_prefix("", 0, name);
}

struct ref *copy_ref(const struct ref *ref)
{
	struct ref *cpy;
	size_t len;
	if (!ref)
		return NULL;
	len = st_add3(sizeof(struct ref), strlen(ref->name), 1);
	cpy = xmalloc(len);
	memcpy(cpy, ref, len);
	cpy->next = NULL;
	cpy->symref = xstrdup_or_null(ref->symref);
	cpy->remote_status = xstrdup_or_null(ref->remote_status);
	cpy->peer_ref = copy_ref(ref->peer_ref);
	return cpy;
}

struct ref *copy_ref_list(const struct ref *ref)
{
	struct ref *ret = NULL;
	struct ref **tail = &ret;
	while (ref) {
		*tail = copy_ref(ref);
		ref = ref->next;
		tail = &((*tail)->next);
	}
	return ret;
}

void free_one_ref(struct ref *ref)
{
	if (!ref)
		return;
	free_one_ref(ref->peer_ref);
	ref_push_report_free(ref->report);
	free(ref->remote_status);
	free(ref->tracking_ref);
	free(ref->symref);
	free(ref);
}

void free_refs(struct ref *ref)
{
	struct ref *next;
	while (ref) {
		next = ref->next;
		free_one_ref(ref);
		ref = next;
	}
}

int count_refspec_match(const char *pattern,
			struct ref *refs,
			struct ref **matched_ref)
{
	int patlen = strlen(pattern);
	struct ref *matched_weak = NULL;
	struct ref *matched = NULL;
	int weak_match = 0;
	int match = 0;

	for (weak_match = match = 0; refs; refs = refs->next) {
		char *name = refs->name;
		int namelen = strlen(name);

		if (!refname_match(pattern, name))
			continue;

		/* A match is "weak" if it is with refs outside
		 * heads or tags, and did not specify the pattern
		 * in full (e.g. "refs/remotes/origin/master") or at
		 * least from the toplevel (e.g. "remotes/origin/master");
		 * otherwise "git push $URL master" would result in
		 * ambiguity between remotes/origin/master and heads/master
		 * at the remote site.
		 */
		if (namelen != patlen &&
		    patlen != namelen - 5 &&
		    !starts_with(name, "refs/heads/") &&
		    !starts_with(name, "refs/tags/")) {
			/* We want to catch the case where only weak
			 * matches are found and there are multiple
			 * matches, and where more than one strong
			 * matches are found, as ambiguous.  One
			 * strong match with zero or more weak matches
			 * are acceptable as a unique match.
			 */
			matched_weak = refs;
			weak_match++;
		}
		else {
			matched = refs;
			match++;
		}
	}
	if (!matched) {
		if (matched_ref)
			*matched_ref = matched_weak;
		return weak_match;
	}
	else {
		if (matched_ref)
			*matched_ref = matched;
		return match;
	}
}

void tail_link_ref(struct ref *ref, struct ref ***tail)
{
	**tail = ref;
	while (ref->next)
		ref = ref->next;
	*tail = &ref->next;
}

static struct ref *alloc_delete_ref(void)
{
	struct ref *ref = alloc_ref("(delete)");
	oidclr(&ref->new_oid, the_repository->hash_algo);
	return ref;
}

static int try_explicit_object_name(const char *name,
				    struct ref **match)
{
	struct object_id oid;

	if (!*name) {
		if (match)
			*match = alloc_delete_ref();
		return 0;
	}

	if (repo_get_oid(the_repository, name, &oid))
		return -1;

	if (match) {
		*match = alloc_ref(name);
		oidcpy(&(*match)->new_oid, &oid);
	}
	return 0;
}

static struct ref *make_linked_ref(const char *name, struct ref ***tail)
{
	struct ref *ret = alloc_ref(name);
	tail_link_ref(ret, tail);
	return ret;
}

static char *guess_ref(const char *name, struct ref *peer)
{
	struct strbuf buf = STRBUF_INIT;

	const char *r = refs_resolve_ref_unsafe(get_main_ref_store(the_repository),
						peer->name,
						RESOLVE_REF_READING,
						NULL, NULL);
	if (!r)
		return NULL;

	if (starts_with(r, "refs/heads/")) {
		strbuf_addstr(&buf, "refs/heads/");
	} else if (starts_with(r, "refs/tags/")) {
		strbuf_addstr(&buf, "refs/tags/");
	} else {
		return NULL;
	}

	strbuf_addstr(&buf, name);
	return strbuf_detach(&buf, NULL);
}

static int match_explicit_lhs(struct ref *src,
			      struct refspec_item *rs,
			      struct ref **match,
			      int *allocated_match)
{
	switch (count_refspec_match(rs->src, src, match)) {
	case 1:
		if (allocated_match)
			*allocated_match = 0;
		return 0;
	case 0:
		/* The source could be in the get_sha1() format
		 * not a reference name.  :refs/other is a
		 * way to delete 'other' ref at the remote end.
		 */
		if (try_explicit_object_name(rs->src, match) < 0)
			return error(_("src refspec %s does not match any"), rs->src);
		if (allocated_match)
			*allocated_match = 1;
		return 0;
	default:
		return error(_("src refspec %s matches more than one"), rs->src);
	}
}

static void show_push_unqualified_ref_name_error(const char *dst_value,
						 const char *matched_src_name)
{
	struct object_id oid;

	/*
	 * TRANSLATORS: "matches '%s'%" is the <dst> part of "git push
	 * <remote> <src>:<dst>" push, and "being pushed ('%s')" is
	 * the <src>.
	 */
	error(_("The destination you provided is not a full refname (i.e.,\n"
		"starting with \"refs/\"). We tried to guess what you meant by:\n"
		"\n"
		"- Looking for a ref that matches '%s' on the remote side.\n"
		"- Checking if the <src> being pushed ('%s')\n"
		"  is a ref in \"refs/{heads,tags}/\". If so we add a corresponding\n"
		"  refs/{heads,tags}/ prefix on the remote side.\n"
		"\n"
		"Neither worked, so we gave up. You must fully qualify the ref."),
	      dst_value, matched_src_name);

	if (!advice_enabled(ADVICE_PUSH_UNQUALIFIED_REF_NAME))
		return;

	if (repo_get_oid(the_repository, matched_src_name, &oid))
		BUG("'%s' is not a valid object, "
		    "match_explicit_lhs() should catch this!",
		    matched_src_name);
<<<<<<< HEAD
	type = odb_read_object_info(the_repository->objects, &oid, NULL);
	if (type == OBJ_COMMIT) {
=======

	switch (oid_object_info(the_repository, &oid, NULL)) {
	case OBJ_COMMIT:
>>>>>>> dfbfc222
		advise(_("The <src> part of the refspec is a commit object.\n"
			 "Did you mean to create a new branch by pushing to\n"
			 "'%s:refs/heads/%s'?"),
		       matched_src_name, dst_value);
		break;
	case OBJ_TAG:
		advise(_("The <src> part of the refspec is a tag object.\n"
			 "Did you mean to create a new tag by pushing to\n"
			 "'%s:refs/tags/%s'?"),
		       matched_src_name, dst_value);
		break;
	case OBJ_TREE:
		advise(_("The <src> part of the refspec is a tree object.\n"
			 "Did you mean to tag a new tree by pushing to\n"
			 "'%s:refs/tags/%s'?"),
		       matched_src_name, dst_value);
		break;
	case OBJ_BLOB:
		advise(_("The <src> part of the refspec is a blob object.\n"
			 "Did you mean to tag a new blob by pushing to\n"
			 "'%s:refs/tags/%s'?"),
		       matched_src_name, dst_value);
		break;
	default:
		advise(_("The <src> part of the refspec ('%s') "
			 "is an object ID that doesn't exist.\n"),
		       matched_src_name);
		break;
	}
}

static int match_explicit(struct ref *src, struct ref *dst,
			  struct ref ***dst_tail,
			  struct refspec_item *rs)
{
	struct ref *matched_src = NULL, *matched_dst = NULL;
	int allocated_src = 0, ret;

	const char *dst_value = rs->dst;
	char *dst_guess;

	if (rs->pattern || rs->matching || rs->negative) {
		ret = 0;
		goto out;
	}

	if (match_explicit_lhs(src, rs, &matched_src, &allocated_src) < 0) {
		ret = -1;
		goto out;
	}

	if (!dst_value) {
		int flag;

		dst_value = refs_resolve_ref_unsafe(get_main_ref_store(the_repository),
						    matched_src->name,
						    RESOLVE_REF_READING,
						    NULL, &flag);
		if (!dst_value ||
		    ((flag & REF_ISSYMREF) &&
		     !starts_with(dst_value, "refs/heads/")))
			die(_("%s cannot be resolved to branch"),
			    matched_src->name);
	}

	switch (count_refspec_match(dst_value, dst, &matched_dst)) {
	case 1:
		break;
	case 0:
		if (starts_with(dst_value, "refs/")) {
			matched_dst = make_linked_ref(dst_value, dst_tail);
		} else if (is_null_oid(&matched_src->new_oid)) {
			error(_("unable to delete '%s': remote ref does not exist"),
			      dst_value);
		} else if ((dst_guess = guess_ref(dst_value, matched_src))) {
			matched_dst = make_linked_ref(dst_guess, dst_tail);
			free(dst_guess);
		} else {
			show_push_unqualified_ref_name_error(dst_value,
							     matched_src->name);
		}
		break;
	default:
		matched_dst = NULL;
		error(_("dst refspec %s matches more than one"),
		      dst_value);
		break;
	}

	if (!matched_dst) {
		ret = -1;
		goto out;
	}

	if (matched_dst->peer_ref) {
		ret = error(_("dst ref %s receives from more than one src"),
			    matched_dst->name);
		goto out;
	} else {
		matched_dst->peer_ref = allocated_src ?
					matched_src :
					copy_ref(matched_src);
		matched_dst->force = rs->force;
		matched_src = NULL;
	}

	ret = 0;

out:
	if (allocated_src)
		free_one_ref(matched_src);
	return ret;
}

static int match_explicit_refs(struct ref *src, struct ref *dst,
			       struct ref ***dst_tail, struct refspec *rs)
{
	int i, errs;
	for (i = errs = 0; i < rs->nr; i++)
		errs += match_explicit(src, dst, dst_tail, &rs->items[i]);
	return errs;
}

static char *get_ref_match(const struct refspec *rs, const struct ref *ref,
			   int send_mirror, int direction,
			   const struct refspec_item **ret_pat)
{
	const struct refspec_item *pat;
	char *name;
	int i;
	int matching_refs = -1;
	for (i = 0; i < rs->nr; i++) {
		const struct refspec_item *item = &rs->items[i];

		if (item->negative)
			continue;

		if (item->matching &&
		    (matching_refs == -1 || item->force)) {
			matching_refs = i;
			continue;
		}

		if (item->pattern) {
			const char *dst_side = item->dst ? item->dst : item->src;
			int match;
			if (direction == FROM_SRC)
				match = match_refname_with_pattern(item->src, ref->name, dst_side, &name);
			else
				match = match_refname_with_pattern(dst_side, ref->name, item->src, &name);
			if (match) {
				matching_refs = i;
				break;
			}
		}
	}
	if (matching_refs == -1)
		return NULL;

	pat = &rs->items[matching_refs];
	if (pat->matching) {
		/*
		 * "matching refs"; traditionally we pushed everything
		 * including refs outside refs/heads/ hierarchy, but
		 * that does not make much sense these days.
		 */
		if (!send_mirror && !starts_with(ref->name, "refs/heads/"))
			return NULL;
		name = xstrdup(ref->name);
	}
	if (ret_pat)
		*ret_pat = pat;
	return name;
}

static struct ref **tail_ref(struct ref **head)
{
	struct ref **tail = head;
	while (*tail)
		tail = &((*tail)->next);
	return tail;
}

struct tips {
	struct commit **tip;
	size_t nr, alloc;
};

static void add_to_tips(struct tips *tips, const struct object_id *oid)
{
	struct commit *commit;

	if (is_null_oid(oid))
		return;
	commit = lookup_commit_reference_gently(the_repository, oid, 1);
	if (!commit || (commit->object.flags & TMP_MARK))
		return;
	commit->object.flags |= TMP_MARK;
	ALLOC_GROW(tips->tip, tips->nr + 1, tips->alloc);
	tips->tip[tips->nr++] = commit;
}

static void add_missing_tags(struct ref *src, struct ref **dst, struct ref ***dst_tail)
{
	struct string_list dst_tag = STRING_LIST_INIT_NODUP;
	struct string_list src_tag = STRING_LIST_INIT_NODUP;
	struct string_list_item *item;
	struct ref *ref;
	struct tips sent_tips;

	/*
	 * Collect everything we know they would have at the end of
	 * this push, and collect all tags they have.
	 */
	memset(&sent_tips, 0, sizeof(sent_tips));
	for (ref = *dst; ref; ref = ref->next) {
		if (ref->peer_ref &&
		    !is_null_oid(&ref->peer_ref->new_oid))
			add_to_tips(&sent_tips, &ref->peer_ref->new_oid);
		else
			add_to_tips(&sent_tips, &ref->old_oid);
		if (starts_with(ref->name, "refs/tags/"))
			string_list_append(&dst_tag, ref->name);
	}
	clear_commit_marks_many(sent_tips.nr, sent_tips.tip, TMP_MARK);

	string_list_sort(&dst_tag);

	/* Collect tags they do not have. */
	for (ref = src; ref; ref = ref->next) {
		if (!starts_with(ref->name, "refs/tags/"))
			continue; /* not a tag */
		if (string_list_has_string(&dst_tag, ref->name))
			continue; /* they already have it */
		if (odb_read_object_info(the_repository->objects,
					 &ref->new_oid, NULL) != OBJ_TAG)
			continue; /* be conservative */
		item = string_list_append(&src_tag, ref->name);
		item->util = ref;
	}
	string_list_clear(&dst_tag, 0);

	/*
	 * At this point, src_tag lists tags that are missing from
	 * dst, and sent_tips lists the tips we are pushing or those
	 * that we know they already have. An element in the src_tag
	 * that is an ancestor of any of the sent_tips needs to be
	 * sent to the other side.
	 */
	if (sent_tips.nr) {
		const int reachable_flag = 1;
		struct commit_list *found_commits;
		struct commit **src_commits;
		size_t nr_src_commits = 0, alloc_src_commits = 16;
		ALLOC_ARRAY(src_commits, alloc_src_commits);

		for_each_string_list_item(item, &src_tag) {
			struct ref *ref = item->util;
			struct commit *commit;

			if (is_null_oid(&ref->new_oid))
				continue;
			commit = lookup_commit_reference_gently(the_repository,
								&ref->new_oid,
								1);
			if (!commit)
				/* not pushing a commit, which is not an error */
				continue;

			ALLOC_GROW(src_commits, nr_src_commits + 1, alloc_src_commits);
			src_commits[nr_src_commits++] = commit;
		}

		found_commits = get_reachable_subset(sent_tips.tip, sent_tips.nr,
						     src_commits, nr_src_commits,
						     reachable_flag);

		for_each_string_list_item(item, &src_tag) {
			struct ref *dst_ref;
			struct ref *ref = item->util;
			struct commit *commit;

			if (is_null_oid(&ref->new_oid))
				continue;
			commit = lookup_commit_reference_gently(the_repository,
								&ref->new_oid,
								1);
			if (!commit)
				/* not pushing a commit, which is not an error */
				continue;

			/*
			 * Is this tag, which they do not have, reachable from
			 * any of the commits we are sending?
			 */
			if (!(commit->object.flags & reachable_flag))
				continue;

			/* Add it in */
			dst_ref = make_linked_ref(ref->name, dst_tail);
			oidcpy(&dst_ref->new_oid, &ref->new_oid);
			dst_ref->peer_ref = copy_ref(ref);
		}

		clear_commit_marks_many(nr_src_commits, src_commits, reachable_flag);
		free(src_commits);
		free_commit_list(found_commits);
	}

	string_list_clear(&src_tag, 0);
	free(sent_tips.tip);
}

struct ref *find_ref_by_name(const struct ref *list, const char *name)
{
	for ( ; list; list = list->next)
		if (!strcmp(list->name, name))
			return (struct ref *)list;
	return NULL;
}

static void prepare_ref_index(struct string_list *ref_index, struct ref *ref)
{
	for ( ; ref; ref = ref->next)
		string_list_append_nodup(ref_index, ref->name)->util = ref;

	string_list_sort(ref_index);
}

/*
 * Given only the set of local refs, sanity-check the set of push
 * refspecs. We can't catch all errors that match_push_refs would,
 * but we can catch some errors early before even talking to the
 * remote side.
 */
int check_push_refs(struct ref *src, struct refspec *rs)
{
	int ret = 0;
	int i;

	for (i = 0; i < rs->nr; i++) {
		struct refspec_item *item = &rs->items[i];

		if (item->pattern || item->matching || item->negative)
			continue;

		ret |= match_explicit_lhs(src, item, NULL, NULL);
	}

	return ret;
}

/*
 * Given the set of refs the local repository has, the set of refs the
 * remote repository has, and the refspec used for push, determine
 * what remote refs we will update and with what value by setting
 * peer_ref (which object is being pushed) and force (if the push is
 * forced) in elements of "dst". The function may add new elements to
 * dst (e.g. pushing to a new branch, done in match_explicit_refs).
 */
int match_push_refs(struct ref *src, struct ref **dst,
		    struct refspec *rs, int flags)
{
	int send_all = flags & MATCH_REFS_ALL;
	int send_mirror = flags & MATCH_REFS_MIRROR;
	int send_prune = flags & MATCH_REFS_PRUNE;
	int errs;
	struct ref *ref, **dst_tail = tail_ref(dst);
	struct string_list dst_ref_index = STRING_LIST_INIT_NODUP;

	/* If no refspec is provided, use the default ":" */
	if (!rs->nr)
		refspec_append(rs, ":");

	errs = match_explicit_refs(src, *dst, &dst_tail, rs);

	/* pick the remainder */
	for (ref = src; ref; ref = ref->next) {
		struct string_list_item *dst_item;
		struct ref *dst_peer;
		const struct refspec_item *pat = NULL;
		char *dst_name;

		dst_name = get_ref_match(rs, ref, send_mirror, FROM_SRC, &pat);
		if (!dst_name)
			continue;

		if (!dst_ref_index.nr)
			prepare_ref_index(&dst_ref_index, *dst);

		dst_item = string_list_lookup(&dst_ref_index, dst_name);
		dst_peer = dst_item ? dst_item->util : NULL;
		if (dst_peer) {
			if (dst_peer->peer_ref)
				/* We're already sending something to this ref. */
				goto free_name;
		} else {
			if (pat->matching && !(send_all || send_mirror))
				/*
				 * Remote doesn't have it, and we have no
				 * explicit pattern, and we don't have
				 * --all or --mirror.
				 */
				goto free_name;

			/* Create a new one and link it */
			dst_peer = make_linked_ref(dst_name, &dst_tail);
			oidcpy(&dst_peer->new_oid, &ref->new_oid);
			string_list_insert(&dst_ref_index,
				dst_peer->name)->util = dst_peer;
		}
		dst_peer->peer_ref = copy_ref(ref);
		dst_peer->force = pat->force;
	free_name:
		free(dst_name);
	}

	string_list_clear(&dst_ref_index, 0);

	if (flags & MATCH_REFS_FOLLOW_TAGS)
		add_missing_tags(src, dst, &dst_tail);

	if (send_prune) {
		struct string_list src_ref_index = STRING_LIST_INIT_NODUP;
		/* check for missing refs on the remote */
		for (ref = *dst; ref; ref = ref->next) {
			char *src_name;

			if (ref->peer_ref)
				/* We're already sending something to this ref. */
				continue;

			src_name = get_ref_match(rs, ref, send_mirror, FROM_DST, NULL);
			if (src_name) {
				if (!src_ref_index.nr)
					prepare_ref_index(&src_ref_index, src);
				if (!string_list_has_string(&src_ref_index,
					    src_name))
					ref->peer_ref = alloc_delete_ref();
				free(src_name);
			}
		}
		string_list_clear(&src_ref_index, 0);
	}

	*dst = apply_negative_refspecs(*dst, rs);

	if (errs)
		return -1;
	return 0;
}

void set_ref_status_for_push(struct ref *remote_refs, int send_mirror,
			     int force_update)
{
	struct ref *ref;

	for (ref = remote_refs; ref; ref = ref->next) {
		int force_ref_update = ref->force || force_update;
		int reject_reason = 0;

		if (ref->peer_ref)
			oidcpy(&ref->new_oid, &ref->peer_ref->new_oid);
		else if (!send_mirror)
			continue;

		ref->deletion = is_null_oid(&ref->new_oid);
		if (!ref->deletion &&
			oideq(&ref->old_oid, &ref->new_oid)) {
			ref->status = REF_STATUS_UPTODATE;
			continue;
		}

		/*
		 * If the remote ref has moved and is now different
		 * from what we expect, reject any push.
		 *
		 * It also is an error if the user told us to check
		 * with the remote-tracking branch to find the value
		 * to expect, but we did not have such a tracking
		 * branch.
		 *
		 * If the tip of the remote-tracking ref is unreachable
		 * from any reflog entry of its local ref indicating a
		 * possible update since checkout; reject the push.
		 */
		if (ref->expect_old_sha1) {
			if (!oideq(&ref->old_oid, &ref->old_oid_expect))
				reject_reason = REF_STATUS_REJECT_STALE;
			else if (ref->check_reachable && ref->unreachable)
				reject_reason =
					REF_STATUS_REJECT_REMOTE_UPDATED;
			else
				/*
				 * If the ref isn't stale, and is reachable
				 * from one of the reflog entries of
				 * the local branch, force the update.
				 */
				force_ref_update = 1;
		}

		/*
		 * If the update isn't already rejected then check
		 * the usual "must fast-forward" rules.
		 *
		 * Decide whether an individual refspec A:B can be
		 * pushed.  The push will succeed if any of the
		 * following are true:
		 *
		 * (1) the remote reference B does not exist
		 *
		 * (2) the remote reference B is being removed (i.e.,
		 *     pushing :B where no source is specified)
		 *
		 * (3) the destination is not under refs/tags/, and
		 *     if the old and new value is a commit, the new
		 *     is a descendant of the old.
		 *
		 * (4) it is forced using the +A:B notation, or by
		 *     passing the --force argument
		 */

		if (!reject_reason && !ref->deletion && !is_null_oid(&ref->old_oid)) {
			if (starts_with(ref->name, "refs/tags/"))
				reject_reason = REF_STATUS_REJECT_ALREADY_EXISTS;
			else if (!odb_has_object(the_repository->objects, &ref->old_oid, HAS_OBJECT_RECHECK_PACKED))
				reject_reason = REF_STATUS_REJECT_FETCH_FIRST;
			else if (!lookup_commit_reference_gently(the_repository, &ref->old_oid, 1) ||
				 !lookup_commit_reference_gently(the_repository, &ref->new_oid, 1))
				reject_reason = REF_STATUS_REJECT_NEEDS_FORCE;
			else if (!ref_newer(&ref->new_oid, &ref->old_oid))
				reject_reason = REF_STATUS_REJECT_NONFASTFORWARD;
		}

		/*
		 * "--force" will defeat any rejection implemented
		 * by the rules above.
		 */
		if (!force_ref_update)
			ref->status = reject_reason;
		else if (reject_reason)
			ref->forced_update = 1;
	}
}

static void set_merge(struct repository *repo, struct branch *ret)
{
	struct remote *remote;
	char *ref;
	struct object_id oid;
	int i;

	if (!ret)
		return; /* no branch */
	if (ret->set_merge)
		return; /* already run */
	if (!ret->remote_name || !ret->merge_nr) {
		/*
		 * no merge config; let's make sure we don't confuse callers
		 * with a non-zero merge_nr but a NULL merge
		 */
		merge_clear(ret);
		return;
	}
	ret->set_merge = 1;

	remote = remotes_remote_get(repo, ret->remote_name);

	for (i = 0; i < ret->merge_nr; i++) {
		if (!remote_find_tracking(remote, ret->merge[i]) ||
		    strcmp(ret->remote_name, "."))
			continue;
		if (repo_dwim_ref(repo, ret->merge[i]->src,
				  strlen(ret->merge[i]->src), &oid, &ref,
				  0) == 1)
			ret->merge[i]->dst = ref;
		else
			ret->merge[i]->dst = xstrdup(ret->merge[i]->src);
	}
}

static struct branch *repo_branch_get(struct repository *repo, const char *name)
{
	struct branch *ret;

	read_config(repo, 0);
	if (!name || !*name || !strcmp(name, "HEAD"))
		ret = repo->remote_state->current_branch;
	else
		ret = make_branch(repo->remote_state, name,
				  strlen(name));
	set_merge(repo, ret);
	return ret;
}

struct branch *branch_get(const char *name)
{
	return repo_branch_get(the_repository, name);
}

const char *repo_default_remote(struct repository *repo)
{
	struct branch *branch;

	read_config(repo, 0);
	branch = repo_branch_get(repo, "HEAD");

	return remotes_remote_for_branch(repo->remote_state, branch, NULL);
}

const char *repo_remote_from_url(struct repository *repo, const char *url)
{
	read_config(repo, 0);

	for (int i = 0; i < repo->remote_state->remotes_nr; i++) {
		struct remote *remote = repo->remote_state->remotes[i];
		if (!remote)
			continue;

		if (remote_has_url(remote, url))
			return remote->name;
	}
	return NULL;
}

int branch_has_merge_config(struct branch *branch)
{
	return branch && branch->set_merge;
}

int branch_merge_matches(struct branch *branch,
		                 int i,
		                 const char *refname)
{
	if (!branch || i < 0 || i >= branch->merge_nr)
		return 0;
	return refname_match(branch->merge[i]->src, refname);
}

__attribute__((format (printf,2,3)))
static const char *error_buf(struct strbuf *err, const char *fmt, ...)
{
	if (err) {
		va_list ap;
		va_start(ap, fmt);
		strbuf_vaddf(err, fmt, ap);
		va_end(ap);
	}
	return NULL;
}

const char *branch_get_upstream(struct branch *branch, struct strbuf *err)
{
	if (!branch)
		return error_buf(err, _("HEAD does not point to a branch"));

	if (!branch->merge || !branch->merge[0]) {
		/*
		 * no merge config; is it because the user didn't define any,
		 * or because it is not a real branch, and get_branch
		 * auto-vivified it?
		 */
		if (!refs_ref_exists(get_main_ref_store(the_repository), branch->refname))
			return error_buf(err, _("no such branch: '%s'"),
					 branch->name);
		return error_buf(err,
				 _("no upstream configured for branch '%s'"),
				 branch->name);
	}

	if (!branch->merge[0]->dst)
		return error_buf(err,
				 _("upstream branch '%s' not stored as a remote-tracking branch"),
				 branch->merge[0]->src);

	return branch->merge[0]->dst;
}

static const char *tracking_for_push_dest(struct remote *remote,
					  const char *refname,
					  struct strbuf *err)
{
	char *ret;

	ret = apply_refspecs(&remote->fetch, refname);
	if (!ret)
		return error_buf(err,
				 _("push destination '%s' on remote '%s' has no local tracking branch"),
				 refname, remote->name);
	return ret;
}

static const char *branch_get_push_1(struct repository *repo,
				     struct branch *branch, struct strbuf *err)
{
	struct remote_state *remote_state = repo->remote_state;
	struct remote *remote;

	remote = remotes_remote_get(
		repo,
		remotes_pushremote_for_branch(remote_state, branch, NULL));
	if (!remote)
		return error_buf(err,
				 _("branch '%s' has no remote for pushing"),
				 branch->name);

	if (remote->push.nr) {
		char *dst;
		const char *ret;

		dst = apply_refspecs(&remote->push, branch->refname);
		if (!dst)
			return error_buf(err,
					 _("push refspecs for '%s' do not include '%s'"),
					 remote->name, branch->name);

		ret = tracking_for_push_dest(remote, dst, err);
		free(dst);
		return ret;
	}

	if (remote->mirror)
		return tracking_for_push_dest(remote, branch->refname, err);

	switch (push_default) {
	case PUSH_DEFAULT_NOTHING:
		return error_buf(err, _("push has no destination (push.default is 'nothing')"));

	case PUSH_DEFAULT_MATCHING:
	case PUSH_DEFAULT_CURRENT:
		return tracking_for_push_dest(remote, branch->refname, err);

	case PUSH_DEFAULT_UPSTREAM:
		return branch_get_upstream(branch, err);

	case PUSH_DEFAULT_UNSPECIFIED:
	case PUSH_DEFAULT_SIMPLE:
		{
			const char *up, *cur;

			up = branch_get_upstream(branch, err);
			if (!up)
				return NULL;
			cur = tracking_for_push_dest(remote, branch->refname, err);
			if (!cur)
				return NULL;
			if (strcmp(cur, up))
				return error_buf(err,
						 _("cannot resolve 'simple' push to a single destination"));
			return cur;
		}
	}

	BUG("unhandled push situation");
}

const char *branch_get_push(struct branch *branch, struct strbuf *err)
{
	read_config(the_repository, 0);
	die_on_missing_branch(the_repository, branch);

	if (!branch)
		return error_buf(err, _("HEAD does not point to a branch"));

	if (!branch->push_tracking_ref)
		branch->push_tracking_ref = branch_get_push_1(
			the_repository, branch, err);
	return branch->push_tracking_ref;
}

static int ignore_symref_update(const char *refname, struct strbuf *scratch)
{
	return !refs_read_symbolic_ref(get_main_ref_store(the_repository), refname, scratch);
}

/*
 * Create and return a list of (struct ref) consisting of copies of
 * each remote_ref that matches refspec.  refspec must be a pattern.
 * Fill in the copies' peer_ref to describe the local tracking refs to
 * which they map.  Omit any references that would map to an existing
 * local symbolic ref.
 */
static struct ref *get_expanded_map(const struct ref *remote_refs,
				    const struct refspec_item *refspec)
{
	struct strbuf scratch = STRBUF_INIT;
	const struct ref *ref;
	struct ref *ret = NULL;
	struct ref **tail = &ret;

	for (ref = remote_refs; ref; ref = ref->next) {
		char *expn_name = NULL;

		strbuf_reset(&scratch);

		if (strchr(ref->name, '^'))
			continue; /* a dereference item */
		if (match_refname_with_pattern(refspec->src, ref->name,
					    refspec->dst, &expn_name) &&
		    !ignore_symref_update(expn_name, &scratch)) {
			struct ref *cpy = copy_ref(ref);

			if (cpy->peer_ref)
				free_one_ref(cpy->peer_ref);
			cpy->peer_ref = alloc_ref(expn_name);
			if (refspec->force)
				cpy->peer_ref->force = 1;
			*tail = cpy;
			tail = &cpy->next;
		}
		free(expn_name);
	}

	strbuf_release(&scratch);
	return ret;
}

static const struct ref *find_ref_by_name_abbrev(const struct ref *refs, const char *name)
{
	const struct ref *ref;
	const struct ref *best_match = NULL;
	int best_score = 0;

	for (ref = refs; ref; ref = ref->next) {
		int score = refname_match(name, ref->name);

		if (best_score < score) {
			best_match = ref;
			best_score = score;
		}
	}
	return best_match;
}

struct ref *get_remote_ref(const struct ref *remote_refs, const char *name)
{
	const struct ref *ref = find_ref_by_name_abbrev(remote_refs, name);

	if (!ref)
		return NULL;

	return copy_ref(ref);
}

static struct ref *get_local_ref(const char *name)
{
	if (!name || name[0] == '\0')
		return NULL;

	if (starts_with(name, "refs/"))
		return alloc_ref(name);

	if (starts_with(name, "heads/") ||
	    starts_with(name, "tags/") ||
	    starts_with(name, "remotes/"))
		return alloc_ref_with_prefix("refs/", 5, name);

	return alloc_ref_with_prefix("refs/heads/", 11, name);
}

int get_fetch_map(const struct ref *remote_refs,
		  const struct refspec_item *refspec,
		  struct ref ***tail,
		  int missing_ok)
{
	struct ref *ref_map, **rmp;

	if (refspec->negative)
		return 0;

	if (refspec->pattern) {
		ref_map = get_expanded_map(remote_refs, refspec);
	} else {
		const char *name = refspec->src[0] ? refspec->src : "HEAD";

		if (refspec->exact_sha1) {
			ref_map = alloc_ref(name);
			get_oid_hex(name, &ref_map->old_oid);
			ref_map->exact_oid = 1;
		} else {
			ref_map = get_remote_ref(remote_refs, name);
		}
		if (!missing_ok && !ref_map)
			die(_("couldn't find remote ref %s"), name);
		if (ref_map) {
			ref_map->peer_ref = get_local_ref(refspec->dst);
			if (ref_map->peer_ref && refspec->force)
				ref_map->peer_ref->force = 1;
		}
	}

	for (rmp = &ref_map; *rmp; ) {
		if ((*rmp)->peer_ref) {
			if (!starts_with((*rmp)->peer_ref->name, "refs/") ||
			    check_refname_format((*rmp)->peer_ref->name, 0)) {
				struct ref *ignore = *rmp;
				error(_("* Ignoring funny ref '%s' locally"),
				      (*rmp)->peer_ref->name);
				*rmp = (*rmp)->next;
				free(ignore->peer_ref);
				free(ignore);
				continue;
			}
		}
		rmp = &((*rmp)->next);
	}

	if (ref_map)
		tail_link_ref(ref_map, tail);

	return 0;
}

int resolve_remote_symref(struct ref *ref, struct ref *list)
{
	if (!ref->symref)
		return 0;
	for (; list; list = list->next)
		if (!strcmp(ref->symref, list->name)) {
			oidcpy(&ref->old_oid, &list->old_oid);
			return 0;
		}
	return 1;
}

/*
 * Compute the commit ahead/behind values for the pair branch_name, base.
 *
 * If abf is AHEAD_BEHIND_FULL, compute the full ahead/behind and return the
 * counts in *num_ours and *num_theirs.  If abf is AHEAD_BEHIND_QUICK, skip
 * the (potentially expensive) a/b computation (*num_ours and *num_theirs are
 * set to zero).
 *
 * Returns -1 if num_ours and num_theirs could not be filled in (e.g., ref
 * does not exist).  Returns 0 if the commits are identical.  Returns 1 if
 * commits are different.
 */

static int stat_branch_pair(const char *branch_name, const char *base,
			     int *num_ours, int *num_theirs,
			     enum ahead_behind_flags abf)
{
	struct object_id oid;
	struct commit *ours, *theirs;
	struct rev_info revs;
	struct setup_revision_opt opt = {
		.free_removed_argv_elements = 1,
	};
	struct strvec argv = STRVEC_INIT;

	/* Cannot stat if what we used to build on no longer exists */
	if (refs_read_ref(get_main_ref_store(the_repository), base, &oid))
		return -1;
	theirs = lookup_commit_reference(the_repository, &oid);
	if (!theirs)
		return -1;

	if (refs_read_ref(get_main_ref_store(the_repository), branch_name, &oid))
		return -1;
	ours = lookup_commit_reference(the_repository, &oid);
	if (!ours)
		return -1;

	*num_theirs = *num_ours = 0;

	/* are we the same? */
	if (theirs == ours)
		return 0;
	if (abf == AHEAD_BEHIND_QUICK)
		return 1;
	if (abf != AHEAD_BEHIND_FULL)
		BUG("stat_branch_pair: invalid abf '%d'", abf);

	/* Run "rev-list --left-right ours...theirs" internally... */
	strvec_push(&argv, ""); /* ignored */
	strvec_push(&argv, "--left-right");
	strvec_pushf(&argv, "%s...%s",
		     oid_to_hex(&ours->object.oid),
		     oid_to_hex(&theirs->object.oid));
	strvec_push(&argv, "--");

	repo_init_revisions(the_repository, &revs, NULL);
	setup_revisions(argv.nr, argv.v, &revs, &opt);
	if (prepare_revision_walk(&revs))
		die(_("revision walk setup failed"));

	/* ... and count the commits on each side. */
	while (1) {
		struct commit *c = get_revision(&revs);
		if (!c)
			break;
		if (c->object.flags & SYMMETRIC_LEFT)
			(*num_ours)++;
		else
			(*num_theirs)++;
	}

	/* clear object flags smudged by the above traversal */
	clear_commit_marks(ours, ALL_REV_FLAGS);
	clear_commit_marks(theirs, ALL_REV_FLAGS);

	strvec_clear(&argv);
	release_revisions(&revs);
	return 1;
}

/*
 * Lookup the tracking branch for the given branch and if present, optionally
 * compute the commit ahead/behind values for the pair.
 *
 * If for_push is true, the tracking branch refers to the push branch,
 * otherwise it refers to the upstream branch.
 *
 * The name of the tracking branch (or NULL if it is not defined) is
 * returned via *tracking_name, if it is not itself NULL.
 *
 * If abf is AHEAD_BEHIND_FULL, compute the full ahead/behind and return the
 * counts in *num_ours and *num_theirs.  If abf is AHEAD_BEHIND_QUICK, skip
 * the (potentially expensive) a/b computation (*num_ours and *num_theirs are
 * set to zero).
 *
 * Returns -1 if num_ours and num_theirs could not be filled in (e.g., no
 * upstream defined, or ref does not exist).  Returns 0 if the commits are
 * identical.  Returns 1 if commits are different.
 */
int stat_tracking_info(struct branch *branch, int *num_ours, int *num_theirs,
		       const char **tracking_name, int for_push,
		       enum ahead_behind_flags abf)
{
	const char *base;

	/* Cannot stat unless we are marked to build on top of somebody else. */
	base = for_push ? branch_get_push(branch, NULL) :
		branch_get_upstream(branch, NULL);
	if (tracking_name)
		*tracking_name = base;
	if (!base)
		return -1;

	return stat_branch_pair(branch->refname, base, num_ours, num_theirs, abf);
}

/*
 * Return true when there is anything to report, otherwise false.
 */
int format_tracking_info(struct branch *branch, struct strbuf *sb,
			 enum ahead_behind_flags abf,
			 int show_divergence_advice)
{
	int ours, theirs, sti;
	const char *full_base;
	char *base;
	int upstream_is_gone = 0;

	sti = stat_tracking_info(branch, &ours, &theirs, &full_base, 0, abf);
	if (sti < 0) {
		if (!full_base)
			return 0;
		upstream_is_gone = 1;
	}

	base = refs_shorten_unambiguous_ref(get_main_ref_store(the_repository),
					    full_base, 0);
	if (upstream_is_gone) {
		strbuf_addf(sb,
			_("Your branch is based on '%s', but the upstream is gone.\n"),
			base);
		if (advice_enabled(ADVICE_STATUS_HINTS))
			strbuf_addstr(sb,
				_("  (use \"git branch --unset-upstream\" to fixup)\n"));
	} else if (!sti) {
		strbuf_addf(sb,
			_("Your branch is up to date with '%s'.\n"),
			base);
	} else if (abf == AHEAD_BEHIND_QUICK) {
		strbuf_addf(sb,
			    _("Your branch and '%s' refer to different commits.\n"),
			    base);
		if (advice_enabled(ADVICE_STATUS_HINTS))
			strbuf_addf(sb, _("  (use \"%s\" for details)\n"),
				    "git status --ahead-behind");
	} else if (!theirs) {
		strbuf_addf(sb,
			Q_("Your branch is ahead of '%s' by %d commit.\n",
			   "Your branch is ahead of '%s' by %d commits.\n",
			   ours),
			base, ours);
		if (advice_enabled(ADVICE_STATUS_HINTS))
			strbuf_addstr(sb,
				_("  (use \"git push\" to publish your local commits)\n"));
	} else if (!ours) {
		strbuf_addf(sb,
			Q_("Your branch is behind '%s' by %d commit, "
			       "and can be fast-forwarded.\n",
			   "Your branch is behind '%s' by %d commits, "
			       "and can be fast-forwarded.\n",
			   theirs),
			base, theirs);
		if (advice_enabled(ADVICE_STATUS_HINTS))
			strbuf_addstr(sb,
				_("  (use \"git pull\" to update your local branch)\n"));
	} else {
		strbuf_addf(sb,
			Q_("Your branch and '%s' have diverged,\n"
			       "and have %d and %d different commit each, "
			       "respectively.\n",
			   "Your branch and '%s' have diverged,\n"
			       "and have %d and %d different commits each, "
			       "respectively.\n",
			   ours + theirs),
			base, ours, theirs);
		if (show_divergence_advice &&
		    advice_enabled(ADVICE_STATUS_HINTS))
			strbuf_addstr(sb,
				_("  (use \"git pull\" if you want to integrate the remote branch with yours)\n"));
	}
	free(base);
	return 1;
}

static int one_local_ref(const char *refname, const char *referent UNUSED, const struct object_id *oid,
			 int flag UNUSED,
			 void *cb_data)
{
	struct ref ***local_tail = cb_data;
	struct ref *ref;

	/* we already know it starts with refs/ to get here */
	if (check_refname_format(refname + 5, 0))
		return 0;

	ref = alloc_ref(refname);
	oidcpy(&ref->new_oid, oid);
	**local_tail = ref;
	*local_tail = &ref->next;
	return 0;
}

struct ref *get_local_heads(void)
{
	struct ref *local_refs = NULL, **local_tail = &local_refs;

	refs_for_each_ref(get_main_ref_store(the_repository), one_local_ref,
			  &local_tail);
	return local_refs;
}

struct ref *guess_remote_head(const struct ref *head,
			      const struct ref *refs,
			      unsigned flags)
{
	const struct ref *r;
	struct ref *list = NULL;
	struct ref **tail = &list;

	if (!head)
		return NULL;

	/*
	 * Some transports support directly peeking at
	 * where HEAD points; if that is the case, then
	 * we don't have to guess.
	 */
	if (head->symref)
		return copy_ref(find_ref_by_name(refs, head->symref));

	/* If a remote branch exists with the default branch name, let's use it. */
	if (!(flags & REMOTE_GUESS_HEAD_ALL)) {
		char *default_branch =
			repo_default_branch_name(the_repository,
						 flags & REMOTE_GUESS_HEAD_QUIET);
		char *ref = xstrfmt("refs/heads/%s", default_branch);

		r = find_ref_by_name(refs, ref);
		free(ref);
		free(default_branch);

		if (r && oideq(&r->old_oid, &head->old_oid))
			return copy_ref(r);

		/* Fall back to the hard-coded historical default */
		r = find_ref_by_name(refs, "refs/heads/master");
		if (r && oideq(&r->old_oid, &head->old_oid))
			return copy_ref(r);
	}

	/* Look for another ref that points there */
	for (r = refs; r; r = r->next) {
		if (r != head &&
		    starts_with(r->name, "refs/heads/") &&
		    oideq(&r->old_oid, &head->old_oid)) {
			*tail = copy_ref(r);
			tail = &((*tail)->next);
			if (!(flags & REMOTE_GUESS_HEAD_ALL))
				break;
		}
	}

	return list;
}

struct stale_heads_info {
	struct string_list *ref_names;
	struct ref **stale_refs_tail;
	struct refspec *rs;
};

static int get_stale_heads_cb(const char *refname, const char *referent UNUSED, const struct object_id *oid,
			      int flags, void *cb_data)
{
	struct stale_heads_info *info = cb_data;
	struct string_list matches = STRING_LIST_INIT_DUP;
	struct refspec_item query;
	int i, stale = 1;
	memset(&query, 0, sizeof(struct refspec_item));
	query.dst = (char *)refname;

	refspec_find_all_matches(info->rs, &query, &matches);
	if (matches.nr == 0)
		goto clean_exit; /* No matches */

	/*
	 * If we did find a suitable refspec and it's not a symref and
	 * it's not in the list of refs that currently exist in that
	 * remote, we consider it to be stale. In order to deal with
	 * overlapping refspecs, we need to go over all of the
	 * matching refs.
	 */
	if (flags & REF_ISSYMREF)
		goto clean_exit;

	for (i = 0; stale && i < matches.nr; i++)
		if (string_list_has_string(info->ref_names, matches.items[i].string))
			stale = 0;

	if (stale) {
		struct ref *ref = make_linked_ref(refname, &info->stale_refs_tail);
		oidcpy(&ref->new_oid, oid);
	}

clean_exit:
	string_list_clear(&matches, 0);
	return 0;
}

struct ref *get_stale_heads(struct refspec *rs, struct ref *fetch_map)
{
	struct ref *ref, *stale_refs = NULL;
	struct string_list ref_names = STRING_LIST_INIT_NODUP;
	struct stale_heads_info info;

	info.ref_names = &ref_names;
	info.stale_refs_tail = &stale_refs;
	info.rs = rs;
	for (ref = fetch_map; ref; ref = ref->next)
		string_list_append(&ref_names, ref->name);
	string_list_sort(&ref_names);
	refs_for_each_ref(get_main_ref_store(the_repository),
			  get_stale_heads_cb, &info);
	string_list_clear(&ref_names, 0);
	return stale_refs;
}

/*
 * Compare-and-swap
 */
void clear_cas_option(struct push_cas_option *cas)
{
	int i;

	for (i = 0; i < cas->nr; i++)
		free(cas->entry[i].refname);
	free(cas->entry);
	memset(cas, 0, sizeof(*cas));
}

static struct push_cas *add_cas_entry(struct push_cas_option *cas,
				      const char *refname,
				      size_t refnamelen)
{
	struct push_cas *entry;
	ALLOC_GROW(cas->entry, cas->nr + 1, cas->alloc);
	entry = &cas->entry[cas->nr++];
	memset(entry, 0, sizeof(*entry));
	entry->refname = xmemdupz(refname, refnamelen);
	return entry;
}

static int parse_push_cas_option(struct push_cas_option *cas, const char *arg, int unset)
{
	const char *colon;
	struct push_cas *entry;

	if (unset) {
		/* "--no-<option>" */
		clear_cas_option(cas);
		return 0;
	}

	if (!arg) {
		/* just "--<option>" */
		cas->use_tracking_for_rest = 1;
		return 0;
	}

	/* "--<option>=refname" or "--<option>=refname:value" */
	colon = strchrnul(arg, ':');
	entry = add_cas_entry(cas, arg, colon - arg);
	if (!*colon)
		entry->use_tracking = 1;
	else if (!colon[1])
		oidclr(&entry->expect, the_repository->hash_algo);
	else if (repo_get_oid(the_repository, colon + 1, &entry->expect))
		return error(_("cannot parse expected object name '%s'"),
			     colon + 1);
	return 0;
}

int parseopt_push_cas_option(const struct option *opt, const char *arg, int unset)
{
	return parse_push_cas_option(opt->value, arg, unset);
}

int is_empty_cas(const struct push_cas_option *cas)
{
	return !cas->use_tracking_for_rest && !cas->nr;
}

/*
 * Look at remote.fetch refspec and see if we have a remote
 * tracking branch for the refname there. Fill the name of
 * the remote-tracking branch in *dst_refname, and the name
 * of the commit object at its tip in oid[].
 * If we cannot do so, return negative to signal an error.
 */
static int remote_tracking(struct remote *remote, const char *refname,
			   struct object_id *oid, char **dst_refname)
{
	char *dst;

	dst = apply_refspecs(&remote->fetch, refname);
	if (!dst)
		return -1; /* no tracking ref for refname at remote */
	if (refs_read_ref(get_main_ref_store(the_repository), dst, oid)) {
		free(dst);
		return -1; /* we know what the tracking ref is but we cannot read it */
	}

	*dst_refname = dst;
	return 0;
}

/*
 * The struct "reflog_commit_array" and related helper functions
 * are used for collecting commits into an array during reflog
 * traversals in "check_and_collect_until()".
 */
struct reflog_commit_array {
	struct commit **item;
	size_t nr, alloc;
};

#define REFLOG_COMMIT_ARRAY_INIT { 0 }

/* Append a commit to the array. */
static void append_commit(struct reflog_commit_array *arr,
			  struct commit *commit)
{
	ALLOC_GROW(arr->item, arr->nr + 1, arr->alloc);
	arr->item[arr->nr++] = commit;
}

/* Free and reset the array. */
static void free_commit_array(struct reflog_commit_array *arr)
{
	FREE_AND_NULL(arr->item);
	arr->nr = arr->alloc = 0;
}

struct check_and_collect_until_cb_data {
	struct commit *remote_commit;
	struct reflog_commit_array *local_commits;
	timestamp_t remote_reflog_timestamp;
};

/* Get the timestamp of the latest entry. */
static int peek_reflog(struct object_id *o_oid UNUSED,
		       struct object_id *n_oid UNUSED,
		       const char *ident UNUSED,
		       timestamp_t timestamp, int tz UNUSED,
		       const char *message UNUSED, void *cb_data)
{
	timestamp_t *ts = cb_data;
	*ts = timestamp;
	return 1;
}

static int check_and_collect_until(struct object_id *o_oid UNUSED,
				   struct object_id *n_oid,
				   const char *ident UNUSED,
				   timestamp_t timestamp, int tz UNUSED,
				   const char *message UNUSED, void *cb_data)
{
	struct commit *commit;
	struct check_and_collect_until_cb_data *cb = cb_data;

	/* An entry was found. */
	if (oideq(n_oid, &cb->remote_commit->object.oid))
		return 1;

	if ((commit = lookup_commit_reference(the_repository, n_oid)))
		append_commit(cb->local_commits, commit);

	/*
	 * If the reflog entry timestamp is older than the remote ref's
	 * latest reflog entry, there is no need to check or collect
	 * entries older than this one.
	 */
	if (timestamp < cb->remote_reflog_timestamp)
		return -1;

	return 0;
}

#define MERGE_BASES_BATCH_SIZE 8

/*
 * Iterate through the reflog of the local ref to check if there is an entry
 * for the given remote-tracking ref; runs until the timestamp of an entry is
 * older than latest timestamp of remote-tracking ref's reflog. Any commits
 * are that seen along the way are collected into an array to check if the
 * remote-tracking ref is reachable from any of them.
 */
static int is_reachable_in_reflog(const char *local, const struct ref *remote)
{
	timestamp_t date;
	struct commit *commit;
	struct commit **chunk;
	struct check_and_collect_until_cb_data cb;
	struct reflog_commit_array arr = REFLOG_COMMIT_ARRAY_INIT;
	size_t size = 0;
	int ret = 0;

	commit = lookup_commit_reference(the_repository, &remote->old_oid);
	if (!commit)
		goto cleanup_return;

	/*
	 * Get the timestamp from the latest entry
	 * of the remote-tracking ref's reflog.
	 */
	refs_for_each_reflog_ent_reverse(get_main_ref_store(the_repository),
					 remote->tracking_ref, peek_reflog,
					 &date);

	cb.remote_commit = commit;
	cb.local_commits = &arr;
	cb.remote_reflog_timestamp = date;
	ret = refs_for_each_reflog_ent_reverse(get_main_ref_store(the_repository),
					       local, check_and_collect_until,
					       &cb);

	/* We found an entry in the reflog. */
	if (ret > 0)
		goto cleanup_return;

	/*
	 * Check if the remote commit is reachable from any
	 * of the commits in the collected array, in batches.
	 */
	for (chunk = arr.item; chunk < arr.item + arr.nr; chunk += size) {
		size = arr.item + arr.nr - chunk;
		if (MERGE_BASES_BATCH_SIZE < size)
			size = MERGE_BASES_BATCH_SIZE;

		if ((ret = repo_in_merge_bases_many(the_repository, commit, size, chunk, 0)))
			break;
	}

cleanup_return:
	free_commit_array(&arr);
	return ret;
}

/*
 * Check for reachability of a remote-tracking
 * ref in the reflog entries of its local ref.
 */
static void check_if_includes_upstream(struct ref *remote)
{
	struct ref *local = get_local_ref(remote->name);
	if (!local)
		return;

	if (is_reachable_in_reflog(local->name, remote) <= 0)
		remote->unreachable = 1;
	free_one_ref(local);
}

static void apply_cas(struct push_cas_option *cas,
		      struct remote *remote,
		      struct ref *ref)
{
	int i;

	/* Find an explicit --<option>=<name>[:<value>] entry */
	for (i = 0; i < cas->nr; i++) {
		struct push_cas *entry = &cas->entry[i];
		if (!refname_match(entry->refname, ref->name))
			continue;
		ref->expect_old_sha1 = 1;
		if (!entry->use_tracking)
			oidcpy(&ref->old_oid_expect, &entry->expect);
		else if (remote_tracking(remote, ref->name,
					 &ref->old_oid_expect,
					 &ref->tracking_ref))
			oidclr(&ref->old_oid_expect, the_repository->hash_algo);
		else
			ref->check_reachable = cas->use_force_if_includes;
		return;
	}

	/* Are we using "--<option>" to cover all? */
	if (!cas->use_tracking_for_rest)
		return;

	ref->expect_old_sha1 = 1;
	if (remote_tracking(remote, ref->name,
			    &ref->old_oid_expect,
			    &ref->tracking_ref))
		oidclr(&ref->old_oid_expect, the_repository->hash_algo);
	else
		ref->check_reachable = cas->use_force_if_includes;
}

void apply_push_cas(struct push_cas_option *cas,
		    struct remote *remote,
		    struct ref *remote_refs)
{
	struct ref *ref;
	for (ref = remote_refs; ref; ref = ref->next) {
		apply_cas(cas, remote, ref);

		/*
		 * If "compare-and-swap" is in "use_tracking[_for_rest]"
		 * mode, and if "--force-if-includes" was specified, run
		 * the check.
		 */
		if (ref->check_reachable)
			check_if_includes_upstream(ref);
	}
}

struct remote_state *remote_state_new(void)
{
	struct remote_state *r;

	CALLOC_ARRAY(r, 1);

	hashmap_init(&r->remotes_hash, remotes_hash_cmp, NULL, 0);
	hashmap_init(&r->branches_hash, branches_hash_cmp, NULL, 0);
	return r;
}

void remote_state_clear(struct remote_state *remote_state)
{
	struct hashmap_iter iter;
	struct branch *b;
	int i;

	for (i = 0; i < remote_state->remotes_nr; i++)
		remote_clear(remote_state->remotes[i]);
	FREE_AND_NULL(remote_state->remotes);
	FREE_AND_NULL(remote_state->pushremote_name);
	remote_state->remotes_alloc = 0;
	remote_state->remotes_nr = 0;

	rewrites_release(&remote_state->rewrites);
	rewrites_release(&remote_state->rewrites_push);

	hashmap_clear_and_free(&remote_state->remotes_hash, struct remote, ent);
	hashmap_for_each_entry(&remote_state->branches_hash, &iter, b, ent) {
		branch_release(b);
		free(b);
	}
	hashmap_clear(&remote_state->branches_hash);
}

/*
 * Returns 1 if it was the last chop before ':'.
 */
static int chop_last_dir(char **remoteurl, int is_relative)
{
	char *rfind = find_last_dir_sep(*remoteurl);
	if (rfind) {
		*rfind = '\0';
		return 0;
	}

	rfind = strrchr(*remoteurl, ':');
	if (rfind) {
		*rfind = '\0';
		return 1;
	}

	if (is_relative || !strcmp(".", *remoteurl))
		die(_("cannot strip one component off url '%s'"),
			*remoteurl);

	free(*remoteurl);
	*remoteurl = xstrdup(".");
	return 0;
}

char *relative_url(const char *remote_url, const char *url,
		   const char *up_path)
{
	int is_relative = 0;
	int colonsep = 0;
	char *out;
	char *remoteurl;
	struct strbuf sb = STRBUF_INIT;
	size_t len;

	if (!url_is_local_not_ssh(url) || is_absolute_path(url))
		return xstrdup(url);

	len = strlen(remote_url);
	if (!len)
		BUG("invalid empty remote_url");

	remoteurl = xstrdup(remote_url);
	if (is_dir_sep(remoteurl[len-1]))
		remoteurl[len-1] = '\0';

	if (!url_is_local_not_ssh(remoteurl) || is_absolute_path(remoteurl))
		is_relative = 0;
	else {
		is_relative = 1;
		/*
		 * Prepend a './' to ensure all relative
		 * remoteurls start with './' or '../'
		 */
		if (!starts_with_dot_slash_native(remoteurl) &&
		    !starts_with_dot_dot_slash_native(remoteurl)) {
			strbuf_reset(&sb);
			strbuf_addf(&sb, "./%s", remoteurl);
			free(remoteurl);
			remoteurl = strbuf_detach(&sb, NULL);
		}
	}
	/*
	 * When the url starts with '../', remove that and the
	 * last directory in remoteurl.
	 */
	while (*url) {
		if (starts_with_dot_dot_slash_native(url)) {
			url += 3;
			colonsep |= chop_last_dir(&remoteurl, is_relative);
		} else if (starts_with_dot_slash_native(url))
			url += 2;
		else
			break;
	}
	strbuf_reset(&sb);
	strbuf_addf(&sb, "%s%s%s", remoteurl, colonsep ? ":" : "/", url);
	if (ends_with(url, "/"))
		strbuf_setlen(&sb, sb.len - 1);
	free(remoteurl);

	if (starts_with_dot_slash_native(sb.buf))
		out = xstrdup(sb.buf + 2);
	else
		out = xstrdup(sb.buf);

	if (!up_path || !is_relative) {
		strbuf_release(&sb);
		return out;
	}

	strbuf_reset(&sb);
	strbuf_addf(&sb, "%s%s", up_path, out);
	free(out);
	return strbuf_detach(&sb, NULL);
}

int valid_remote_name(const char *name)
{
	int result;
	struct strbuf refspec = STRBUF_INIT;
	strbuf_addf(&refspec, "refs/heads/test:refs/remotes/%s/test", name);
	result = valid_fetch_refspec(refspec.buf);
	strbuf_release(&refspec);
	return result;
}<|MERGE_RESOLUTION|>--- conflicted
+++ resolved
@@ -1195,14 +1195,9 @@
 		BUG("'%s' is not a valid object, "
 		    "match_explicit_lhs() should catch this!",
 		    matched_src_name);
-<<<<<<< HEAD
-	type = odb_read_object_info(the_repository->objects, &oid, NULL);
-	if (type == OBJ_COMMIT) {
-=======
-
-	switch (oid_object_info(the_repository, &oid, NULL)) {
+
+	switch (odb_read_object_info(the_repository->objects, &oid, NULL)) {
 	case OBJ_COMMIT:
->>>>>>> dfbfc222
 		advise(_("The <src> part of the refspec is a commit object.\n"
 			 "Did you mean to create a new branch by pushing to\n"
 			 "'%s:refs/heads/%s'?"),
