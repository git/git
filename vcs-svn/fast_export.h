#ifndef FAST_EXPORT_H_
#define FAST_EXPORT_H_

#include "line_buffer.h"
<<<<<<< HEAD
=======
struct strbuf;
>>>>>>> be919d50

void fast_export_delete(uint32_t depth, uint32_t *path);
void fast_export_modify(uint32_t depth, uint32_t *path, uint32_t mode,
			uint32_t mark);
<<<<<<< HEAD
void fast_export_commit(uint32_t revision, const char *author, char *log,
			const char *uuid, const char *url,
			unsigned long timestamp);
=======
void fast_export_commit(uint32_t revision, const char *author,
			const struct strbuf *log, const char *uuid,
			const char *url, unsigned long timestamp);
>>>>>>> be919d50
void fast_export_blob(uint32_t mode, uint32_t mark, uint32_t len,
		      struct line_buffer *input);

#endif<|MERGE_RESOLUTION|>--- conflicted
+++ resolved
@@ -2,23 +2,14 @@
 #define FAST_EXPORT_H_
 
 #include "line_buffer.h"
-<<<<<<< HEAD
-=======
 struct strbuf;
->>>>>>> be919d50
 
 void fast_export_delete(uint32_t depth, uint32_t *path);
 void fast_export_modify(uint32_t depth, uint32_t *path, uint32_t mode,
 			uint32_t mark);
-<<<<<<< HEAD
-void fast_export_commit(uint32_t revision, const char *author, char *log,
-			const char *uuid, const char *url,
-			unsigned long timestamp);
-=======
 void fast_export_commit(uint32_t revision, const char *author,
 			const struct strbuf *log, const char *uuid,
 			const char *url, unsigned long timestamp);
->>>>>>> be919d50
 void fast_export_blob(uint32_t mode, uint32_t mark, uint32_t len,
 		      struct line_buffer *input);
 
