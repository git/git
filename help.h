--- conflicted
+++ resolved
@@ -1,12 +1,8 @@
 #ifndef HELP_H
 #define HELP_H
 
-<<<<<<< HEAD
-struct string_list;
-=======
 #include "string-list.h"
 #include "strbuf.h"
->>>>>>> f22f6826
 
 struct cmdnames {
 	int alloc;
@@ -26,10 +22,7 @@
 extern void list_common_cmds_help(void);
 extern void list_all_cmds_help(void);
 extern void list_common_guides_help(void);
-<<<<<<< HEAD
-=======
 extern void list_config_help(int for_human);
->>>>>>> f22f6826
 
 extern void list_all_main_cmds(struct string_list *list);
 extern void list_all_other_cmds(struct string_list *list);
