#define USE_THE_REPOSITORY_VARIABLE

#include "git-compat-util.h"
#include "gettext.h"
#include "hex.h"
#include "object-store.h"
#include "promisor-remote.h"
#include "config.h"
#include "trace2.h"
#include "transport.h"
#include "strvec.h"
#include "packfile.h"
#include "environment.h"
#include "url.h"
<<<<<<< HEAD
#include "version.h"
=======
>>>>>>> 515fd3a3

struct promisor_remote_config {
	struct promisor_remote *promisors;
	struct promisor_remote **promisors_tail;
};

static int fetch_objects(struct repository *repo,
			 const char *remote_name,
			 const struct object_id *oids,
			 int oid_nr)
{
	struct child_process child = CHILD_PROCESS_INIT;
	int i;
	FILE *child_in;
	int quiet;

	if (git_env_bool(NO_LAZY_FETCH_ENVIRONMENT, 0)) {
		static int warning_shown;
		if (!warning_shown) {
			warning_shown = 1;
			warning(_("lazy fetching disabled; some objects may not be available"));
		}
		return -1;
	}

	child.git_cmd = 1;
	child.in = -1;
	if (repo != the_repository)
		prepare_other_repo_env(&child.env, repo->gitdir);
	strvec_pushl(&child.args, "-c", "fetch.negotiationAlgorithm=noop",
		     "fetch", remote_name, "--no-tags",
		     "--no-write-fetch-head", "--recurse-submodules=no",
		     "--filter=blob:none", "--stdin", NULL);
	if (!git_config_get_bool("promisor.quiet", &quiet) && quiet)
		strvec_push(&child.args, "--quiet");
	if (start_command(&child))
		die(_("promisor-remote: unable to fork off fetch subprocess"));
	child_in = xfdopen(child.in, "w");

	trace2_data_intmax("promisor", repo, "fetch_count", oid_nr);

	for (i = 0; i < oid_nr; i++) {
		if (fputs(oid_to_hex(&oids[i]), child_in) < 0)
			die_errno(_("promisor-remote: could not write to fetch subprocess"));
		if (fputc('\n', child_in) < 0)
			die_errno(_("promisor-remote: could not write to fetch subprocess"));
	}

	if (fclose(child_in) < 0)
		die_errno(_("promisor-remote: could not close stdin to fetch subprocess"));
	return finish_command(&child) ? -1 : 0;
}

static struct promisor_remote *promisor_remote_new(struct promisor_remote_config *config,
						   const char *remote_name)
{
	struct promisor_remote *r;

	if (*remote_name == '/') {
		warning(_("promisor remote name cannot begin with '/': %s"),
			remote_name);
		return NULL;
	}

	FLEX_ALLOC_STR(r, name, remote_name);

	*config->promisors_tail = r;
	config->promisors_tail = &r->next;

	return r;
}

static struct promisor_remote *promisor_remote_lookup(struct promisor_remote_config *config,
						      const char *remote_name,
						      struct promisor_remote **previous)
{
	struct promisor_remote *r, *p;

	for (p = NULL, r = config->promisors; r; p = r, r = r->next)
		if (!strcmp(r->name, remote_name)) {
			if (previous)
				*previous = p;
			return r;
		}

	return NULL;
}

static void promisor_remote_move_to_tail(struct promisor_remote_config *config,
					 struct promisor_remote *r,
					 struct promisor_remote *previous)
{
	if (!r->next)
		return;

	if (previous)
		previous->next = r->next;
	else
		config->promisors = r->next ? r->next : r;
	r->next = NULL;
	*config->promisors_tail = r;
	config->promisors_tail = &r->next;
}

static int promisor_remote_config(const char *var, const char *value,
				  const struct config_context *ctx UNUSED,
				  void *data)
{
	struct promisor_remote_config *config = data;
	const char *name;
	size_t namelen;
	const char *subkey;

	if (parse_config_key(var, "remote", &name, &namelen, &subkey) < 0)
		return 0;

	if (!strcmp(subkey, "promisor")) {
		char *remote_name;

		if (!git_config_bool(var, value))
			return 0;

		remote_name = xmemdupz(name, namelen);

		if (!promisor_remote_lookup(config, remote_name, NULL))
			promisor_remote_new(config, remote_name);

		free(remote_name);
		return 0;
	}
	if (!strcmp(subkey, "partialclonefilter")) {
		struct promisor_remote *r;
		char *remote_name = xmemdupz(name, namelen);

		r = promisor_remote_lookup(config, remote_name, NULL);
		if (!r)
			r = promisor_remote_new(config, remote_name);

		free(remote_name);

		if (!r)
			return 0;

		FREE_AND_NULL(r->partial_clone_filter);
		return git_config_string(&r->partial_clone_filter, var, value);
	}

	return 0;
}

static void promisor_remote_init(struct repository *r)
{
	struct promisor_remote_config *config;

	if (r->promisor_remote_config)
		return;
	config = r->promisor_remote_config =
		xcalloc(1, sizeof(*r->promisor_remote_config));
	config->promisors_tail = &config->promisors;

	repo_config(r, promisor_remote_config, config);

	if (r->repository_format_partial_clone) {
		struct promisor_remote *o, *previous;

		o = promisor_remote_lookup(config,
					   r->repository_format_partial_clone,
					   &previous);
		if (o)
			promisor_remote_move_to_tail(config, o, previous);
		else
			promisor_remote_new(config, r->repository_format_partial_clone);
	}
}

void promisor_remote_clear(struct promisor_remote_config *config)
{
	while (config->promisors) {
		struct promisor_remote *r = config->promisors;
		free(r->partial_clone_filter);
		config->promisors = config->promisors->next;
		free(r);
	}

	config->promisors_tail = &config->promisors;
}

void repo_promisor_remote_reinit(struct repository *r)
{
	promisor_remote_clear(r->promisor_remote_config);
	FREE_AND_NULL(r->promisor_remote_config);
	promisor_remote_init(r);
}

struct promisor_remote *repo_promisor_remote_find(struct repository *r,
						  const char *remote_name)
{
	promisor_remote_init(r);

	if (!remote_name)
		return r->promisor_remote_config->promisors;

	return promisor_remote_lookup(r->promisor_remote_config, remote_name, NULL);
}

int repo_has_promisor_remote(struct repository *r)
{
	return !!repo_promisor_remote_find(r, NULL);
}

int repo_has_accepted_promisor_remote(struct repository *r)
{
	struct promisor_remote *p;

	promisor_remote_init(r);

	for (p = r->promisor_remote_config->promisors; p; p = p->next)
		if (p->accepted)
			return 1;
	return 0;
}

static int remove_fetched_oids(struct repository *repo,
			       struct object_id **oids,
			       int oid_nr, int to_free)
{
	int i, remaining_nr = 0;
	int *remaining = xcalloc(oid_nr, sizeof(*remaining));
	struct object_id *old_oids = *oids;
	struct object_id *new_oids;

	for (i = 0; i < oid_nr; i++)
		if (oid_object_info_extended(repo, &old_oids[i], NULL,
					     OBJECT_INFO_SKIP_FETCH_OBJECT)) {
			remaining[i] = 1;
			remaining_nr++;
		}

	if (remaining_nr) {
		int j = 0;
		CALLOC_ARRAY(new_oids, remaining_nr);
		for (i = 0; i < oid_nr; i++)
			if (remaining[i])
				oidcpy(&new_oids[j++], &old_oids[i]);
		*oids = new_oids;
		if (to_free)
			free(old_oids);
	}

	free(remaining);

	return remaining_nr;
}

void promisor_remote_get_direct(struct repository *repo,
				const struct object_id *oids,
				int oid_nr)
{
	struct promisor_remote *r;
	struct object_id *remaining_oids = (struct object_id *)oids;
	int remaining_nr = oid_nr;
	int to_free = 0;
	int i;

	if (oid_nr == 0)
		return;

	promisor_remote_init(repo);

	for (r = repo->promisor_remote_config->promisors; r; r = r->next) {
		if (fetch_objects(repo, r->name, remaining_oids, remaining_nr) < 0) {
			if (remaining_nr == 1)
				continue;
			remaining_nr = remove_fetched_oids(repo, &remaining_oids,
							 remaining_nr, to_free);
			if (remaining_nr) {
				to_free = 1;
				continue;
			}
		}
		goto all_fetched;
	}

	for (i = 0; i < remaining_nr; i++) {
		if (is_promisor_object(repo, &remaining_oids[i]))
			die(_("could not fetch %s from promisor remote"),
			    oid_to_hex(&remaining_oids[i]));
	}

all_fetched:
	if (to_free)
		free(remaining_oids);
}

static int allow_unsanitized(char ch)
{
	if (ch == ',' || ch == ';' || ch == '%')
		return 0;
	return ch > 32 && ch < 127;
}

static void promisor_info_vecs(struct repository *repo,
			       struct strvec *names,
			       struct strvec *urls)
{
	struct promisor_remote *r;

	promisor_remote_init(repo);

	for (r = repo->promisor_remote_config->promisors; r; r = r->next) {
<<<<<<< HEAD
		const char *url;
		char *url_key = xstrfmt("remote.%s.url", r->name);

		/* Only add remotes with a non empty URL */
		if (!git_config_get_string_tmp(url_key, &url) && *url) {
			strvec_push(names, r->name);
			strvec_push(urls, url);
		}

=======
		char *url;
		char *url_key = xstrfmt("remote.%s.url", r->name);

		strvec_push(names, r->name);
		strvec_push(urls, git_config_get_string(url_key, &url) ? NULL : url);

		free(url);
>>>>>>> 515fd3a3
		free(url_key);
	}
}

char *promisor_remote_info(struct repository *repo)
{
	struct strbuf sb = STRBUF_INIT;
	int advertise_promisors = 0;
	struct strvec names = STRVEC_INIT;
	struct strvec urls = STRVEC_INIT;

	git_config_get_bool("promisor.advertise", &advertise_promisors);

	if (!advertise_promisors)
		return NULL;

	promisor_info_vecs(repo, &names, &urls);

	if (!names.nr)
		return NULL;

	for (size_t i = 0; i < names.nr; i++) {
		if (i)
			strbuf_addch(&sb, ';');
		strbuf_addstr(&sb, "name=");
		strbuf_addstr_urlencode(&sb, names.v[i], allow_unsanitized);
<<<<<<< HEAD
		strbuf_addstr(&sb, ",url=");
		strbuf_addstr_urlencode(&sb, urls.v[i], allow_unsanitized);
	}

=======
		if (urls.v[i]) {
			strbuf_addstr(&sb, ",url=");
			strbuf_addstr_urlencode(&sb, urls.v[i], allow_unsanitized);
		}
	}

	strbuf_sanitize(&sb);

>>>>>>> 515fd3a3
	strvec_clear(&names);
	strvec_clear(&urls);

	return strbuf_detach(&sb, NULL);
}

/*
<<<<<<< HEAD
 * Find first index of 'nicks' where there is 'nick'. 'nick' is
 * compared case sensitively to the strings in 'nicks'. If not found
 * 'nicks->nr' is returned.
 */
static size_t remote_nick_find(struct strvec *nicks, const char *nick)
{
	for (size_t i = 0; i < nicks->nr; i++)
		if (!strcmp(nicks->v[i], nick))
			return i;
	return nicks->nr;
=======
 * Find first index of 'vec' where there is 'val'. 'val' is compared
 * case insensively to the strings in 'vec'. If not found 'vec->nr' is
 * returned.
 */
static size_t strvec_find_index(struct strvec *vec, const char *val)
{
	for (size_t i = 0; i < vec->nr; i++)
		if (!strcasecmp(vec->v[i], val))
			return i;
	return vec->nr;
>>>>>>> 515fd3a3
}

enum accept_promisor {
	ACCEPT_NONE = 0,
	ACCEPT_KNOWN_URL,
	ACCEPT_KNOWN_NAME,
	ACCEPT_ALL
};

static int should_accept_remote(enum accept_promisor accept,
				const char *remote_name, const char *remote_url,
				struct strvec *names, struct strvec *urls)
{
	size_t i;

	if (accept == ACCEPT_ALL)
		return 1;

<<<<<<< HEAD
	i = remote_nick_find(names, remote_name);
=======
	i = strvec_find_index(names, remote_name);
>>>>>>> 515fd3a3

	if (i >= names->nr)
		/* We don't know about that remote */
		return 0;

	if (accept == ACCEPT_KNOWN_NAME)
		return 1;

	if (accept != ACCEPT_KNOWN_URL)
		BUG("Unhandled 'enum accept_promisor' value '%d'", accept);

<<<<<<< HEAD
	if (!remote_url || !*remote_url) {
		warning(_("no or empty URL advertised for remote '%s'"), remote_name);
		return 0;
	}

	if (!strcmp(urls->v[i], remote_url))
		return 1;

	warning(_("known remote named '%s' but with URL '%s' instead of '%s'"),
=======
	if (!strcasecmp(urls->v[i], remote_url))
		return 1;

	warning(_("known remote named '%s' but with url '%s' instead of '%s'"),
>>>>>>> 515fd3a3
		remote_name, urls->v[i], remote_url);

	return 0;
}

static void filter_promisor_remote(struct repository *repo,
				   struct strvec *accepted,
				   const char *info)
{
	struct strbuf **remotes;
<<<<<<< HEAD
	const char *accept_str;
=======
	char *accept_str;
>>>>>>> 515fd3a3
	enum accept_promisor accept = ACCEPT_NONE;
	struct strvec names = STRVEC_INIT;
	struct strvec urls = STRVEC_INIT;

<<<<<<< HEAD
	if (!git_config_get_string_tmp("promisor.acceptfromserver", &accept_str)) {
		if (!*accept_str || !strcasecmp("None", accept_str))
=======
	if (!git_config_get_string("promisor.acceptfromserver", &accept_str)) {
		if (!accept_str || !*accept_str || !strcasecmp("None", accept_str))
>>>>>>> 515fd3a3
			accept = ACCEPT_NONE;
		else if (!strcasecmp("KnownUrl", accept_str))
			accept = ACCEPT_KNOWN_URL;
		else if (!strcasecmp("KnownName", accept_str))
			accept = ACCEPT_KNOWN_NAME;
		else if (!strcasecmp("All", accept_str))
			accept = ACCEPT_ALL;
		else
			warning(_("unknown '%s' value for '%s' config option"),
				accept_str, "promisor.acceptfromserver");
	}

	if (accept == ACCEPT_NONE)
		return;

	if (accept != ACCEPT_ALL)
		promisor_info_vecs(repo, &names, &urls);

	/* Parse remote info received */

	remotes = strbuf_split_str(info, ';', 0);

	for (size_t i = 0; remotes[i]; i++) {
		struct strbuf **elems;
		const char *remote_name = NULL;
		const char *remote_url = NULL;
		char *decoded_name = NULL;
		char *decoded_url = NULL;

<<<<<<< HEAD
		strbuf_strip_suffix(remotes[i], ";");
		elems = strbuf_split(remotes[i], ',');

		for (size_t j = 0; elems[j]; j++) {
			int res;
			strbuf_strip_suffix(elems[j], ",");
=======
		strbuf_trim_trailing_ch(remotes[i], ';');
		elems = strbuf_split_str(remotes[i]->buf, ',', 0);

		for (size_t j = 0; elems[j]; j++) {
			int res;
			strbuf_trim_trailing_ch(elems[j], ',');
>>>>>>> 515fd3a3
			res = skip_prefix(elems[j]->buf, "name=", &remote_name) ||
				skip_prefix(elems[j]->buf, "url=", &remote_url);
			if (!res)
				warning(_("unknown element '%s' from remote info"),
					elems[j]->buf);
		}

		if (remote_name)
			decoded_name = url_percent_decode(remote_name);
		if (remote_url)
			decoded_url = url_percent_decode(remote_url);

		if (decoded_name && should_accept_remote(accept, decoded_name, decoded_url, &names, &urls))
			strvec_push(accepted, decoded_name);

		strbuf_list_free(elems);
		free(decoded_name);
		free(decoded_url);
	}

<<<<<<< HEAD
=======
	free(accept_str);
>>>>>>> 515fd3a3
	strvec_clear(&names);
	strvec_clear(&urls);
	strbuf_list_free(remotes);
}

char *promisor_remote_reply(const char *info)
{
	struct strvec accepted = STRVEC_INIT;
	struct strbuf reply = STRBUF_INIT;

	filter_promisor_remote(the_repository, &accepted, info);

	if (!accepted.nr)
		return NULL;

	for (size_t i = 0; i < accepted.nr; i++) {
		if (i)
			strbuf_addch(&reply, ';');
		strbuf_addstr_urlencode(&reply, accepted.v[i], allow_unsanitized);
	}

	strvec_clear(&accepted);

	return strbuf_detach(&reply, NULL);
}

void mark_promisor_remotes_as_accepted(struct repository *r, const char *remotes)
{
	struct strbuf **accepted_remotes = strbuf_split_str(remotes, ';', 0);

	for (size_t i = 0; accepted_remotes[i]; i++) {
		struct promisor_remote *p;
		char *decoded_remote;

<<<<<<< HEAD
		strbuf_strip_suffix(accepted_remotes[i], ";");
=======
		strbuf_trim_trailing_ch(accepted_remotes[i], ';');
>>>>>>> 515fd3a3
		decoded_remote = url_percent_decode(accepted_remotes[i]->buf);

		p = repo_promisor_remote_find(r, decoded_remote);
		if (p)
			p->accepted = 1;
		else
			warning(_("accepted promisor remote '%s' not found"),
				decoded_remote);

		free(decoded_remote);
	}

	strbuf_list_free(accepted_remotes);
}<|MERGE_RESOLUTION|>--- conflicted
+++ resolved
@@ -3,7 +3,7 @@
 #include "git-compat-util.h"
 #include "gettext.h"
 #include "hex.h"
-#include "object-store.h"
+#include "object-store-ll.h"
 #include "promisor-remote.h"
 #include "config.h"
 #include "trace2.h"
@@ -12,10 +12,6 @@
 #include "packfile.h"
 #include "environment.h"
 #include "url.h"
-<<<<<<< HEAD
-#include "version.h"
-=======
->>>>>>> 515fd3a3
 
 struct promisor_remote_config {
 	struct promisor_remote *promisors;
@@ -300,7 +296,7 @@
 	}
 
 	for (i = 0; i < remaining_nr; i++) {
-		if (is_promisor_object(repo, &remaining_oids[i]))
+		if (is_promisor_object(&remaining_oids[i]))
 			die(_("could not fetch %s from promisor remote"),
 			    oid_to_hex(&remaining_oids[i]));
 	}
@@ -326,17 +322,6 @@
 	promisor_remote_init(repo);
 
 	for (r = repo->promisor_remote_config->promisors; r; r = r->next) {
-<<<<<<< HEAD
-		const char *url;
-		char *url_key = xstrfmt("remote.%s.url", r->name);
-
-		/* Only add remotes with a non empty URL */
-		if (!git_config_get_string_tmp(url_key, &url) && *url) {
-			strvec_push(names, r->name);
-			strvec_push(urls, url);
-		}
-
-=======
 		char *url;
 		char *url_key = xstrfmt("remote.%s.url", r->name);
 
@@ -344,7 +329,6 @@
 		strvec_push(urls, git_config_get_string(url_key, &url) ? NULL : url);
 
 		free(url);
->>>>>>> 515fd3a3
 		free(url_key);
 	}
 }
@@ -371,12 +355,6 @@
 			strbuf_addch(&sb, ';');
 		strbuf_addstr(&sb, "name=");
 		strbuf_addstr_urlencode(&sb, names.v[i], allow_unsanitized);
-<<<<<<< HEAD
-		strbuf_addstr(&sb, ",url=");
-		strbuf_addstr_urlencode(&sb, urls.v[i], allow_unsanitized);
-	}
-
-=======
 		if (urls.v[i]) {
 			strbuf_addstr(&sb, ",url=");
 			strbuf_addstr_urlencode(&sb, urls.v[i], allow_unsanitized);
@@ -385,7 +363,6 @@
 
 	strbuf_sanitize(&sb);
 
->>>>>>> 515fd3a3
 	strvec_clear(&names);
 	strvec_clear(&urls);
 
@@ -393,18 +370,6 @@
 }
 
 /*
-<<<<<<< HEAD
- * Find first index of 'nicks' where there is 'nick'. 'nick' is
- * compared case sensitively to the strings in 'nicks'. If not found
- * 'nicks->nr' is returned.
- */
-static size_t remote_nick_find(struct strvec *nicks, const char *nick)
-{
-	for (size_t i = 0; i < nicks->nr; i++)
-		if (!strcmp(nicks->v[i], nick))
-			return i;
-	return nicks->nr;
-=======
  * Find first index of 'vec' where there is 'val'. 'val' is compared
  * case insensively to the strings in 'vec'. If not found 'vec->nr' is
  * returned.
@@ -415,7 +380,6 @@
 		if (!strcasecmp(vec->v[i], val))
 			return i;
 	return vec->nr;
->>>>>>> 515fd3a3
 }
 
 enum accept_promisor {
@@ -434,11 +398,7 @@
 	if (accept == ACCEPT_ALL)
 		return 1;
 
-<<<<<<< HEAD
-	i = remote_nick_find(names, remote_name);
-=======
 	i = strvec_find_index(names, remote_name);
->>>>>>> 515fd3a3
 
 	if (i >= names->nr)
 		/* We don't know about that remote */
@@ -450,22 +410,10 @@
 	if (accept != ACCEPT_KNOWN_URL)
 		BUG("Unhandled 'enum accept_promisor' value '%d'", accept);
 
-<<<<<<< HEAD
-	if (!remote_url || !*remote_url) {
-		warning(_("no or empty URL advertised for remote '%s'"), remote_name);
-		return 0;
-	}
-
-	if (!strcmp(urls->v[i], remote_url))
-		return 1;
-
-	warning(_("known remote named '%s' but with URL '%s' instead of '%s'"),
-=======
 	if (!strcasecmp(urls->v[i], remote_url))
 		return 1;
 
 	warning(_("known remote named '%s' but with url '%s' instead of '%s'"),
->>>>>>> 515fd3a3
 		remote_name, urls->v[i], remote_url);
 
 	return 0;
@@ -476,22 +424,13 @@
 				   const char *info)
 {
 	struct strbuf **remotes;
-<<<<<<< HEAD
-	const char *accept_str;
-=======
 	char *accept_str;
->>>>>>> 515fd3a3
 	enum accept_promisor accept = ACCEPT_NONE;
 	struct strvec names = STRVEC_INIT;
 	struct strvec urls = STRVEC_INIT;
 
-<<<<<<< HEAD
-	if (!git_config_get_string_tmp("promisor.acceptfromserver", &accept_str)) {
-		if (!*accept_str || !strcasecmp("None", accept_str))
-=======
 	if (!git_config_get_string("promisor.acceptfromserver", &accept_str)) {
 		if (!accept_str || !*accept_str || !strcasecmp("None", accept_str))
->>>>>>> 515fd3a3
 			accept = ACCEPT_NONE;
 		else if (!strcasecmp("KnownUrl", accept_str))
 			accept = ACCEPT_KNOWN_URL;
@@ -521,21 +460,12 @@
 		char *decoded_name = NULL;
 		char *decoded_url = NULL;
 
-<<<<<<< HEAD
-		strbuf_strip_suffix(remotes[i], ";");
-		elems = strbuf_split(remotes[i], ',');
-
-		for (size_t j = 0; elems[j]; j++) {
-			int res;
-			strbuf_strip_suffix(elems[j], ",");
-=======
 		strbuf_trim_trailing_ch(remotes[i], ';');
 		elems = strbuf_split_str(remotes[i]->buf, ',', 0);
 
 		for (size_t j = 0; elems[j]; j++) {
 			int res;
 			strbuf_trim_trailing_ch(elems[j], ',');
->>>>>>> 515fd3a3
 			res = skip_prefix(elems[j]->buf, "name=", &remote_name) ||
 				skip_prefix(elems[j]->buf, "url=", &remote_url);
 			if (!res)
@@ -556,10 +486,7 @@
 		free(decoded_url);
 	}
 
-<<<<<<< HEAD
-=======
 	free(accept_str);
->>>>>>> 515fd3a3
 	strvec_clear(&names);
 	strvec_clear(&urls);
 	strbuf_list_free(remotes);
@@ -594,11 +521,7 @@
 		struct promisor_remote *p;
 		char *decoded_remote;
 
-<<<<<<< HEAD
-		strbuf_strip_suffix(accepted_remotes[i], ";");
-=======
 		strbuf_trim_trailing_ch(accepted_remotes[i], ';');
->>>>>>> 515fd3a3
 		decoded_remote = url_percent_decode(accepted_remotes[i]->buf);
 
 		p = repo_promisor_remote_find(r, decoded_remote);
