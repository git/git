--- conflicted
+++ resolved
@@ -479,13 +479,9 @@
 			strbuf_addf(out, " of %s", srcs.items[i].string);
 	}
 
-<<<<<<< HEAD
-	strbuf_addf(out, " into %s\n", current_branch);
-=======
 	if (!dest_suppressed(current_branch))
 		strbuf_addf(out, " into %s", current_branch);
 	strbuf_addch(out, '\n');
->>>>>>> dc04167d
 }
 
 static void fmt_tag_signature(struct strbuf *tagbuf,
