--- conflicted
+++ resolved
@@ -22,11 +22,7 @@
 int is_bundle(const char *path, int quiet);
 int read_bundle_header(const char *path, struct bundle_header *header);
 int create_bundle(struct repository *r, const char *path,
-<<<<<<< HEAD
-		  int argc, const char **argv, struct argv_array *pack_options,
-=======
 		  int argc, const char **argv, struct strvec *pack_options,
->>>>>>> 8c82dc3c
 		  int version);
 int verify_bundle(struct repository *r, struct bundle_header *header, int verbose);
 #define BUNDLE_VERBOSE 1
