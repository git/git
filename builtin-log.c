--- conflicted
+++ resolved
@@ -495,7 +495,6 @@
 		auto_number = auto_number && numbered;
 		return 0;
 	}
-<<<<<<< HEAD
 	if (!strcmp(var, "format.attach")) {
 		if (value && *value)
 			default_attach = xstrdup(value);
@@ -503,8 +502,6 @@
 			default_attach = xstrdup(git_version_string);
 		return 0;
 	}
-
-=======
 	if (!strcmp(var, "format.thread")) {
 		if (value && !strcasecmp(value, "deep")) {
 			thread = THREAD_DEEP;
@@ -517,7 +514,6 @@
 		thread = git_config_bool(var, value) && THREAD_SHALLOW;
 		return 0;
 	}
->>>>>>> 30984ed2
 
 	return git_log_config(var, value, cb);
 }
