--- conflicted
+++ resolved
@@ -1427,11 +1427,7 @@
 }
 
 int parse_hide_refs_config(const char *var, const char *value, const char *section,
-<<<<<<< HEAD
 			   struct strvec *hide_refs)
-=======
-			   struct string_list *hide_refs)
->>>>>>> c6bb0197
 {
 	const char *key;
 	if (!strcmp("transfer.hiderefs", var) ||
@@ -1448,20 +1444,12 @@
 		len = strlen(ref);
 		while (len && ref[len - 1] == '/')
 			ref[--len] = '\0';
-<<<<<<< HEAD
-=======
-		string_list_append_nodup(hide_refs, ref);
->>>>>>> c6bb0197
 	}
 	return 0;
 }
 
 int ref_is_hidden(const char *refname, const char *refname_full,
-<<<<<<< HEAD
 		  const struct strvec *hide_refs)
-=======
-		  const struct string_list *hide_refs)
->>>>>>> c6bb0197
 {
 	int i;
 
