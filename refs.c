--- conflicted
+++ resolved
@@ -1557,15 +1557,10 @@
 		char *buf;
 		int fd;
 
-<<<<<<< HEAD
 		if (--depth < 0) {
 			errno = ELOOP;
-			return NULL;
-		}
-=======
-		if (--depth < 0)
 			goto fail;
->>>>>>> bb75e4c9
+		}
 
 		strbuf_reset(&sb_path);
 		strbuf_git_path(&sb_path, "%s", refname);
@@ -1631,19 +1626,13 @@
 		}
 
 		len = read_in_full(fd, buffer, sizeof(buffer)-1);
-<<<<<<< HEAD
 		if (len < 0) {
 			int save_errno = errno;
 			close(fd);
 			errno = save_errno;
-			return NULL;
+			goto fail;
 		}
 		close(fd);
-=======
-		close(fd);
-		if (len < 0)
-			goto fail;
->>>>>>> bb75e4c9
 		while (len && isspace(buffer[len-1]))
 			len--;
 		buffer[len] = '\0';
@@ -1660,12 +1649,8 @@
 			    (buffer[40] != '\0' && !isspace(buffer[40]))) {
 				if (flag)
 					*flag |= REF_ISBROKEN;
-<<<<<<< HEAD
 				errno = EINVAL;
-				return NULL;
-=======
 				goto fail;
->>>>>>> bb75e4c9
 			}
 			ret = refname;
 			goto done;
@@ -1678,12 +1663,8 @@
 		if (check_refname_format(buf, REFNAME_ALLOW_ONELEVEL)) {
 			if (flag)
 				*flag |= REF_ISBROKEN;
-<<<<<<< HEAD
 			errno = EINVAL;
-			return NULL;
-=======
 			goto fail;
->>>>>>> bb75e4c9
 		}
 		refname = strcpy(refname_buffer, buf);
 	}
@@ -3006,12 +2987,8 @@
 	return cp - buf;
 }
 
-<<<<<<< HEAD
 /* This function must set a meaningful errno on failure */
-int log_ref_setup(const char *refname, char *logfile, int bufsize)
-=======
 int log_ref_setup(const char *refname, struct strbuf *logfile)
->>>>>>> bb75e4c9
 {
 	int logfd, oflags = O_APPEND | O_WRONLY;
 
@@ -3021,18 +2998,12 @@
 	     starts_with(refname, "refs/remotes/") ||
 	     starts_with(refname, "refs/notes/") ||
 	     !strcmp(refname, "HEAD"))) {
-<<<<<<< HEAD
-		if (safe_create_leading_directories(logfile) < 0) {
+		if (safe_create_leading_directories(logfile->buf) < 0) {
 			int save_errno = errno;
-			error("unable to create directory for %s", logfile);
+			error("unable to create directory for %s", logfile->buf);
 			errno = save_errno;
 			return -1;
 		}
-=======
-		if (safe_create_leading_directories(logfile->buf) < 0)
-			return error("unable to create directory for %s",
-				     logfile->buf);
->>>>>>> bb75e4c9
 		oflags |= O_CREAT;
 	}
 
@@ -3042,35 +3013,23 @@
 			return 0;
 
 		if ((oflags & O_CREAT) && errno == EISDIR) {
-<<<<<<< HEAD
-			if (remove_empty_directories(logfile)) {
+			if (remove_empty_directories(logfile->buf)) {
 				int save_errno = errno;
 				error("There are still logs under '%s'",
-				      logfile);
+				      logfile->buf);
 				errno = save_errno;
 				return -1;
-=======
-			if (remove_empty_directories(logfile->buf)) {
-				return error("There are still logs under '%s'",
-					     logfile->buf);
->>>>>>> bb75e4c9
 			}
 			logfd = open(logfile->buf, oflags, 0666);
 		}
 
-<<<<<<< HEAD
 		if (logfd < 0) {
 			int save_errno = errno;
-			error("Unable to append to %s: %s", logfile,
+			error("Unable to append to %s: %s", logfile->buf,
 			      strerror(errno));
 			errno = save_errno;
 			return -1;
 		}
-=======
-		if (logfd < 0)
-			return error("Unable to append to %s: %s",
-				     logfile->buf, strerror(errno));
->>>>>>> bb75e4c9
 	}
 
 	adjust_shared_perm(logfile->buf);
@@ -3112,30 +3071,22 @@
 		len += copy_msg(logrec + len - 1, msg) - 1;
 	written = len <= maxlen ? write_in_full(logfd, logrec, len) : -1;
 	free(logrec);
-<<<<<<< HEAD
 	if (written != len) {
 		int save_errno = errno;
 		close(logfd);
 		error("Unable to append to %s", log_file);
 		errno = save_errno;
-		return -1;
+		result = -1;
 	}
 	if (close(logfd)) {
 		int save_errno = errno;
 		error("Unable to append to %s", log_file);
 		errno = save_errno;
-		return -1;
-	}
-	return 0;
-=======
-	if (close(logfd) != 0 || written != len) {
-		error("Unable to append to %s", log_file);
 		result = -1;
 	}
 done:
 	strbuf_release(&sb_log_file);
 	return result;
->>>>>>> bb75e4c9
 }
 
 int is_branch(const char *refname)
