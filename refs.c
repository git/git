/*
 * The backend-independent part of the reference module.
 */

<<<<<<< HEAD
#include "cache.h"
=======
#include "git-compat-util.h"
#include "advice.h"
>>>>>>> 331b094e
#include "alloc.h"
#include "config.h"
#include "environment.h"
#include "hashmap.h"
#include "gettext.h"
#include "hex.h"
#include "lockfile.h"
#include "iterator.h"
#include "refs.h"
#include "refs/refs-internal.h"
#include "run-command.h"
#include "hook.h"
#include "object-name.h"
#include "object-store.h"
#include "object.h"
#include "tag.h"
#include "submodule.h"
#include "worktree.h"
#include "strvec.h"
#include "repository.h"
#include "setup.h"
#include "sigchain.h"
#include "date.h"
#include "commit.h"
#include "wrapper.h"

/*
 * List of all available backends
 */
static struct ref_storage_be *refs_backends = &refs_be_files;

static struct ref_storage_be *find_ref_storage_backend(const char *name)
{
	struct ref_storage_be *be;
	for (be = refs_backends; be; be = be->next)
		if (!strcmp(be->name, name))
			return be;
	return NULL;
}

/*
 * How to handle various characters in refnames:
 * 0: An acceptable character for refs
 * 1: End-of-component
 * 2: ., look for a preceding . to reject .. in refs
 * 3: {, look for a preceding @ to reject @{ in refs
 * 4: A bad character: ASCII control characters, and
 *    ":", "?", "[", "\", "^", "~", SP, or TAB
 * 5: *, reject unless REFNAME_REFSPEC_PATTERN is set
 */
static unsigned char refname_disposition[256] = {
	1, 4, 4, 4, 4, 4, 4, 4, 4, 4, 4, 4, 4, 4, 4, 4,
	4, 4, 4, 4, 4, 4, 4, 4, 4, 4, 4, 4, 4, 4, 4, 4,
	4, 0, 0, 0, 0, 0, 0, 0, 0, 0, 5, 0, 0, 0, 2, 1,
	0, 0, 0, 0, 0, 0, 0, 0, 0, 0, 4, 0, 0, 0, 0, 4,
	0, 0, 0, 0, 0, 0, 0, 0, 0, 0, 0, 0, 0, 0, 0, 0,
	0, 0, 0, 0, 0, 0, 0, 0, 0, 0, 0, 4, 4, 0, 4, 0,
	0, 0, 0, 0, 0, 0, 0, 0, 0, 0, 0, 0, 0, 0, 0, 0,
	0, 0, 0, 0, 0, 0, 0, 0, 0, 0, 0, 3, 0, 0, 4, 4
};

struct ref_namespace_info ref_namespace[] = {
	[NAMESPACE_HEAD] = {
		.ref = "HEAD",
		.decoration = DECORATION_REF_HEAD,
		.exact = 1,
	},
	[NAMESPACE_BRANCHES] = {
		.ref = "refs/heads/",
		.decoration = DECORATION_REF_LOCAL,
	},
	[NAMESPACE_TAGS] = {
		.ref = "refs/tags/",
		.decoration = DECORATION_REF_TAG,
	},
	[NAMESPACE_REMOTE_REFS] = {
		/*
		 * The default refspec for new remotes copies refs from
		 * refs/heads/ on the remote into refs/remotes/<remote>/.
		 * As such, "refs/remotes/" has special handling.
		 */
		.ref = "refs/remotes/",
		.decoration = DECORATION_REF_REMOTE,
	},
	[NAMESPACE_STASH] = {
		/*
		 * The single ref "refs/stash" stores the latest stash.
		 * Older stashes can be found in the reflog.
		 */
		.ref = "refs/stash",
		.exact = 1,
		.decoration = DECORATION_REF_STASH,
	},
	[NAMESPACE_REPLACE] = {
		/*
		 * This namespace allows Git to act as if one object ID
		 * points to the content of another. Unlike the other
		 * ref namespaces, this one can be changed by the
		 * GIT_REPLACE_REF_BASE environment variable. This
		 * .namespace value will be overwritten in setup_git_env().
		 */
		.ref = "refs/replace/",
		.decoration = DECORATION_GRAFTED,
	},
	[NAMESPACE_NOTES] = {
		/*
		 * The refs/notes/commit ref points to the tip of a
		 * parallel commit history that adds metadata to commits
		 * in the normal history. This ref can be overwritten
		 * by the core.notesRef config variable or the
		 * GIT_NOTES_REFS environment variable.
		 */
		.ref = "refs/notes/commit",
		.exact = 1,
	},
	[NAMESPACE_PREFETCH] = {
		/*
		 * Prefetch refs are written by the background 'fetch'
		 * maintenance task. It allows faster foreground fetches
		 * by advertising these previously-downloaded tips without
		 * updating refs/remotes/ without user intervention.
		 */
		.ref = "refs/prefetch/",
	},
	[NAMESPACE_REWRITTEN] = {
		/*
		 * Rewritten refs are used by the 'label' command in the
		 * sequencer. These are particularly useful during an
		 * interactive rebase that uses the 'merge' command.
		 */
		.ref = "refs/rewritten/",
	},
};

void update_ref_namespace(enum ref_namespace namespace, char *ref)
{
	struct ref_namespace_info *info = &ref_namespace[namespace];
	if (info->ref_updated)
		free(info->ref);
	info->ref = ref;
	info->ref_updated = 1;
}

/*
 * Try to read one refname component from the front of refname.
 * Return the length of the component found, or -1 if the component is
 * not legal.  It is legal if it is something reasonable to have under
 * ".git/refs/"; We do not like it if:
 *
 * - it begins with ".", or
 * - it has double dots "..", or
 * - it has ASCII control characters, or
 * - it has ":", "?", "[", "\", "^", "~", SP, or TAB anywhere, or
 * - it has "*" anywhere unless REFNAME_REFSPEC_PATTERN is set, or
 * - it ends with a "/", or
 * - it ends with ".lock", or
 * - it contains a "@{" portion
 *
 * When sanitized is not NULL, instead of rejecting the input refname
 * as an error, try to come up with a usable replacement for the input
 * refname in it.
 */
static int check_refname_component(const char *refname, int *flags,
				   struct strbuf *sanitized)
{
	const char *cp;
	char last = '\0';
	size_t component_start = 0; /* garbage - not a reasonable initial value */

	if (sanitized)
		component_start = sanitized->len;

	for (cp = refname; ; cp++) {
		int ch = *cp & 255;
		unsigned char disp = refname_disposition[ch];

		if (sanitized && disp != 1)
			strbuf_addch(sanitized, ch);

		switch (disp) {
		case 1:
			goto out;
		case 2:
			if (last == '.') { /* Refname contains "..". */
				if (sanitized)
					/* collapse ".." to single "." */
					strbuf_setlen(sanitized, sanitized->len - 1);
				else
					return -1;
			}
			break;
		case 3:
			if (last == '@') { /* Refname contains "@{". */
				if (sanitized)
					sanitized->buf[sanitized->len-1] = '-';
				else
					return -1;
			}
			break;
		case 4:
			/* forbidden char */
			if (sanitized)
				sanitized->buf[sanitized->len-1] = '-';
			else
				return -1;
			break;
		case 5:
			if (!(*flags & REFNAME_REFSPEC_PATTERN)) {
				/* refspec can't be a pattern */
				if (sanitized)
					sanitized->buf[sanitized->len-1] = '-';
				else
					return -1;
			}

			/*
			 * Unset the pattern flag so that we only accept
			 * a single asterisk for one side of refspec.
			 */
			*flags &= ~ REFNAME_REFSPEC_PATTERN;
			break;
		}
		last = ch;
	}
out:
	if (cp == refname)
		return 0; /* Component has zero length. */

	if (refname[0] == '.') { /* Component starts with '.'. */
		if (sanitized)
			sanitized->buf[component_start] = '-';
		else
			return -1;
	}
	if (cp - refname >= LOCK_SUFFIX_LEN &&
	    !memcmp(cp - LOCK_SUFFIX_LEN, LOCK_SUFFIX, LOCK_SUFFIX_LEN)) {
		if (!sanitized)
			return -1;
		/* Refname ends with ".lock". */
		while (strbuf_strip_suffix(sanitized, LOCK_SUFFIX)) {
			/* try again in case we have .lock.lock */
		}
	}
	return cp - refname;
}

static int check_or_sanitize_refname(const char *refname, int flags,
				     struct strbuf *sanitized)
{
	int component_len, component_count = 0;

	if (!strcmp(refname, "@")) {
		/* Refname is a single character '@'. */
		if (sanitized)
			strbuf_addch(sanitized, '-');
		else
			return -1;
	}

	while (1) {
		if (sanitized && sanitized->len)
			strbuf_complete(sanitized, '/');

		/* We are at the start of a path component. */
		component_len = check_refname_component(refname, &flags,
							sanitized);
		if (sanitized && component_len == 0)
			; /* OK, omit empty component */
		else if (component_len <= 0)
			return -1;

		component_count++;
		if (refname[component_len] == '\0')
			break;
		/* Skip to next component. */
		refname += component_len + 1;
	}

	if (refname[component_len - 1] == '.') {
		/* Refname ends with '.'. */
		if (sanitized)
			; /* omit ending dot */
		else
			return -1;
	}
	if (!(flags & REFNAME_ALLOW_ONELEVEL) && component_count < 2)
		return -1; /* Refname has only one component. */
	return 0;
}

int check_refname_format(const char *refname, int flags)
{
	return check_or_sanitize_refname(refname, flags, NULL);
}

void sanitize_refname_component(const char *refname, struct strbuf *out)
{
	if (check_or_sanitize_refname(refname, REFNAME_ALLOW_ONELEVEL, out))
		BUG("sanitizing refname '%s' check returned error", refname);
}

int refname_is_safe(const char *refname)
{
	const char *rest;

	if (skip_prefix(refname, "refs/", &rest)) {
		char *buf;
		int result;
		size_t restlen = strlen(rest);

		/* rest must not be empty, or start or end with "/" */
		if (!restlen || *rest == '/' || rest[restlen - 1] == '/')
			return 0;

		/*
		 * Does the refname try to escape refs/?
		 * For example: refs/foo/../bar is safe but refs/foo/../../bar
		 * is not.
		 */
		buf = xmallocz(restlen);
		result = !normalize_path_copy(buf, rest) && !strcmp(buf, rest);
		free(buf);
		return result;
	}

	do {
		if (!isupper(*refname) && *refname != '_')
			return 0;
		refname++;
	} while (*refname);
	return 1;
}

/*
 * Return true if refname, which has the specified oid and flags, can
 * be resolved to an object in the database. If the referred-to object
 * does not exist, emit a warning and return false.
 */
int ref_resolves_to_object(const char *refname,
			   struct repository *repo,
			   const struct object_id *oid,
			   unsigned int flags)
{
	if (flags & REF_ISBROKEN)
		return 0;
	if (!repo_has_object_file(repo, oid)) {
		error(_("%s does not point to a valid object!"), refname);
		return 0;
	}
	return 1;
}

char *refs_resolve_refdup(struct ref_store *refs,
			  const char *refname, int resolve_flags,
			  struct object_id *oid, int *flags)
{
	const char *result;

	result = refs_resolve_ref_unsafe(refs, refname, resolve_flags,
					 oid, flags);
	return xstrdup_or_null(result);
}

char *resolve_refdup(const char *refname, int resolve_flags,
		     struct object_id *oid, int *flags)
{
	return refs_resolve_refdup(get_main_ref_store(the_repository),
				   refname, resolve_flags,
				   oid, flags);
}

/* The argument to filter_refs */
struct ref_filter {
	const char *pattern;
	const char *prefix;
	each_ref_fn *fn;
	void *cb_data;
};

int read_ref_full(const char *refname, int resolve_flags, struct object_id *oid, int *flags)
{
	struct ref_store *refs = get_main_ref_store(the_repository);

	if (refs_resolve_ref_unsafe(refs, refname, resolve_flags,
				    oid, flags))
		return 0;
	return -1;
}

int read_ref(const char *refname, struct object_id *oid)
{
	return read_ref_full(refname, RESOLVE_REF_READING, oid, NULL);
}

int refs_ref_exists(struct ref_store *refs, const char *refname)
{
	return !!refs_resolve_ref_unsafe(refs, refname, RESOLVE_REF_READING,
					 NULL, NULL);
}

int ref_exists(const char *refname)
{
	return refs_ref_exists(get_main_ref_store(the_repository), refname);
}

static int filter_refs(const char *refname, const struct object_id *oid,
			   int flags, void *data)
{
	struct ref_filter *filter = (struct ref_filter *)data;

	if (wildmatch(filter->pattern, refname, 0))
		return 0;
	if (filter->prefix)
		skip_prefix(refname, filter->prefix, &refname);
	return filter->fn(refname, oid, flags, filter->cb_data);
}

enum peel_status peel_object(const struct object_id *name, struct object_id *oid)
{
	struct object *o = lookup_unknown_object(the_repository, name);

	if (o->type == OBJ_NONE) {
		int type = oid_object_info(the_repository, name, NULL);
		if (type < 0 || !object_as_type(o, type, 0))
			return PEEL_INVALID;
	}

	if (o->type != OBJ_TAG)
		return PEEL_NON_TAG;

	o = deref_tag_noverify(o);
	if (!o)
		return PEEL_INVALID;

	oidcpy(oid, &o->oid);
	return PEEL_PEELED;
}

struct warn_if_dangling_data {
	FILE *fp;
	const char *refname;
	const struct string_list *refnames;
	const char *msg_fmt;
};

static int warn_if_dangling_symref(const char *refname,
				   const struct object_id *oid UNUSED,
				   int flags, void *cb_data)
{
	struct warn_if_dangling_data *d = cb_data;
	const char *resolves_to;

	if (!(flags & REF_ISSYMREF))
		return 0;

	resolves_to = resolve_ref_unsafe(refname, 0, NULL, NULL);
	if (!resolves_to
	    || (d->refname
		? strcmp(resolves_to, d->refname)
		: !string_list_has_string(d->refnames, resolves_to))) {
		return 0;
	}

	fprintf(d->fp, d->msg_fmt, refname);
	fputc('\n', d->fp);
	return 0;
}

void warn_dangling_symref(FILE *fp, const char *msg_fmt, const char *refname)
{
	struct warn_if_dangling_data data;

	data.fp = fp;
	data.refname = refname;
	data.refnames = NULL;
	data.msg_fmt = msg_fmt;
	for_each_rawref(warn_if_dangling_symref, &data);
}

void warn_dangling_symrefs(FILE *fp, const char *msg_fmt, const struct string_list *refnames)
{
	struct warn_if_dangling_data data;

	data.fp = fp;
	data.refname = NULL;
	data.refnames = refnames;
	data.msg_fmt = msg_fmt;
	for_each_rawref(warn_if_dangling_symref, &data);
}

int refs_for_each_tag_ref(struct ref_store *refs, each_ref_fn fn, void *cb_data)
{
	return refs_for_each_ref_in(refs, "refs/tags/", fn, cb_data);
}

int for_each_tag_ref(each_ref_fn fn, void *cb_data)
{
	return refs_for_each_tag_ref(get_main_ref_store(the_repository), fn, cb_data);
}

int refs_for_each_branch_ref(struct ref_store *refs, each_ref_fn fn, void *cb_data)
{
	return refs_for_each_ref_in(refs, "refs/heads/", fn, cb_data);
}

int for_each_branch_ref(each_ref_fn fn, void *cb_data)
{
	return refs_for_each_branch_ref(get_main_ref_store(the_repository), fn, cb_data);
}

int refs_for_each_remote_ref(struct ref_store *refs, each_ref_fn fn, void *cb_data)
{
	return refs_for_each_ref_in(refs, "refs/remotes/", fn, cb_data);
}

int for_each_remote_ref(each_ref_fn fn, void *cb_data)
{
	return refs_for_each_remote_ref(get_main_ref_store(the_repository), fn, cb_data);
}

int head_ref_namespaced(each_ref_fn fn, void *cb_data)
{
	struct strbuf buf = STRBUF_INIT;
	int ret = 0;
	struct object_id oid;
	int flag;

	strbuf_addf(&buf, "%sHEAD", get_git_namespace());
	if (!read_ref_full(buf.buf, RESOLVE_REF_READING, &oid, &flag))
		ret = fn(buf.buf, &oid, flag, cb_data);
	strbuf_release(&buf);

	return ret;
}

void normalize_glob_ref(struct string_list_item *item, const char *prefix,
			const char *pattern)
{
	struct strbuf normalized_pattern = STRBUF_INIT;

	if (*pattern == '/')
		BUG("pattern must not start with '/'");

	if (prefix)
		strbuf_addstr(&normalized_pattern, prefix);
	else if (!starts_with(pattern, "refs/") &&
		   strcmp(pattern, "HEAD"))
		strbuf_addstr(&normalized_pattern, "refs/");
	/*
	 * NEEDSWORK: Special case other symrefs such as REBASE_HEAD,
	 * MERGE_HEAD, etc.
	 */

	strbuf_addstr(&normalized_pattern, pattern);
	strbuf_strip_suffix(&normalized_pattern, "/");

	item->string = strbuf_detach(&normalized_pattern, NULL);
	item->util = has_glob_specials(pattern) ? NULL : item->string;
	strbuf_release(&normalized_pattern);
}

int for_each_glob_ref_in(each_ref_fn fn, const char *pattern,
	const char *prefix, void *cb_data)
{
	struct strbuf real_pattern = STRBUF_INIT;
	struct ref_filter filter;
	int ret;

	if (!prefix && !starts_with(pattern, "refs/"))
		strbuf_addstr(&real_pattern, "refs/");
	else if (prefix)
		strbuf_addstr(&real_pattern, prefix);
	strbuf_addstr(&real_pattern, pattern);

	if (!has_glob_specials(pattern)) {
		/* Append implied '/' '*' if not present. */
		strbuf_complete(&real_pattern, '/');
		/* No need to check for '*', there is none. */
		strbuf_addch(&real_pattern, '*');
	}

	filter.pattern = real_pattern.buf;
	filter.prefix = prefix;
	filter.fn = fn;
	filter.cb_data = cb_data;
	ret = for_each_ref(filter_refs, &filter);

	strbuf_release(&real_pattern);
	return ret;
}

int for_each_glob_ref(each_ref_fn fn, const char *pattern, void *cb_data)
{
	return for_each_glob_ref_in(fn, pattern, NULL, cb_data);
}

const char *prettify_refname(const char *name)
{
	if (skip_prefix(name, "refs/heads/", &name) ||
	    skip_prefix(name, "refs/tags/", &name) ||
	    skip_prefix(name, "refs/remotes/", &name))
		; /* nothing */
	return name;
}

static const char *ref_rev_parse_rules[] = {
	"%.*s",
	"refs/%.*s",
	"refs/tags/%.*s",
	"refs/heads/%.*s",
	"refs/remotes/%.*s",
	"refs/remotes/%.*s/HEAD",
	NULL
};

#define NUM_REV_PARSE_RULES (ARRAY_SIZE(ref_rev_parse_rules) - 1)

/*
 * Is it possible that the caller meant full_name with abbrev_name?
 * If so return a non-zero value to signal "yes"; the magnitude of
 * the returned value gives the precedence used for disambiguation.
 *
 * If abbrev_name cannot mean full_name, return 0.
 */
int refname_match(const char *abbrev_name, const char *full_name)
{
	const char **p;
	const int abbrev_name_len = strlen(abbrev_name);
	const int num_rules = NUM_REV_PARSE_RULES;

	for (p = ref_rev_parse_rules; *p; p++)
		if (!strcmp(full_name, mkpath(*p, abbrev_name_len, abbrev_name)))
			return &ref_rev_parse_rules[num_rules] - p;

	return 0;
}

/*
 * Given a 'prefix' expand it by the rules in 'ref_rev_parse_rules' and add
 * the results to 'prefixes'
 */
void expand_ref_prefix(struct strvec *prefixes, const char *prefix)
{
	const char **p;
	int len = strlen(prefix);

	for (p = ref_rev_parse_rules; *p; p++)
		strvec_pushf(prefixes, *p, len, prefix);
}

static const char default_branch_name_advice[] = N_(
"Using '%s' as the name for the initial branch. This default branch name\n"
"is subject to change. To configure the initial branch name to use in all\n"
"of your new repositories, which will suppress this warning, call:\n"
"\n"
"\tgit config --global init.defaultBranch <name>\n"
"\n"
"Names commonly chosen instead of 'master' are 'main', 'trunk' and\n"
"'development'. The just-created branch can be renamed via this command:\n"
"\n"
"\tgit branch -m <name>\n"
);

char *repo_default_branch_name(struct repository *r, int quiet)
{
	const char *config_key = "init.defaultbranch";
	const char *config_display_key = "init.defaultBranch";
	char *ret = NULL, *full_ref;
	const char *env = getenv("GIT_TEST_DEFAULT_INITIAL_BRANCH_NAME");

	if (env && *env)
		ret = xstrdup(env);
	else if (repo_config_get_string(r, config_key, &ret) < 0)
		die(_("could not retrieve `%s`"), config_display_key);

	if (!ret) {
		ret = xstrdup("master");
		if (!quiet)
			advise(_(default_branch_name_advice), ret);
	}

	full_ref = xstrfmt("refs/heads/%s", ret);
	if (check_refname_format(full_ref, 0))
		die(_("invalid branch name: %s = %s"), config_display_key, ret);
	free(full_ref);

	return ret;
}

const char *git_default_branch_name(int quiet)
{
	static char *ret;

	if (!ret)
		ret = repo_default_branch_name(the_repository, quiet);

	return ret;
}

/*
 * *string and *len will only be substituted, and *string returned (for
 * later free()ing) if the string passed in is a magic short-hand form
 * to name a branch.
 */
static char *substitute_branch_name(struct repository *r,
				    const char **string, int *len,
				    int nonfatal_dangling_mark)
{
	struct strbuf buf = STRBUF_INIT;
	struct interpret_branch_name_options options = {
		.nonfatal_dangling_mark = nonfatal_dangling_mark
	};
	int ret = repo_interpret_branch_name(r, *string, *len, &buf, &options);

	if (ret == *len) {
		size_t size;
		*string = strbuf_detach(&buf, &size);
		*len = size;
		return (char *)*string;
	}

	return NULL;
}

int repo_dwim_ref(struct repository *r, const char *str, int len,
		  struct object_id *oid, char **ref, int nonfatal_dangling_mark)
{
	char *last_branch = substitute_branch_name(r, &str, &len,
						   nonfatal_dangling_mark);
	int   refs_found  = expand_ref(r, str, len, oid, ref);
	free(last_branch);
	return refs_found;
}

int expand_ref(struct repository *repo, const char *str, int len,
	       struct object_id *oid, char **ref)
{
	const char **p, *r;
	int refs_found = 0;
	struct strbuf fullref = STRBUF_INIT;

	*ref = NULL;
	for (p = ref_rev_parse_rules; *p; p++) {
		struct object_id oid_from_ref;
		struct object_id *this_result;
		int flag;
		struct ref_store *refs = get_main_ref_store(repo);

		this_result = refs_found ? &oid_from_ref : oid;
		strbuf_reset(&fullref);
		strbuf_addf(&fullref, *p, len, str);
		r = refs_resolve_ref_unsafe(refs, fullref.buf,
					    RESOLVE_REF_READING,
					    this_result, &flag);
		if (r) {
			if (!refs_found++)
				*ref = xstrdup(r);
			if (!warn_ambiguous_refs)
				break;
		} else if ((flag & REF_ISSYMREF) && strcmp(fullref.buf, "HEAD")) {
			warning(_("ignoring dangling symref %s"), fullref.buf);
		} else if ((flag & REF_ISBROKEN) && strchr(fullref.buf, '/')) {
			warning(_("ignoring broken ref %s"), fullref.buf);
		}
	}
	strbuf_release(&fullref);
	return refs_found;
}

int repo_dwim_log(struct repository *r, const char *str, int len,
		  struct object_id *oid, char **log)
{
	struct ref_store *refs = get_main_ref_store(r);
	char *last_branch = substitute_branch_name(r, &str, &len, 0);
	const char **p;
	int logs_found = 0;
	struct strbuf path = STRBUF_INIT;

	*log = NULL;
	for (p = ref_rev_parse_rules; *p; p++) {
		struct object_id hash;
		const char *ref, *it;

		strbuf_reset(&path);
		strbuf_addf(&path, *p, len, str);
		ref = refs_resolve_ref_unsafe(refs, path.buf,
					      RESOLVE_REF_READING,
					      oid ? &hash : NULL, NULL);
		if (!ref)
			continue;
		if (refs_reflog_exists(refs, path.buf))
			it = path.buf;
		else if (strcmp(ref, path.buf) &&
			 refs_reflog_exists(refs, ref))
			it = ref;
		else
			continue;
		if (!logs_found++) {
			*log = xstrdup(it);
			if (oid)
				oidcpy(oid, &hash);
		}
		if (!warn_ambiguous_refs)
			break;
	}
	strbuf_release(&path);
	free(last_branch);
	return logs_found;
}

int dwim_log(const char *str, int len, struct object_id *oid, char **log)
{
	return repo_dwim_log(the_repository, str, len, oid, log);
}

int is_per_worktree_ref(const char *refname)
{
	return starts_with(refname, "refs/worktree/") ||
	       starts_with(refname, "refs/bisect/") ||
	       starts_with(refname, "refs/rewritten/");
}

static int is_pseudoref_syntax(const char *refname)
{
	const char *c;

	for (c = refname; *c; c++) {
		if (!isupper(*c) && *c != '-' && *c != '_')
			return 0;
	}

	/*
	 * HEAD is not a pseudoref, but it certainly uses the
	 * pseudoref syntax.
	 */
	return 1;
}

static int is_current_worktree_ref(const char *ref) {
	return is_pseudoref_syntax(ref) || is_per_worktree_ref(ref);
}

enum ref_worktree_type parse_worktree_ref(const char *maybe_worktree_ref,
					  const char **worktree_name, int *worktree_name_length,
					  const char **bare_refname)
{
	const char *name_dummy;
	int name_length_dummy;
	const char *ref_dummy;

	if (!worktree_name)
		worktree_name = &name_dummy;
	if (!worktree_name_length)
		worktree_name_length = &name_length_dummy;
	if (!bare_refname)
		bare_refname = &ref_dummy;

	if (skip_prefix(maybe_worktree_ref, "worktrees/", bare_refname)) {
		const char *slash = strchr(*bare_refname, '/');

		*worktree_name = *bare_refname;
		if (!slash) {
			*worktree_name_length = strlen(*worktree_name);

			/* This is an error condition, and the caller tell because the bare_refname is "" */
			*bare_refname = *worktree_name + *worktree_name_length;
			return REF_WORKTREE_OTHER;
		}

		*worktree_name_length = slash - *bare_refname;
		*bare_refname = slash + 1;

		if (is_current_worktree_ref(*bare_refname))
			return REF_WORKTREE_OTHER;
	}

	*worktree_name = NULL;
	*worktree_name_length = 0;

	if (skip_prefix(maybe_worktree_ref, "main-worktree/", bare_refname)
	    && is_current_worktree_ref(*bare_refname))
		return REF_WORKTREE_MAIN;

	*bare_refname = maybe_worktree_ref;
	if (is_current_worktree_ref(maybe_worktree_ref))
		return REF_WORKTREE_CURRENT;

	return REF_WORKTREE_SHARED;
}

long get_files_ref_lock_timeout_ms(void)
{
	static int configured = 0;

	/* The default timeout is 100 ms: */
	static int timeout_ms = 100;

	if (!configured) {
		git_config_get_int("core.filesreflocktimeout", &timeout_ms);
		configured = 1;
	}

	return timeout_ms;
}

int refs_delete_ref(struct ref_store *refs, const char *msg,
		    const char *refname,
		    const struct object_id *old_oid,
		    unsigned int flags)
{
	struct ref_transaction *transaction;
	struct strbuf err = STRBUF_INIT;

	transaction = ref_store_transaction_begin(refs, &err);
	if (!transaction ||
	    ref_transaction_delete(transaction, refname, old_oid,
				   flags, msg, &err) ||
	    ref_transaction_commit(transaction, &err)) {
		error("%s", err.buf);
		ref_transaction_free(transaction);
		strbuf_release(&err);
		return 1;
	}
	ref_transaction_free(transaction);
	strbuf_release(&err);
	return 0;
}

int delete_ref(const char *msg, const char *refname,
	       const struct object_id *old_oid, unsigned int flags)
{
	return refs_delete_ref(get_main_ref_store(the_repository), msg, refname,
			       old_oid, flags);
}

static void copy_reflog_msg(struct strbuf *sb, const char *msg)
{
	char c;
	int wasspace = 1;

	while ((c = *msg++)) {
		if (wasspace && isspace(c))
			continue;
		wasspace = isspace(c);
		if (wasspace)
			c = ' ';
		strbuf_addch(sb, c);
	}
	strbuf_rtrim(sb);
}

static char *normalize_reflog_message(const char *msg)
{
	struct strbuf sb = STRBUF_INIT;

	if (msg && *msg)
		copy_reflog_msg(&sb, msg);
	return strbuf_detach(&sb, NULL);
}

int should_autocreate_reflog(const char *refname)
{
	switch (log_all_ref_updates) {
	case LOG_REFS_ALWAYS:
		return 1;
	case LOG_REFS_NORMAL:
		return starts_with(refname, "refs/heads/") ||
			starts_with(refname, "refs/remotes/") ||
			starts_with(refname, "refs/notes/") ||
			!strcmp(refname, "HEAD");
	default:
		return 0;
	}
}

int is_branch(const char *refname)
{
	return !strcmp(refname, "HEAD") || starts_with(refname, "refs/heads/");
}

struct read_ref_at_cb {
	const char *refname;
	timestamp_t at_time;
	int cnt;
	int reccnt;
	struct object_id *oid;
	int found_it;

	struct object_id ooid;
	struct object_id noid;
	int tz;
	timestamp_t date;
	char **msg;
	timestamp_t *cutoff_time;
	int *cutoff_tz;
	int *cutoff_cnt;
};

static void set_read_ref_cutoffs(struct read_ref_at_cb *cb,
		timestamp_t timestamp, int tz, const char *message)
{
	if (cb->msg)
		*cb->msg = xstrdup(message);
	if (cb->cutoff_time)
		*cb->cutoff_time = timestamp;
	if (cb->cutoff_tz)
		*cb->cutoff_tz = tz;
	if (cb->cutoff_cnt)
		*cb->cutoff_cnt = cb->reccnt;
}

static int read_ref_at_ent(struct object_id *ooid, struct object_id *noid,
			   const char *email UNUSED,
			   timestamp_t timestamp, int tz,
			   const char *message, void *cb_data)
{
	struct read_ref_at_cb *cb = cb_data;
	int reached_count;

	cb->tz = tz;
	cb->date = timestamp;

	/*
	 * It is not possible for cb->cnt == 0 on the first iteration because
	 * that special case is handled in read_ref_at().
	 */
	if (cb->cnt > 0)
		cb->cnt--;
	reached_count = cb->cnt == 0 && !is_null_oid(ooid);
	if (timestamp <= cb->at_time || reached_count) {
		set_read_ref_cutoffs(cb, timestamp, tz, message);
		/*
		 * we have not yet updated cb->[n|o]oid so they still
		 * hold the values for the previous record.
		 */
		if (!is_null_oid(&cb->ooid) && !oideq(&cb->ooid, noid))
			warning(_("log for ref %s has gap after %s"),
					cb->refname, show_date(cb->date, cb->tz, DATE_MODE(RFC2822)));
		if (reached_count)
			oidcpy(cb->oid, ooid);
		else if (!is_null_oid(&cb->ooid) || cb->date == cb->at_time)
			oidcpy(cb->oid, noid);
		else if (!oideq(noid, cb->oid))
			warning(_("log for ref %s unexpectedly ended on %s"),
				cb->refname, show_date(cb->date, cb->tz,
						       DATE_MODE(RFC2822)));
		cb->found_it = 1;
	}
	cb->reccnt++;
	oidcpy(&cb->ooid, ooid);
	oidcpy(&cb->noid, noid);
	return cb->found_it;
}

static int read_ref_at_ent_newest(struct object_id *ooid UNUSED,
				  struct object_id *noid,
				  const char *email UNUSED,
				  timestamp_t timestamp, int tz,
				  const char *message, void *cb_data)
{
	struct read_ref_at_cb *cb = cb_data;

	set_read_ref_cutoffs(cb, timestamp, tz, message);
	oidcpy(cb->oid, noid);
	/* We just want the first entry */
	return 1;
}

static int read_ref_at_ent_oldest(struct object_id *ooid, struct object_id *noid,
				  const char *email UNUSED,
				  timestamp_t timestamp, int tz,
				  const char *message, void *cb_data)
{
	struct read_ref_at_cb *cb = cb_data;

	set_read_ref_cutoffs(cb, timestamp, tz, message);
	oidcpy(cb->oid, ooid);
	if (is_null_oid(cb->oid))
		oidcpy(cb->oid, noid);
	/* We just want the first entry */
	return 1;
}

int read_ref_at(struct ref_store *refs, const char *refname,
		unsigned int flags, timestamp_t at_time, int cnt,
		struct object_id *oid, char **msg,
		timestamp_t *cutoff_time, int *cutoff_tz, int *cutoff_cnt)
{
	struct read_ref_at_cb cb;

	memset(&cb, 0, sizeof(cb));
	cb.refname = refname;
	cb.at_time = at_time;
	cb.cnt = cnt;
	cb.msg = msg;
	cb.cutoff_time = cutoff_time;
	cb.cutoff_tz = cutoff_tz;
	cb.cutoff_cnt = cutoff_cnt;
	cb.oid = oid;

	if (cb.cnt == 0) {
		refs_for_each_reflog_ent_reverse(refs, refname, read_ref_at_ent_newest, &cb);
		return 0;
	}

	refs_for_each_reflog_ent_reverse(refs, refname, read_ref_at_ent, &cb);

	if (!cb.reccnt) {
		if (flags & GET_OID_QUIETLY)
			exit(128);
		else
			die(_("log for %s is empty"), refname);
	}
	if (cb.found_it)
		return 0;

	refs_for_each_reflog_ent(refs, refname, read_ref_at_ent_oldest, &cb);

	return 1;
}

struct ref_transaction *ref_store_transaction_begin(struct ref_store *refs,
						    struct strbuf *err)
{
	struct ref_transaction *tr;
	assert(err);

	CALLOC_ARRAY(tr, 1);
	tr->ref_store = refs;
	return tr;
}

struct ref_transaction *ref_transaction_begin(struct strbuf *err)
{
	return ref_store_transaction_begin(get_main_ref_store(the_repository), err);
}

void ref_transaction_free(struct ref_transaction *transaction)
{
	size_t i;

	if (!transaction)
		return;

	switch (transaction->state) {
	case REF_TRANSACTION_OPEN:
	case REF_TRANSACTION_CLOSED:
		/* OK */
		break;
	case REF_TRANSACTION_PREPARED:
		BUG("free called on a prepared reference transaction");
		break;
	default:
		BUG("unexpected reference transaction state");
		break;
	}

	for (i = 0; i < transaction->nr; i++) {
		free(transaction->updates[i]->msg);
		free(transaction->updates[i]);
	}
	free(transaction->updates);
	free(transaction);
}

struct ref_update *ref_transaction_add_update(
		struct ref_transaction *transaction,
		const char *refname, unsigned int flags,
		const struct object_id *new_oid,
		const struct object_id *old_oid,
		const char *msg)
{
	struct ref_update *update;

	if (transaction->state != REF_TRANSACTION_OPEN)
		BUG("update called for transaction that is not open");

	FLEX_ALLOC_STR(update, refname, refname);
	ALLOC_GROW(transaction->updates, transaction->nr + 1, transaction->alloc);
	transaction->updates[transaction->nr++] = update;

	update->flags = flags;

	if (flags & REF_HAVE_NEW)
		oidcpy(&update->new_oid, new_oid);
	if (flags & REF_HAVE_OLD)
		oidcpy(&update->old_oid, old_oid);
	update->msg = normalize_reflog_message(msg);
	return update;
}

int ref_transaction_update(struct ref_transaction *transaction,
			   const char *refname,
			   const struct object_id *new_oid,
			   const struct object_id *old_oid,
			   unsigned int flags, const char *msg,
			   struct strbuf *err)
{
	assert(err);

	if (!(flags & REF_SKIP_REFNAME_VERIFICATION) &&
	    ((new_oid && !is_null_oid(new_oid)) ?
		     check_refname_format(refname, REFNAME_ALLOW_ONELEVEL) :
			   !refname_is_safe(refname))) {
		strbuf_addf(err, _("refusing to update ref with bad name '%s'"),
			    refname);
		return -1;
	}

	if (flags & ~REF_TRANSACTION_UPDATE_ALLOWED_FLAGS)
		BUG("illegal flags 0x%x passed to ref_transaction_update()", flags);

	/*
	 * Clear flags outside the allowed set; this should be a noop because
	 * of the BUG() check above, but it works around a -Wnonnull warning
	 * with some versions of "gcc -O3".
	 */
	flags &= REF_TRANSACTION_UPDATE_ALLOWED_FLAGS;

	flags |= (new_oid ? REF_HAVE_NEW : 0) | (old_oid ? REF_HAVE_OLD : 0);

	ref_transaction_add_update(transaction, refname, flags,
				   new_oid, old_oid, msg);
	return 0;
}

int ref_transaction_create(struct ref_transaction *transaction,
			   const char *refname,
			   const struct object_id *new_oid,
			   unsigned int flags, const char *msg,
			   struct strbuf *err)
{
	if (!new_oid || is_null_oid(new_oid)) {
		strbuf_addf(err, "'%s' has a null OID", refname);
		return 1;
	}
	return ref_transaction_update(transaction, refname, new_oid,
				      null_oid(), flags, msg, err);
}

int ref_transaction_delete(struct ref_transaction *transaction,
			   const char *refname,
			   const struct object_id *old_oid,
			   unsigned int flags, const char *msg,
			   struct strbuf *err)
{
	if (old_oid && is_null_oid(old_oid))
		BUG("delete called with old_oid set to zeros");
	return ref_transaction_update(transaction, refname,
				      null_oid(), old_oid,
				      flags, msg, err);
}

int ref_transaction_verify(struct ref_transaction *transaction,
			   const char *refname,
			   const struct object_id *old_oid,
			   unsigned int flags,
			   struct strbuf *err)
{
	if (!old_oid)
		BUG("verify called with old_oid set to NULL");
	return ref_transaction_update(transaction, refname,
				      NULL, old_oid,
				      flags, NULL, err);
}

int refs_update_ref(struct ref_store *refs, const char *msg,
		    const char *refname, const struct object_id *new_oid,
		    const struct object_id *old_oid, unsigned int flags,
		    enum action_on_err onerr)
{
	struct ref_transaction *t = NULL;
	struct strbuf err = STRBUF_INIT;
	int ret = 0;

	t = ref_store_transaction_begin(refs, &err);
	if (!t ||
	    ref_transaction_update(t, refname, new_oid, old_oid, flags, msg,
				   &err) ||
	    ref_transaction_commit(t, &err)) {
		ret = 1;
		ref_transaction_free(t);
	}
	if (ret) {
		const char *str = _("update_ref failed for ref '%s': %s");

		switch (onerr) {
		case UPDATE_REFS_MSG_ON_ERR:
			error(str, refname, err.buf);
			break;
		case UPDATE_REFS_DIE_ON_ERR:
			die(str, refname, err.buf);
			break;
		case UPDATE_REFS_QUIET_ON_ERR:
			break;
		}
		strbuf_release(&err);
		return 1;
	}
	strbuf_release(&err);
	if (t)
		ref_transaction_free(t);
	return 0;
}

int update_ref(const char *msg, const char *refname,
	       const struct object_id *new_oid,
	       const struct object_id *old_oid,
	       unsigned int flags, enum action_on_err onerr)
{
	return refs_update_ref(get_main_ref_store(the_repository), msg, refname, new_oid,
			       old_oid, flags, onerr);
}

/*
 * Check that the string refname matches a rule of the form
 * "{prefix}%.*s{suffix}". So "foo/bar/baz" would match the rule
 * "foo/%.*s/baz", and return the string "bar".
 */
static const char *match_parse_rule(const char *refname, const char *rule,
				    size_t *len)
{
	/*
	 * Check that rule matches refname up to the first percent in the rule.
	 * We can bail immediately if not, but otherwise we leave "rule" at the
	 * %-placeholder, and "refname" at the start of the potential matched
	 * name.
	 */
	while (*rule != '%') {
		if (!*rule)
			BUG("rev-parse rule did not have percent");
		if (*refname++ != *rule++)
			return NULL;
	}

	/*
	 * Check that our "%" is the expected placeholder. This assumes there
	 * are no other percents (placeholder or quoted) in the string, but
	 * that is sufficient for our rev-parse rules.
	 */
	if (!skip_prefix(rule, "%.*s", &rule))
		return NULL;

	/*
	 * And now check that our suffix (if any) matches.
	 */
	if (!strip_suffix(refname, rule, len))
		return NULL;

	return refname; /* len set by strip_suffix() */
}

char *refs_shorten_unambiguous_ref(struct ref_store *refs,
				   const char *refname, int strict)
{
	int i;
	struct strbuf resolved_buf = STRBUF_INIT;

	/* skip first rule, it will always match */
	for (i = NUM_REV_PARSE_RULES - 1; i > 0 ; --i) {
		int j;
		int rules_to_fail = i;
		const char *short_name;
		size_t short_name_len;

		short_name = match_parse_rule(refname, ref_rev_parse_rules[i],
					      &short_name_len);
		if (!short_name)
			continue;

		/*
		 * in strict mode, all (except the matched one) rules
		 * must fail to resolve to a valid non-ambiguous ref
		 */
		if (strict)
			rules_to_fail = NUM_REV_PARSE_RULES;

		/*
		 * check if the short name resolves to a valid ref,
		 * but use only rules prior to the matched one
		 */
		for (j = 0; j < rules_to_fail; j++) {
			const char *rule = ref_rev_parse_rules[j];

			/* skip matched rule */
			if (i == j)
				continue;

			/*
			 * the short name is ambiguous, if it resolves
			 * (with this previous rule) to a valid ref
			 * read_ref() returns 0 on success
			 */
			strbuf_reset(&resolved_buf);
			strbuf_addf(&resolved_buf, rule,
				    cast_size_t_to_int(short_name_len),
				    short_name);
			if (refs_ref_exists(refs, resolved_buf.buf))
				break;
		}

		/*
		 * short name is non-ambiguous if all previous rules
		 * haven't resolved to a valid ref
		 */
		if (j == rules_to_fail) {
			strbuf_release(&resolved_buf);
			return xmemdupz(short_name, short_name_len);
		}
	}

	strbuf_release(&resolved_buf);
	return xstrdup(refname);
}

char *shorten_unambiguous_ref(const char *refname, int strict)
{
	return refs_shorten_unambiguous_ref(get_main_ref_store(the_repository),
					    refname, strict);
}

int parse_hide_refs_config(const char *var, const char *value, const char *section,
			   struct string_list *hide_refs)
{
	const char *key;
	if (!strcmp("transfer.hiderefs", var) ||
	    (!parse_config_key(var, section, NULL, NULL, &key) &&
	     !strcmp(key, "hiderefs"))) {
		char *ref;
		int len;

		if (!value)
			return config_error_nonbool(var);
		ref = xstrdup(value);
		len = strlen(ref);
		while (len && ref[len - 1] == '/')
			ref[--len] = '\0';
		string_list_append_nodup(hide_refs, ref);
	}
	return 0;
}

int ref_is_hidden(const char *refname, const char *refname_full,
		  const struct string_list *hide_refs)
{
	int i;

	for (i = hide_refs->nr - 1; i >= 0; i--) {
		const char *match = hide_refs->items[i].string;
		const char *subject;
		int neg = 0;
		const char *p;

		if (*match == '!') {
			neg = 1;
			match++;
		}

		if (*match == '^') {
			subject = refname_full;
			match++;
		} else {
			subject = refname;
		}

		/* refname can be NULL when namespaces are used. */
		if (subject &&
		    skip_prefix(subject, match, &p) &&
		    (!*p || *p == '/'))
			return !neg;
	}
	return 0;
}

const char *find_descendant_ref(const char *dirname,
				const struct string_list *extras,
				const struct string_list *skip)
{
	int pos;

	if (!extras)
		return NULL;

	/*
	 * Look at the place where dirname would be inserted into
	 * extras. If there is an entry at that position that starts
	 * with dirname (remember, dirname includes the trailing
	 * slash) and is not in skip, then we have a conflict.
	 */
	for (pos = string_list_find_insert_index(extras, dirname, 0);
	     pos < extras->nr; pos++) {
		const char *extra_refname = extras->items[pos].string;

		if (!starts_with(extra_refname, dirname))
			break;

		if (!skip || !string_list_has_string(skip, extra_refname))
			return extra_refname;
	}
	return NULL;
}

int refs_head_ref(struct ref_store *refs, each_ref_fn fn, void *cb_data)
{
	struct object_id oid;
	int flag;

	if (refs_resolve_ref_unsafe(refs, "HEAD", RESOLVE_REF_READING,
				    &oid, &flag))
		return fn("HEAD", &oid, flag, cb_data);

	return 0;
}

int head_ref(each_ref_fn fn, void *cb_data)
{
	return refs_head_ref(get_main_ref_store(the_repository), fn, cb_data);
}

struct ref_iterator *refs_ref_iterator_begin(
		struct ref_store *refs,
		const char *prefix, int trim,
		enum do_for_each_ref_flags flags)
{
	struct ref_iterator *iter;

	if (!(flags & DO_FOR_EACH_INCLUDE_BROKEN)) {
		static int ref_paranoia = -1;

		if (ref_paranoia < 0)
			ref_paranoia = git_env_bool("GIT_REF_PARANOIA", 1);
		if (ref_paranoia) {
			flags |= DO_FOR_EACH_INCLUDE_BROKEN;
			flags |= DO_FOR_EACH_OMIT_DANGLING_SYMREFS;
		}
	}

	iter = refs->be->iterator_begin(refs, prefix, flags);

	/*
	 * `iterator_begin()` already takes care of prefix, but we
	 * might need to do some trimming:
	 */
	if (trim)
		iter = prefix_ref_iterator_begin(iter, "", trim);

	/* Sanity check for subclasses: */
	if (!iter->ordered)
		BUG("reference iterator is not ordered");

	return iter;
}

/*
 * Call fn for each reference in the specified submodule for which the
 * refname begins with prefix. If trim is non-zero, then trim that
 * many characters off the beginning of each refname before passing
 * the refname to fn. flags can be DO_FOR_EACH_INCLUDE_BROKEN to
 * include broken references in the iteration. If fn ever returns a
 * non-zero value, stop the iteration and return that value;
 * otherwise, return 0.
 */
static int do_for_each_repo_ref(struct repository *r, const char *prefix,
				each_repo_ref_fn fn, int trim, int flags,
				void *cb_data)
{
	struct ref_iterator *iter;
	struct ref_store *refs = get_main_ref_store(r);

	if (!refs)
		return 0;

	iter = refs_ref_iterator_begin(refs, prefix, trim, flags);

	return do_for_each_repo_ref_iterator(r, iter, fn, cb_data);
}

struct do_for_each_ref_help {
	each_ref_fn *fn;
	void *cb_data;
};

static int do_for_each_ref_helper(struct repository *r,
				  const char *refname,
				  const struct object_id *oid,
				  int flags,
				  void *cb_data)
{
	struct do_for_each_ref_help *hp = cb_data;

	return hp->fn(refname, oid, flags, hp->cb_data);
}

static int do_for_each_ref(struct ref_store *refs, const char *prefix,
			   each_ref_fn fn, int trim,
			   enum do_for_each_ref_flags flags, void *cb_data)
{
	struct ref_iterator *iter;
	struct do_for_each_ref_help hp = { fn, cb_data };

	if (!refs)
		return 0;

	iter = refs_ref_iterator_begin(refs, prefix, trim, flags);

	return do_for_each_repo_ref_iterator(the_repository, iter,
					do_for_each_ref_helper, &hp);
}

int refs_for_each_ref(struct ref_store *refs, each_ref_fn fn, void *cb_data)
{
	return do_for_each_ref(refs, "", fn, 0, 0, cb_data);
}

int for_each_ref(each_ref_fn fn, void *cb_data)
{
	return refs_for_each_ref(get_main_ref_store(the_repository), fn, cb_data);
}

int refs_for_each_ref_in(struct ref_store *refs, const char *prefix,
			 each_ref_fn fn, void *cb_data)
{
	return do_for_each_ref(refs, prefix, fn, strlen(prefix), 0, cb_data);
}

int for_each_ref_in(const char *prefix, each_ref_fn fn, void *cb_data)
{
	return refs_for_each_ref_in(get_main_ref_store(the_repository), prefix, fn, cb_data);
}

int for_each_fullref_in(const char *prefix, each_ref_fn fn, void *cb_data)
{
	return do_for_each_ref(get_main_ref_store(the_repository),
			       prefix, fn, 0, 0, cb_data);
}

int refs_for_each_fullref_in(struct ref_store *refs, const char *prefix,
			     each_ref_fn fn, void *cb_data)
{
	return do_for_each_ref(refs, prefix, fn, 0, 0, cb_data);
}

int for_each_replace_ref(struct repository *r, each_repo_ref_fn fn, void *cb_data)
{
	const char *git_replace_ref_base = ref_namespace[NAMESPACE_REPLACE].ref;
	return do_for_each_repo_ref(r, git_replace_ref_base, fn,
				    strlen(git_replace_ref_base),
				    DO_FOR_EACH_INCLUDE_BROKEN, cb_data);
}

int for_each_namespaced_ref(each_ref_fn fn, void *cb_data)
{
	struct strbuf buf = STRBUF_INIT;
	int ret;
	strbuf_addf(&buf, "%srefs/", get_git_namespace());
	ret = do_for_each_ref(get_main_ref_store(the_repository),
			      buf.buf, fn, 0, 0, cb_data);
	strbuf_release(&buf);
	return ret;
}

int refs_for_each_rawref(struct ref_store *refs, each_ref_fn fn, void *cb_data)
{
	return do_for_each_ref(refs, "", fn, 0,
			       DO_FOR_EACH_INCLUDE_BROKEN, cb_data);
}

int for_each_rawref(each_ref_fn fn, void *cb_data)
{
	return refs_for_each_rawref(get_main_ref_store(the_repository), fn, cb_data);
}

static int qsort_strcmp(const void *va, const void *vb)
{
	const char *a = *(const char **)va;
	const char *b = *(const char **)vb;

	return strcmp(a, b);
}

static void find_longest_prefixes_1(struct string_list *out,
				  struct strbuf *prefix,
				  const char **patterns, size_t nr)
{
	size_t i;

	for (i = 0; i < nr; i++) {
		char c = patterns[i][prefix->len];
		if (!c || is_glob_special(c)) {
			string_list_append(out, prefix->buf);
			return;
		}
	}

	i = 0;
	while (i < nr) {
		size_t end;

		/*
		* Set "end" to the index of the element _after_ the last one
		* in our group.
		*/
		for (end = i + 1; end < nr; end++) {
			if (patterns[i][prefix->len] != patterns[end][prefix->len])
				break;
		}

		strbuf_addch(prefix, patterns[i][prefix->len]);
		find_longest_prefixes_1(out, prefix, patterns + i, end - i);
		strbuf_setlen(prefix, prefix->len - 1);

		i = end;
	}
}

static void find_longest_prefixes(struct string_list *out,
				  const char **patterns)
{
	struct strvec sorted = STRVEC_INIT;
	struct strbuf prefix = STRBUF_INIT;

	strvec_pushv(&sorted, patterns);
	QSORT(sorted.v, sorted.nr, qsort_strcmp);

	find_longest_prefixes_1(out, &prefix, sorted.v, sorted.nr);

	strvec_clear(&sorted);
	strbuf_release(&prefix);
}

int refs_for_each_fullref_in_prefixes(struct ref_store *ref_store,
				      const char *namespace,
				      const char **patterns,
				      each_ref_fn fn, void *cb_data)
{
	struct string_list prefixes = STRING_LIST_INIT_DUP;
	struct string_list_item *prefix;
	struct strbuf buf = STRBUF_INIT;
	int ret = 0, namespace_len;

	find_longest_prefixes(&prefixes, patterns);

	if (namespace)
		strbuf_addstr(&buf, namespace);
	namespace_len = buf.len;

	for_each_string_list_item(prefix, &prefixes) {
		strbuf_addstr(&buf, prefix->string);
		ret = refs_for_each_fullref_in(ref_store, buf.buf, fn, cb_data);
		if (ret)
			break;
		strbuf_setlen(&buf, namespace_len);
	}

	string_list_clear(&prefixes, 0);
	strbuf_release(&buf);
	return ret;
}

static int refs_read_special_head(struct ref_store *ref_store,
				  const char *refname, struct object_id *oid,
				  struct strbuf *referent, unsigned int *type,
				  int *failure_errno)
{
	struct strbuf full_path = STRBUF_INIT;
	struct strbuf content = STRBUF_INIT;
	int result = -1;
	strbuf_addf(&full_path, "%s/%s", ref_store->gitdir, refname);

	if (strbuf_read_file(&content, full_path.buf, 0) < 0)
		goto done;

	result = parse_loose_ref_contents(content.buf, oid, referent, type,
					  failure_errno);

done:
	strbuf_release(&full_path);
	strbuf_release(&content);
	return result;
}

int refs_read_raw_ref(struct ref_store *ref_store, const char *refname,
		      struct object_id *oid, struct strbuf *referent,
		      unsigned int *type, int *failure_errno)
{
	assert(failure_errno);
	if (!strcmp(refname, "FETCH_HEAD") || !strcmp(refname, "MERGE_HEAD")) {
		return refs_read_special_head(ref_store, refname, oid, referent,
					      type, failure_errno);
	}

	return ref_store->be->read_raw_ref(ref_store, refname, oid, referent,
					   type, failure_errno);
}

int refs_read_symbolic_ref(struct ref_store *ref_store, const char *refname,
			   struct strbuf *referent)
{
	return ref_store->be->read_symbolic_ref(ref_store, refname, referent);
}

const char *refs_resolve_ref_unsafe(struct ref_store *refs,
				    const char *refname,
				    int resolve_flags,
				    struct object_id *oid,
				    int *flags)
{
	static struct strbuf sb_refname = STRBUF_INIT;
	struct object_id unused_oid;
	int unused_flags;
	int symref_count;

	if (!oid)
		oid = &unused_oid;
	if (!flags)
		flags = &unused_flags;

	*flags = 0;

	if (check_refname_format(refname, REFNAME_ALLOW_ONELEVEL)) {
		if (!(resolve_flags & RESOLVE_REF_ALLOW_BAD_NAME) ||
		    !refname_is_safe(refname))
			return NULL;

		/*
		 * repo_dwim_ref() uses REF_ISBROKEN to distinguish between
		 * missing refs and refs that were present but invalid,
		 * to complain about the latter to stderr.
		 *
		 * We don't know whether the ref exists, so don't set
		 * REF_ISBROKEN yet.
		 */
		*flags |= REF_BAD_NAME;
	}

	for (symref_count = 0; symref_count < SYMREF_MAXDEPTH; symref_count++) {
		unsigned int read_flags = 0;
		int failure_errno;

		if (refs_read_raw_ref(refs, refname, oid, &sb_refname,
				      &read_flags, &failure_errno)) {
			*flags |= read_flags;

			/* In reading mode, refs must eventually resolve */
			if (resolve_flags & RESOLVE_REF_READING)
				return NULL;

			/*
			 * Otherwise a missing ref is OK. But the files backend
			 * may show errors besides ENOENT if there are
			 * similarly-named refs.
			 */
			if (failure_errno != ENOENT &&
			    failure_errno != EISDIR &&
			    failure_errno != ENOTDIR)
				return NULL;

			oidclr(oid);
			if (*flags & REF_BAD_NAME)
				*flags |= REF_ISBROKEN;
			return refname;
		}

		*flags |= read_flags;

		if (!(read_flags & REF_ISSYMREF)) {
			if (*flags & REF_BAD_NAME) {
				oidclr(oid);
				*flags |= REF_ISBROKEN;
			}
			return refname;
		}

		refname = sb_refname.buf;
		if (resolve_flags & RESOLVE_REF_NO_RECURSE) {
			oidclr(oid);
			return refname;
		}
		if (check_refname_format(refname, REFNAME_ALLOW_ONELEVEL)) {
			if (!(resolve_flags & RESOLVE_REF_ALLOW_BAD_NAME) ||
			    !refname_is_safe(refname))
				return NULL;

			*flags |= REF_ISBROKEN | REF_BAD_NAME;
		}
	}

	return NULL;
}

/* backend functions */
int refs_init_db(struct strbuf *err)
{
	struct ref_store *refs = get_main_ref_store(the_repository);

	return refs->be->init_db(refs, err);
}

const char *resolve_ref_unsafe(const char *refname, int resolve_flags,
			       struct object_id *oid, int *flags)
{
	return refs_resolve_ref_unsafe(get_main_ref_store(the_repository), refname,
				       resolve_flags, oid, flags);
}

int resolve_gitlink_ref(const char *submodule, const char *refname,
			struct object_id *oid)
{
	struct ref_store *refs;
	int flags;

	refs = get_submodule_ref_store(submodule);

	if (!refs)
		return -1;

	if (!refs_resolve_ref_unsafe(refs, refname, 0, oid, &flags) ||
	    is_null_oid(oid))
		return -1;
	return 0;
}

struct ref_store_hash_entry
{
	struct hashmap_entry ent;

	struct ref_store *refs;

	/* NUL-terminated identifier of the ref store: */
	char name[FLEX_ARRAY];
};

static int ref_store_hash_cmp(const void *cmp_data UNUSED,
			      const struct hashmap_entry *eptr,
			      const struct hashmap_entry *entry_or_key,
			      const void *keydata)
{
	const struct ref_store_hash_entry *e1, *e2;
	const char *name;

	e1 = container_of(eptr, const struct ref_store_hash_entry, ent);
	e2 = container_of(entry_or_key, const struct ref_store_hash_entry, ent);
	name = keydata ? keydata : e2->name;

	return strcmp(e1->name, name);
}

static struct ref_store_hash_entry *alloc_ref_store_hash_entry(
		const char *name, struct ref_store *refs)
{
	struct ref_store_hash_entry *entry;

	FLEX_ALLOC_STR(entry, name, name);
	hashmap_entry_init(&entry->ent, strhash(name));
	entry->refs = refs;
	return entry;
}

/* A hashmap of ref_stores, stored by submodule name: */
static struct hashmap submodule_ref_stores;

/* A hashmap of ref_stores, stored by worktree id: */
static struct hashmap worktree_ref_stores;

/*
 * Look up a ref store by name. If that ref_store hasn't been
 * registered yet, return NULL.
 */
static struct ref_store *lookup_ref_store_map(struct hashmap *map,
					      const char *name)
{
	struct ref_store_hash_entry *entry;
	unsigned int hash;

	if (!map->tablesize)
		/* It's initialized on demand in register_ref_store(). */
		return NULL;

	hash = strhash(name);
	entry = hashmap_get_entry_from_hash(map, hash, name,
					struct ref_store_hash_entry, ent);
	return entry ? entry->refs : NULL;
}

/*
 * Create, record, and return a ref_store instance for the specified
 * gitdir.
 */
static struct ref_store *ref_store_init(struct repository *repo,
					const char *gitdir,
					unsigned int flags)
{
	const char *be_name = "files";
	struct ref_storage_be *be = find_ref_storage_backend(be_name);
	struct ref_store *refs;

	if (!be)
		BUG("reference backend %s is unknown", be_name);

	refs = be->init(repo, gitdir, flags);
	return refs;
}

struct ref_store *get_main_ref_store(struct repository *r)
{
	if (r->refs_private)
		return r->refs_private;

	if (!r->gitdir)
		BUG("attempting to get main_ref_store outside of repository");

	r->refs_private = ref_store_init(r, r->gitdir, REF_STORE_ALL_CAPS);
	r->refs_private = maybe_debug_wrap_ref_store(r->gitdir, r->refs_private);
	return r->refs_private;
}

/*
 * Associate a ref store with a name. It is a fatal error to call this
 * function twice for the same name.
 */
static void register_ref_store_map(struct hashmap *map,
				   const char *type,
				   struct ref_store *refs,
				   const char *name)
{
	struct ref_store_hash_entry *entry;

	if (!map->tablesize)
		hashmap_init(map, ref_store_hash_cmp, NULL, 0);

	entry = alloc_ref_store_hash_entry(name, refs);
	if (hashmap_put(map, &entry->ent))
		BUG("%s ref_store '%s' initialized twice", type, name);
}

struct ref_store *get_submodule_ref_store(const char *submodule)
{
	struct strbuf submodule_sb = STRBUF_INIT;
	struct ref_store *refs;
	char *to_free = NULL;
	size_t len;
	struct repository *subrepo;

	if (!submodule)
		return NULL;

	len = strlen(submodule);
	while (len && is_dir_sep(submodule[len - 1]))
		len--;
	if (!len)
		return NULL;

	if (submodule[len])
		/* We need to strip off one or more trailing slashes */
		submodule = to_free = xmemdupz(submodule, len);

	refs = lookup_ref_store_map(&submodule_ref_stores, submodule);
	if (refs)
		goto done;

	strbuf_addstr(&submodule_sb, submodule);
	if (!is_nonbare_repository_dir(&submodule_sb))
		goto done;

	if (submodule_to_gitdir(&submodule_sb, submodule))
		goto done;

	subrepo = xmalloc(sizeof(*subrepo));
	/*
	 * NEEDSWORK: Make get_submodule_ref_store() work with arbitrary
	 * superprojects other than the_repository. This probably should be
	 * done by making it take a struct repository * parameter instead of a
	 * submodule path.
	 */
	if (repo_submodule_init(subrepo, the_repository, submodule,
				null_oid())) {
		free(subrepo);
		goto done;
	}
	refs = ref_store_init(subrepo, submodule_sb.buf,
			      REF_STORE_READ | REF_STORE_ODB);
	register_ref_store_map(&submodule_ref_stores, "submodule",
			       refs, submodule);

done:
	strbuf_release(&submodule_sb);
	free(to_free);

	return refs;
}

struct ref_store *get_worktree_ref_store(const struct worktree *wt)
{
	struct ref_store *refs;
	const char *id;

	if (wt->is_current)
		return get_main_ref_store(the_repository);

	id = wt->id ? wt->id : "/";
	refs = lookup_ref_store_map(&worktree_ref_stores, id);
	if (refs)
		return refs;

	if (wt->id)
		refs = ref_store_init(the_repository,
				      git_common_path("worktrees/%s", wt->id),
				      REF_STORE_ALL_CAPS);
	else
		refs = ref_store_init(the_repository,
				      get_git_common_dir(),
				      REF_STORE_ALL_CAPS);

	if (refs)
		register_ref_store_map(&worktree_ref_stores, "worktree",
				       refs, id);
	return refs;
}

void base_ref_store_init(struct ref_store *refs, struct repository *repo,
			 const char *path, const struct ref_storage_be *be)
{
	refs->be = be;
	refs->repo = repo;
	refs->gitdir = xstrdup(path);
}

/* backend functions */
int refs_pack_refs(struct ref_store *refs, unsigned int flags)
{
	return refs->be->pack_refs(refs, flags);
}

int peel_iterated_oid(const struct object_id *base, struct object_id *peeled)
{
	if (current_ref_iter &&
	    (current_ref_iter->oid == base ||
	     oideq(current_ref_iter->oid, base)))
		return ref_iterator_peel(current_ref_iter, peeled);

	return peel_object(base, peeled) ? -1 : 0;
}

int refs_create_symref(struct ref_store *refs,
		       const char *ref_target,
		       const char *refs_heads_master,
		       const char *logmsg)
{
	char *msg;
	int retval;

	msg = normalize_reflog_message(logmsg);
	retval = refs->be->create_symref(refs, ref_target, refs_heads_master,
					 msg);
	free(msg);
	return retval;
}

int create_symref(const char *ref_target, const char *refs_heads_master,
		  const char *logmsg)
{
	return refs_create_symref(get_main_ref_store(the_repository), ref_target,
				  refs_heads_master, logmsg);
}

int ref_update_reject_duplicates(struct string_list *refnames,
				 struct strbuf *err)
{
	size_t i, n = refnames->nr;

	assert(err);

	for (i = 1; i < n; i++) {
		int cmp = strcmp(refnames->items[i - 1].string,
				 refnames->items[i].string);

		if (!cmp) {
			strbuf_addf(err,
				    _("multiple updates for ref '%s' not allowed"),
				    refnames->items[i].string);
			return 1;
		} else if (cmp > 0) {
			BUG("ref_update_reject_duplicates() received unsorted list");
		}
	}
	return 0;
}

static int run_transaction_hook(struct ref_transaction *transaction,
				const char *state)
{
	struct child_process proc = CHILD_PROCESS_INIT;
	struct strbuf buf = STRBUF_INIT;
	const char *hook;
	int ret = 0, i;

	hook = find_hook("reference-transaction");
	if (!hook)
		return ret;

	strvec_pushl(&proc.args, hook, state, NULL);
	proc.in = -1;
	proc.stdout_to_stderr = 1;
	proc.trace2_hook_name = "reference-transaction";

	ret = start_command(&proc);
	if (ret)
		return ret;

	sigchain_push(SIGPIPE, SIG_IGN);

	for (i = 0; i < transaction->nr; i++) {
		struct ref_update *update = transaction->updates[i];

		strbuf_reset(&buf);
		strbuf_addf(&buf, "%s %s %s\n",
			    oid_to_hex(&update->old_oid),
			    oid_to_hex(&update->new_oid),
			    update->refname);

		if (write_in_full(proc.in, buf.buf, buf.len) < 0) {
			if (errno != EPIPE) {
				/* Don't leak errno outside this API */
				errno = 0;
				ret = -1;
			}
			break;
		}
	}

	close(proc.in);
	sigchain_pop(SIGPIPE);
	strbuf_release(&buf);

	ret |= finish_command(&proc);
	return ret;
}

int ref_transaction_prepare(struct ref_transaction *transaction,
			    struct strbuf *err)
{
	struct ref_store *refs = transaction->ref_store;
	int ret;

	switch (transaction->state) {
	case REF_TRANSACTION_OPEN:
		/* Good. */
		break;
	case REF_TRANSACTION_PREPARED:
		BUG("prepare called twice on reference transaction");
		break;
	case REF_TRANSACTION_CLOSED:
		BUG("prepare called on a closed reference transaction");
		break;
	default:
		BUG("unexpected reference transaction state");
		break;
	}

	if (refs->repo->objects->odb->disable_ref_updates) {
		strbuf_addstr(err,
			      _("ref updates forbidden inside quarantine environment"));
		return -1;
	}

	ret = refs->be->transaction_prepare(refs, transaction, err);
	if (ret)
		return ret;

	ret = run_transaction_hook(transaction, "prepared");
	if (ret) {
		ref_transaction_abort(transaction, err);
		die(_("ref updates aborted by hook"));
	}

	return 0;
}

int ref_transaction_abort(struct ref_transaction *transaction,
			  struct strbuf *err)
{
	struct ref_store *refs = transaction->ref_store;
	int ret = 0;

	switch (transaction->state) {
	case REF_TRANSACTION_OPEN:
		/* No need to abort explicitly. */
		break;
	case REF_TRANSACTION_PREPARED:
		ret = refs->be->transaction_abort(refs, transaction, err);
		break;
	case REF_TRANSACTION_CLOSED:
		BUG("abort called on a closed reference transaction");
		break;
	default:
		BUG("unexpected reference transaction state");
		break;
	}

	run_transaction_hook(transaction, "aborted");

	ref_transaction_free(transaction);
	return ret;
}

int ref_transaction_commit(struct ref_transaction *transaction,
			   struct strbuf *err)
{
	struct ref_store *refs = transaction->ref_store;
	int ret;

	switch (transaction->state) {
	case REF_TRANSACTION_OPEN:
		/* Need to prepare first. */
		ret = ref_transaction_prepare(transaction, err);
		if (ret)
			return ret;
		break;
	case REF_TRANSACTION_PREPARED:
		/* Fall through to finish. */
		break;
	case REF_TRANSACTION_CLOSED:
		BUG("commit called on a closed reference transaction");
		break;
	default:
		BUG("unexpected reference transaction state");
		break;
	}

	ret = refs->be->transaction_finish(refs, transaction, err);
	if (!ret)
		run_transaction_hook(transaction, "committed");
	return ret;
}

int refs_verify_refname_available(struct ref_store *refs,
				  const char *refname,
				  const struct string_list *extras,
				  const struct string_list *skip,
				  struct strbuf *err)
{
	const char *slash;
	const char *extra_refname;
	struct strbuf dirname = STRBUF_INIT;
	struct strbuf referent = STRBUF_INIT;
	struct object_id oid;
	unsigned int type;
	struct ref_iterator *iter;
	int ok;
	int ret = -1;

	/*
	 * For the sake of comments in this function, suppose that
	 * refname is "refs/foo/bar".
	 */

	assert(err);

	strbuf_grow(&dirname, strlen(refname) + 1);
	for (slash = strchr(refname, '/'); slash; slash = strchr(slash + 1, '/')) {
		/*
		 * Just saying "Is a directory" when we e.g. can't
		 * lock some multi-level ref isn't very informative,
		 * the user won't be told *what* is a directory, so
		 * let's not use strerror() below.
		 */
		int ignore_errno;
		/* Expand dirname to the new prefix, not including the trailing slash: */
		strbuf_add(&dirname, refname + dirname.len, slash - refname - dirname.len);

		/*
		 * We are still at a leading dir of the refname (e.g.,
		 * "refs/foo"; if there is a reference with that name,
		 * it is a conflict, *unless* it is in skip.
		 */
		if (skip && string_list_has_string(skip, dirname.buf))
			continue;

		if (!refs_read_raw_ref(refs, dirname.buf, &oid, &referent,
				       &type, &ignore_errno)) {
			strbuf_addf(err, _("'%s' exists; cannot create '%s'"),
				    dirname.buf, refname);
			goto cleanup;
		}

		if (extras && string_list_has_string(extras, dirname.buf)) {
			strbuf_addf(err, _("cannot process '%s' and '%s' at the same time"),
				    refname, dirname.buf);
			goto cleanup;
		}
	}

	/*
	 * We are at the leaf of our refname (e.g., "refs/foo/bar").
	 * There is no point in searching for a reference with that
	 * name, because a refname isn't considered to conflict with
	 * itself. But we still need to check for references whose
	 * names are in the "refs/foo/bar/" namespace, because they
	 * *do* conflict.
	 */
	strbuf_addstr(&dirname, refname + dirname.len);
	strbuf_addch(&dirname, '/');

	iter = refs_ref_iterator_begin(refs, dirname.buf, 0,
				       DO_FOR_EACH_INCLUDE_BROKEN);
	while ((ok = ref_iterator_advance(iter)) == ITER_OK) {
		if (skip &&
		    string_list_has_string(skip, iter->refname))
			continue;

		strbuf_addf(err, _("'%s' exists; cannot create '%s'"),
			    iter->refname, refname);
		ref_iterator_abort(iter);
		goto cleanup;
	}

	if (ok != ITER_DONE)
		BUG("error while iterating over references");

	extra_refname = find_descendant_ref(dirname.buf, extras, skip);
	if (extra_refname)
		strbuf_addf(err, _("cannot process '%s' and '%s' at the same time"),
			    refname, extra_refname);
	else
		ret = 0;

cleanup:
	strbuf_release(&referent);
	strbuf_release(&dirname);
	return ret;
}

int refs_for_each_reflog(struct ref_store *refs, each_ref_fn fn, void *cb_data)
{
	struct ref_iterator *iter;
	struct do_for_each_ref_help hp = { fn, cb_data };

	iter = refs->be->reflog_iterator_begin(refs);

	return do_for_each_repo_ref_iterator(the_repository, iter,
					     do_for_each_ref_helper, &hp);
}

int for_each_reflog(each_ref_fn fn, void *cb_data)
{
	return refs_for_each_reflog(get_main_ref_store(the_repository), fn, cb_data);
}

int refs_for_each_reflog_ent_reverse(struct ref_store *refs,
				     const char *refname,
				     each_reflog_ent_fn fn,
				     void *cb_data)
{
	return refs->be->for_each_reflog_ent_reverse(refs, refname,
						     fn, cb_data);
}

int for_each_reflog_ent_reverse(const char *refname, each_reflog_ent_fn fn,
				void *cb_data)
{
	return refs_for_each_reflog_ent_reverse(get_main_ref_store(the_repository),
						refname, fn, cb_data);
}

int refs_for_each_reflog_ent(struct ref_store *refs, const char *refname,
			     each_reflog_ent_fn fn, void *cb_data)
{
	return refs->be->for_each_reflog_ent(refs, refname, fn, cb_data);
}

int for_each_reflog_ent(const char *refname, each_reflog_ent_fn fn,
			void *cb_data)
{
	return refs_for_each_reflog_ent(get_main_ref_store(the_repository), refname,
					fn, cb_data);
}

int refs_reflog_exists(struct ref_store *refs, const char *refname)
{
	return refs->be->reflog_exists(refs, refname);
}

int reflog_exists(const char *refname)
{
	return refs_reflog_exists(get_main_ref_store(the_repository), refname);
}

int refs_create_reflog(struct ref_store *refs, const char *refname,
		       struct strbuf *err)
{
	return refs->be->create_reflog(refs, refname, err);
}

int safe_create_reflog(const char *refname, struct strbuf *err)
{
	return refs_create_reflog(get_main_ref_store(the_repository), refname,
				  err);
}

int refs_delete_reflog(struct ref_store *refs, const char *refname)
{
	return refs->be->delete_reflog(refs, refname);
}

int delete_reflog(const char *refname)
{
	return refs_delete_reflog(get_main_ref_store(the_repository), refname);
}

int refs_reflog_expire(struct ref_store *refs,
		       const char *refname,
		       unsigned int flags,
		       reflog_expiry_prepare_fn prepare_fn,
		       reflog_expiry_should_prune_fn should_prune_fn,
		       reflog_expiry_cleanup_fn cleanup_fn,
		       void *policy_cb_data)
{
	return refs->be->reflog_expire(refs, refname, flags,
				       prepare_fn, should_prune_fn,
				       cleanup_fn, policy_cb_data);
}

int reflog_expire(const char *refname,
		  unsigned int flags,
		  reflog_expiry_prepare_fn prepare_fn,
		  reflog_expiry_should_prune_fn should_prune_fn,
		  reflog_expiry_cleanup_fn cleanup_fn,
		  void *policy_cb_data)
{
	return refs_reflog_expire(get_main_ref_store(the_repository),
				  refname, flags,
				  prepare_fn, should_prune_fn,
				  cleanup_fn, policy_cb_data);
}

int initial_ref_transaction_commit(struct ref_transaction *transaction,
				   struct strbuf *err)
{
	struct ref_store *refs = transaction->ref_store;

	return refs->be->initial_transaction_commit(refs, transaction, err);
}

void ref_transaction_for_each_queued_update(struct ref_transaction *transaction,
					    ref_transaction_for_each_queued_update_fn cb,
					    void *cb_data)
{
	int i;

	for (i = 0; i < transaction->nr; i++) {
		struct ref_update *update = transaction->updates[i];

		cb(update->refname,
		   (update->flags & REF_HAVE_OLD) ? &update->old_oid : NULL,
		   (update->flags & REF_HAVE_NEW) ? &update->new_oid : NULL,
		   cb_data);
	}
}

int refs_delete_refs(struct ref_store *refs, const char *logmsg,
		     struct string_list *refnames, unsigned int flags)
{
	char *msg;
	int retval;

	msg = normalize_reflog_message(logmsg);
	retval = refs->be->delete_refs(refs, msg, refnames, flags);
	free(msg);
	return retval;
}

int delete_refs(const char *msg, struct string_list *refnames,
		unsigned int flags)
{
	return refs_delete_refs(get_main_ref_store(the_repository), msg, refnames, flags);
}

int refs_rename_ref(struct ref_store *refs, const char *oldref,
		    const char *newref, const char *logmsg)
{
	char *msg;
	int retval;

	msg = normalize_reflog_message(logmsg);
	retval = refs->be->rename_ref(refs, oldref, newref, msg);
	free(msg);
	return retval;
}

int rename_ref(const char *oldref, const char *newref, const char *logmsg)
{
	return refs_rename_ref(get_main_ref_store(the_repository), oldref, newref, logmsg);
}

int refs_copy_existing_ref(struct ref_store *refs, const char *oldref,
		    const char *newref, const char *logmsg)
{
	char *msg;
	int retval;

	msg = normalize_reflog_message(logmsg);
	retval = refs->be->copy_ref(refs, oldref, newref, msg);
	free(msg);
	return retval;
}

int copy_existing_ref(const char *oldref, const char *newref, const char *logmsg)
{
	return refs_copy_existing_ref(get_main_ref_store(the_repository), oldref, newref, logmsg);
}<|MERGE_RESOLUTION|>--- conflicted
+++ resolved
@@ -2,12 +2,8 @@
  * The backend-independent part of the reference module.
  */
 
-<<<<<<< HEAD
-#include "cache.h"
-=======
 #include "git-compat-util.h"
 #include "advice.h"
->>>>>>> 331b094e
 #include "alloc.h"
 #include "config.h"
 #include "environment.h"
