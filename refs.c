#include "cache.h"
#include "lockfile.h"
#include "refs.h"
#include "object.h"
#include "tag.h"
#include "dir.h"
#include "string-list.h"

struct ref_lock {
	char *ref_name;
	char *orig_ref_name;
	struct lock_file *lk;
	struct object_id old_oid;
};

/*
 * How to handle various characters in refnames:
 * 0: An acceptable character for refs
 * 1: End-of-component
 * 2: ., look for a preceding . to reject .. in refs
 * 3: {, look for a preceding @ to reject @{ in refs
 * 4: A bad character: ASCII control characters, "~", "^", ":" or SP
 */
static unsigned char refname_disposition[256] = {
	1, 4, 4, 4, 4, 4, 4, 4, 4, 4, 4, 4, 4, 4, 4, 4,
	4, 4, 4, 4, 4, 4, 4, 4, 4, 4, 4, 4, 4, 4, 4, 4,
	4, 0, 0, 0, 0, 0, 0, 0, 0, 0, 4, 0, 0, 0, 2, 1,
	0, 0, 0, 0, 0, 0, 0, 0, 0, 0, 4, 0, 0, 0, 0, 4,
	0, 0, 0, 0, 0, 0, 0, 0, 0, 0, 0, 0, 0, 0, 0, 0,
	0, 0, 0, 0, 0, 0, 0, 0, 0, 0, 0, 4, 4, 0, 4, 0,
	0, 0, 0, 0, 0, 0, 0, 0, 0, 0, 0, 0, 0, 0, 0, 0,
	0, 0, 0, 0, 0, 0, 0, 0, 0, 0, 0, 3, 0, 0, 4, 4
};

/*
 * Flag passed to lock_ref_sha1_basic() telling it to tolerate broken
 * refs (i.e., because the reference is about to be deleted anyway).
 */
#define REF_DELETING	0x02

/*
 * Used as a flag in ref_update::flags when a loose ref is being
 * pruned.
 */
#define REF_ISPRUNING	0x04

/*
 * Used as a flag in ref_update::flags when the reference should be
 * updated to new_sha1.
 */
#define REF_HAVE_NEW	0x08

/*
 * Used as a flag in ref_update::flags when old_sha1 should be
 * checked.
 */
#define REF_HAVE_OLD	0x10

/*
 * Used as a flag in ref_update::flags when the lockfile needs to be
 * committed.
 */
#define REF_NEEDS_COMMIT 0x20

/*
 * Try to read one refname component from the front of refname.
 * Return the length of the component found, or -1 if the component is
 * not legal.  It is legal if it is something reasonable to have under
 * ".git/refs/"; We do not like it if:
 *
 * - any path component of it begins with ".", or
 * - it has double dots "..", or
 * - it has ASCII control character, "~", "^", ":" or SP, anywhere, or
 * - it ends with a "/".
 * - it ends with ".lock"
 * - it contains a "\" (backslash)
 */
static int check_refname_component(const char *refname, int flags)
{
	const char *cp;
	char last = '\0';

	for (cp = refname; ; cp++) {
		int ch = *cp & 255;
		unsigned char disp = refname_disposition[ch];
		switch (disp) {
		case 1:
			goto out;
		case 2:
			if (last == '.')
				return -1; /* Refname contains "..". */
			break;
		case 3:
			if (last == '@')
				return -1; /* Refname contains "@{". */
			break;
		case 4:
			return -1;
		}
		last = ch;
	}
out:
	if (cp == refname)
		return 0; /* Component has zero length. */
	if (refname[0] == '.')
		return -1; /* Component starts with '.'. */
	if (cp - refname >= LOCK_SUFFIX_LEN &&
	    !memcmp(cp - LOCK_SUFFIX_LEN, LOCK_SUFFIX, LOCK_SUFFIX_LEN))
		return -1; /* Refname ends with ".lock". */
	return cp - refname;
}

int check_refname_format(const char *refname, int flags)
{
	int component_len, component_count = 0;

	if (!strcmp(refname, "@"))
		/* Refname is a single character '@'. */
		return -1;

	while (1) {
		/* We are at the start of a path component. */
		component_len = check_refname_component(refname, flags);
		if (component_len <= 0) {
			if ((flags & REFNAME_REFSPEC_PATTERN) &&
					refname[0] == '*' &&
					(refname[1] == '\0' || refname[1] == '/')) {
				/* Accept one wildcard as a full refname component. */
				flags &= ~REFNAME_REFSPEC_PATTERN;
				component_len = 1;
			} else {
				return -1;
			}
		}
		component_count++;
		if (refname[component_len] == '\0')
			break;
		/* Skip to next component. */
		refname += component_len + 1;
	}

	if (refname[component_len - 1] == '.')
		return -1; /* Refname ends with '.'. */
	if (!(flags & REFNAME_ALLOW_ONELEVEL) && component_count < 2)
		return -1; /* Refname has only one component. */
	return 0;
}

struct ref_entry;

/*
 * Information used (along with the information in ref_entry) to
 * describe a single cached reference.  This data structure only
 * occurs embedded in a union in struct ref_entry, and only when
 * (ref_entry->flag & REF_DIR) is zero.
 */
struct ref_value {
	/*
	 * The name of the object to which this reference resolves
	 * (which may be a tag object).  If REF_ISBROKEN, this is
	 * null.  If REF_ISSYMREF, then this is the name of the object
	 * referred to by the last reference in the symlink chain.
	 */
	struct object_id oid;

	/*
	 * If REF_KNOWS_PEELED, then this field holds the peeled value
	 * of this reference, or null if the reference is known not to
	 * be peelable.  See the documentation for peel_ref() for an
	 * exact definition of "peelable".
	 */
	struct object_id peeled;
};

struct ref_cache;

/*
 * Information used (along with the information in ref_entry) to
 * describe a level in the hierarchy of references.  This data
 * structure only occurs embedded in a union in struct ref_entry, and
 * only when (ref_entry.flag & REF_DIR) is set.  In that case,
 * (ref_entry.flag & REF_INCOMPLETE) determines whether the references
 * in the directory have already been read:
 *
 *     (ref_entry.flag & REF_INCOMPLETE) unset -- a directory of loose
 *         or packed references, already read.
 *
 *     (ref_entry.flag & REF_INCOMPLETE) set -- a directory of loose
 *         references that hasn't been read yet (nor has any of its
 *         subdirectories).
 *
 * Entries within a directory are stored within a growable array of
 * pointers to ref_entries (entries, nr, alloc).  Entries 0 <= i <
 * sorted are sorted by their component name in strcmp() order and the
 * remaining entries are unsorted.
 *
 * Loose references are read lazily, one directory at a time.  When a
 * directory of loose references is read, then all of the references
 * in that directory are stored, and REF_INCOMPLETE stubs are created
 * for any subdirectories, but the subdirectories themselves are not
 * read.  The reading is triggered by get_ref_dir().
 */
struct ref_dir {
	int nr, alloc;

	/*
	 * Entries with index 0 <= i < sorted are sorted by name.  New
	 * entries are appended to the list unsorted, and are sorted
	 * only when required; thus we avoid the need to sort the list
	 * after the addition of every reference.
	 */
	int sorted;

	/* A pointer to the ref_cache that contains this ref_dir. */
	struct ref_cache *ref_cache;

	struct ref_entry **entries;
};

/*
 * Bit values for ref_entry::flag.  REF_ISSYMREF=0x01,
 * REF_ISPACKED=0x02, REF_ISBROKEN=0x04 and REF_BAD_NAME=0x08 are
 * public values; see refs.h.
 */

/*
 * The field ref_entry->u.value.peeled of this value entry contains
 * the correct peeled value for the reference, which might be
 * null_sha1 if the reference is not a tag or if it is broken.
 */
#define REF_KNOWS_PEELED 0x10

/* ref_entry represents a directory of references */
#define REF_DIR 0x20

/*
 * Entry has not yet been read from disk (used only for REF_DIR
 * entries representing loose references)
 */
#define REF_INCOMPLETE 0x40

/*
 * A ref_entry represents either a reference or a "subdirectory" of
 * references.
 *
 * Each directory in the reference namespace is represented by a
 * ref_entry with (flags & REF_DIR) set and containing a subdir member
 * that holds the entries in that directory that have been read so
 * far.  If (flags & REF_INCOMPLETE) is set, then the directory and
 * its subdirectories haven't been read yet.  REF_INCOMPLETE is only
 * used for loose reference directories.
 *
 * References are represented by a ref_entry with (flags & REF_DIR)
 * unset and a value member that describes the reference's value.  The
 * flag member is at the ref_entry level, but it is also needed to
 * interpret the contents of the value field (in other words, a
 * ref_value object is not very much use without the enclosing
 * ref_entry).
 *
 * Reference names cannot end with slash and directories' names are
 * always stored with a trailing slash (except for the top-level
 * directory, which is always denoted by "").  This has two nice
 * consequences: (1) when the entries in each subdir are sorted
 * lexicographically by name (as they usually are), the references in
 * a whole tree can be generated in lexicographic order by traversing
 * the tree in left-to-right, depth-first order; (2) the names of
 * references and subdirectories cannot conflict, and therefore the
 * presence of an empty subdirectory does not block the creation of a
 * similarly-named reference.  (The fact that reference names with the
 * same leading components can conflict *with each other* is a
 * separate issue that is regulated by verify_refname_available().)
 *
 * Please note that the name field contains the fully-qualified
 * reference (or subdirectory) name.  Space could be saved by only
 * storing the relative names.  But that would require the full names
 * to be generated on the fly when iterating in do_for_each_ref(), and
 * would break callback functions, who have always been able to assume
 * that the name strings that they are passed will not be freed during
 * the iteration.
 */
struct ref_entry {
	unsigned char flag; /* ISSYMREF? ISPACKED? */
	union {
		struct ref_value value; /* if not (flags&REF_DIR) */
		struct ref_dir subdir; /* if (flags&REF_DIR) */
	} u;
	/*
	 * The full name of the reference (e.g., "refs/heads/master")
	 * or the full name of the directory with a trailing slash
	 * (e.g., "refs/heads/"):
	 */
	char name[FLEX_ARRAY];
};

static void read_loose_refs(const char *dirname, struct ref_dir *dir);

static struct ref_dir *get_ref_dir(struct ref_entry *entry)
{
	struct ref_dir *dir;
	assert(entry->flag & REF_DIR);
	dir = &entry->u.subdir;
	if (entry->flag & REF_INCOMPLETE) {
		read_loose_refs(entry->name, dir);
		entry->flag &= ~REF_INCOMPLETE;
	}
	return dir;
}

/*
 * Check if a refname is safe.
 * For refs that start with "refs/" we consider it safe as long they do
 * not try to resolve to outside of refs/.
 *
 * For all other refs we only consider them safe iff they only contain
 * upper case characters and '_' (like "HEAD" AND "MERGE_HEAD", and not like
 * "config").
 */
static int refname_is_safe(const char *refname)
{
	if (starts_with(refname, "refs/")) {
		char *buf;
		int result;

		buf = xmalloc(strlen(refname) + 1);
		/*
		 * Does the refname try to escape refs/?
		 * For example: refs/foo/../bar is safe but refs/foo/../../bar
		 * is not.
		 */
		result = !normalize_path_copy(buf, refname + strlen("refs/"));
		free(buf);
		return result;
	}
	while (*refname) {
		if (!isupper(*refname) && *refname != '_')
			return 0;
		refname++;
	}
	return 1;
}

static struct ref_entry *create_ref_entry(const char *refname,
					  const unsigned char *sha1, int flag,
					  int check_name)
{
	int len;
	struct ref_entry *ref;

	if (check_name &&
	    check_refname_format(refname, REFNAME_ALLOW_ONELEVEL))
		die("Reference has invalid format: '%s'", refname);
	len = strlen(refname) + 1;
	ref = xmalloc(sizeof(struct ref_entry) + len);
	hashcpy(ref->u.value.oid.hash, sha1);
	oidclr(&ref->u.value.peeled);
	memcpy(ref->name, refname, len);
	ref->flag = flag;
	return ref;
}

static void clear_ref_dir(struct ref_dir *dir);

static void free_ref_entry(struct ref_entry *entry)
{
	if (entry->flag & REF_DIR) {
		/*
		 * Do not use get_ref_dir() here, as that might
		 * trigger the reading of loose refs.
		 */
		clear_ref_dir(&entry->u.subdir);
	}
	free(entry);
}

/*
 * Add a ref_entry to the end of dir (unsorted).  Entry is always
 * stored directly in dir; no recursion into subdirectories is
 * done.
 */
static void add_entry_to_dir(struct ref_dir *dir, struct ref_entry *entry)
{
	ALLOC_GROW(dir->entries, dir->nr + 1, dir->alloc);
	dir->entries[dir->nr++] = entry;
	/* optimize for the case that entries are added in order */
	if (dir->nr == 1 ||
	    (dir->nr == dir->sorted + 1 &&
	     strcmp(dir->entries[dir->nr - 2]->name,
		    dir->entries[dir->nr - 1]->name) < 0))
		dir->sorted = dir->nr;
}

/*
 * Clear and free all entries in dir, recursively.
 */
static void clear_ref_dir(struct ref_dir *dir)
{
	int i;
	for (i = 0; i < dir->nr; i++)
		free_ref_entry(dir->entries[i]);
	free(dir->entries);
	dir->sorted = dir->nr = dir->alloc = 0;
	dir->entries = NULL;
}

/*
 * Create a struct ref_entry object for the specified dirname.
 * dirname is the name of the directory with a trailing slash (e.g.,
 * "refs/heads/") or "" for the top-level directory.
 */
static struct ref_entry *create_dir_entry(struct ref_cache *ref_cache,
					  const char *dirname, size_t len,
					  int incomplete)
{
	struct ref_entry *direntry;
	direntry = xcalloc(1, sizeof(struct ref_entry) + len + 1);
	memcpy(direntry->name, dirname, len);
	direntry->name[len] = '\0';
	direntry->u.subdir.ref_cache = ref_cache;
	direntry->flag = REF_DIR | (incomplete ? REF_INCOMPLETE : 0);
	return direntry;
}

static int ref_entry_cmp(const void *a, const void *b)
{
	struct ref_entry *one = *(struct ref_entry **)a;
	struct ref_entry *two = *(struct ref_entry **)b;
	return strcmp(one->name, two->name);
}

static void sort_ref_dir(struct ref_dir *dir);

struct string_slice {
	size_t len;
	const char *str;
};

static int ref_entry_cmp_sslice(const void *key_, const void *ent_)
{
	const struct string_slice *key = key_;
	const struct ref_entry *ent = *(const struct ref_entry * const *)ent_;
	int cmp = strncmp(key->str, ent->name, key->len);
	if (cmp)
		return cmp;
	return '\0' - (unsigned char)ent->name[key->len];
}

/*
 * Return the index of the entry with the given refname from the
 * ref_dir (non-recursively), sorting dir if necessary.  Return -1 if
 * no such entry is found.  dir must already be complete.
 */
static int search_ref_dir(struct ref_dir *dir, const char *refname, size_t len)
{
	struct ref_entry **r;
	struct string_slice key;

	if (refname == NULL || !dir->nr)
		return -1;

	sort_ref_dir(dir);
	key.len = len;
	key.str = refname;
	r = bsearch(&key, dir->entries, dir->nr, sizeof(*dir->entries),
		    ref_entry_cmp_sslice);

	if (r == NULL)
		return -1;

	return r - dir->entries;
}

/*
 * Search for a directory entry directly within dir (without
 * recursing).  Sort dir if necessary.  subdirname must be a directory
 * name (i.e., end in '/').  If mkdir is set, then create the
 * directory if it is missing; otherwise, return NULL if the desired
 * directory cannot be found.  dir must already be complete.
 */
static struct ref_dir *search_for_subdir(struct ref_dir *dir,
					 const char *subdirname, size_t len,
					 int mkdir)
{
	int entry_index = search_ref_dir(dir, subdirname, len);
	struct ref_entry *entry;
	if (entry_index == -1) {
		if (!mkdir)
			return NULL;
		/*
		 * Since dir is complete, the absence of a subdir
		 * means that the subdir really doesn't exist;
		 * therefore, create an empty record for it but mark
		 * the record complete.
		 */
		entry = create_dir_entry(dir->ref_cache, subdirname, len, 0);
		add_entry_to_dir(dir, entry);
	} else {
		entry = dir->entries[entry_index];
	}
	return get_ref_dir(entry);
}

/*
 * If refname is a reference name, find the ref_dir within the dir
 * tree that should hold refname.  If refname is a directory name
 * (i.e., ends in '/'), then return that ref_dir itself.  dir must
 * represent the top-level directory and must already be complete.
 * Sort ref_dirs and recurse into subdirectories as necessary.  If
 * mkdir is set, then create any missing directories; otherwise,
 * return NULL if the desired directory cannot be found.
 */
static struct ref_dir *find_containing_dir(struct ref_dir *dir,
					   const char *refname, int mkdir)
{
	const char *slash;
	for (slash = strchr(refname, '/'); slash; slash = strchr(slash + 1, '/')) {
		size_t dirnamelen = slash - refname + 1;
		struct ref_dir *subdir;
		subdir = search_for_subdir(dir, refname, dirnamelen, mkdir);
		if (!subdir) {
			dir = NULL;
			break;
		}
		dir = subdir;
	}

	return dir;
}

/*
 * Find the value entry with the given name in dir, sorting ref_dirs
 * and recursing into subdirectories as necessary.  If the name is not
 * found or it corresponds to a directory entry, return NULL.
 */
static struct ref_entry *find_ref(struct ref_dir *dir, const char *refname)
{
	int entry_index;
	struct ref_entry *entry;
	dir = find_containing_dir(dir, refname, 0);
	if (!dir)
		return NULL;
	entry_index = search_ref_dir(dir, refname, strlen(refname));
	if (entry_index == -1)
		return NULL;
	entry = dir->entries[entry_index];
	return (entry->flag & REF_DIR) ? NULL : entry;
}

/*
 * Remove the entry with the given name from dir, recursing into
 * subdirectories as necessary.  If refname is the name of a directory
 * (i.e., ends with '/'), then remove the directory and its contents.
 * If the removal was successful, return the number of entries
 * remaining in the directory entry that contained the deleted entry.
 * If the name was not found, return -1.  Please note that this
 * function only deletes the entry from the cache; it does not delete
 * it from the filesystem or ensure that other cache entries (which
 * might be symbolic references to the removed entry) are updated.
 * Nor does it remove any containing dir entries that might be made
 * empty by the removal.  dir must represent the top-level directory
 * and must already be complete.
 */
static int remove_entry(struct ref_dir *dir, const char *refname)
{
	int refname_len = strlen(refname);
	int entry_index;
	struct ref_entry *entry;
	int is_dir = refname[refname_len - 1] == '/';
	if (is_dir) {
		/*
		 * refname represents a reference directory.  Remove
		 * the trailing slash; otherwise we will get the
		 * directory *representing* refname rather than the
		 * one *containing* it.
		 */
		char *dirname = xmemdupz(refname, refname_len - 1);
		dir = find_containing_dir(dir, dirname, 0);
		free(dirname);
	} else {
		dir = find_containing_dir(dir, refname, 0);
	}
	if (!dir)
		return -1;
	entry_index = search_ref_dir(dir, refname, refname_len);
	if (entry_index == -1)
		return -1;
	entry = dir->entries[entry_index];

	memmove(&dir->entries[entry_index],
		&dir->entries[entry_index + 1],
		(dir->nr - entry_index - 1) * sizeof(*dir->entries)
		);
	dir->nr--;
	if (dir->sorted > entry_index)
		dir->sorted--;
	free_ref_entry(entry);
	return dir->nr;
}

/*
 * Add a ref_entry to the ref_dir (unsorted), recursing into
 * subdirectories as necessary.  dir must represent the top-level
 * directory.  Return 0 on success.
 */
static int add_ref(struct ref_dir *dir, struct ref_entry *ref)
{
	dir = find_containing_dir(dir, ref->name, 1);
	if (!dir)
		return -1;
	add_entry_to_dir(dir, ref);
	return 0;
}

/*
 * Emit a warning and return true iff ref1 and ref2 have the same name
 * and the same sha1.  Die if they have the same name but different
 * sha1s.
 */
static int is_dup_ref(const struct ref_entry *ref1, const struct ref_entry *ref2)
{
	if (strcmp(ref1->name, ref2->name))
		return 0;

	/* Duplicate name; make sure that they don't conflict: */

	if ((ref1->flag & REF_DIR) || (ref2->flag & REF_DIR))
		/* This is impossible by construction */
		die("Reference directory conflict: %s", ref1->name);

	if (oidcmp(&ref1->u.value.oid, &ref2->u.value.oid))
		die("Duplicated ref, and SHA1s don't match: %s", ref1->name);

	warning("Duplicated ref: %s", ref1->name);
	return 1;
}

/*
 * Sort the entries in dir non-recursively (if they are not already
 * sorted) and remove any duplicate entries.
 */
static void sort_ref_dir(struct ref_dir *dir)
{
	int i, j;
	struct ref_entry *last = NULL;

	/*
	 * This check also prevents passing a zero-length array to qsort(),
	 * which is a problem on some platforms.
	 */
	if (dir->sorted == dir->nr)
		return;

	qsort(dir->entries, dir->nr, sizeof(*dir->entries), ref_entry_cmp);

	/* Remove any duplicates: */
	for (i = 0, j = 0; j < dir->nr; j++) {
		struct ref_entry *entry = dir->entries[j];
		if (last && is_dup_ref(last, entry))
			free_ref_entry(entry);
		else
			last = dir->entries[i++] = entry;
	}
	dir->sorted = dir->nr = i;
}

/* Include broken references in a do_for_each_ref*() iteration: */
#define DO_FOR_EACH_INCLUDE_BROKEN 0x01

/*
 * Return true iff the reference described by entry can be resolved to
 * an object in the database.  Emit a warning if the referred-to
 * object does not exist.
 */
static int ref_resolves_to_object(struct ref_entry *entry)
{
	if (entry->flag & REF_ISBROKEN)
		return 0;
	if (!has_sha1_file(entry->u.value.oid.hash)) {
		error("%s does not point to a valid object!", entry->name);
		return 0;
	}
	return 1;
}

/*
 * current_ref is a performance hack: when iterating over references
 * using the for_each_ref*() functions, current_ref is set to the
 * current reference's entry before calling the callback function.  If
 * the callback function calls peel_ref(), then peel_ref() first
 * checks whether the reference to be peeled is the current reference
 * (it usually is) and if so, returns that reference's peeled version
 * if it is available.  This avoids a refname lookup in a common case.
 */
static struct ref_entry *current_ref;

typedef int each_ref_entry_fn(struct ref_entry *entry, void *cb_data);

struct ref_entry_cb {
	const char *base;
	int trim;
	int flags;
	each_ref_fn *fn;
	void *cb_data;
};

/*
 * Handle one reference in a do_for_each_ref*()-style iteration,
 * calling an each_ref_fn for each entry.
 */
static int do_one_ref(struct ref_entry *entry, void *cb_data)
{
	struct ref_entry_cb *data = cb_data;
	struct ref_entry *old_current_ref;
	int retval;

	if (!starts_with(entry->name, data->base))
		return 0;

	if (!(data->flags & DO_FOR_EACH_INCLUDE_BROKEN) &&
	      !ref_resolves_to_object(entry))
		return 0;

	/* Store the old value, in case this is a recursive call: */
	old_current_ref = current_ref;
	current_ref = entry;
	retval = data->fn(entry->name + data->trim, &entry->u.value.oid,
			  entry->flag, data->cb_data);
	current_ref = old_current_ref;
	return retval;
}

/*
 * Call fn for each reference in dir that has index in the range
 * offset <= index < dir->nr.  Recurse into subdirectories that are in
 * that index range, sorting them before iterating.  This function
 * does not sort dir itself; it should be sorted beforehand.  fn is
 * called for all references, including broken ones.
 */
static int do_for_each_entry_in_dir(struct ref_dir *dir, int offset,
				    each_ref_entry_fn fn, void *cb_data)
{
	int i;
	assert(dir->sorted == dir->nr);
	for (i = offset; i < dir->nr; i++) {
		struct ref_entry *entry = dir->entries[i];
		int retval;
		if (entry->flag & REF_DIR) {
			struct ref_dir *subdir = get_ref_dir(entry);
			sort_ref_dir(subdir);
			retval = do_for_each_entry_in_dir(subdir, 0, fn, cb_data);
		} else {
			retval = fn(entry, cb_data);
		}
		if (retval)
			return retval;
	}
	return 0;
}

/*
 * Call fn for each reference in the union of dir1 and dir2, in order
 * by refname.  Recurse into subdirectories.  If a value entry appears
 * in both dir1 and dir2, then only process the version that is in
 * dir2.  The input dirs must already be sorted, but subdirs will be
 * sorted as needed.  fn is called for all references, including
 * broken ones.
 */
static int do_for_each_entry_in_dirs(struct ref_dir *dir1,
				     struct ref_dir *dir2,
				     each_ref_entry_fn fn, void *cb_data)
{
	int retval;
	int i1 = 0, i2 = 0;

	assert(dir1->sorted == dir1->nr);
	assert(dir2->sorted == dir2->nr);
	while (1) {
		struct ref_entry *e1, *e2;
		int cmp;
		if (i1 == dir1->nr) {
			return do_for_each_entry_in_dir(dir2, i2, fn, cb_data);
		}
		if (i2 == dir2->nr) {
			return do_for_each_entry_in_dir(dir1, i1, fn, cb_data);
		}
		e1 = dir1->entries[i1];
		e2 = dir2->entries[i2];
		cmp = strcmp(e1->name, e2->name);
		if (cmp == 0) {
			if ((e1->flag & REF_DIR) && (e2->flag & REF_DIR)) {
				/* Both are directories; descend them in parallel. */
				struct ref_dir *subdir1 = get_ref_dir(e1);
				struct ref_dir *subdir2 = get_ref_dir(e2);
				sort_ref_dir(subdir1);
				sort_ref_dir(subdir2);
				retval = do_for_each_entry_in_dirs(
						subdir1, subdir2, fn, cb_data);
				i1++;
				i2++;
			} else if (!(e1->flag & REF_DIR) && !(e2->flag & REF_DIR)) {
				/* Both are references; ignore the one from dir1. */
				retval = fn(e2, cb_data);
				i1++;
				i2++;
			} else {
				die("conflict between reference and directory: %s",
				    e1->name);
			}
		} else {
			struct ref_entry *e;
			if (cmp < 0) {
				e = e1;
				i1++;
			} else {
				e = e2;
				i2++;
			}
			if (e->flag & REF_DIR) {
				struct ref_dir *subdir = get_ref_dir(e);
				sort_ref_dir(subdir);
				retval = do_for_each_entry_in_dir(
						subdir, 0, fn, cb_data);
			} else {
				retval = fn(e, cb_data);
			}
		}
		if (retval)
			return retval;
	}
}

/*
 * Load all of the refs from the dir into our in-memory cache. The hard work
 * of loading loose refs is done by get_ref_dir(), so we just need to recurse
 * through all of the sub-directories. We do not even need to care about
 * sorting, as traversal order does not matter to us.
 */
static void prime_ref_dir(struct ref_dir *dir)
{
	int i;
	for (i = 0; i < dir->nr; i++) {
		struct ref_entry *entry = dir->entries[i];
		if (entry->flag & REF_DIR)
			prime_ref_dir(get_ref_dir(entry));
	}
}

struct nonmatching_ref_data {
	const struct string_list *skip;
	const char *conflicting_refname;
};

static int nonmatching_ref_fn(struct ref_entry *entry, void *vdata)
{
	struct nonmatching_ref_data *data = vdata;

	if (data->skip && string_list_has_string(data->skip, entry->name))
		return 0;

	data->conflicting_refname = entry->name;
	return 1;
}

/*
 * Return 0 if a reference named refname could be created without
 * conflicting with the name of an existing reference in dir.
 * Otherwise, return a negative value and write an explanation to err.
 * If extras is non-NULL, it is a list of additional refnames with
 * which refname is not allowed to conflict. If skip is non-NULL,
 * ignore potential conflicts with refs in skip (e.g., because they
 * are scheduled for deletion in the same operation). Behavior is
 * undefined if the same name is listed in both extras and skip.
 *
 * Two reference names conflict if one of them exactly matches the
 * leading components of the other; e.g., "refs/foo/bar" conflicts
 * with both "refs/foo" and with "refs/foo/bar/baz" but not with
 * "refs/foo/bar" or "refs/foo/barbados".
 *
 * extras and skip must be sorted.
 */
static int verify_refname_available(const char *refname,
				    const struct string_list *extras,
				    const struct string_list *skip,
				    struct ref_dir *dir,
				    struct strbuf *err)
{
	const char *slash;
	int pos;
	struct strbuf dirname = STRBUF_INIT;
	int ret = -1;

	/*
	 * For the sake of comments in this function, suppose that
	 * refname is "refs/foo/bar".
	 */

	assert(err);

	strbuf_grow(&dirname, strlen(refname) + 1);
	for (slash = strchr(refname, '/'); slash; slash = strchr(slash + 1, '/')) {
		/* Expand dirname to the new prefix, not including the trailing slash: */
		strbuf_add(&dirname, refname + dirname.len, slash - refname - dirname.len);

		/*
		 * We are still at a leading dir of the refname (e.g.,
		 * "refs/foo"; if there is a reference with that name,
		 * it is a conflict, *unless* it is in skip.
		 */
		if (dir) {
			pos = search_ref_dir(dir, dirname.buf, dirname.len);
			if (pos >= 0 &&
			    (!skip || !string_list_has_string(skip, dirname.buf))) {
				/*
				 * We found a reference whose name is
				 * a proper prefix of refname; e.g.,
				 * "refs/foo", and is not in skip.
				 */
				strbuf_addf(err, "'%s' exists; cannot create '%s'",
					    dirname.buf, refname);
				goto cleanup;
			}
		}

		if (extras && string_list_has_string(extras, dirname.buf) &&
		    (!skip || !string_list_has_string(skip, dirname.buf))) {
			strbuf_addf(err, "cannot process '%s' and '%s' at the same time",
				    refname, dirname.buf);
			goto cleanup;
		}

		/*
		 * Otherwise, we can try to continue our search with
		 * the next component. So try to look up the
		 * directory, e.g., "refs/foo/". If we come up empty,
		 * we know there is nothing under this whole prefix,
		 * but even in that case we still have to continue the
		 * search for conflicts with extras.
		 */
		strbuf_addch(&dirname, '/');
		if (dir) {
			pos = search_ref_dir(dir, dirname.buf, dirname.len);
			if (pos < 0) {
				/*
				 * There was no directory "refs/foo/",
				 * so there is nothing under this
				 * whole prefix. So there is no need
				 * to continue looking for conflicting
				 * references. But we need to continue
				 * looking for conflicting extras.
				 */
				dir = NULL;
			} else {
				dir = get_ref_dir(dir->entries[pos]);
			}
		}
	}

	/*
	 * We are at the leaf of our refname (e.g., "refs/foo/bar").
	 * There is no point in searching for a reference with that
	 * name, because a refname isn't considered to conflict with
	 * itself. But we still need to check for references whose
	 * names are in the "refs/foo/bar/" namespace, because they
	 * *do* conflict.
	 */
	strbuf_addstr(&dirname, refname + dirname.len);
	strbuf_addch(&dirname, '/');

	if (dir) {
		pos = search_ref_dir(dir, dirname.buf, dirname.len);

		if (pos >= 0) {
			/*
			 * We found a directory named "$refname/"
			 * (e.g., "refs/foo/bar/"). It is a problem
			 * iff it contains any ref that is not in
			 * "skip".
			 */
			struct nonmatching_ref_data data;

			data.skip = skip;
			data.conflicting_refname = NULL;
			dir = get_ref_dir(dir->entries[pos]);
			sort_ref_dir(dir);
			if (do_for_each_entry_in_dir(dir, 0, nonmatching_ref_fn, &data)) {
				strbuf_addf(err, "'%s' exists; cannot create '%s'",
					    data.conflicting_refname, refname);
				goto cleanup;
			}
		}
	}

	if (extras) {
		/*
		 * Check for entries in extras that start with
		 * "$refname/". We do that by looking for the place
		 * where "$refname/" would be inserted in extras. If
		 * there is an entry at that position that starts with
		 * "$refname/" and is not in skip, then we have a
		 * conflict.
		 */
		for (pos = string_list_find_insert_index(extras, dirname.buf, 0);
		     pos < extras->nr; pos++) {
			const char *extra_refname = extras->items[pos].string;

			if (!starts_with(extra_refname, dirname.buf))
				break;

			if (!skip || !string_list_has_string(skip, extra_refname)) {
				strbuf_addf(err, "cannot process '%s' and '%s' at the same time",
					    refname, extra_refname);
				goto cleanup;
			}
		}
	}

	/* No conflicts were found */
	ret = 0;

cleanup:
	strbuf_release(&dirname);
	return ret;
}

struct packed_ref_cache {
	struct ref_entry *root;

	/*
	 * Count of references to the data structure in this instance,
	 * including the pointer from ref_cache::packed if any.  The
	 * data will not be freed as long as the reference count is
	 * nonzero.
	 */
	unsigned int referrers;

	/*
	 * Iff the packed-refs file associated with this instance is
	 * currently locked for writing, this points at the associated
	 * lock (which is owned by somebody else).  The referrer count
	 * is also incremented when the file is locked and decremented
	 * when it is unlocked.
	 */
	struct lock_file *lock;

	/* The metadata from when this packed-refs cache was read */
	struct stat_validity validity;
};

/*
 * Future: need to be in "struct repository"
 * when doing a full libification.
 */
static struct ref_cache {
	struct ref_cache *next;
	struct ref_entry *loose;
	struct packed_ref_cache *packed;
	/*
	 * The submodule name, or "" for the main repo.  We allocate
	 * length 1 rather than FLEX_ARRAY so that the main ref_cache
	 * is initialized correctly.
	 */
	char name[1];
} ref_cache, *submodule_ref_caches;

/* Lock used for the main packed-refs file: */
static struct lock_file packlock;

/*
 * Increment the reference count of *packed_refs.
 */
static void acquire_packed_ref_cache(struct packed_ref_cache *packed_refs)
{
	packed_refs->referrers++;
}

/*
 * Decrease the reference count of *packed_refs.  If it goes to zero,
 * free *packed_refs and return true; otherwise return false.
 */
static int release_packed_ref_cache(struct packed_ref_cache *packed_refs)
{
	if (!--packed_refs->referrers) {
		free_ref_entry(packed_refs->root);
		stat_validity_clear(&packed_refs->validity);
		free(packed_refs);
		return 1;
	} else {
		return 0;
	}
}

static void clear_packed_ref_cache(struct ref_cache *refs)
{
	if (refs->packed) {
		struct packed_ref_cache *packed_refs = refs->packed;

		if (packed_refs->lock)
			die("internal error: packed-ref cache cleared while locked");
		refs->packed = NULL;
		release_packed_ref_cache(packed_refs);
	}
}

static void clear_loose_ref_cache(struct ref_cache *refs)
{
	if (refs->loose) {
		free_ref_entry(refs->loose);
		refs->loose = NULL;
	}
}

static struct ref_cache *create_ref_cache(const char *submodule)
{
	int len;
	struct ref_cache *refs;
	if (!submodule)
		submodule = "";
	len = strlen(submodule) + 1;
	refs = xcalloc(1, sizeof(struct ref_cache) + len);
	memcpy(refs->name, submodule, len);
	return refs;
}

/*
 * Return a pointer to a ref_cache for the specified submodule. For
 * the main repository, use submodule==NULL. The returned structure
 * will be allocated and initialized but not necessarily populated; it
 * should not be freed.
 */
static struct ref_cache *get_ref_cache(const char *submodule)
{
	struct ref_cache *refs;

	if (!submodule || !*submodule)
		return &ref_cache;

	for (refs = submodule_ref_caches; refs; refs = refs->next)
		if (!strcmp(submodule, refs->name))
			return refs;

	refs = create_ref_cache(submodule);
	refs->next = submodule_ref_caches;
	submodule_ref_caches = refs;
	return refs;
}

/* The length of a peeled reference line in packed-refs, including EOL: */
#define PEELED_LINE_LENGTH 42

/*
 * The packed-refs header line that we write out.  Perhaps other
 * traits will be added later.  The trailing space is required.
 */
static const char PACKED_REFS_HEADER[] =
	"# pack-refs with: peeled fully-peeled \n";

/*
 * Parse one line from a packed-refs file.  Write the SHA1 to sha1.
 * Return a pointer to the refname within the line (null-terminated),
 * or NULL if there was a problem.
 */
static const char *parse_ref_line(struct strbuf *line, unsigned char *sha1)
{
	const char *ref;

	/*
	 * 42: the answer to everything.
	 *
	 * In this case, it happens to be the answer to
	 *  40 (length of sha1 hex representation)
	 *  +1 (space in between hex and name)
	 *  +1 (newline at the end of the line)
	 */
	if (line->len <= 42)
		return NULL;

	if (get_sha1_hex(line->buf, sha1) < 0)
		return NULL;
	if (!isspace(line->buf[40]))
		return NULL;

	ref = line->buf + 41;
	if (isspace(*ref))
		return NULL;

	if (line->buf[line->len - 1] != '\n')
		return NULL;
	line->buf[--line->len] = 0;

	return ref;
}

/*
 * Read f, which is a packed-refs file, into dir.
 *
 * A comment line of the form "# pack-refs with: " may contain zero or
 * more traits. We interpret the traits as follows:
 *
 *   No traits:
 *
 *      Probably no references are peeled. But if the file contains a
 *      peeled value for a reference, we will use it.
 *
 *   peeled:
 *
 *      References under "refs/tags/", if they *can* be peeled, *are*
 *      peeled in this file. References outside of "refs/tags/" are
 *      probably not peeled even if they could have been, but if we find
 *      a peeled value for such a reference we will use it.
 *
 *   fully-peeled:
 *
 *      All references in the file that can be peeled are peeled.
 *      Inversely (and this is more important), any references in the
 *      file for which no peeled value is recorded is not peelable. This
 *      trait should typically be written alongside "peeled" for
 *      compatibility with older clients, but we do not require it
 *      (i.e., "peeled" is a no-op if "fully-peeled" is set).
 */
static void read_packed_refs(FILE *f, struct ref_dir *dir)
{
	struct ref_entry *last = NULL;
	struct strbuf line = STRBUF_INIT;
	enum { PEELED_NONE, PEELED_TAGS, PEELED_FULLY } peeled = PEELED_NONE;

	while (strbuf_getwholeline(&line, f, '\n') != EOF) {
		unsigned char sha1[20];
		const char *refname;
		const char *traits;

		if (skip_prefix(line.buf, "# pack-refs with:", &traits)) {
			if (strstr(traits, " fully-peeled "))
				peeled = PEELED_FULLY;
			else if (strstr(traits, " peeled "))
				peeled = PEELED_TAGS;
			/* perhaps other traits later as well */
			continue;
		}

		refname = parse_ref_line(&line, sha1);
		if (refname) {
			int flag = REF_ISPACKED;

			if (check_refname_format(refname, REFNAME_ALLOW_ONELEVEL)) {
				if (!refname_is_safe(refname))
					die("packed refname is dangerous: %s", refname);
				hashclr(sha1);
				flag |= REF_BAD_NAME | REF_ISBROKEN;
			}
			last = create_ref_entry(refname, sha1, flag, 0);
			if (peeled == PEELED_FULLY ||
			    (peeled == PEELED_TAGS && starts_with(refname, "refs/tags/")))
				last->flag |= REF_KNOWS_PEELED;
			add_ref(dir, last);
			continue;
		}
		if (last &&
		    line.buf[0] == '^' &&
		    line.len == PEELED_LINE_LENGTH &&
		    line.buf[PEELED_LINE_LENGTH - 1] == '\n' &&
		    !get_sha1_hex(line.buf + 1, sha1)) {
			hashcpy(last->u.value.peeled.hash, sha1);
			/*
			 * Regardless of what the file header said,
			 * we definitely know the value of *this*
			 * reference:
			 */
			last->flag |= REF_KNOWS_PEELED;
		}
	}

	strbuf_release(&line);
}

/*
 * Get the packed_ref_cache for the specified ref_cache, creating it
 * if necessary.
 */
static struct packed_ref_cache *get_packed_ref_cache(struct ref_cache *refs)
{
	const char *packed_refs_file;

	if (*refs->name)
		packed_refs_file = git_path_submodule(refs->name, "packed-refs");
	else
		packed_refs_file = git_path("packed-refs");

	if (refs->packed &&
	    !stat_validity_check(&refs->packed->validity, packed_refs_file))
		clear_packed_ref_cache(refs);

	if (!refs->packed) {
		FILE *f;

		refs->packed = xcalloc(1, sizeof(*refs->packed));
		acquire_packed_ref_cache(refs->packed);
		refs->packed->root = create_dir_entry(refs, "", 0, 0);
		f = fopen(packed_refs_file, "r");
		if (f) {
			stat_validity_update(&refs->packed->validity, fileno(f));
			read_packed_refs(f, get_ref_dir(refs->packed->root));
			fclose(f);
		}
	}
	return refs->packed;
}

static struct ref_dir *get_packed_ref_dir(struct packed_ref_cache *packed_ref_cache)
{
	return get_ref_dir(packed_ref_cache->root);
}

static struct ref_dir *get_packed_refs(struct ref_cache *refs)
{
	return get_packed_ref_dir(get_packed_ref_cache(refs));
}

void add_packed_ref(const char *refname, const unsigned char *sha1)
{
	struct packed_ref_cache *packed_ref_cache =
		get_packed_ref_cache(&ref_cache);

	if (!packed_ref_cache->lock)
		die("internal error: packed refs not locked");
	add_ref(get_packed_ref_dir(packed_ref_cache),
		create_ref_entry(refname, sha1, REF_ISPACKED, 1));
}

/*
 * Read the loose references from the namespace dirname into dir
 * (without recursing).  dirname must end with '/'.  dir must be the
 * directory entry corresponding to dirname.
 */
static void read_loose_refs(const char *dirname, struct ref_dir *dir)
{
	struct ref_cache *refs = dir->ref_cache;
	DIR *d;
	const char *path;
	struct dirent *de;
	int dirnamelen = strlen(dirname);
	struct strbuf refname;

	if (*refs->name)
		path = git_path_submodule(refs->name, "%s", dirname);
	else
		path = git_path("%s", dirname);

	d = opendir(path);
	if (!d)
		return;

	strbuf_init(&refname, dirnamelen + 257);
	strbuf_add(&refname, dirname, dirnamelen);

	while ((de = readdir(d)) != NULL) {
		unsigned char sha1[20];
		struct stat st;
		int flag;
		const char *refdir;

		if (de->d_name[0] == '.')
			continue;
		if (ends_with(de->d_name, ".lock"))
			continue;
		strbuf_addstr(&refname, de->d_name);
		refdir = *refs->name
			? git_path_submodule(refs->name, "%s", refname.buf)
			: git_path("%s", refname.buf);
		if (stat(refdir, &st) < 0) {
			; /* silently ignore */
		} else if (S_ISDIR(st.st_mode)) {
			strbuf_addch(&refname, '/');
			add_entry_to_dir(dir,
					 create_dir_entry(refs, refname.buf,
							  refname.len, 1));
		} else {
			if (*refs->name) {
				hashclr(sha1);
				flag = 0;
				if (resolve_gitlink_ref(refs->name, refname.buf, sha1) < 0) {
					hashclr(sha1);
					flag |= REF_ISBROKEN;
				}
			} else if (read_ref_full(refname.buf,
						 RESOLVE_REF_READING,
						 sha1, &flag)) {
				hashclr(sha1);
				flag |= REF_ISBROKEN;
			}
			if (check_refname_format(refname.buf,
						 REFNAME_ALLOW_ONELEVEL)) {
				if (!refname_is_safe(refname.buf))
					die("loose refname is dangerous: %s", refname.buf);
				hashclr(sha1);
				flag |= REF_BAD_NAME | REF_ISBROKEN;
			}
			add_entry_to_dir(dir,
					 create_ref_entry(refname.buf, sha1, flag, 0));
		}
		strbuf_setlen(&refname, dirnamelen);
	}
	strbuf_release(&refname);
	closedir(d);
}

static struct ref_dir *get_loose_refs(struct ref_cache *refs)
{
	if (!refs->loose) {
		/*
		 * Mark the top-level directory complete because we
		 * are about to read the only subdirectory that can
		 * hold references:
		 */
		refs->loose = create_dir_entry(refs, "", 0, 0);
		/*
		 * Create an incomplete entry for "refs/":
		 */
		add_entry_to_dir(get_ref_dir(refs->loose),
				 create_dir_entry(refs, "refs/", 5, 1));
	}
	return get_ref_dir(refs->loose);
}

/* We allow "recursive" symbolic refs. Only within reason, though */
#define MAXDEPTH 5
#define MAXREFLEN (1024)

/*
 * Called by resolve_gitlink_ref_recursive() after it failed to read
 * from the loose refs in ref_cache refs. Find <refname> in the
 * packed-refs file for the submodule.
 */
static int resolve_gitlink_packed_ref(struct ref_cache *refs,
				      const char *refname, unsigned char *sha1)
{
	struct ref_entry *ref;
	struct ref_dir *dir = get_packed_refs(refs);

	ref = find_ref(dir, refname);
	if (ref == NULL)
		return -1;

	hashcpy(sha1, ref->u.value.oid.hash);
	return 0;
}

static int resolve_gitlink_ref_recursive(struct ref_cache *refs,
					 const char *refname, unsigned char *sha1,
					 int recursion)
{
	int fd, len;
	char buffer[128], *p;
	const char *path;

	if (recursion > MAXDEPTH || strlen(refname) > MAXREFLEN)
		return -1;
	path = *refs->name
		? git_path_submodule(refs->name, "%s", refname)
		: git_path("%s", refname);
	fd = open(path, O_RDONLY);
	if (fd < 0)
		return resolve_gitlink_packed_ref(refs, refname, sha1);

	len = read(fd, buffer, sizeof(buffer)-1);
	close(fd);
	if (len < 0)
		return -1;
	while (len && isspace(buffer[len-1]))
		len--;
	buffer[len] = 0;

	/* Was it a detached head or an old-fashioned symlink? */
	if (!get_sha1_hex(buffer, sha1))
		return 0;

	/* Symref? */
	if (strncmp(buffer, "ref:", 4))
		return -1;
	p = buffer + 4;
	while (isspace(*p))
		p++;

	return resolve_gitlink_ref_recursive(refs, p, sha1, recursion+1);
}

int resolve_gitlink_ref(const char *path, const char *refname, unsigned char *sha1)
{
	int len = strlen(path), retval;
	char *submodule;
	struct ref_cache *refs;

	while (len && path[len-1] == '/')
		len--;
	if (!len)
		return -1;
	submodule = xstrndup(path, len);
	refs = get_ref_cache(submodule);
	free(submodule);

	retval = resolve_gitlink_ref_recursive(refs, refname, sha1, 0);
	return retval;
}

/*
 * Return the ref_entry for the given refname from the packed
 * references.  If it does not exist, return NULL.
 */
static struct ref_entry *get_packed_ref(const char *refname)
{
	return find_ref(get_packed_refs(&ref_cache), refname);
}

/*
 * A loose ref file doesn't exist; check for a packed ref.  The
 * options are forwarded from resolve_safe_unsafe().
 */
static int resolve_missing_loose_ref(const char *refname,
				     int resolve_flags,
				     unsigned char *sha1,
				     int *flags)
{
	struct ref_entry *entry;

	/*
	 * The loose reference file does not exist; check for a packed
	 * reference.
	 */
	entry = get_packed_ref(refname);
	if (entry) {
		hashcpy(sha1, entry->u.value.oid.hash);
		if (flags)
			*flags |= REF_ISPACKED;
		return 0;
	}
	/* The reference is not a packed reference, either. */
	if (resolve_flags & RESOLVE_REF_READING) {
		errno = ENOENT;
		return -1;
	} else {
		hashclr(sha1);
		return 0;
	}
}

/* This function needs to return a meaningful errno on failure */
static const char *resolve_ref_unsafe_1(const char *refname,
					int resolve_flags,
					unsigned char *sha1,
					int *flags,
					struct strbuf *sb_path)
{
	int depth = MAXDEPTH;
	ssize_t len;
	char buffer[256];
	static char refname_buffer[256];
	int bad_name = 0;

	if (flags)
		*flags = 0;

	if (check_refname_format(refname, REFNAME_ALLOW_ONELEVEL)) {
		if (flags)
			*flags |= REF_BAD_NAME;

		if (!(resolve_flags & RESOLVE_REF_ALLOW_BAD_NAME) ||
		    !refname_is_safe(refname)) {
			errno = EINVAL;
			return NULL;
		}
		/*
		 * dwim_ref() uses REF_ISBROKEN to distinguish between
		 * missing refs and refs that were present but invalid,
		 * to complain about the latter to stderr.
		 *
		 * We don't know whether the ref exists, so don't set
		 * REF_ISBROKEN yet.
		 */
		bad_name = 1;
	}
	for (;;) {
		const char *path;
		struct stat st;
		char *buf;
		int fd;

		if (--depth < 0) {
			errno = ELOOP;
			return NULL;
		}

		strbuf_reset(sb_path);
		strbuf_git_path(sb_path, "%s", refname);
		path = sb_path->buf;

		/*
		 * We might have to loop back here to avoid a race
		 * condition: first we lstat() the file, then we try
		 * to read it as a link or as a file.  But if somebody
		 * changes the type of the file (file <-> directory
		 * <-> symlink) between the lstat() and reading, then
		 * we don't want to report that as an error but rather
		 * try again starting with the lstat().
		 */
	stat_ref:
		if (lstat(path, &st) < 0) {
			if (errno != ENOENT)
				return NULL;
			if (resolve_missing_loose_ref(refname, resolve_flags,
						      sha1, flags))
				return NULL;
			if (bad_name) {
				hashclr(sha1);
				if (flags)
					*flags |= REF_ISBROKEN;
			}
			return refname;
		}

		/* Follow "normalized" - ie "refs/.." symlinks by hand */
		if (S_ISLNK(st.st_mode)) {
			len = readlink(path, buffer, sizeof(buffer)-1);
			if (len < 0) {
				if (errno == ENOENT || errno == EINVAL)
					/* inconsistent with lstat; retry */
					goto stat_ref;
				else
					return NULL;
			}
			buffer[len] = 0;
			if (starts_with(buffer, "refs/") &&
					!check_refname_format(buffer, 0)) {
				strcpy(refname_buffer, buffer);
				refname = refname_buffer;
				if (flags)
					*flags |= REF_ISSYMREF;
				if (resolve_flags & RESOLVE_REF_NO_RECURSE) {
					hashclr(sha1);
					return refname;
				}
				continue;
			}
		}

		/* Is it a directory? */
		if (S_ISDIR(st.st_mode)) {
			errno = EISDIR;
			return NULL;
		}

		/*
		 * Anything else, just open it and try to use it as
		 * a ref
		 */
		fd = open(path, O_RDONLY);
		if (fd < 0) {
			if (errno == ENOENT)
				/* inconsistent with lstat; retry */
				goto stat_ref;
			else
				return NULL;
		}
		len = read_in_full(fd, buffer, sizeof(buffer)-1);
		if (len < 0) {
			int save_errno = errno;
			close(fd);
			errno = save_errno;
			return NULL;
		}
		close(fd);
		while (len && isspace(buffer[len-1]))
			len--;
		buffer[len] = '\0';

		/*
		 * Is it a symbolic ref?
		 */
		if (!starts_with(buffer, "ref:")) {
			/*
			 * Please note that FETCH_HEAD has a second
			 * line containing other data.
			 */
			if (get_sha1_hex(buffer, sha1) ||
			    (buffer[40] != '\0' && !isspace(buffer[40]))) {
				if (flags)
					*flags |= REF_ISBROKEN;
				errno = EINVAL;
				return NULL;
			}
			if (bad_name) {
				hashclr(sha1);
				if (flags)
					*flags |= REF_ISBROKEN;
			}
			return refname;
		}
		if (flags)
			*flags |= REF_ISSYMREF;
		buf = buffer + 4;
		while (isspace(*buf))
			buf++;
		refname = strcpy(refname_buffer, buf);
		if (resolve_flags & RESOLVE_REF_NO_RECURSE) {
			hashclr(sha1);
			return refname;
		}
		if (check_refname_format(buf, REFNAME_ALLOW_ONELEVEL)) {
			if (flags)
				*flags |= REF_ISBROKEN;

			if (!(resolve_flags & RESOLVE_REF_ALLOW_BAD_NAME) ||
			    !refname_is_safe(buf)) {
				errno = EINVAL;
				return NULL;
			}
			bad_name = 1;
		}
	}
}

const char *resolve_ref_unsafe(const char *refname, int resolve_flags,
			       unsigned char *sha1, int *flags)
{
	struct strbuf sb_path = STRBUF_INIT;
	const char *ret = resolve_ref_unsafe_1(refname, resolve_flags,
					       sha1, flags, &sb_path);
	strbuf_release(&sb_path);
	return ret;
}

char *resolve_refdup(const char *ref, int resolve_flags, unsigned char *sha1, int *flags)
{
	return xstrdup_or_null(resolve_ref_unsafe(ref, resolve_flags, sha1, flags));
}

/* The argument to filter_refs */
struct ref_filter {
	const char *pattern;
	each_ref_fn *fn;
	void *cb_data;
};

int read_ref_full(const char *refname, int resolve_flags, unsigned char *sha1, int *flags)
{
	if (resolve_ref_unsafe(refname, resolve_flags, sha1, flags))
		return 0;
	return -1;
}

int read_ref(const char *refname, unsigned char *sha1)
{
	return read_ref_full(refname, RESOLVE_REF_READING, sha1, NULL);
}

int ref_exists(const char *refname)
{
	unsigned char sha1[20];
	return !!resolve_ref_unsafe(refname, RESOLVE_REF_READING, sha1, NULL);
}

static int filter_refs(const char *refname, const struct object_id *oid,
			   int flags, void *data)
{
	struct ref_filter *filter = (struct ref_filter *)data;

	if (wildmatch(filter->pattern, refname, 0, NULL))
		return 0;
	return filter->fn(refname, oid, flags, filter->cb_data);
}

enum peel_status {
	/* object was peeled successfully: */
	PEEL_PEELED = 0,

	/*
	 * object cannot be peeled because the named object (or an
	 * object referred to by a tag in the peel chain), does not
	 * exist.
	 */
	PEEL_INVALID = -1,

	/* object cannot be peeled because it is not a tag: */
	PEEL_NON_TAG = -2,

	/* ref_entry contains no peeled value because it is a symref: */
	PEEL_IS_SYMREF = -3,

	/*
	 * ref_entry cannot be peeled because it is broken (i.e., the
	 * symbolic reference cannot even be resolved to an object
	 * name):
	 */
	PEEL_BROKEN = -4
};

/*
 * Peel the named object; i.e., if the object is a tag, resolve the
 * tag recursively until a non-tag is found.  If successful, store the
 * result to sha1 and return PEEL_PEELED.  If the object is not a tag
 * or is not valid, return PEEL_NON_TAG or PEEL_INVALID, respectively,
 * and leave sha1 unchanged.
 */
static enum peel_status peel_object(const unsigned char *name, unsigned char *sha1)
{
	struct object *o = lookup_unknown_object(name);

	if (o->type == OBJ_NONE) {
		int type = sha1_object_info(name, NULL);
		if (type < 0 || !object_as_type(o, type, 0))
			return PEEL_INVALID;
	}

	if (o->type != OBJ_TAG)
		return PEEL_NON_TAG;

	o = deref_tag_noverify(o);
	if (!o)
		return PEEL_INVALID;

	hashcpy(sha1, o->sha1);
	return PEEL_PEELED;
}

/*
 * Peel the entry (if possible) and return its new peel_status.  If
 * repeel is true, re-peel the entry even if there is an old peeled
 * value that is already stored in it.
 *
 * It is OK to call this function with a packed reference entry that
 * might be stale and might even refer to an object that has since
 * been garbage-collected.  In such a case, if the entry has
 * REF_KNOWS_PEELED then leave the status unchanged and return
 * PEEL_PEELED or PEEL_NON_TAG; otherwise, return PEEL_INVALID.
 */
static enum peel_status peel_entry(struct ref_entry *entry, int repeel)
{
	enum peel_status status;

	if (entry->flag & REF_KNOWS_PEELED) {
		if (repeel) {
			entry->flag &= ~REF_KNOWS_PEELED;
			oidclr(&entry->u.value.peeled);
		} else {
			return is_null_oid(&entry->u.value.peeled) ?
				PEEL_NON_TAG : PEEL_PEELED;
		}
	}
	if (entry->flag & REF_ISBROKEN)
		return PEEL_BROKEN;
	if (entry->flag & REF_ISSYMREF)
		return PEEL_IS_SYMREF;

	status = peel_object(entry->u.value.oid.hash, entry->u.value.peeled.hash);
	if (status == PEEL_PEELED || status == PEEL_NON_TAG)
		entry->flag |= REF_KNOWS_PEELED;
	return status;
}

int peel_ref(const char *refname, unsigned char *sha1)
{
	int flag;
	unsigned char base[20];

	if (current_ref && (current_ref->name == refname
			    || !strcmp(current_ref->name, refname))) {
		if (peel_entry(current_ref, 0))
			return -1;
		hashcpy(sha1, current_ref->u.value.peeled.hash);
		return 0;
	}

	if (read_ref_full(refname, RESOLVE_REF_READING, base, &flag))
		return -1;

	/*
	 * If the reference is packed, read its ref_entry from the
	 * cache in the hope that we already know its peeled value.
	 * We only try this optimization on packed references because
	 * (a) forcing the filling of the loose reference cache could
	 * be expensive and (b) loose references anyway usually do not
	 * have REF_KNOWS_PEELED.
	 */
	if (flag & REF_ISPACKED) {
		struct ref_entry *r = get_packed_ref(refname);
		if (r) {
			if (peel_entry(r, 0))
				return -1;
			hashcpy(sha1, r->u.value.peeled.hash);
			return 0;
		}
	}

	return peel_object(base, sha1);
}

struct warn_if_dangling_data {
	FILE *fp;
	const char *refname;
	const struct string_list *refnames;
	const char *msg_fmt;
};

static int warn_if_dangling_symref(const char *refname, const struct object_id *oid,
				   int flags, void *cb_data)
{
	struct warn_if_dangling_data *d = cb_data;
	const char *resolves_to;
	struct object_id junk;

	if (!(flags & REF_ISSYMREF))
		return 0;

	resolves_to = resolve_ref_unsafe(refname, 0, junk.hash, NULL);
	if (!resolves_to
	    || (d->refname
		? strcmp(resolves_to, d->refname)
		: !string_list_has_string(d->refnames, resolves_to))) {
		return 0;
	}

	fprintf(d->fp, d->msg_fmt, refname);
	fputc('\n', d->fp);
	return 0;
}

void warn_dangling_symref(FILE *fp, const char *msg_fmt, const char *refname)
{
	struct warn_if_dangling_data data;

	data.fp = fp;
	data.refname = refname;
	data.refnames = NULL;
	data.msg_fmt = msg_fmt;
	for_each_rawref(warn_if_dangling_symref, &data);
}

void warn_dangling_symrefs(FILE *fp, const char *msg_fmt, const struct string_list *refnames)
{
	struct warn_if_dangling_data data;

	data.fp = fp;
	data.refname = NULL;
	data.refnames = refnames;
	data.msg_fmt = msg_fmt;
	for_each_rawref(warn_if_dangling_symref, &data);
}

/*
 * Call fn for each reference in the specified ref_cache, omitting
 * references not in the containing_dir of base.  fn is called for all
 * references, including broken ones.  If fn ever returns a non-zero
 * value, stop the iteration and return that value; otherwise, return
 * 0.
 */
static int do_for_each_entry(struct ref_cache *refs, const char *base,
			     each_ref_entry_fn fn, void *cb_data)
{
	struct packed_ref_cache *packed_ref_cache;
	struct ref_dir *loose_dir;
	struct ref_dir *packed_dir;
	int retval = 0;

	/*
	 * We must make sure that all loose refs are read before accessing the
	 * packed-refs file; this avoids a race condition in which loose refs
	 * are migrated to the packed-refs file by a simultaneous process, but
	 * our in-memory view is from before the migration. get_packed_ref_cache()
	 * takes care of making sure our view is up to date with what is on
	 * disk.
	 */
	loose_dir = get_loose_refs(refs);
	if (base && *base) {
		loose_dir = find_containing_dir(loose_dir, base, 0);
	}
	if (loose_dir)
		prime_ref_dir(loose_dir);

	packed_ref_cache = get_packed_ref_cache(refs);
	acquire_packed_ref_cache(packed_ref_cache);
	packed_dir = get_packed_ref_dir(packed_ref_cache);
	if (base && *base) {
		packed_dir = find_containing_dir(packed_dir, base, 0);
	}

	if (packed_dir && loose_dir) {
		sort_ref_dir(packed_dir);
		sort_ref_dir(loose_dir);
		retval = do_for_each_entry_in_dirs(
				packed_dir, loose_dir, fn, cb_data);
	} else if (packed_dir) {
		sort_ref_dir(packed_dir);
		retval = do_for_each_entry_in_dir(
				packed_dir, 0, fn, cb_data);
	} else if (loose_dir) {
		sort_ref_dir(loose_dir);
		retval = do_for_each_entry_in_dir(
				loose_dir, 0, fn, cb_data);
	}

	release_packed_ref_cache(packed_ref_cache);
	return retval;
}

/*
 * Call fn for each reference in the specified ref_cache for which the
 * refname begins with base.  If trim is non-zero, then trim that many
 * characters off the beginning of each refname before passing the
 * refname to fn.  flags can be DO_FOR_EACH_INCLUDE_BROKEN to include
 * broken references in the iteration.  If fn ever returns a non-zero
 * value, stop the iteration and return that value; otherwise, return
 * 0.
 */
static int do_for_each_ref(struct ref_cache *refs, const char *base,
			   each_ref_fn fn, int trim, int flags, void *cb_data)
{
	struct ref_entry_cb data;
	data.base = base;
	data.trim = trim;
	data.flags = flags;
	data.fn = fn;
	data.cb_data = cb_data;

	if (ref_paranoia < 0)
		ref_paranoia = git_env_bool("GIT_REF_PARANOIA", 0);
	if (ref_paranoia)
		data.flags |= DO_FOR_EACH_INCLUDE_BROKEN;

	return do_for_each_entry(refs, base, do_one_ref, &data);
}

static int do_head_ref(const char *submodule, each_ref_fn fn, void *cb_data)
{
	struct object_id oid;
	int flag;

	if (submodule) {
		if (resolve_gitlink_ref(submodule, "HEAD", oid.hash) == 0)
			return fn("HEAD", &oid, 0, cb_data);

		return 0;
	}

	if (!read_ref_full("HEAD", RESOLVE_REF_READING, oid.hash, &flag))
		return fn("HEAD", &oid, flag, cb_data);

	return 0;
}

int head_ref(each_ref_fn fn, void *cb_data)
{
	return do_head_ref(NULL, fn, cb_data);
}

int head_ref_submodule(const char *submodule, each_ref_fn fn, void *cb_data)
{
	return do_head_ref(submodule, fn, cb_data);
}

int for_each_ref(each_ref_fn fn, void *cb_data)
{
	return do_for_each_ref(&ref_cache, "", fn, 0, 0, cb_data);
}

int for_each_ref_submodule(const char *submodule, each_ref_fn fn, void *cb_data)
{
	return do_for_each_ref(get_ref_cache(submodule), "", fn, 0, 0, cb_data);
}

int for_each_ref_in(const char *prefix, each_ref_fn fn, void *cb_data)
{
	return do_for_each_ref(&ref_cache, prefix, fn, strlen(prefix), 0, cb_data);
}

int for_each_ref_in_submodule(const char *submodule, const char *prefix,
		each_ref_fn fn, void *cb_data)
{
	return do_for_each_ref(get_ref_cache(submodule), prefix, fn, strlen(prefix), 0, cb_data);
}

int for_each_tag_ref(each_ref_fn fn, void *cb_data)
{
	return for_each_ref_in("refs/tags/", fn, cb_data);
}

int for_each_tag_ref_submodule(const char *submodule, each_ref_fn fn, void *cb_data)
{
	return for_each_ref_in_submodule(submodule, "refs/tags/", fn, cb_data);
}

int for_each_branch_ref(each_ref_fn fn, void *cb_data)
{
	return for_each_ref_in("refs/heads/", fn, cb_data);
}

int for_each_branch_ref_submodule(const char *submodule, each_ref_fn fn, void *cb_data)
{
	return for_each_ref_in_submodule(submodule, "refs/heads/", fn, cb_data);
}

int for_each_remote_ref(each_ref_fn fn, void *cb_data)
{
	return for_each_ref_in("refs/remotes/", fn, cb_data);
}

int for_each_remote_ref_submodule(const char *submodule, each_ref_fn fn, void *cb_data)
{
	return for_each_ref_in_submodule(submodule, "refs/remotes/", fn, cb_data);
}

int for_each_replace_ref(each_ref_fn fn, void *cb_data)
{
	return do_for_each_ref(&ref_cache, "refs/replace/", fn, 13, 0, cb_data);
}

int head_ref_namespaced(each_ref_fn fn, void *cb_data)
{
	struct strbuf buf = STRBUF_INIT;
	int ret = 0;
	struct object_id oid;
	int flag;

	strbuf_addf(&buf, "%sHEAD", get_git_namespace());
	if (!read_ref_full(buf.buf, RESOLVE_REF_READING, oid.hash, &flag))
		ret = fn(buf.buf, &oid, flag, cb_data);
	strbuf_release(&buf);

	return ret;
}

int for_each_namespaced_ref(each_ref_fn fn, void *cb_data)
{
	struct strbuf buf = STRBUF_INIT;
	int ret;
	strbuf_addf(&buf, "%srefs/", get_git_namespace());
	ret = do_for_each_ref(&ref_cache, buf.buf, fn, 0, 0, cb_data);
	strbuf_release(&buf);
	return ret;
}

int for_each_glob_ref_in(each_ref_fn fn, const char *pattern,
	const char *prefix, void *cb_data)
{
	struct strbuf real_pattern = STRBUF_INIT;
	struct ref_filter filter;
	int ret;

	if (!prefix && !starts_with(pattern, "refs/"))
		strbuf_addstr(&real_pattern, "refs/");
	else if (prefix)
		strbuf_addstr(&real_pattern, prefix);
	strbuf_addstr(&real_pattern, pattern);

	if (!has_glob_specials(pattern)) {
		/* Append implied '/' '*' if not present. */
		if (real_pattern.buf[real_pattern.len - 1] != '/')
			strbuf_addch(&real_pattern, '/');
		/* No need to check for '*', there is none. */
		strbuf_addch(&real_pattern, '*');
	}

	filter.pattern = real_pattern.buf;
	filter.fn = fn;
	filter.cb_data = cb_data;
	ret = for_each_ref(filter_refs, &filter);

	strbuf_release(&real_pattern);
	return ret;
}

int for_each_glob_ref(each_ref_fn fn, const char *pattern, void *cb_data)
{
	return for_each_glob_ref_in(fn, pattern, NULL, cb_data);
}

int for_each_rawref(each_ref_fn fn, void *cb_data)
{
	return do_for_each_ref(&ref_cache, "", fn, 0,
			       DO_FOR_EACH_INCLUDE_BROKEN, cb_data);
}

const char *prettify_refname(const char *name)
{
	return name + (
		starts_with(name, "refs/heads/") ? 11 :
		starts_with(name, "refs/tags/") ? 10 :
		starts_with(name, "refs/remotes/") ? 13 :
		0);
}

static const char *ref_rev_parse_rules[] = {
	"%.*s",
	"refs/%.*s",
	"refs/tags/%.*s",
	"refs/heads/%.*s",
	"refs/remotes/%.*s",
	"refs/remotes/%.*s/HEAD",
	NULL
};

int refname_match(const char *abbrev_name, const char *full_name)
{
	const char **p;
	const int abbrev_name_len = strlen(abbrev_name);

	for (p = ref_rev_parse_rules; *p; p++) {
		if (!strcmp(full_name, mkpath(*p, abbrev_name_len, abbrev_name))) {
			return 1;
		}
	}

	return 0;
}

static void unlock_ref(struct ref_lock *lock)
{
	/* Do not free lock->lk -- atexit() still looks at them */
	if (lock->lk)
		rollback_lock_file(lock->lk);
	free(lock->ref_name);
	free(lock->orig_ref_name);
	free(lock);
}

/*
 * Verify that the reference locked by lock has the value old_sha1.
 * Fail if the reference doesn't exist and mustexist is set. Return 0
 * on success. On error, write an error message to err, set errno, and
 * return a negative value.
 */
static int verify_lock(struct ref_lock *lock,
		       const unsigned char *old_sha1, int mustexist,
		       struct strbuf *err)
{
	assert(err);

	if (read_ref_full(lock->ref_name,
			  mustexist ? RESOLVE_REF_READING : 0,
			  lock->old_oid.hash, NULL)) {
		int save_errno = errno;
		strbuf_addf(err, "can't verify ref %s", lock->ref_name);
		errno = save_errno;
		return -1;
	}
<<<<<<< HEAD
	if (hashcmp(lock->old_oid.hash, old_sha1)) {
		error("Ref %s is at %s but expected %s", lock->ref_name,
			oid_to_hex(&lock->old_oid), sha1_to_hex(old_sha1));
		unlock_ref(lock);
=======
	if (hashcmp(lock->old_sha1, old_sha1)) {
		strbuf_addf(err, "ref %s is at %s but expected %s",
			    lock->ref_name,
			    sha1_to_hex(lock->old_sha1),
			    sha1_to_hex(old_sha1));
>>>>>>> c2e0a718
		errno = EBUSY;
		return -1;
	}
	return 0;
}

static int remove_empty_directories(const char *file)
{
	/* we want to create a file but there is a directory there;
	 * if that is an empty directory (or a directory that contains
	 * only empty directories), remove them.
	 */
	struct strbuf path;
	int result, save_errno;

	strbuf_init(&path, 20);
	strbuf_addstr(&path, file);

	result = remove_dir_recursively(&path, REMOVE_DIR_EMPTY_ONLY);
	save_errno = errno;

	strbuf_release(&path);
	errno = save_errno;

	return result;
}

/*
 * *string and *len will only be substituted, and *string returned (for
 * later free()ing) if the string passed in is a magic short-hand form
 * to name a branch.
 */
static char *substitute_branch_name(const char **string, int *len)
{
	struct strbuf buf = STRBUF_INIT;
	int ret = interpret_branch_name(*string, *len, &buf);

	if (ret == *len) {
		size_t size;
		*string = strbuf_detach(&buf, &size);
		*len = size;
		return (char *)*string;
	}

	return NULL;
}

int dwim_ref(const char *str, int len, unsigned char *sha1, char **ref)
{
	char *last_branch = substitute_branch_name(&str, &len);
	const char **p, *r;
	int refs_found = 0;

	*ref = NULL;
	for (p = ref_rev_parse_rules; *p; p++) {
		char fullref[PATH_MAX];
		unsigned char sha1_from_ref[20];
		unsigned char *this_result;
		int flag;

		this_result = refs_found ? sha1_from_ref : sha1;
		mksnpath(fullref, sizeof(fullref), *p, len, str);
		r = resolve_ref_unsafe(fullref, RESOLVE_REF_READING,
				       this_result, &flag);
		if (r) {
			if (!refs_found++)
				*ref = xstrdup(r);
			if (!warn_ambiguous_refs)
				break;
		} else if ((flag & REF_ISSYMREF) && strcmp(fullref, "HEAD")) {
			warning("ignoring dangling symref %s.", fullref);
		} else if ((flag & REF_ISBROKEN) && strchr(fullref, '/')) {
			warning("ignoring broken ref %s.", fullref);
		}
	}
	free(last_branch);
	return refs_found;
}

int dwim_log(const char *str, int len, unsigned char *sha1, char **log)
{
	char *last_branch = substitute_branch_name(&str, &len);
	const char **p;
	int logs_found = 0;

	*log = NULL;
	for (p = ref_rev_parse_rules; *p; p++) {
		unsigned char hash[20];
		char path[PATH_MAX];
		const char *ref, *it;

		mksnpath(path, sizeof(path), *p, len, str);
		ref = resolve_ref_unsafe(path, RESOLVE_REF_READING,
					 hash, NULL);
		if (!ref)
			continue;
		if (reflog_exists(path))
			it = path;
		else if (strcmp(ref, path) && reflog_exists(ref))
			it = ref;
		else
			continue;
		if (!logs_found++) {
			*log = xstrdup(it);
			hashcpy(sha1, hash);
		}
		if (!warn_ambiguous_refs)
			break;
	}
	free(last_branch);
	return logs_found;
}

/*
 * Locks a ref returning the lock on success and NULL on failure.
 * On failure errno is set to something meaningful.
 */
static struct ref_lock *lock_ref_sha1_basic(const char *refname,
					    const unsigned char *old_sha1,
					    const struct string_list *extras,
					    const struct string_list *skip,
					    unsigned int flags, int *type_p,
					    struct strbuf *err)
{
	const char *ref_file;
	const char *orig_refname = refname;
	struct ref_lock *lock;
	int last_errno = 0;
	int type, lflags;
	int mustexist = (old_sha1 && !is_null_sha1(old_sha1));
	int resolve_flags = 0;
	int attempts_remaining = 3;

	assert(err);

	lock = xcalloc(1, sizeof(struct ref_lock));

	if (mustexist)
		resolve_flags |= RESOLVE_REF_READING;
	if (flags & REF_DELETING) {
		resolve_flags |= RESOLVE_REF_ALLOW_BAD_NAME;
		if (flags & REF_NODEREF)
			resolve_flags |= RESOLVE_REF_NO_RECURSE;
	}

	refname = resolve_ref_unsafe(refname, resolve_flags,
				     lock->old_oid.hash, &type);
	if (!refname && errno == EISDIR) {
		/* we are trying to lock foo but we used to
		 * have foo/bar which now does not exist;
		 * it is normal for the empty directory 'foo'
		 * to remain.
		 */
		ref_file = git_path("%s", orig_refname);
		if (remove_empty_directories(ref_file)) {
			last_errno = errno;

			if (!verify_refname_available(orig_refname, extras, skip,
						      get_loose_refs(&ref_cache), err))
				strbuf_addf(err, "there are still refs under '%s'",
					    orig_refname);

			goto error_return;
		}
		refname = resolve_ref_unsafe(orig_refname, resolve_flags,
					     lock->old_oid.hash, &type);
	}
	if (type_p)
	    *type_p = type;
	if (!refname) {
		last_errno = errno;
		if (last_errno != ENOTDIR ||
		    !verify_refname_available(orig_refname, extras, skip,
					      get_loose_refs(&ref_cache), err))
			strbuf_addf(err, "unable to resolve reference %s: %s",
				    orig_refname, strerror(last_errno));

		goto error_return;
	}
	/*
	 * If the ref did not exist and we are creating it, make sure
	 * there is no existing packed ref whose name begins with our
	 * refname, nor a packed ref whose name is a proper prefix of
	 * our refname.
	 */
	if (is_null_oid(&lock->old_oid) &&
	    verify_refname_available(refname, extras, skip,
				     get_packed_refs(&ref_cache), err)) {
		last_errno = ENOTDIR;
		goto error_return;
	}

	lock->lk = xcalloc(1, sizeof(struct lock_file));

	lflags = 0;
	if (flags & REF_NODEREF) {
		refname = orig_refname;
		lflags |= LOCK_NO_DEREF;
	}
	lock->ref_name = xstrdup(refname);
	lock->orig_ref_name = xstrdup(orig_refname);
	ref_file = git_path("%s", refname);

 retry:
	switch (safe_create_leading_directories_const(ref_file)) {
	case SCLD_OK:
		break; /* success */
	case SCLD_VANISHED:
		if (--attempts_remaining > 0)
			goto retry;
		/* fall through */
	default:
		last_errno = errno;
		strbuf_addf(err, "unable to create directory for %s", ref_file);
		goto error_return;
	}

	if (hold_lock_file_for_update(lock->lk, ref_file, lflags) < 0) {
		last_errno = errno;
		if (errno == ENOENT && --attempts_remaining > 0)
			/*
			 * Maybe somebody just deleted one of the
			 * directories leading to ref_file.  Try
			 * again:
			 */
			goto retry;
		else {
			unable_to_lock_message(ref_file, errno, err);
			goto error_return;
		}
	}
	if (old_sha1 && verify_lock(lock, old_sha1, mustexist, err)) {
		last_errno = errno;
		goto error_return;
	}
	return lock;

 error_return:
	unlock_ref(lock);
	errno = last_errno;
	return NULL;
}

/*
 * Write an entry to the packed-refs file for the specified refname.
 * If peeled is non-NULL, write it as the entry's peeled value.
 */
static void write_packed_entry(FILE *fh, char *refname, unsigned char *sha1,
			       unsigned char *peeled)
{
	fprintf_or_die(fh, "%s %s\n", sha1_to_hex(sha1), refname);
	if (peeled)
		fprintf_or_die(fh, "^%s\n", sha1_to_hex(peeled));
}

/*
 * An each_ref_entry_fn that writes the entry to a packed-refs file.
 */
static int write_packed_entry_fn(struct ref_entry *entry, void *cb_data)
{
	enum peel_status peel_status = peel_entry(entry, 0);

	if (peel_status != PEEL_PEELED && peel_status != PEEL_NON_TAG)
		error("internal error: %s is not a valid packed reference!",
		      entry->name);
	write_packed_entry(cb_data, entry->name, entry->u.value.oid.hash,
			   peel_status == PEEL_PEELED ?
			   entry->u.value.peeled.hash : NULL);
	return 0;
}

/* This should return a meaningful errno on failure */
int lock_packed_refs(int flags)
{
	static int timeout_configured = 0;
	static int timeout_value = 1000;

	struct packed_ref_cache *packed_ref_cache;

	if (!timeout_configured) {
		git_config_get_int("core.packedrefstimeout", &timeout_value);
		timeout_configured = 1;
	}

	if (hold_lock_file_for_update_timeout(
			    &packlock, git_path("packed-refs"),
			    flags, timeout_value) < 0)
		return -1;
	/*
	 * Get the current packed-refs while holding the lock.  If the
	 * packed-refs file has been modified since we last read it,
	 * this will automatically invalidate the cache and re-read
	 * the packed-refs file.
	 */
	packed_ref_cache = get_packed_ref_cache(&ref_cache);
	packed_ref_cache->lock = &packlock;
	/* Increment the reference count to prevent it from being freed: */
	acquire_packed_ref_cache(packed_ref_cache);
	return 0;
}

/*
 * Commit the packed refs changes.
 * On error we must make sure that errno contains a meaningful value.
 */
int commit_packed_refs(void)
{
	struct packed_ref_cache *packed_ref_cache =
		get_packed_ref_cache(&ref_cache);
	int error = 0;
	int save_errno = 0;
	FILE *out;

	if (!packed_ref_cache->lock)
		die("internal error: packed-refs not locked");

	out = fdopen_lock_file(packed_ref_cache->lock, "w");
	if (!out)
		die_errno("unable to fdopen packed-refs descriptor");

	fprintf_or_die(out, "%s", PACKED_REFS_HEADER);
	do_for_each_entry_in_dir(get_packed_ref_dir(packed_ref_cache),
				 0, write_packed_entry_fn, out);

	if (commit_lock_file(packed_ref_cache->lock)) {
		save_errno = errno;
		error = -1;
	}
	packed_ref_cache->lock = NULL;
	release_packed_ref_cache(packed_ref_cache);
	errno = save_errno;
	return error;
}

void rollback_packed_refs(void)
{
	struct packed_ref_cache *packed_ref_cache =
		get_packed_ref_cache(&ref_cache);

	if (!packed_ref_cache->lock)
		die("internal error: packed-refs not locked");
	rollback_lock_file(packed_ref_cache->lock);
	packed_ref_cache->lock = NULL;
	release_packed_ref_cache(packed_ref_cache);
	clear_packed_ref_cache(&ref_cache);
}

struct ref_to_prune {
	struct ref_to_prune *next;
	unsigned char sha1[20];
	char name[FLEX_ARRAY];
};

struct pack_refs_cb_data {
	unsigned int flags;
	struct ref_dir *packed_refs;
	struct ref_to_prune *ref_to_prune;
};

/*
 * An each_ref_entry_fn that is run over loose references only.  If
 * the loose reference can be packed, add an entry in the packed ref
 * cache.  If the reference should be pruned, also add it to
 * ref_to_prune in the pack_refs_cb_data.
 */
static int pack_if_possible_fn(struct ref_entry *entry, void *cb_data)
{
	struct pack_refs_cb_data *cb = cb_data;
	enum peel_status peel_status;
	struct ref_entry *packed_entry;
	int is_tag_ref = starts_with(entry->name, "refs/tags/");

	/* ALWAYS pack tags */
	if (!(cb->flags & PACK_REFS_ALL) && !is_tag_ref)
		return 0;

	/* Do not pack symbolic or broken refs: */
	if ((entry->flag & REF_ISSYMREF) || !ref_resolves_to_object(entry))
		return 0;

	/* Add a packed ref cache entry equivalent to the loose entry. */
	peel_status = peel_entry(entry, 1);
	if (peel_status != PEEL_PEELED && peel_status != PEEL_NON_TAG)
		die("internal error peeling reference %s (%s)",
		    entry->name, oid_to_hex(&entry->u.value.oid));
	packed_entry = find_ref(cb->packed_refs, entry->name);
	if (packed_entry) {
		/* Overwrite existing packed entry with info from loose entry */
		packed_entry->flag = REF_ISPACKED | REF_KNOWS_PEELED;
		oidcpy(&packed_entry->u.value.oid, &entry->u.value.oid);
	} else {
		packed_entry = create_ref_entry(entry->name, entry->u.value.oid.hash,
						REF_ISPACKED | REF_KNOWS_PEELED, 0);
		add_ref(cb->packed_refs, packed_entry);
	}
	oidcpy(&packed_entry->u.value.peeled, &entry->u.value.peeled);

	/* Schedule the loose reference for pruning if requested. */
	if ((cb->flags & PACK_REFS_PRUNE)) {
		int namelen = strlen(entry->name) + 1;
		struct ref_to_prune *n = xcalloc(1, sizeof(*n) + namelen);
		hashcpy(n->sha1, entry->u.value.oid.hash);
		strcpy(n->name, entry->name);
		n->next = cb->ref_to_prune;
		cb->ref_to_prune = n;
	}
	return 0;
}

/*
 * Remove empty parents, but spare refs/ and immediate subdirs.
 * Note: munges *name.
 */
static void try_remove_empty_parents(char *name)
{
	char *p, *q;
	int i;
	p = name;
	for (i = 0; i < 2; i++) { /* refs/{heads,tags,...}/ */
		while (*p && *p != '/')
			p++;
		/* tolerate duplicate slashes; see check_refname_format() */
		while (*p == '/')
			p++;
	}
	for (q = p; *q; q++)
		;
	while (1) {
		while (q > p && *q != '/')
			q--;
		while (q > p && *(q-1) == '/')
			q--;
		if (q == p)
			break;
		*q = '\0';
		if (rmdir(git_path("%s", name)))
			break;
	}
}

/* make sure nobody touched the ref, and unlink */
static void prune_ref(struct ref_to_prune *r)
{
	struct ref_transaction *transaction;
	struct strbuf err = STRBUF_INIT;

	if (check_refname_format(r->name, 0))
		return;

	transaction = ref_transaction_begin(&err);
	if (!transaction ||
	    ref_transaction_delete(transaction, r->name, r->sha1,
				   REF_ISPRUNING, NULL, &err) ||
	    ref_transaction_commit(transaction, &err)) {
		ref_transaction_free(transaction);
		error("%s", err.buf);
		strbuf_release(&err);
		return;
	}
	ref_transaction_free(transaction);
	strbuf_release(&err);
	try_remove_empty_parents(r->name);
}

static void prune_refs(struct ref_to_prune *r)
{
	while (r) {
		prune_ref(r);
		r = r->next;
	}
}

int pack_refs(unsigned int flags)
{
	struct pack_refs_cb_data cbdata;

	memset(&cbdata, 0, sizeof(cbdata));
	cbdata.flags = flags;

	lock_packed_refs(LOCK_DIE_ON_ERROR);
	cbdata.packed_refs = get_packed_refs(&ref_cache);

	do_for_each_entry_in_dir(get_loose_refs(&ref_cache), 0,
				 pack_if_possible_fn, &cbdata);

	if (commit_packed_refs())
		die_errno("unable to overwrite old ref-pack file");

	prune_refs(cbdata.ref_to_prune);
	return 0;
}

int repack_without_refs(struct string_list *refnames, struct strbuf *err)
{
	struct ref_dir *packed;
	struct string_list_item *refname;
	int ret, needs_repacking = 0, removed = 0;

	assert(err);

	/* Look for a packed ref */
	for_each_string_list_item(refname, refnames) {
		if (get_packed_ref(refname->string)) {
			needs_repacking = 1;
			break;
		}
	}

	/* Avoid locking if we have nothing to do */
	if (!needs_repacking)
		return 0; /* no refname exists in packed refs */

	if (lock_packed_refs(0)) {
		unable_to_lock_message(git_path("packed-refs"), errno, err);
		return -1;
	}
	packed = get_packed_refs(&ref_cache);

	/* Remove refnames from the cache */
	for_each_string_list_item(refname, refnames)
		if (remove_entry(packed, refname->string) != -1)
			removed = 1;
	if (!removed) {
		/*
		 * All packed entries disappeared while we were
		 * acquiring the lock.
		 */
		rollback_packed_refs();
		return 0;
	}

	/* Write what remains */
	ret = commit_packed_refs();
	if (ret)
		strbuf_addf(err, "unable to overwrite old ref-pack file: %s",
			    strerror(errno));
	return ret;
}

static int delete_ref_loose(struct ref_lock *lock, int flag, struct strbuf *err)
{
	assert(err);

	if (!(flag & REF_ISPACKED) || flag & REF_ISSYMREF) {
		/*
		 * loose.  The loose file name is the same as the
		 * lockfile name, minus ".lock":
		 */
		char *loose_filename = get_locked_file_path(lock->lk);
		int res = unlink_or_msg(loose_filename, err);
		free(loose_filename);
		if (res)
			return 1;
	}
	return 0;
}

int delete_ref(const char *refname, const unsigned char *sha1, unsigned int flags)
{
	struct ref_transaction *transaction;
	struct strbuf err = STRBUF_INIT;

	transaction = ref_transaction_begin(&err);
	if (!transaction ||
	    ref_transaction_delete(transaction, refname,
				   (sha1 && !is_null_sha1(sha1)) ? sha1 : NULL,
				   flags, NULL, &err) ||
	    ref_transaction_commit(transaction, &err)) {
		error("%s", err.buf);
		ref_transaction_free(transaction);
		strbuf_release(&err);
		return 1;
	}
	ref_transaction_free(transaction);
	strbuf_release(&err);
	return 0;
}

/*
 * People using contrib's git-new-workdir have .git/logs/refs ->
 * /some/other/path/.git/logs/refs, and that may live on another device.
 *
 * IOW, to avoid cross device rename errors, the temporary renamed log must
 * live into logs/refs.
 */
#define TMP_RENAMED_LOG  "logs/refs/.tmp-renamed-log"

static int rename_tmp_log(const char *newrefname)
{
	int attempts_remaining = 4;

 retry:
	switch (safe_create_leading_directories_const(git_path("logs/%s", newrefname))) {
	case SCLD_OK:
		break; /* success */
	case SCLD_VANISHED:
		if (--attempts_remaining > 0)
			goto retry;
		/* fall through */
	default:
		error("unable to create directory for %s", newrefname);
		return -1;
	}

	if (rename(git_path(TMP_RENAMED_LOG), git_path("logs/%s", newrefname))) {
		if ((errno==EISDIR || errno==ENOTDIR) && --attempts_remaining > 0) {
			/*
			 * rename(a, b) when b is an existing
			 * directory ought to result in ISDIR, but
			 * Solaris 5.8 gives ENOTDIR.  Sheesh.
			 */
			if (remove_empty_directories(git_path("logs/%s", newrefname))) {
				error("Directory not empty: logs/%s", newrefname);
				return -1;
			}
			goto retry;
		} else if (errno == ENOENT && --attempts_remaining > 0) {
			/*
			 * Maybe another process just deleted one of
			 * the directories in the path to newrefname.
			 * Try again from the beginning.
			 */
			goto retry;
		} else {
			error("unable to move logfile "TMP_RENAMED_LOG" to logs/%s: %s",
				newrefname, strerror(errno));
			return -1;
		}
	}
	return 0;
}

static int rename_ref_available(const char *oldname, const char *newname)
{
	struct string_list skip = STRING_LIST_INIT_NODUP;
	struct strbuf err = STRBUF_INIT;
	int ret;

	string_list_insert(&skip, oldname);
	ret = !verify_refname_available(newname, NULL, &skip,
					get_packed_refs(&ref_cache), &err)
		&& !verify_refname_available(newname, NULL, &skip,
					     get_loose_refs(&ref_cache), &err);
	if (!ret)
		error("%s", err.buf);

	string_list_clear(&skip, 0);
	strbuf_release(&err);
	return ret;
}

static int write_ref_to_lockfile(struct ref_lock *lock, const unsigned char *sha1);
static int commit_ref_update(struct ref_lock *lock,
			     const unsigned char *sha1, const char *logmsg);

int rename_ref(const char *oldrefname, const char *newrefname, const char *logmsg)
{
	unsigned char sha1[20], orig_sha1[20];
	int flag = 0, logmoved = 0;
	struct ref_lock *lock;
	struct stat loginfo;
	int log = !lstat(git_path("logs/%s", oldrefname), &loginfo);
	const char *symref = NULL;
	struct strbuf err = STRBUF_INIT;

	if (log && S_ISLNK(loginfo.st_mode))
		return error("reflog for %s is a symlink", oldrefname);

	symref = resolve_ref_unsafe(oldrefname, RESOLVE_REF_READING,
				    orig_sha1, &flag);
	if (flag & REF_ISSYMREF)
		return error("refname %s is a symbolic ref, renaming it is not supported",
			oldrefname);
	if (!symref)
		return error("refname %s not found", oldrefname);

	if (!rename_ref_available(oldrefname, newrefname))
		return 1;

	if (log && rename(git_path("logs/%s", oldrefname), git_path(TMP_RENAMED_LOG)))
		return error("unable to move logfile logs/%s to "TMP_RENAMED_LOG": %s",
			oldrefname, strerror(errno));

	if (delete_ref(oldrefname, orig_sha1, REF_NODEREF)) {
		error("unable to delete old %s", oldrefname);
		goto rollback;
	}

	if (!read_ref_full(newrefname, RESOLVE_REF_READING, sha1, NULL) &&
	    delete_ref(newrefname, sha1, REF_NODEREF)) {
		if (errno==EISDIR) {
			if (remove_empty_directories(git_path("%s", newrefname))) {
				error("Directory not empty: %s", newrefname);
				goto rollback;
			}
		} else {
			error("unable to delete existing %s", newrefname);
			goto rollback;
		}
	}

	if (log && rename_tmp_log(newrefname))
		goto rollback;

	logmoved = log;

	lock = lock_ref_sha1_basic(newrefname, NULL, NULL, NULL, 0, NULL, &err);
	if (!lock) {
		error("unable to rename '%s' to '%s': %s", oldrefname, newrefname, err.buf);
		strbuf_release(&err);
		goto rollback;
	}
	hashcpy(lock->old_oid.hash, orig_sha1);

	if (write_ref_to_lockfile(lock, orig_sha1) ||
	    commit_ref_update(lock, orig_sha1, logmsg)) {
		error("unable to write current sha1 into %s", newrefname);
		goto rollback;
	}

	return 0;

 rollback:
	lock = lock_ref_sha1_basic(oldrefname, NULL, NULL, NULL, 0, NULL, &err);
	if (!lock) {
		error("unable to lock %s for rollback: %s", oldrefname, err.buf);
		strbuf_release(&err);
		goto rollbacklog;
	}

	flag = log_all_ref_updates;
	log_all_ref_updates = 0;
	if (write_ref_to_lockfile(lock, orig_sha1) ||
	    commit_ref_update(lock, orig_sha1, NULL))
		error("unable to write current sha1 into %s", oldrefname);
	log_all_ref_updates = flag;

 rollbacklog:
	if (logmoved && rename(git_path("logs/%s", newrefname), git_path("logs/%s", oldrefname)))
		error("unable to restore logfile %s from %s: %s",
			oldrefname, newrefname, strerror(errno));
	if (!logmoved && log &&
	    rename(git_path(TMP_RENAMED_LOG), git_path("logs/%s", oldrefname)))
		error("unable to restore logfile %s from "TMP_RENAMED_LOG": %s",
			oldrefname, strerror(errno));

	return 1;
}

static int close_ref(struct ref_lock *lock)
{
	if (close_lock_file(lock->lk))
		return -1;
	return 0;
}

static int commit_ref(struct ref_lock *lock)
{
	if (commit_lock_file(lock->lk))
		return -1;
	return 0;
}

/*
 * copy the reflog message msg to buf, which has been allocated sufficiently
 * large, while cleaning up the whitespaces.  Especially, convert LF to space,
 * because reflog file is one line per entry.
 */
static int copy_msg(char *buf, const char *msg)
{
	char *cp = buf;
	char c;
	int wasspace = 1;

	*cp++ = '\t';
	while ((c = *msg++)) {
		if (wasspace && isspace(c))
			continue;
		wasspace = isspace(c);
		if (wasspace)
			c = ' ';
		*cp++ = c;
	}
	while (buf < cp && isspace(cp[-1]))
		cp--;
	*cp++ = '\n';
	return cp - buf;
}

/* This function must set a meaningful errno on failure */
int log_ref_setup(const char *refname, struct strbuf *sb_logfile)
{
	int logfd, oflags = O_APPEND | O_WRONLY;
	char *logfile;

	strbuf_git_path(sb_logfile, "logs/%s", refname);
	logfile = sb_logfile->buf;
	/* make sure the rest of the function can't change "logfile" */
	sb_logfile = NULL;
	if (log_all_ref_updates &&
	    (starts_with(refname, "refs/heads/") ||
	     starts_with(refname, "refs/remotes/") ||
	     starts_with(refname, "refs/notes/") ||
	     !strcmp(refname, "HEAD"))) {
		if (safe_create_leading_directories(logfile) < 0) {
			int save_errno = errno;
			error("unable to create directory for %s", logfile);
			errno = save_errno;
			return -1;
		}
		oflags |= O_CREAT;
	}

	logfd = open(logfile, oflags, 0666);
	if (logfd < 0) {
		if (!(oflags & O_CREAT) && (errno == ENOENT || errno == EISDIR))
			return 0;

		if (errno == EISDIR) {
			if (remove_empty_directories(logfile)) {
				int save_errno = errno;
				error("There are still logs under '%s'",
				      logfile);
				errno = save_errno;
				return -1;
			}
			logfd = open(logfile, oflags, 0666);
		}

		if (logfd < 0) {
			int save_errno = errno;
			error("Unable to append to %s: %s", logfile,
			      strerror(errno));
			errno = save_errno;
			return -1;
		}
	}

	adjust_shared_perm(logfile);
	close(logfd);
	return 0;
}

static int log_ref_write_fd(int fd, const unsigned char *old_sha1,
			    const unsigned char *new_sha1,
			    const char *committer, const char *msg)
{
	int msglen, written;
	unsigned maxlen, len;
	char *logrec;

	msglen = msg ? strlen(msg) : 0;
	maxlen = strlen(committer) + msglen + 100;
	logrec = xmalloc(maxlen);
	len = sprintf(logrec, "%s %s %s\n",
		      sha1_to_hex(old_sha1),
		      sha1_to_hex(new_sha1),
		      committer);
	if (msglen)
		len += copy_msg(logrec + len - 1, msg) - 1;

	written = len <= maxlen ? write_in_full(fd, logrec, len) : -1;
	free(logrec);
	if (written != len)
		return -1;

	return 0;
}

static int log_ref_write_1(const char *refname, const unsigned char *old_sha1,
			   const unsigned char *new_sha1, const char *msg,
			   struct strbuf *sb_log_file)
{
	int logfd, result, oflags = O_APPEND | O_WRONLY;
	char *log_file;

	if (log_all_ref_updates < 0)
		log_all_ref_updates = !is_bare_repository();

	result = log_ref_setup(refname, sb_log_file);
	if (result)
		return result;
	log_file = sb_log_file->buf;
	/* make sure the rest of the function can't change "log_file" */
	sb_log_file = NULL;

	logfd = open(log_file, oflags);
	if (logfd < 0)
		return 0;
	result = log_ref_write_fd(logfd, old_sha1, new_sha1,
				  git_committer_info(0), msg);
	if (result) {
		int save_errno = errno;
		close(logfd);
		error("Unable to append to %s", log_file);
		errno = save_errno;
		return -1;
	}
	if (close(logfd)) {
		int save_errno = errno;
		error("Unable to append to %s", log_file);
		errno = save_errno;
		return -1;
	}
	return 0;
}

static int log_ref_write(const char *refname, const unsigned char *old_sha1,
			 const unsigned char *new_sha1, const char *msg)
{
	struct strbuf sb = STRBUF_INIT;
	int ret = log_ref_write_1(refname, old_sha1, new_sha1, msg, &sb);
	strbuf_release(&sb);
	return ret;
}

int is_branch(const char *refname)
{
	return !strcmp(refname, "HEAD") || starts_with(refname, "refs/heads/");
}

/*
 * Write sha1 into the open lockfile, then close the lockfile. On
 * errors, rollback the lockfile and set errno to reflect the problem.
 */
static int write_ref_to_lockfile(struct ref_lock *lock,
				 const unsigned char *sha1)
{
	static char term = '\n';
	struct object *o;

	o = parse_object(sha1);
	if (!o) {
		error("Trying to write ref %s with nonexistent object %s",
			lock->ref_name, sha1_to_hex(sha1));
		unlock_ref(lock);
		errno = EINVAL;
		return -1;
	}
	if (o->type != OBJ_COMMIT && is_branch(lock->ref_name)) {
		error("Trying to write non-commit object %s to branch %s",
			sha1_to_hex(sha1), lock->ref_name);
		unlock_ref(lock);
		errno = EINVAL;
		return -1;
	}
	if (write_in_full(lock->lk->fd, sha1_to_hex(sha1), 40) != 40 ||
	    write_in_full(lock->lk->fd, &term, 1) != 1 ||
	    close_ref(lock) < 0) {
		int save_errno = errno;
		error("Couldn't write %s", lock->lk->filename.buf);
		unlock_ref(lock);
		errno = save_errno;
		return -1;
	}
	return 0;
}

/*
 * Commit a change to a loose reference that has already been written
 * to the loose reference lockfile. Also update the reflogs if
 * necessary, using the specified lockmsg (which can be NULL).
 */
static int commit_ref_update(struct ref_lock *lock,
			     const unsigned char *sha1, const char *logmsg)
{
	clear_loose_ref_cache(&ref_cache);
	if (log_ref_write(lock->ref_name, lock->old_oid.hash, sha1, logmsg) < 0 ||
	    (strcmp(lock->ref_name, lock->orig_ref_name) &&
	     log_ref_write(lock->orig_ref_name, lock->old_oid.hash, sha1, logmsg) < 0)) {
		unlock_ref(lock);
		return -1;
	}
	if (strcmp(lock->orig_ref_name, "HEAD") != 0) {
		/*
		 * Special hack: If a branch is updated directly and HEAD
		 * points to it (may happen on the remote side of a push
		 * for example) then logically the HEAD reflog should be
		 * updated too.
		 * A generic solution implies reverse symref information,
		 * but finding all symrefs pointing to the given branch
		 * would be rather costly for this rare event (the direct
		 * update of a branch) to be worth it.  So let's cheat and
		 * check with HEAD only which should cover 99% of all usage
		 * scenarios (even 100% of the default ones).
		 */
		unsigned char head_sha1[20];
		int head_flag;
		const char *head_ref;
		head_ref = resolve_ref_unsafe("HEAD", RESOLVE_REF_READING,
					      head_sha1, &head_flag);
		if (head_ref && (head_flag & REF_ISSYMREF) &&
		    !strcmp(head_ref, lock->ref_name))
			log_ref_write("HEAD", lock->old_oid.hash, sha1, logmsg);
	}
	if (commit_ref(lock)) {
		error("Couldn't set %s", lock->ref_name);
		unlock_ref(lock);
		return -1;
	}
	unlock_ref(lock);
	return 0;
}

int create_symref(const char *ref_target, const char *refs_heads_master,
		  const char *logmsg)
{
	const char *lockpath;
	char ref[1000];
	int fd, len, written;
	char *git_HEAD = git_pathdup("%s", ref_target);
	unsigned char old_sha1[20], new_sha1[20];

	if (logmsg && read_ref(ref_target, old_sha1))
		hashclr(old_sha1);

	if (safe_create_leading_directories(git_HEAD) < 0)
		return error("unable to create directory for %s", git_HEAD);

#ifndef NO_SYMLINK_HEAD
	if (prefer_symlink_refs) {
		unlink(git_HEAD);
		if (!symlink(refs_heads_master, git_HEAD))
			goto done;
		fprintf(stderr, "no symlink - falling back to symbolic ref\n");
	}
#endif

	len = snprintf(ref, sizeof(ref), "ref: %s\n", refs_heads_master);
	if (sizeof(ref) <= len) {
		error("refname too long: %s", refs_heads_master);
		goto error_free_return;
	}
	lockpath = mkpath("%s.lock", git_HEAD);
	fd = open(lockpath, O_CREAT | O_EXCL | O_WRONLY, 0666);
	if (fd < 0) {
		error("Unable to open %s for writing", lockpath);
		goto error_free_return;
	}
	written = write_in_full(fd, ref, len);
	if (close(fd) != 0 || written != len) {
		error("Unable to write to %s", lockpath);
		goto error_unlink_return;
	}
	if (rename(lockpath, git_HEAD) < 0) {
		error("Unable to create %s", git_HEAD);
		goto error_unlink_return;
	}
	if (adjust_shared_perm(git_HEAD)) {
		error("Unable to fix permissions on %s", lockpath);
	error_unlink_return:
		unlink_or_warn(lockpath);
	error_free_return:
		free(git_HEAD);
		return -1;
	}

#ifndef NO_SYMLINK_HEAD
	done:
#endif
	if (logmsg && !read_ref(refs_heads_master, new_sha1))
		log_ref_write(ref_target, old_sha1, new_sha1, logmsg);

	free(git_HEAD);
	return 0;
}

struct read_ref_at_cb {
	const char *refname;
	unsigned long at_time;
	int cnt;
	int reccnt;
	unsigned char *sha1;
	int found_it;

	unsigned char osha1[20];
	unsigned char nsha1[20];
	int tz;
	unsigned long date;
	char **msg;
	unsigned long *cutoff_time;
	int *cutoff_tz;
	int *cutoff_cnt;
};

static int read_ref_at_ent(unsigned char *osha1, unsigned char *nsha1,
		const char *email, unsigned long timestamp, int tz,
		const char *message, void *cb_data)
{
	struct read_ref_at_cb *cb = cb_data;

	cb->reccnt++;
	cb->tz = tz;
	cb->date = timestamp;

	if (timestamp <= cb->at_time || cb->cnt == 0) {
		if (cb->msg)
			*cb->msg = xstrdup(message);
		if (cb->cutoff_time)
			*cb->cutoff_time = timestamp;
		if (cb->cutoff_tz)
			*cb->cutoff_tz = tz;
		if (cb->cutoff_cnt)
			*cb->cutoff_cnt = cb->reccnt - 1;
		/*
		 * we have not yet updated cb->[n|o]sha1 so they still
		 * hold the values for the previous record.
		 */
		if (!is_null_sha1(cb->osha1)) {
			hashcpy(cb->sha1, nsha1);
			if (hashcmp(cb->osha1, nsha1))
				warning("Log for ref %s has gap after %s.",
					cb->refname, show_date(cb->date, cb->tz, DATE_RFC2822));
		}
		else if (cb->date == cb->at_time)
			hashcpy(cb->sha1, nsha1);
		else if (hashcmp(nsha1, cb->sha1))
			warning("Log for ref %s unexpectedly ended on %s.",
				cb->refname, show_date(cb->date, cb->tz,
						   DATE_RFC2822));
		hashcpy(cb->osha1, osha1);
		hashcpy(cb->nsha1, nsha1);
		cb->found_it = 1;
		return 1;
	}
	hashcpy(cb->osha1, osha1);
	hashcpy(cb->nsha1, nsha1);
	if (cb->cnt > 0)
		cb->cnt--;
	return 0;
}

static int read_ref_at_ent_oldest(unsigned char *osha1, unsigned char *nsha1,
				  const char *email, unsigned long timestamp,
				  int tz, const char *message, void *cb_data)
{
	struct read_ref_at_cb *cb = cb_data;

	if (cb->msg)
		*cb->msg = xstrdup(message);
	if (cb->cutoff_time)
		*cb->cutoff_time = timestamp;
	if (cb->cutoff_tz)
		*cb->cutoff_tz = tz;
	if (cb->cutoff_cnt)
		*cb->cutoff_cnt = cb->reccnt;
	hashcpy(cb->sha1, osha1);
	if (is_null_sha1(cb->sha1))
		hashcpy(cb->sha1, nsha1);
	/* We just want the first entry */
	return 1;
}

int read_ref_at(const char *refname, unsigned int flags, unsigned long at_time, int cnt,
		unsigned char *sha1, char **msg,
		unsigned long *cutoff_time, int *cutoff_tz, int *cutoff_cnt)
{
	struct read_ref_at_cb cb;

	memset(&cb, 0, sizeof(cb));
	cb.refname = refname;
	cb.at_time = at_time;
	cb.cnt = cnt;
	cb.msg = msg;
	cb.cutoff_time = cutoff_time;
	cb.cutoff_tz = cutoff_tz;
	cb.cutoff_cnt = cutoff_cnt;
	cb.sha1 = sha1;

	for_each_reflog_ent_reverse(refname, read_ref_at_ent, &cb);

	if (!cb.reccnt) {
		if (flags & GET_SHA1_QUIETLY)
			exit(128);
		else
			die("Log for %s is empty.", refname);
	}
	if (cb.found_it)
		return 0;

	for_each_reflog_ent(refname, read_ref_at_ent_oldest, &cb);

	return 1;
}

int reflog_exists(const char *refname)
{
	struct stat st;

	return !lstat(git_path("logs/%s", refname), &st) &&
		S_ISREG(st.st_mode);
}

int delete_reflog(const char *refname)
{
	return remove_path(git_path("logs/%s", refname));
}

static int show_one_reflog_ent(struct strbuf *sb, each_reflog_ent_fn fn, void *cb_data)
{
	unsigned char osha1[20], nsha1[20];
	char *email_end, *message;
	unsigned long timestamp;
	int tz;

	/* old SP new SP name <email> SP time TAB msg LF */
	if (sb->len < 83 || sb->buf[sb->len - 1] != '\n' ||
	    get_sha1_hex(sb->buf, osha1) || sb->buf[40] != ' ' ||
	    get_sha1_hex(sb->buf + 41, nsha1) || sb->buf[81] != ' ' ||
	    !(email_end = strchr(sb->buf + 82, '>')) ||
	    email_end[1] != ' ' ||
	    !(timestamp = strtoul(email_end + 2, &message, 10)) ||
	    !message || message[0] != ' ' ||
	    (message[1] != '+' && message[1] != '-') ||
	    !isdigit(message[2]) || !isdigit(message[3]) ||
	    !isdigit(message[4]) || !isdigit(message[5]))
		return 0; /* corrupt? */
	email_end[1] = '\0';
	tz = strtol(message + 1, NULL, 10);
	if (message[6] != '\t')
		message += 6;
	else
		message += 7;
	return fn(osha1, nsha1, sb->buf + 82, timestamp, tz, message, cb_data);
}

static char *find_beginning_of_line(char *bob, char *scan)
{
	while (bob < scan && *(--scan) != '\n')
		; /* keep scanning backwards */
	/*
	 * Return either beginning of the buffer, or LF at the end of
	 * the previous line.
	 */
	return scan;
}

int for_each_reflog_ent_reverse(const char *refname, each_reflog_ent_fn fn, void *cb_data)
{
	struct strbuf sb = STRBUF_INIT;
	FILE *logfp;
	long pos;
	int ret = 0, at_tail = 1;

	logfp = fopen(git_path("logs/%s", refname), "r");
	if (!logfp)
		return -1;

	/* Jump to the end */
	if (fseek(logfp, 0, SEEK_END) < 0)
		return error("cannot seek back reflog for %s: %s",
			     refname, strerror(errno));
	pos = ftell(logfp);
	while (!ret && 0 < pos) {
		int cnt;
		size_t nread;
		char buf[BUFSIZ];
		char *endp, *scanp;

		/* Fill next block from the end */
		cnt = (sizeof(buf) < pos) ? sizeof(buf) : pos;
		if (fseek(logfp, pos - cnt, SEEK_SET))
			return error("cannot seek back reflog for %s: %s",
				     refname, strerror(errno));
		nread = fread(buf, cnt, 1, logfp);
		if (nread != 1)
			return error("cannot read %d bytes from reflog for %s: %s",
				     cnt, refname, strerror(errno));
		pos -= cnt;

		scanp = endp = buf + cnt;
		if (at_tail && scanp[-1] == '\n')
			/* Looking at the final LF at the end of the file */
			scanp--;
		at_tail = 0;

		while (buf < scanp) {
			/*
			 * terminating LF of the previous line, or the beginning
			 * of the buffer.
			 */
			char *bp;

			bp = find_beginning_of_line(buf, scanp);

			if (*bp == '\n') {
				/*
				 * The newline is the end of the previous line,
				 * so we know we have complete line starting
				 * at (bp + 1). Prefix it onto any prior data
				 * we collected for the line and process it.
				 */
				strbuf_splice(&sb, 0, 0, bp + 1, endp - (bp + 1));
				scanp = bp;
				endp = bp + 1;
				ret = show_one_reflog_ent(&sb, fn, cb_data);
				strbuf_reset(&sb);
				if (ret)
					break;
			} else if (!pos) {
				/*
				 * We are at the start of the buffer, and the
				 * start of the file; there is no previous
				 * line, and we have everything for this one.
				 * Process it, and we can end the loop.
				 */
				strbuf_splice(&sb, 0, 0, buf, endp - buf);
				ret = show_one_reflog_ent(&sb, fn, cb_data);
				strbuf_reset(&sb);
				break;
			}

			if (bp == buf) {
				/*
				 * We are at the start of the buffer, and there
				 * is more file to read backwards. Which means
				 * we are in the middle of a line. Note that we
				 * may get here even if *bp was a newline; that
				 * just means we are at the exact end of the
				 * previous line, rather than some spot in the
				 * middle.
				 *
				 * Save away what we have to be combined with
				 * the data from the next read.
				 */
				strbuf_splice(&sb, 0, 0, buf, endp - buf);
				break;
			}
		}

	}
	if (!ret && sb.len)
		die("BUG: reverse reflog parser had leftover data");

	fclose(logfp);
	strbuf_release(&sb);
	return ret;
}

int for_each_reflog_ent(const char *refname, each_reflog_ent_fn fn, void *cb_data)
{
	FILE *logfp;
	struct strbuf sb = STRBUF_INIT;
	int ret = 0;

	logfp = fopen(git_path("logs/%s", refname), "r");
	if (!logfp)
		return -1;

	while (!ret && !strbuf_getwholeline(&sb, logfp, '\n'))
		ret = show_one_reflog_ent(&sb, fn, cb_data);
	fclose(logfp);
	strbuf_release(&sb);
	return ret;
}
/*
 * Call fn for each reflog in the namespace indicated by name.  name
 * must be empty or end with '/'.  Name will be used as a scratch
 * space, but its contents will be restored before return.
 */
static int do_for_each_reflog(struct strbuf *name, each_ref_fn fn, void *cb_data)
{
	DIR *d = opendir(git_path("logs/%s", name->buf));
	int retval = 0;
	struct dirent *de;
	int oldlen = name->len;

	if (!d)
		return name->len ? errno : 0;

	while ((de = readdir(d)) != NULL) {
		struct stat st;

		if (de->d_name[0] == '.')
			continue;
		if (ends_with(de->d_name, ".lock"))
			continue;
		strbuf_addstr(name, de->d_name);
		if (stat(git_path("logs/%s", name->buf), &st) < 0) {
			; /* silently ignore */
		} else {
			if (S_ISDIR(st.st_mode)) {
				strbuf_addch(name, '/');
				retval = do_for_each_reflog(name, fn, cb_data);
			} else {
				struct object_id oid;

				if (read_ref_full(name->buf, 0, oid.hash, NULL))
					retval = error("bad ref for %s", name->buf);
				else
					retval = fn(name->buf, &oid, 0, cb_data);
			}
			if (retval)
				break;
		}
		strbuf_setlen(name, oldlen);
	}
	closedir(d);
	return retval;
}

int for_each_reflog(each_ref_fn fn, void *cb_data)
{
	int retval;
	struct strbuf name;
	strbuf_init(&name, PATH_MAX);
	retval = do_for_each_reflog(&name, fn, cb_data);
	strbuf_release(&name);
	return retval;
}

/**
 * Information needed for a single ref update. Set new_sha1 to the new
 * value or to null_sha1 to delete the ref. To check the old value
 * while the ref is locked, set (flags & REF_HAVE_OLD) and set
 * old_sha1 to the old value, or to null_sha1 to ensure the ref does
 * not exist before update.
 */
struct ref_update {
	/*
	 * If (flags & REF_HAVE_NEW), set the reference to this value:
	 */
	unsigned char new_sha1[20];
	/*
	 * If (flags & REF_HAVE_OLD), check that the reference
	 * previously had this value:
	 */
	unsigned char old_sha1[20];
	/*
	 * One or more of REF_HAVE_NEW, REF_HAVE_OLD, REF_NODEREF,
	 * REF_DELETING, and REF_ISPRUNING:
	 */
	unsigned int flags;
	struct ref_lock *lock;
	int type;
	char *msg;
	const char refname[FLEX_ARRAY];
};

/*
 * Transaction states.
 * OPEN:   The transaction is in a valid state and can accept new updates.
 *         An OPEN transaction can be committed.
 * CLOSED: A closed transaction is no longer active and no other operations
 *         than free can be used on it in this state.
 *         A transaction can either become closed by successfully committing
 *         an active transaction or if there is a failure while building
 *         the transaction thus rendering it failed/inactive.
 */
enum ref_transaction_state {
	REF_TRANSACTION_OPEN   = 0,
	REF_TRANSACTION_CLOSED = 1
};

/*
 * Data structure for holding a reference transaction, which can
 * consist of checks and updates to multiple references, carried out
 * as atomically as possible.  This structure is opaque to callers.
 */
struct ref_transaction {
	struct ref_update **updates;
	size_t alloc;
	size_t nr;
	enum ref_transaction_state state;
};

struct ref_transaction *ref_transaction_begin(struct strbuf *err)
{
	assert(err);

	return xcalloc(1, sizeof(struct ref_transaction));
}

void ref_transaction_free(struct ref_transaction *transaction)
{
	int i;

	if (!transaction)
		return;

	for (i = 0; i < transaction->nr; i++) {
		free(transaction->updates[i]->msg);
		free(transaction->updates[i]);
	}
	free(transaction->updates);
	free(transaction);
}

static struct ref_update *add_update(struct ref_transaction *transaction,
				     const char *refname)
{
	size_t len = strlen(refname);
	struct ref_update *update = xcalloc(1, sizeof(*update) + len + 1);

	strcpy((char *)update->refname, refname);
	ALLOC_GROW(transaction->updates, transaction->nr + 1, transaction->alloc);
	transaction->updates[transaction->nr++] = update;
	return update;
}

int ref_transaction_update(struct ref_transaction *transaction,
			   const char *refname,
			   const unsigned char *new_sha1,
			   const unsigned char *old_sha1,
			   unsigned int flags, const char *msg,
			   struct strbuf *err)
{
	struct ref_update *update;

	assert(err);

	if (transaction->state != REF_TRANSACTION_OPEN)
		die("BUG: update called for transaction that is not open");

	if (new_sha1 && !is_null_sha1(new_sha1) &&
	    check_refname_format(refname, REFNAME_ALLOW_ONELEVEL)) {
		strbuf_addf(err, "refusing to update ref with bad name %s",
			    refname);
		return -1;
	}

	update = add_update(transaction, refname);
	if (new_sha1) {
		hashcpy(update->new_sha1, new_sha1);
		flags |= REF_HAVE_NEW;
	}
	if (old_sha1) {
		hashcpy(update->old_sha1, old_sha1);
		flags |= REF_HAVE_OLD;
	}
	update->flags = flags;
	if (msg)
		update->msg = xstrdup(msg);
	return 0;
}

int ref_transaction_create(struct ref_transaction *transaction,
			   const char *refname,
			   const unsigned char *new_sha1,
			   unsigned int flags, const char *msg,
			   struct strbuf *err)
{
	if (!new_sha1 || is_null_sha1(new_sha1))
		die("BUG: create called without valid new_sha1");
	return ref_transaction_update(transaction, refname, new_sha1,
				      null_sha1, flags, msg, err);
}

int ref_transaction_delete(struct ref_transaction *transaction,
			   const char *refname,
			   const unsigned char *old_sha1,
			   unsigned int flags, const char *msg,
			   struct strbuf *err)
{
	if (old_sha1 && is_null_sha1(old_sha1))
		die("BUG: delete called with old_sha1 set to zeros");
	return ref_transaction_update(transaction, refname,
				      null_sha1, old_sha1,
				      flags, msg, err);
}

int ref_transaction_verify(struct ref_transaction *transaction,
			   const char *refname,
			   const unsigned char *old_sha1,
			   unsigned int flags,
			   struct strbuf *err)
{
	if (!old_sha1)
		die("BUG: verify called with old_sha1 set to NULL");
	return ref_transaction_update(transaction, refname,
				      NULL, old_sha1,
				      flags, NULL, err);
}

int update_ref(const char *msg, const char *refname,
	       const unsigned char *new_sha1, const unsigned char *old_sha1,
	       unsigned int flags, enum action_on_err onerr)
{
	struct ref_transaction *t;
	struct strbuf err = STRBUF_INIT;

	t = ref_transaction_begin(&err);
	if (!t ||
	    ref_transaction_update(t, refname, new_sha1, old_sha1,
				   flags, msg, &err) ||
	    ref_transaction_commit(t, &err)) {
		const char *str = "update_ref failed for ref '%s': %s";

		ref_transaction_free(t);
		switch (onerr) {
		case UPDATE_REFS_MSG_ON_ERR:
			error(str, refname, err.buf);
			break;
		case UPDATE_REFS_DIE_ON_ERR:
			die(str, refname, err.buf);
			break;
		case UPDATE_REFS_QUIET_ON_ERR:
			break;
		}
		strbuf_release(&err);
		return 1;
	}
	strbuf_release(&err);
	ref_transaction_free(t);
	return 0;
}

static int ref_update_reject_duplicates(struct string_list *refnames,
					struct strbuf *err)
{
	int i, n = refnames->nr;

	assert(err);

	for (i = 1; i < n; i++)
		if (!strcmp(refnames->items[i - 1].string, refnames->items[i].string)) {
			strbuf_addf(err,
				    "Multiple updates for ref '%s' not allowed.",
				    refnames->items[i].string);
			return 1;
		}
	return 0;
}

int ref_transaction_commit(struct ref_transaction *transaction,
			   struct strbuf *err)
{
	int ret = 0, i;
	int n = transaction->nr;
	struct ref_update **updates = transaction->updates;
	struct string_list refs_to_delete = STRING_LIST_INIT_NODUP;
	struct string_list_item *ref_to_delete;
	struct string_list affected_refnames = STRING_LIST_INIT_NODUP;

	assert(err);

	if (transaction->state != REF_TRANSACTION_OPEN)
		die("BUG: commit called for transaction that is not open");

	if (!n) {
		transaction->state = REF_TRANSACTION_CLOSED;
		return 0;
	}

	/* Fail if a refname appears more than once in the transaction: */
	for (i = 0; i < n; i++)
		string_list_append(&affected_refnames, updates[i]->refname);
	string_list_sort(&affected_refnames);
	if (ref_update_reject_duplicates(&affected_refnames, err)) {
		ret = TRANSACTION_GENERIC_ERROR;
		goto cleanup;
	}

	/*
	 * Acquire all locks, verify old values if provided, check
	 * that new values are valid, and write new values to the
	 * lockfiles, ready to be activated. Only keep one lockfile
	 * open at a time to avoid running out of file descriptors.
	 */
	for (i = 0; i < n; i++) {
		struct ref_update *update = updates[i];

		if ((update->flags & REF_HAVE_NEW) &&
		    is_null_sha1(update->new_sha1))
			update->flags |= REF_DELETING;
		update->lock = lock_ref_sha1_basic(
				update->refname,
				((update->flags & REF_HAVE_OLD) ?
				 update->old_sha1 : NULL),
				&affected_refnames, NULL,
				update->flags,
				&update->type,
				err);
		if (!update->lock) {
			char *reason;

			ret = (errno == ENOTDIR)
				? TRANSACTION_NAME_CONFLICT
				: TRANSACTION_GENERIC_ERROR;
			reason = strbuf_detach(err, NULL);
			strbuf_addf(err, "cannot lock ref '%s': %s",
				    update->refname, reason);
			free(reason);
			goto cleanup;
		}
		if ((update->flags & REF_HAVE_NEW) &&
		    !(update->flags & REF_DELETING)) {
			int overwriting_symref = ((update->type & REF_ISSYMREF) &&
						  (update->flags & REF_NODEREF));

			if (!overwriting_symref &&
			    !hashcmp(update->lock->old_oid.hash, update->new_sha1)) {
				/*
				 * The reference already has the desired
				 * value, so we don't need to write it.
				 */
			} else if (write_ref_to_lockfile(update->lock,
							 update->new_sha1)) {
				/*
				 * The lock was freed upon failure of
				 * write_ref_to_lockfile():
				 */
				update->lock = NULL;
				strbuf_addf(err, "cannot update the ref '%s'.",
					    update->refname);
				ret = TRANSACTION_GENERIC_ERROR;
				goto cleanup;
			} else {
				update->flags |= REF_NEEDS_COMMIT;
			}
		}
		if (!(update->flags & REF_NEEDS_COMMIT)) {
			/*
			 * We didn't have to write anything to the lockfile.
			 * Close it to free up the file descriptor:
			 */
			if (close_ref(update->lock)) {
				strbuf_addf(err, "Couldn't close %s.lock",
					    update->refname);
				goto cleanup;
			}
		}
	}

	/* Perform updates first so live commits remain referenced */
	for (i = 0; i < n; i++) {
		struct ref_update *update = updates[i];

		if (update->flags & REF_NEEDS_COMMIT) {
			if (commit_ref_update(update->lock,
					      update->new_sha1, update->msg)) {
				/* freed by commit_ref_update(): */
				update->lock = NULL;
				strbuf_addf(err, "Cannot update the ref '%s'.",
					    update->refname);
				ret = TRANSACTION_GENERIC_ERROR;
				goto cleanup;
			} else {
				/* freed by commit_ref_update(): */
				update->lock = NULL;
			}
		}
	}

	/* Perform deletes now that updates are safely completed */
	for (i = 0; i < n; i++) {
		struct ref_update *update = updates[i];

		if (update->flags & REF_DELETING) {
			if (delete_ref_loose(update->lock, update->type, err)) {
				ret = TRANSACTION_GENERIC_ERROR;
				goto cleanup;
			}

			if (!(update->flags & REF_ISPRUNING))
				string_list_append(&refs_to_delete,
						   update->lock->ref_name);
		}
	}

	if (repack_without_refs(&refs_to_delete, err)) {
		ret = TRANSACTION_GENERIC_ERROR;
		goto cleanup;
	}
	for_each_string_list_item(ref_to_delete, &refs_to_delete)
		unlink_or_warn(git_path("logs/%s", ref_to_delete->string));
	clear_loose_ref_cache(&ref_cache);

cleanup:
	transaction->state = REF_TRANSACTION_CLOSED;

	for (i = 0; i < n; i++)
		if (updates[i]->lock)
			unlock_ref(updates[i]->lock);
	string_list_clear(&refs_to_delete, 0);
	string_list_clear(&affected_refnames, 0);
	return ret;
}

char *shorten_unambiguous_ref(const char *refname, int strict)
{
	int i;
	static char **scanf_fmts;
	static int nr_rules;
	char *short_name;

	if (!nr_rules) {
		/*
		 * Pre-generate scanf formats from ref_rev_parse_rules[].
		 * Generate a format suitable for scanf from a
		 * ref_rev_parse_rules rule by interpolating "%s" at the
		 * location of the "%.*s".
		 */
		size_t total_len = 0;
		size_t offset = 0;

		/* the rule list is NULL terminated, count them first */
		for (nr_rules = 0; ref_rev_parse_rules[nr_rules]; nr_rules++)
			/* -2 for strlen("%.*s") - strlen("%s"); +1 for NUL */
			total_len += strlen(ref_rev_parse_rules[nr_rules]) - 2 + 1;

		scanf_fmts = xmalloc(nr_rules * sizeof(char *) + total_len);

		offset = 0;
		for (i = 0; i < nr_rules; i++) {
			assert(offset < total_len);
			scanf_fmts[i] = (char *)&scanf_fmts[nr_rules] + offset;
			offset += snprintf(scanf_fmts[i], total_len - offset,
					   ref_rev_parse_rules[i], 2, "%s") + 1;
		}
	}

	/* bail out if there are no rules */
	if (!nr_rules)
		return xstrdup(refname);

	/* buffer for scanf result, at most refname must fit */
	short_name = xstrdup(refname);

	/* skip first rule, it will always match */
	for (i = nr_rules - 1; i > 0 ; --i) {
		int j;
		int rules_to_fail = i;
		int short_name_len;

		if (1 != sscanf(refname, scanf_fmts[i], short_name))
			continue;

		short_name_len = strlen(short_name);

		/*
		 * in strict mode, all (except the matched one) rules
		 * must fail to resolve to a valid non-ambiguous ref
		 */
		if (strict)
			rules_to_fail = nr_rules;

		/*
		 * check if the short name resolves to a valid ref,
		 * but use only rules prior to the matched one
		 */
		for (j = 0; j < rules_to_fail; j++) {
			const char *rule = ref_rev_parse_rules[j];
			char refname[PATH_MAX];

			/* skip matched rule */
			if (i == j)
				continue;

			/*
			 * the short name is ambiguous, if it resolves
			 * (with this previous rule) to a valid ref
			 * read_ref() returns 0 on success
			 */
			mksnpath(refname, sizeof(refname),
				 rule, short_name_len, short_name);
			if (ref_exists(refname))
				break;
		}

		/*
		 * short name is non-ambiguous if all previous rules
		 * haven't resolved to a valid ref
		 */
		if (j == rules_to_fail)
			return short_name;
	}

	free(short_name);
	return xstrdup(refname);
}

static struct string_list *hide_refs;

int parse_hide_refs_config(const char *var, const char *value, const char *section)
{
	if (!strcmp("transfer.hiderefs", var) ||
	    /* NEEDSWORK: use parse_config_key() once both are merged */
	    (starts_with(var, section) && var[strlen(section)] == '.' &&
	     !strcmp(var + strlen(section), ".hiderefs"))) {
		char *ref;
		int len;

		if (!value)
			return config_error_nonbool(var);
		ref = xstrdup(value);
		len = strlen(ref);
		while (len && ref[len - 1] == '/')
			ref[--len] = '\0';
		if (!hide_refs) {
			hide_refs = xcalloc(1, sizeof(*hide_refs));
			hide_refs->strdup_strings = 1;
		}
		string_list_append(hide_refs, ref);
	}
	return 0;
}

int ref_is_hidden(const char *refname)
{
	struct string_list_item *item;

	if (!hide_refs)
		return 0;
	for_each_string_list_item(item, hide_refs) {
		int len;
		if (!starts_with(refname, item->string))
			continue;
		len = strlen(item->string);
		if (!refname[len] || refname[len] == '/')
			return 1;
	}
	return 0;
}

struct expire_reflog_cb {
	unsigned int flags;
	reflog_expiry_should_prune_fn *should_prune_fn;
	void *policy_cb;
	FILE *newlog;
	unsigned char last_kept_sha1[20];
};

static int expire_reflog_ent(unsigned char *osha1, unsigned char *nsha1,
			     const char *email, unsigned long timestamp, int tz,
			     const char *message, void *cb_data)
{
	struct expire_reflog_cb *cb = cb_data;
	struct expire_reflog_policy_cb *policy_cb = cb->policy_cb;

	if (cb->flags & EXPIRE_REFLOGS_REWRITE)
		osha1 = cb->last_kept_sha1;

	if ((*cb->should_prune_fn)(osha1, nsha1, email, timestamp, tz,
				   message, policy_cb)) {
		if (!cb->newlog)
			printf("would prune %s", message);
		else if (cb->flags & EXPIRE_REFLOGS_VERBOSE)
			printf("prune %s", message);
	} else {
		if (cb->newlog) {
			fprintf(cb->newlog, "%s %s %s %lu %+05d\t%s",
				sha1_to_hex(osha1), sha1_to_hex(nsha1),
				email, timestamp, tz, message);
			hashcpy(cb->last_kept_sha1, nsha1);
		}
		if (cb->flags & EXPIRE_REFLOGS_VERBOSE)
			printf("keep %s", message);
	}
	return 0;
}

int reflog_expire(const char *refname, const unsigned char *sha1,
		 unsigned int flags,
		 reflog_expiry_prepare_fn prepare_fn,
		 reflog_expiry_should_prune_fn should_prune_fn,
		 reflog_expiry_cleanup_fn cleanup_fn,
		 void *policy_cb_data)
{
	static struct lock_file reflog_lock;
	struct expire_reflog_cb cb;
	struct ref_lock *lock;
	char *log_file;
	int status = 0;
	int type;
	struct strbuf err = STRBUF_INIT;

	memset(&cb, 0, sizeof(cb));
	cb.flags = flags;
	cb.policy_cb = policy_cb_data;
	cb.should_prune_fn = should_prune_fn;

	/*
	 * The reflog file is locked by holding the lock on the
	 * reference itself, plus we might need to update the
	 * reference if --updateref was specified:
	 */
	lock = lock_ref_sha1_basic(refname, sha1, NULL, NULL, 0, &type, &err);
	if (!lock) {
		error("cannot lock ref '%s': %s", refname, err.buf);
		strbuf_release(&err);
		return -1;
	}
	if (!reflog_exists(refname)) {
		unlock_ref(lock);
		return 0;
	}

	log_file = git_pathdup("logs/%s", refname);
	if (!(flags & EXPIRE_REFLOGS_DRY_RUN)) {
		/*
		 * Even though holding $GIT_DIR/logs/$reflog.lock has
		 * no locking implications, we use the lock_file
		 * machinery here anyway because it does a lot of the
		 * work we need, including cleaning up if the program
		 * exits unexpectedly.
		 */
		if (hold_lock_file_for_update(&reflog_lock, log_file, 0) < 0) {
			struct strbuf err = STRBUF_INIT;
			unable_to_lock_message(log_file, errno, &err);
			error("%s", err.buf);
			strbuf_release(&err);
			goto failure;
		}
		cb.newlog = fdopen_lock_file(&reflog_lock, "w");
		if (!cb.newlog) {
			error("cannot fdopen %s (%s)",
			      reflog_lock.filename.buf, strerror(errno));
			goto failure;
		}
	}

	(*prepare_fn)(refname, sha1, cb.policy_cb);
	for_each_reflog_ent(refname, expire_reflog_ent, &cb);
	(*cleanup_fn)(cb.policy_cb);

	if (!(flags & EXPIRE_REFLOGS_DRY_RUN)) {
		/*
		 * It doesn't make sense to adjust a reference pointed
		 * to by a symbolic ref based on expiring entries in
		 * the symbolic reference's reflog. Nor can we update
		 * a reference if there are no remaining reflog
		 * entries.
		 */
		int update = (flags & EXPIRE_REFLOGS_UPDATE_REF) &&
			!(type & REF_ISSYMREF) &&
			!is_null_sha1(cb.last_kept_sha1);

		if (close_lock_file(&reflog_lock)) {
			status |= error("couldn't write %s: %s", log_file,
					strerror(errno));
		} else if (update &&
			   (write_in_full(lock->lk->fd,
				sha1_to_hex(cb.last_kept_sha1), 40) != 40 ||
			 write_str_in_full(lock->lk->fd, "\n") != 1 ||
			 close_ref(lock) < 0)) {
			status |= error("couldn't write %s",
					lock->lk->filename.buf);
			rollback_lock_file(&reflog_lock);
		} else if (commit_lock_file(&reflog_lock)) {
			status |= error("unable to commit reflog '%s' (%s)",
					log_file, strerror(errno));
		} else if (update && commit_ref(lock)) {
			status |= error("couldn't set %s", lock->ref_name);
		}
	}
	free(log_file);
	unlock_ref(lock);
	return status;

 failure:
	rollback_lock_file(&reflog_lock);
	free(log_file);
	unlock_ref(lock);
	return -1;
}<|MERGE_RESOLUTION|>--- conflicted
+++ resolved
@@ -2239,18 +2239,11 @@
 		errno = save_errno;
 		return -1;
 	}
-<<<<<<< HEAD
 	if (hashcmp(lock->old_oid.hash, old_sha1)) {
-		error("Ref %s is at %s but expected %s", lock->ref_name,
-			oid_to_hex(&lock->old_oid), sha1_to_hex(old_sha1));
-		unlock_ref(lock);
-=======
-	if (hashcmp(lock->old_sha1, old_sha1)) {
 		strbuf_addf(err, "ref %s is at %s but expected %s",
 			    lock->ref_name,
-			    sha1_to_hex(lock->old_sha1),
+			    sha1_to_hex(lock->old_oid.hash),
 			    sha1_to_hex(old_sha1));
->>>>>>> c2e0a718
 		errno = EBUSY;
 		return -1;
 	}
