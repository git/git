--- conflicted
+++ resolved
@@ -2067,14 +2067,7 @@
 		int rules_to_fail = i;
 		int short_name_len;
 
-<<<<<<< HEAD
-		if (!i && !refname_ok_at_root_level(refname, strlen(refname)))
-			continue;
-
 		if (1 != sscanf(refname, scanf_fmts[i], short_name))
-=======
-		if (1 != sscanf(ref, scanf_fmts[i], short_name))
->>>>>>> a56e7779
 			continue;
 
 		short_name_len = strlen(short_name);
