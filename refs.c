--- conflicted
+++ resolved
@@ -414,31 +414,13 @@
 #define MAXDEPTH 5
 #define MAXREFLEN (1024)
 
-<<<<<<< HEAD
-/*
- * Called by resolve_gitlink_ref_recursive() after it failed to read
- * from "name", which is "module/.git/<refname>". Find <refname> in
- * the packed-refs file for the submodule.
- */
-static int resolve_gitlink_packed_ref(char *name, int pathlen, const char *refname, unsigned char *result)
-{
-	int retval = -1;
-	struct ref_entry *ref;
-	struct ref_array *array;
-=======
 static int resolve_gitlink_packed_ref(struct ref_cache *refs,
 				      const char *refname, unsigned char *sha1)
 {
 	int retval = -1;
 	struct ref_entry *ref;
 	struct ref_array *array = get_packed_refs(refs);
->>>>>>> 973592ca
-
-	/* being defensive: resolve_gitlink_ref() did this for us */
-	if (pathlen < 6 || memcmp(name + pathlen - 6, "/.git/", 6))
-		die("Oops");
-	name[pathlen - 6] = '\0'; /* make it path to the submodule */
-	array = get_packed_refs(name);
+
 	ref = search_ref_array(array, refname);
 	if (ref != NULL) {
 		memcpy(sha1, ref->sha1, 20);
@@ -1127,7 +1109,6 @@
 	return 1;
 }
 
-<<<<<<< HEAD
 /*
  * *string and *len will only be substituted, and *string returned (for
  * later free()ing) if the string passed in is a magic short-hand form
@@ -1217,12 +1198,9 @@
 	return logs_found;
 }
 
-static struct ref_lock *lock_ref_sha1_basic(const char *ref, const unsigned char *old_sha1, int flags, int *type_p)
-=======
 static struct ref_lock *lock_ref_sha1_basic(const char *refname,
 					    const unsigned char *old_sha1,
 					    int flags, int *type_p)
->>>>>>> 973592ca
 {
 	char *ref_file;
 	const char *orig_refname = refname;
@@ -1426,18 +1404,7 @@
 	if (!is_refname_available(newrefname, oldrefname, get_loose_refs(refs)))
 		return 1;
 
-<<<<<<< HEAD
-	if (log && rename(git_path("logs/%s", oldref), git_path(TMP_RENAMED_LOG)))
-=======
-	lock = lock_ref_sha1_basic(renamed_ref, NULL, 0, NULL);
-	if (!lock)
-		return error("unable to lock %s", renamed_ref);
-	lock->force_write = 1;
-	if (write_ref_sha1(lock, orig_sha1, logmsg))
-		return error("unable to save current sha1 in %s", renamed_ref);
-
 	if (log && rename(git_path("logs/%s", oldrefname), git_path(TMP_RENAMED_LOG)))
->>>>>>> 973592ca
 		return error("unable to move logfile logs/%s to "TMP_RENAMED_LOG": %s",
 			oldrefname, strerror(errno));
 
@@ -2124,14 +2091,10 @@
 		int rules_to_fail = i;
 		int short_name_len;
 
-<<<<<<< HEAD
-		if (!i && !refname_ok_at_root_level(ref, strlen(ref)))
+		if (!i && !refname_ok_at_root_level(refname, strlen(refname)))
 			continue;
 
-		if (1 != sscanf(ref, scanf_fmts[i], short_name))
-=======
 		if (1 != sscanf(refname, scanf_fmts[i], short_name))
->>>>>>> 973592ca
 			continue;
 
 		short_name_len = strlen(short_name);
