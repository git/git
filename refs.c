--- conflicted
+++ resolved
@@ -1240,15 +1240,10 @@
 		oidcpy(&update->new_oid, new_oid);
 	if ((flags & REF_HAVE_OLD) && old_oid)
 		oidcpy(&update->old_oid, old_oid);
-<<<<<<< HEAD
-	if (!(flags & REF_SKIP_CREATE_REFLOG))
-		update->msg = normalize_reflog_message(msg);
-=======
 	if (!(flags & REF_SKIP_CREATE_REFLOG)) {
 		update->committer_info = xstrdup_or_null(committer_info);
 		update->msg = normalize_reflog_message(msg);
 	}
->>>>>>> 246cebe3
 
 	return update;
 }
@@ -2230,16 +2225,8 @@
 	int ret = 0, prepret = 0;
 
 	transaction = ref_store_transaction_begin(refs, 0, &err);
-<<<<<<< HEAD
 	if (!transaction) {
 	error_return:
-=======
-	if (!transaction ||
-	    ref_transaction_update(transaction, ref, NULL, NULL,
-				   target, NULL, REF_NO_DEREF,
-				   logmsg, &err) ||
-	    ref_transaction_commit(transaction, &err)) {
->>>>>>> 246cebe3
 		ret = error("%s", err.buf);
 		goto cleanup;
 	}
@@ -3033,13 +3020,10 @@
 	if (ret < 0)
 		goto done;
 
-<<<<<<< HEAD
-=======
 	ret = refs_for_each_reflog(old_refs, migrate_one_reflog, &data);
 	if (ret < 0)
 		goto done;
 
->>>>>>> 246cebe3
 	ret = ref_transaction_commit(transaction, errbuf);
 	if (ret < 0)
 		goto done;
