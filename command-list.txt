--- conflicted
+++ resolved
@@ -74,12 +74,8 @@
 git-instaweb                            ancillaryinterrogators
 git-interpret-trailers                  purehelpers
 gitk                                    mainporcelain
-<<<<<<< HEAD
+git-list-files                          mainporcelain
 git-log                                 mainporcelain           info
-=======
-git-list-files                          mainporcelain
-git-log                                 mainporcelain common
->>>>>>> 3426aa73
 git-ls-files                            plumbinginterrogators
 git-ls-remote                           plumbinginterrogators
 git-ls-tree                             plumbinginterrogators
