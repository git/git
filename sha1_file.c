--- conflicted
+++ resolved
@@ -97,12 +97,6 @@
 	char *pos = path + is_path_absolute(path);
 	struct stat st;
 
-<<<<<<< HEAD
-=======
-	if (is_absolute_path(path))
-		pos++;
-
->>>>>>> 5f9ffff3
 	while (pos) {
 		pos = strchr(pos, '/');
 		if (!pos)
@@ -267,11 +261,7 @@
 	int entlen = pfxlen + 43;
 	int base_len = -1;
 
-<<<<<<< HEAD
-	if (!is_path_absolute(entry) && relative_base) {
-=======
 	if (!is_absolute_path(entry) && relative_base) {
->>>>>>> 5f9ffff3
 		/* Relative alt-odb */
 		if (base_len < 0)
 			base_len = strlen(relative_base) + 1;
@@ -280,11 +270,7 @@
 	}
 	ent = xmalloc(sizeof(*ent) + entlen);
 
-<<<<<<< HEAD
-	if (!is_path_absolute(entry) && relative_base) {
-=======
 	if (!is_absolute_path(entry) && relative_base) {
->>>>>>> 5f9ffff3
 		memcpy(ent->base, relative_base, base_len - 1);
 		ent->base[base_len - 1] = '/';
 		memcpy(ent->base + base_len, entry, len);
@@ -355,11 +341,7 @@
 		while (cp < ep && *cp != sep)
 			cp++;
 		if (last != cp) {
-<<<<<<< HEAD
-			if (!is_path_absolute(last) && depth) {
-=======
 			if (!is_absolute_path(last) && depth) {
->>>>>>> 5f9ffff3
 				error("%s: ignoring relative alternate object store %s",
 						relative_base, last);
 			} else {
