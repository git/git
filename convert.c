--- conflicted
+++ resolved
@@ -3,11 +3,8 @@
 #include "run-command.h"
 #include "quote.h"
 #include "sigchain.h"
-<<<<<<< HEAD
 #include "pkt-line.h"
-=======
 #include "streaming.h"
->>>>>>> 737ff065
 
 /*
  * convert.c - convert a file when checking it out and checking it in.
@@ -339,15 +336,8 @@
 		 * unless we want to renormalize in a merge or
 		 * cherry-pick.
 		 */
-<<<<<<< HEAD
 		if ((checksafe != SAFE_CRLF_RENORMALIZE) && has_cr_in_index(path))
-			convert_crlf_into_lf = 0;
-=======
-		if (checksafe == SAFE_CRLF_RENORMALIZE)
-			checksafe = SAFE_CRLF_FALSE;
-		else if (has_cr_in_index(path))
 			has_crlf_to_convert = 0;
->>>>>>> 737ff065
 	}
 	if ((checksafe == SAFE_CRLF_WARN ||
 	    (checksafe == SAFE_CRLF_FAIL)) && len) {
