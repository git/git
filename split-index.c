--- conflicted
+++ resolved
@@ -1,10 +1,7 @@
 #include "cache.h"
 #include "alloc.h"
 #include "gettext.h"
-<<<<<<< HEAD
-=======
 #include "mem-pool.h"
->>>>>>> 331b094e
 #include "split-index.h"
 #include "ewah/ewok.h"
 
