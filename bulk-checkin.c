--- conflicted
+++ resolved
@@ -272,11 +272,7 @@
 	header_len = format_object_header((char *)obuf, sizeof(obuf),
 					  OBJ_BLOB, size);
 	the_hash_algo->init_fn(&ctx);
-<<<<<<< HEAD
-	the_hash_algo->update_fn(&ctx, obuf, header_len);
-=======
 	git_hash_update(&ctx, obuf, header_len);
->>>>>>> 0578f1e6
 
 	/* Note: idx is non-NULL when we are writing */
 	if ((flags & HASH_WRITE_OBJECT) != 0) {
