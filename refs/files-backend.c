#include "../cache.h"
#include "../refs.h"
#include "refs-internal.h"
#include "ref-cache.h"
#include "../iterator.h"
#include "../dir-iterator.h"
#include "../lockfile.h"
#include "../object.h"
#include "../dir.h"

struct ref_lock {
	char *ref_name;
	struct lock_file *lk;
	struct object_id old_oid;
};

/*
 * Return true if refname, which has the specified oid and flags, can
 * be resolved to an object in the database. If the referred-to object
 * does not exist, emit a warning and return false.
 */
static int ref_resolves_to_object(const char *refname,
				  const struct object_id *oid,
				  unsigned int flags)
{
	if (flags & REF_ISBROKEN)
		return 0;
	if (!has_sha1_file(oid->hash)) {
		error("%s does not point to a valid object!", refname);
		return 0;
	}
	return 1;
}

struct packed_ref_cache {
	struct ref_cache *cache;

	/*
	 * Count of references to the data structure in this instance,
	 * including the pointer from files_ref_store::packed if any.
	 * The data will not be freed as long as the reference count
	 * is nonzero.
	 */
	unsigned int referrers;

	/* The metadata from when this packed-refs cache was read */
	struct stat_validity validity;
};

/*
 * Future: need to be in "struct repository"
 * when doing a full libification.
 */
struct files_ref_store {
	struct ref_store base;
	unsigned int store_flags;

	char *gitdir;
	char *gitcommondir;
	char *packed_refs_path;

	struct ref_cache *loose;
	struct packed_ref_cache *packed;

	/*
	 * Lock used for the "packed-refs" file. Note that this (and
	 * thus the enclosing `files_ref_store`) must not be freed.
	 */
	struct lock_file packed_refs_lock;
};

/*
 * Increment the reference count of *packed_refs.
 */
static void acquire_packed_ref_cache(struct packed_ref_cache *packed_refs)
{
	packed_refs->referrers++;
}

/*
 * Decrease the reference count of *packed_refs.  If it goes to zero,
 * free *packed_refs and return true; otherwise return false.
 */
static int release_packed_ref_cache(struct packed_ref_cache *packed_refs)
{
	if (!--packed_refs->referrers) {
		free_ref_cache(packed_refs->cache);
		stat_validity_clear(&packed_refs->validity);
		free(packed_refs);
		return 1;
	} else {
		return 0;
	}
}

static void clear_packed_ref_cache(struct files_ref_store *refs)
{
	if (refs->packed) {
		struct packed_ref_cache *packed_refs = refs->packed;

		if (is_lock_file_locked(&refs->packed_refs_lock))
			die("BUG: packed-ref cache cleared while locked");
		refs->packed = NULL;
		release_packed_ref_cache(packed_refs);
	}
}

static void clear_loose_ref_cache(struct files_ref_store *refs)
{
	if (refs->loose) {
		free_ref_cache(refs->loose);
		refs->loose = NULL;
	}
}

/*
 * Create a new submodule ref cache and add it to the internal
 * set of caches.
 */
static struct ref_store *files_ref_store_create(const char *gitdir,
						unsigned int flags)
{
	struct files_ref_store *refs = xcalloc(1, sizeof(*refs));
	struct ref_store *ref_store = (struct ref_store *)refs;
	struct strbuf sb = STRBUF_INIT;

	base_ref_store_init(ref_store, &refs_be_files);
	refs->store_flags = flags;

	refs->gitdir = xstrdup(gitdir);
	get_common_dir_noenv(&sb, gitdir);
	refs->gitcommondir = strbuf_detach(&sb, NULL);
	strbuf_addf(&sb, "%s/packed-refs", refs->gitcommondir);
	refs->packed_refs_path = strbuf_detach(&sb, NULL);

	return ref_store;
}

/*
 * Die if refs is not the main ref store. caller is used in any
 * necessary error messages.
 */
static void files_assert_main_repository(struct files_ref_store *refs,
					 const char *caller)
{
	if (refs->store_flags & REF_STORE_MAIN)
		return;

	die("BUG: operation %s only allowed for main ref store", caller);
}

/*
 * Downcast ref_store to files_ref_store. Die if ref_store is not a
 * files_ref_store. required_flags is compared with ref_store's
 * store_flags to ensure the ref_store has all required capabilities.
 * "caller" is used in any necessary error messages.
 */
static struct files_ref_store *files_downcast(struct ref_store *ref_store,
					      unsigned int required_flags,
					      const char *caller)
{
	struct files_ref_store *refs;

	if (ref_store->be != &refs_be_files)
		die("BUG: ref_store is type \"%s\" not \"files\" in %s",
		    ref_store->be->name, caller);

	refs = (struct files_ref_store *)ref_store;

	if ((refs->store_flags & required_flags) != required_flags)
		die("BUG: operation %s requires abilities 0x%x, but only have 0x%x",
		    caller, required_flags, refs->store_flags);

	return refs;
}

/* The length of a peeled reference line in packed-refs, including EOL: */
#define PEELED_LINE_LENGTH 42

/*
 * The packed-refs header line that we write out.  Perhaps other
 * traits will be added later.  The trailing space is required.
 */
static const char PACKED_REFS_HEADER[] =
	"# pack-refs with: peeled fully-peeled \n";

/*
 * Parse one line from a packed-refs file.  Write the SHA1 to sha1.
 * Return a pointer to the refname within the line (null-terminated),
 * or NULL if there was a problem.
 */
static const char *parse_ref_line(struct strbuf *line, struct object_id *oid)
{
	const char *ref;

	if (parse_oid_hex(line->buf, oid, &ref) < 0)
		return NULL;
	if (!isspace(*ref++))
		return NULL;

	if (isspace(*ref))
		return NULL;

	if (line->buf[line->len - 1] != '\n')
		return NULL;
	line->buf[--line->len] = 0;

	return ref;
}

/*
 * Read from `packed_refs_file` into a newly-allocated
 * `packed_ref_cache` and return it. The return value will already
 * have its reference count incremented.
 *
 * A comment line of the form "# pack-refs with: " may contain zero or
 * more traits. We interpret the traits as follows:
 *
 *   No traits:
 *
 *      Probably no references are peeled. But if the file contains a
 *      peeled value for a reference, we will use it.
 *
 *   peeled:
 *
 *      References under "refs/tags/", if they *can* be peeled, *are*
 *      peeled in this file. References outside of "refs/tags/" are
 *      probably not peeled even if they could have been, but if we find
 *      a peeled value for such a reference we will use it.
 *
 *   fully-peeled:
 *
 *      All references in the file that can be peeled are peeled.
 *      Inversely (and this is more important), any references in the
 *      file for which no peeled value is recorded is not peelable. This
 *      trait should typically be written alongside "peeled" for
 *      compatibility with older clients, but we do not require it
 *      (i.e., "peeled" is a no-op if "fully-peeled" is set).
 */
static struct packed_ref_cache *read_packed_refs(const char *packed_refs_file)
{
	FILE *f;
	struct packed_ref_cache *packed_refs = xcalloc(1, sizeof(*packed_refs));
	struct ref_entry *last = NULL;
	struct strbuf line = STRBUF_INIT;
	enum { PEELED_NONE, PEELED_TAGS, PEELED_FULLY } peeled = PEELED_NONE;
	struct ref_dir *dir;

	acquire_packed_ref_cache(packed_refs);
	packed_refs->cache = create_ref_cache(NULL, NULL);
	packed_refs->cache->root->flag &= ~REF_INCOMPLETE;

	f = fopen(packed_refs_file, "r");
	if (!f) {
		if (errno == ENOENT) {
			/*
			 * This is OK; it just means that no
			 * "packed-refs" file has been written yet,
			 * which is equivalent to it being empty.
			 */
			return packed_refs;
		} else {
			die_errno("couldn't read %s", packed_refs_file);
		}
	}

	stat_validity_update(&packed_refs->validity, fileno(f));

	dir = get_ref_dir(packed_refs->cache->root);
	while (strbuf_getwholeline(&line, f, '\n') != EOF) {
		struct object_id oid;
		const char *refname;
		const char *traits;

		if (skip_prefix(line.buf, "# pack-refs with:", &traits)) {
			if (strstr(traits, " fully-peeled "))
				peeled = PEELED_FULLY;
			else if (strstr(traits, " peeled "))
				peeled = PEELED_TAGS;
			/* perhaps other traits later as well */
			continue;
		}

		refname = parse_ref_line(&line, &oid);
		if (refname) {
			int flag = REF_ISPACKED;

			if (check_refname_format(refname, REFNAME_ALLOW_ONELEVEL)) {
				if (!refname_is_safe(refname))
					die("packed refname is dangerous: %s", refname);
				oidclr(&oid);
				flag |= REF_BAD_NAME | REF_ISBROKEN;
			}
<<<<<<< HEAD
			last = create_ref_entry(refname, &oid, flag, 0);
=======
			last = create_ref_entry(refname, &oid, flag);
>>>>>>> f23092f1
			if (peeled == PEELED_FULLY ||
			    (peeled == PEELED_TAGS && starts_with(refname, "refs/tags/")))
				last->flag |= REF_KNOWS_PEELED;
			add_ref_entry(dir, last);
			continue;
		}
		if (last &&
		    line.buf[0] == '^' &&
		    line.len == PEELED_LINE_LENGTH &&
		    line.buf[PEELED_LINE_LENGTH - 1] == '\n' &&
		    !get_oid_hex(line.buf + 1, &oid)) {
			oidcpy(&last->u.value.peeled, &oid);
			/*
			 * Regardless of what the file header said,
			 * we definitely know the value of *this*
			 * reference:
			 */
			last->flag |= REF_KNOWS_PEELED;
		}
	}

	fclose(f);
	strbuf_release(&line);

	return packed_refs;
}

static const char *files_packed_refs_path(struct files_ref_store *refs)
{
	return refs->packed_refs_path;
}

static void files_reflog_path(struct files_ref_store *refs,
			      struct strbuf *sb,
			      const char *refname)
{
	if (!refname) {
		/*
		 * FIXME: of course this is wrong in multi worktree
		 * setting. To be fixed real soon.
		 */
		strbuf_addf(sb, "%s/logs", refs->gitcommondir);
		return;
	}

	switch (ref_type(refname)) {
	case REF_TYPE_PER_WORKTREE:
	case REF_TYPE_PSEUDOREF:
		strbuf_addf(sb, "%s/logs/%s", refs->gitdir, refname);
		break;
	case REF_TYPE_NORMAL:
		strbuf_addf(sb, "%s/logs/%s", refs->gitcommondir, refname);
		break;
	default:
		die("BUG: unknown ref type %d of ref %s",
		    ref_type(refname), refname);
	}
}

static void files_ref_path(struct files_ref_store *refs,
			   struct strbuf *sb,
			   const char *refname)
{
	switch (ref_type(refname)) {
	case REF_TYPE_PER_WORKTREE:
	case REF_TYPE_PSEUDOREF:
		strbuf_addf(sb, "%s/%s", refs->gitdir, refname);
		break;
	case REF_TYPE_NORMAL:
		strbuf_addf(sb, "%s/%s", refs->gitcommondir, refname);
		break;
	default:
		die("BUG: unknown ref type %d of ref %s",
		    ref_type(refname), refname);
	}
}

/*
 * Get the packed_ref_cache for the specified files_ref_store,
 * creating and populating it if it hasn't been read before or if the
 * file has been changed (according to its `validity` field) since it
 * was last read. On the other hand, if we hold the lock, then assume
 * that the file hasn't been changed out from under us, so skip the
 * extra `stat()` call in `stat_validity_check()`.
 */
static struct packed_ref_cache *get_packed_ref_cache(struct files_ref_store *refs)
{
	const char *packed_refs_file = files_packed_refs_path(refs);

	if (refs->packed &&
	    !is_lock_file_locked(&refs->packed_refs_lock) &&
	    !stat_validity_check(&refs->packed->validity, packed_refs_file))
		clear_packed_ref_cache(refs);

	if (!refs->packed)
		refs->packed = read_packed_refs(packed_refs_file);

	return refs->packed;
}

static struct ref_dir *get_packed_ref_dir(struct packed_ref_cache *packed_ref_cache)
{
	return get_ref_dir(packed_ref_cache->cache->root);
}

static struct ref_dir *get_packed_refs(struct files_ref_store *refs)
{
	return get_packed_ref_dir(get_packed_ref_cache(refs));
}

/*
 * Add a reference to the in-memory packed reference cache.  This may
 * only be called while the packed-refs file is locked (see
 * lock_packed_refs()).  To actually write the packed-refs file, call
 * commit_packed_refs().
 */
static void add_packed_ref(struct files_ref_store *refs,
			   const char *refname, const struct object_id *oid)
{
	struct packed_ref_cache *packed_ref_cache = get_packed_ref_cache(refs);

	if (!is_lock_file_locked(&refs->packed_refs_lock))
		die("BUG: packed refs not locked");

	if (check_refname_format(refname, REFNAME_ALLOW_ONELEVEL))
		die("Reference has invalid format: '%s'", refname);

	add_ref_entry(get_packed_ref_dir(packed_ref_cache),
<<<<<<< HEAD
		      create_ref_entry(refname, oid, REF_ISPACKED, 1));
=======
		      create_ref_entry(refname, oid, REF_ISPACKED));
>>>>>>> f23092f1
}

/*
 * Read the loose references from the namespace dirname into dir
 * (without recursing).  dirname must end with '/'.  dir must be the
 * directory entry corresponding to dirname.
 */
static void loose_fill_ref_dir(struct ref_store *ref_store,
			       struct ref_dir *dir, const char *dirname)
{
	struct files_ref_store *refs =
		files_downcast(ref_store, REF_STORE_READ, "fill_ref_dir");
	DIR *d;
	struct dirent *de;
	int dirnamelen = strlen(dirname);
	struct strbuf refname;
	struct strbuf path = STRBUF_INIT;
	size_t path_baselen;

	files_ref_path(refs, &path, dirname);
	path_baselen = path.len;

	d = opendir(path.buf);
	if (!d) {
		strbuf_release(&path);
		return;
	}

	strbuf_init(&refname, dirnamelen + 257);
	strbuf_add(&refname, dirname, dirnamelen);

	while ((de = readdir(d)) != NULL) {
		struct object_id oid;
		struct stat st;
		int flag;

		if (de->d_name[0] == '.')
			continue;
		if (ends_with(de->d_name, ".lock"))
			continue;
		strbuf_addstr(&refname, de->d_name);
		strbuf_addstr(&path, de->d_name);
		if (stat(path.buf, &st) < 0) {
			; /* silently ignore */
		} else if (S_ISDIR(st.st_mode)) {
			strbuf_addch(&refname, '/');
			add_entry_to_dir(dir,
					 create_dir_entry(dir->cache, refname.buf,
							  refname.len, 1));
		} else {
			if (!refs_resolve_ref_unsafe(&refs->base,
						     refname.buf,
						     RESOLVE_REF_READING,
						     oid.hash, &flag)) {
				oidclr(&oid);
				flag |= REF_ISBROKEN;
			} else if (is_null_oid(&oid)) {
				/*
				 * It is so astronomically unlikely
				 * that NULL_SHA1 is the SHA-1 of an
				 * actual object that we consider its
				 * appearance in a loose reference
				 * file to be repo corruption
				 * (probably due to a software bug).
				 */
				flag |= REF_ISBROKEN;
			}

			if (check_refname_format(refname.buf,
						 REFNAME_ALLOW_ONELEVEL)) {
				if (!refname_is_safe(refname.buf))
					die("loose refname is dangerous: %s", refname.buf);
				oidclr(&oid);
				flag |= REF_BAD_NAME | REF_ISBROKEN;
			}
			add_entry_to_dir(dir,
<<<<<<< HEAD
					 create_ref_entry(refname.buf, &oid, flag, 0));
=======
					 create_ref_entry(refname.buf, &oid, flag));
>>>>>>> f23092f1
		}
		strbuf_setlen(&refname, dirnamelen);
		strbuf_setlen(&path, path_baselen);
	}
	strbuf_release(&refname);
	strbuf_release(&path);
	closedir(d);

	/*
	 * Manually add refs/bisect, which, being per-worktree, might
	 * not appear in the directory listing for refs/ in the main
	 * repo.
	 */
	if (!strcmp(dirname, "refs/")) {
		int pos = search_ref_dir(dir, "refs/bisect/", 12);

		if (pos < 0) {
			struct ref_entry *child_entry = create_dir_entry(
					dir->cache, "refs/bisect/", 12, 1);
			add_entry_to_dir(dir, child_entry);
		}
	}
}

static struct ref_cache *get_loose_ref_cache(struct files_ref_store *refs)
{
	if (!refs->loose) {
		/*
		 * Mark the top-level directory complete because we
		 * are about to read the only subdirectory that can
		 * hold references:
		 */
		refs->loose = create_ref_cache(&refs->base, loose_fill_ref_dir);

		/* We're going to fill the top level ourselves: */
		refs->loose->root->flag &= ~REF_INCOMPLETE;

		/*
		 * Add an incomplete entry for "refs/" (to be filled
		 * lazily):
		 */
		add_entry_to_dir(get_ref_dir(refs->loose->root),
				 create_dir_entry(refs->loose, "refs/", 5, 1));
	}
	return refs->loose;
}

/*
 * Return the ref_entry for the given refname from the packed
 * references.  If it does not exist, return NULL.
 */
static struct ref_entry *get_packed_ref(struct files_ref_store *refs,
					const char *refname)
{
	return find_ref_entry(get_packed_refs(refs), refname);
}

/*
 * A loose ref file doesn't exist; check for a packed ref.
 */
static int resolve_packed_ref(struct files_ref_store *refs,
			      const char *refname,
			      unsigned char *sha1, unsigned int *flags)
{
	struct ref_entry *entry;

	/*
	 * The loose reference file does not exist; check for a packed
	 * reference.
	 */
	entry = get_packed_ref(refs, refname);
	if (entry) {
		hashcpy(sha1, entry->u.value.oid.hash);
		*flags |= REF_ISPACKED;
		return 0;
	}
	/* refname is not a packed reference. */
	return -1;
}

static int files_read_raw_ref(struct ref_store *ref_store,
			      const char *refname, unsigned char *sha1,
			      struct strbuf *referent, unsigned int *type)
{
	struct files_ref_store *refs =
		files_downcast(ref_store, REF_STORE_READ, "read_raw_ref");
	struct strbuf sb_contents = STRBUF_INIT;
	struct strbuf sb_path = STRBUF_INIT;
	const char *path;
	const char *buf;
	struct stat st;
	int fd;
	int ret = -1;
	int save_errno;
	int remaining_retries = 3;

	*type = 0;
	strbuf_reset(&sb_path);

	files_ref_path(refs, &sb_path, refname);

	path = sb_path.buf;

stat_ref:
	/*
	 * We might have to loop back here to avoid a race
	 * condition: first we lstat() the file, then we try
	 * to read it as a link or as a file.  But if somebody
	 * changes the type of the file (file <-> directory
	 * <-> symlink) between the lstat() and reading, then
	 * we don't want to report that as an error but rather
	 * try again starting with the lstat().
	 *
	 * We'll keep a count of the retries, though, just to avoid
	 * any confusing situation sending us into an infinite loop.
	 */

	if (remaining_retries-- <= 0)
		goto out;

	if (lstat(path, &st) < 0) {
		if (errno != ENOENT)
			goto out;
		if (resolve_packed_ref(refs, refname, sha1, type)) {
			errno = ENOENT;
			goto out;
		}
		ret = 0;
		goto out;
	}

	/* Follow "normalized" - ie "refs/.." symlinks by hand */
	if (S_ISLNK(st.st_mode)) {
		strbuf_reset(&sb_contents);
		if (strbuf_readlink(&sb_contents, path, 0) < 0) {
			if (errno == ENOENT || errno == EINVAL)
				/* inconsistent with lstat; retry */
				goto stat_ref;
			else
				goto out;
		}
		if (starts_with(sb_contents.buf, "refs/") &&
		    !check_refname_format(sb_contents.buf, 0)) {
			strbuf_swap(&sb_contents, referent);
			*type |= REF_ISSYMREF;
			ret = 0;
			goto out;
		}
		/*
		 * It doesn't look like a refname; fall through to just
		 * treating it like a non-symlink, and reading whatever it
		 * points to.
		 */
	}

	/* Is it a directory? */
	if (S_ISDIR(st.st_mode)) {
		/*
		 * Even though there is a directory where the loose
		 * ref is supposed to be, there could still be a
		 * packed ref:
		 */
		if (resolve_packed_ref(refs, refname, sha1, type)) {
			errno = EISDIR;
			goto out;
		}
		ret = 0;
		goto out;
	}

	/*
	 * Anything else, just open it and try to use it as
	 * a ref
	 */
	fd = open(path, O_RDONLY);
	if (fd < 0) {
		if (errno == ENOENT && !S_ISLNK(st.st_mode))
			/* inconsistent with lstat; retry */
			goto stat_ref;
		else
			goto out;
	}
	strbuf_reset(&sb_contents);
	if (strbuf_read(&sb_contents, fd, 256) < 0) {
		int save_errno = errno;
		close(fd);
		errno = save_errno;
		goto out;
	}
	close(fd);
	strbuf_rtrim(&sb_contents);
	buf = sb_contents.buf;
	if (starts_with(buf, "ref:")) {
		buf += 4;
		while (isspace(*buf))
			buf++;

		strbuf_reset(referent);
		strbuf_addstr(referent, buf);
		*type |= REF_ISSYMREF;
		ret = 0;
		goto out;
	}

	/*
	 * Please note that FETCH_HEAD has additional
	 * data after the sha.
	 */
	if (get_sha1_hex(buf, sha1) ||
	    (buf[40] != '\0' && !isspace(buf[40]))) {
		*type |= REF_ISBROKEN;
		errno = EINVAL;
		goto out;
	}

	ret = 0;

out:
	save_errno = errno;
	strbuf_release(&sb_path);
	strbuf_release(&sb_contents);
	errno = save_errno;
	return ret;
}

static void unlock_ref(struct ref_lock *lock)
{
	/* Do not free lock->lk -- atexit() still looks at them */
	if (lock->lk)
		rollback_lock_file(lock->lk);
	free(lock->ref_name);
	free(lock);
}

/*
 * Lock refname, without following symrefs, and set *lock_p to point
 * at a newly-allocated lock object. Fill in lock->old_oid, referent,
 * and type similarly to read_raw_ref().
 *
 * The caller must verify that refname is a "safe" reference name (in
 * the sense of refname_is_safe()) before calling this function.
 *
 * If the reference doesn't already exist, verify that refname doesn't
 * have a D/F conflict with any existing references. extras and skip
 * are passed to refs_verify_refname_available() for this check.
 *
 * If mustexist is not set and the reference is not found or is
 * broken, lock the reference anyway but clear sha1.
 *
 * Return 0 on success. On failure, write an error message to err and
 * return TRANSACTION_NAME_CONFLICT or TRANSACTION_GENERIC_ERROR.
 *
 * Implementation note: This function is basically
 *
 *     lock reference
 *     read_raw_ref()
 *
 * but it includes a lot more code to
 * - Deal with possible races with other processes
 * - Avoid calling refs_verify_refname_available() when it can be
 *   avoided, namely if we were successfully able to read the ref
 * - Generate informative error messages in the case of failure
 */
static int lock_raw_ref(struct files_ref_store *refs,
			const char *refname, int mustexist,
			const struct string_list *extras,
			const struct string_list *skip,
			struct ref_lock **lock_p,
			struct strbuf *referent,
			unsigned int *type,
			struct strbuf *err)
{
	struct ref_lock *lock;
	struct strbuf ref_file = STRBUF_INIT;
	int attempts_remaining = 3;
	int ret = TRANSACTION_GENERIC_ERROR;

	assert(err);
	files_assert_main_repository(refs, "lock_raw_ref");

	*type = 0;

	/* First lock the file so it can't change out from under us. */

	*lock_p = lock = xcalloc(1, sizeof(*lock));

	lock->ref_name = xstrdup(refname);
	files_ref_path(refs, &ref_file, refname);

retry:
	switch (safe_create_leading_directories(ref_file.buf)) {
	case SCLD_OK:
		break; /* success */
	case SCLD_EXISTS:
		/*
		 * Suppose refname is "refs/foo/bar". We just failed
		 * to create the containing directory, "refs/foo",
		 * because there was a non-directory in the way. This
		 * indicates a D/F conflict, probably because of
		 * another reference such as "refs/foo". There is no
		 * reason to expect this error to be transitory.
		 */
		if (refs_verify_refname_available(&refs->base, refname,
						  extras, skip, err)) {
			if (mustexist) {
				/*
				 * To the user the relevant error is
				 * that the "mustexist" reference is
				 * missing:
				 */
				strbuf_reset(err);
				strbuf_addf(err, "unable to resolve reference '%s'",
					    refname);
			} else {
				/*
				 * The error message set by
				 * refs_verify_refname_available() is
				 * OK.
				 */
				ret = TRANSACTION_NAME_CONFLICT;
			}
		} else {
			/*
			 * The file that is in the way isn't a loose
			 * reference. Report it as a low-level
			 * failure.
			 */
			strbuf_addf(err, "unable to create lock file %s.lock; "
				    "non-directory in the way",
				    ref_file.buf);
		}
		goto error_return;
	case SCLD_VANISHED:
		/* Maybe another process was tidying up. Try again. */
		if (--attempts_remaining > 0)
			goto retry;
		/* fall through */
	default:
		strbuf_addf(err, "unable to create directory for %s",
			    ref_file.buf);
		goto error_return;
	}

	if (!lock->lk)
		lock->lk = xcalloc(1, sizeof(struct lock_file));

	if (hold_lock_file_for_update(lock->lk, ref_file.buf, LOCK_NO_DEREF) < 0) {
		if (errno == ENOENT && --attempts_remaining > 0) {
			/*
			 * Maybe somebody just deleted one of the
			 * directories leading to ref_file.  Try
			 * again:
			 */
			goto retry;
		} else {
			unable_to_lock_message(ref_file.buf, errno, err);
			goto error_return;
		}
	}

	/*
	 * Now we hold the lock and can read the reference without
	 * fear that its value will change.
	 */

	if (files_read_raw_ref(&refs->base, refname,
			       lock->old_oid.hash, referent, type)) {
		if (errno == ENOENT) {
			if (mustexist) {
				/* Garden variety missing reference. */
				strbuf_addf(err, "unable to resolve reference '%s'",
					    refname);
				goto error_return;
			} else {
				/*
				 * Reference is missing, but that's OK. We
				 * know that there is not a conflict with
				 * another loose reference because
				 * (supposing that we are trying to lock
				 * reference "refs/foo/bar"):
				 *
				 * - We were successfully able to create
				 *   the lockfile refs/foo/bar.lock, so we
				 *   know there cannot be a loose reference
				 *   named "refs/foo".
				 *
				 * - We got ENOENT and not EISDIR, so we
				 *   know that there cannot be a loose
				 *   reference named "refs/foo/bar/baz".
				 */
			}
		} else if (errno == EISDIR) {
			/*
			 * There is a directory in the way. It might have
			 * contained references that have been deleted. If
			 * we don't require that the reference already
			 * exists, try to remove the directory so that it
			 * doesn't cause trouble when we want to rename the
			 * lockfile into place later.
			 */
			if (mustexist) {
				/* Garden variety missing reference. */
				strbuf_addf(err, "unable to resolve reference '%s'",
					    refname);
				goto error_return;
			} else if (remove_dir_recursively(&ref_file,
							  REMOVE_DIR_EMPTY_ONLY)) {
				if (refs_verify_refname_available(
						    &refs->base, refname,
						    extras, skip, err)) {
					/*
					 * The error message set by
					 * verify_refname_available() is OK.
					 */
					ret = TRANSACTION_NAME_CONFLICT;
					goto error_return;
				} else {
					/*
					 * We can't delete the directory,
					 * but we also don't know of any
					 * references that it should
					 * contain.
					 */
					strbuf_addf(err, "there is a non-empty directory '%s' "
						    "blocking reference '%s'",
						    ref_file.buf, refname);
					goto error_return;
				}
			}
		} else if (errno == EINVAL && (*type & REF_ISBROKEN)) {
			strbuf_addf(err, "unable to resolve reference '%s': "
				    "reference broken", refname);
			goto error_return;
		} else {
			strbuf_addf(err, "unable to resolve reference '%s': %s",
				    refname, strerror(errno));
			goto error_return;
		}

		/*
		 * If the ref did not exist and we are creating it,
		 * make sure there is no existing ref that conflicts
		 * with refname:
		 */
		if (refs_verify_refname_available(
				    &refs->base, refname,
				    extras, skip, err))
			goto error_return;
	}

	ret = 0;
	goto out;

error_return:
	unlock_ref(lock);
	*lock_p = NULL;

out:
	strbuf_release(&ref_file);
	return ret;
}

static int files_peel_ref(struct ref_store *ref_store,
			  const char *refname, unsigned char *sha1)
{
	struct files_ref_store *refs =
		files_downcast(ref_store, REF_STORE_READ | REF_STORE_ODB,
			       "peel_ref");
	int flag;
	unsigned char base[20];

	if (current_ref_iter && current_ref_iter->refname == refname) {
		struct object_id peeled;

		if (ref_iterator_peel(current_ref_iter, &peeled))
			return -1;
		hashcpy(sha1, peeled.hash);
		return 0;
	}

	if (refs_read_ref_full(ref_store, refname,
			       RESOLVE_REF_READING, base, &flag))
		return -1;

	/*
	 * If the reference is packed, read its ref_entry from the
	 * cache in the hope that we already know its peeled value.
	 * We only try this optimization on packed references because
	 * (a) forcing the filling of the loose reference cache could
	 * be expensive and (b) loose references anyway usually do not
	 * have REF_KNOWS_PEELED.
	 */
	if (flag & REF_ISPACKED) {
		struct ref_entry *r = get_packed_ref(refs, refname);
		if (r) {
			if (peel_entry(r, 0))
				return -1;
			hashcpy(sha1, r->u.value.peeled.hash);
			return 0;
		}
	}

	return peel_object(base, sha1);
}

struct files_ref_iterator {
	struct ref_iterator base;

	struct packed_ref_cache *packed_ref_cache;
	struct ref_iterator *iter0;
	unsigned int flags;
};

static int files_ref_iterator_advance(struct ref_iterator *ref_iterator)
{
	struct files_ref_iterator *iter =
		(struct files_ref_iterator *)ref_iterator;
	int ok;

	while ((ok = ref_iterator_advance(iter->iter0)) == ITER_OK) {
		if (iter->flags & DO_FOR_EACH_PER_WORKTREE_ONLY &&
		    ref_type(iter->iter0->refname) != REF_TYPE_PER_WORKTREE)
			continue;

		if (!(iter->flags & DO_FOR_EACH_INCLUDE_BROKEN) &&
		    !ref_resolves_to_object(iter->iter0->refname,
					    iter->iter0->oid,
					    iter->iter0->flags))
			continue;

		iter->base.refname = iter->iter0->refname;
		iter->base.oid = iter->iter0->oid;
		iter->base.flags = iter->iter0->flags;
		return ITER_OK;
	}

	iter->iter0 = NULL;
	if (ref_iterator_abort(ref_iterator) != ITER_DONE)
		ok = ITER_ERROR;

	return ok;
}

static int files_ref_iterator_peel(struct ref_iterator *ref_iterator,
				   struct object_id *peeled)
{
	struct files_ref_iterator *iter =
		(struct files_ref_iterator *)ref_iterator;

	return ref_iterator_peel(iter->iter0, peeled);
}

static int files_ref_iterator_abort(struct ref_iterator *ref_iterator)
{
	struct files_ref_iterator *iter =
		(struct files_ref_iterator *)ref_iterator;
	int ok = ITER_DONE;

	if (iter->iter0)
		ok = ref_iterator_abort(iter->iter0);

	release_packed_ref_cache(iter->packed_ref_cache);
	base_ref_iterator_free(ref_iterator);
	return ok;
}

static struct ref_iterator_vtable files_ref_iterator_vtable = {
	files_ref_iterator_advance,
	files_ref_iterator_peel,
	files_ref_iterator_abort
};

static struct ref_iterator *files_ref_iterator_begin(
		struct ref_store *ref_store,
		const char *prefix, unsigned int flags)
{
	struct files_ref_store *refs;
	struct ref_iterator *loose_iter, *packed_iter;
	struct files_ref_iterator *iter;
	struct ref_iterator *ref_iterator;
	unsigned int required_flags = REF_STORE_READ;

	if (!(flags & DO_FOR_EACH_INCLUDE_BROKEN))
		required_flags |= REF_STORE_ODB;

	refs = files_downcast(ref_store, required_flags, "ref_iterator_begin");

	iter = xcalloc(1, sizeof(*iter));
	ref_iterator = &iter->base;
	base_ref_iterator_init(ref_iterator, &files_ref_iterator_vtable);

	/*
	 * We must make sure that all loose refs are read before
	 * accessing the packed-refs file; this avoids a race
	 * condition if loose refs are migrated to the packed-refs
	 * file by a simultaneous process, but our in-memory view is
	 * from before the migration. We ensure this as follows:
	 * First, we call start the loose refs iteration with its
	 * `prime_ref` argument set to true. This causes the loose
	 * references in the subtree to be pre-read into the cache.
	 * (If they've already been read, that's OK; we only need to
	 * guarantee that they're read before the packed refs, not
	 * *how much* before.) After that, we call
	 * get_packed_ref_cache(), which internally checks whether the
	 * packed-ref cache is up to date with what is on disk, and
	 * re-reads it if not.
	 */

	loose_iter = cache_ref_iterator_begin(get_loose_ref_cache(refs),
					      prefix, 1);

	iter->packed_ref_cache = get_packed_ref_cache(refs);
	acquire_packed_ref_cache(iter->packed_ref_cache);
	packed_iter = cache_ref_iterator_begin(iter->packed_ref_cache->cache,
					       prefix, 0);

	iter->iter0 = overlay_ref_iterator_begin(loose_iter, packed_iter);
	iter->flags = flags;

	return ref_iterator;
}

/*
 * Verify that the reference locked by lock has the value old_sha1.
 * Fail if the reference doesn't exist and mustexist is set. Return 0
 * on success. On error, write an error message to err, set errno, and
 * return a negative value.
 */
static int verify_lock(struct ref_store *ref_store, struct ref_lock *lock,
		       const unsigned char *old_sha1, int mustexist,
		       struct strbuf *err)
{
	assert(err);

	if (refs_read_ref_full(ref_store, lock->ref_name,
			       mustexist ? RESOLVE_REF_READING : 0,
			       lock->old_oid.hash, NULL)) {
		if (old_sha1) {
			int save_errno = errno;
			strbuf_addf(err, "can't verify ref '%s'", lock->ref_name);
			errno = save_errno;
			return -1;
		} else {
			oidclr(&lock->old_oid);
			return 0;
		}
	}
	if (old_sha1 && hashcmp(lock->old_oid.hash, old_sha1)) {
		strbuf_addf(err, "ref '%s' is at %s but expected %s",
			    lock->ref_name,
			    oid_to_hex(&lock->old_oid),
			    sha1_to_hex(old_sha1));
		errno = EBUSY;
		return -1;
	}
	return 0;
}

static int remove_empty_directories(struct strbuf *path)
{
	/*
	 * we want to create a file but there is a directory there;
	 * if that is an empty directory (or a directory that contains
	 * only empty directories), remove them.
	 */
	return remove_dir_recursively(path, REMOVE_DIR_EMPTY_ONLY);
}

static int create_reflock(const char *path, void *cb)
{
	struct lock_file *lk = cb;

	return hold_lock_file_for_update(lk, path, LOCK_NO_DEREF) < 0 ? -1 : 0;
}

/*
 * Locks a ref returning the lock on success and NULL on failure.
 * On failure errno is set to something meaningful.
 */
static struct ref_lock *lock_ref_sha1_basic(struct files_ref_store *refs,
					    const char *refname,
					    const unsigned char *old_sha1,
					    const struct string_list *extras,
					    const struct string_list *skip,
					    unsigned int flags, int *type,
					    struct strbuf *err)
{
	struct strbuf ref_file = STRBUF_INIT;
	struct ref_lock *lock;
	int last_errno = 0;
	int mustexist = (old_sha1 && !is_null_sha1(old_sha1));
	int resolve_flags = RESOLVE_REF_NO_RECURSE;
	int resolved;

	files_assert_main_repository(refs, "lock_ref_sha1_basic");
	assert(err);

	lock = xcalloc(1, sizeof(struct ref_lock));

	if (mustexist)
		resolve_flags |= RESOLVE_REF_READING;
	if (flags & REF_DELETING)
		resolve_flags |= RESOLVE_REF_ALLOW_BAD_NAME;

	files_ref_path(refs, &ref_file, refname);
	resolved = !!refs_resolve_ref_unsafe(&refs->base,
					     refname, resolve_flags,
					     lock->old_oid.hash, type);
	if (!resolved && errno == EISDIR) {
		/*
		 * we are trying to lock foo but we used to
		 * have foo/bar which now does not exist;
		 * it is normal for the empty directory 'foo'
		 * to remain.
		 */
		if (remove_empty_directories(&ref_file)) {
			last_errno = errno;
			if (!refs_verify_refname_available(
					    &refs->base,
					    refname, extras, skip, err))
				strbuf_addf(err, "there are still refs under '%s'",
					    refname);
			goto error_return;
		}
		resolved = !!refs_resolve_ref_unsafe(&refs->base,
						     refname, resolve_flags,
						     lock->old_oid.hash, type);
	}
	if (!resolved) {
		last_errno = errno;
		if (last_errno != ENOTDIR ||
		    !refs_verify_refname_available(&refs->base, refname,
						   extras, skip, err))
			strbuf_addf(err, "unable to resolve reference '%s': %s",
				    refname, strerror(last_errno));

		goto error_return;
	}

	/*
	 * If the ref did not exist and we are creating it, make sure
	 * there is no existing packed ref whose name begins with our
	 * refname, nor a packed ref whose name is a proper prefix of
	 * our refname.
	 */
	if (is_null_oid(&lock->old_oid) &&
	    refs_verify_refname_available(&refs->base, refname,
					  extras, skip, err)) {
		last_errno = ENOTDIR;
		goto error_return;
	}

	lock->lk = xcalloc(1, sizeof(struct lock_file));

	lock->ref_name = xstrdup(refname);

	if (raceproof_create_file(ref_file.buf, create_reflock, lock->lk)) {
		last_errno = errno;
		unable_to_lock_message(ref_file.buf, errno, err);
		goto error_return;
	}

	if (verify_lock(&refs->base, lock, old_sha1, mustexist, err)) {
		last_errno = errno;
		goto error_return;
	}
	goto out;

 error_return:
	unlock_ref(lock);
	lock = NULL;

 out:
	strbuf_release(&ref_file);
	errno = last_errno;
	return lock;
}

/*
 * Write an entry to the packed-refs file for the specified refname.
 * If peeled is non-NULL, write it as the entry's peeled value.
 */
static void write_packed_entry(FILE *fh, const char *refname,
			       const unsigned char *sha1,
			       const unsigned char *peeled)
{
	fprintf_or_die(fh, "%s %s\n", sha1_to_hex(sha1), refname);
	if (peeled)
		fprintf_or_die(fh, "^%s\n", sha1_to_hex(peeled));
}

/*
 * Lock the packed-refs file for writing. Flags is passed to
 * hold_lock_file_for_update(). Return 0 on success. On errors, set
 * errno appropriately and return a nonzero value.
 */
static int lock_packed_refs(struct files_ref_store *refs, int flags)
{
	static int timeout_configured = 0;
	static int timeout_value = 1000;
	struct packed_ref_cache *packed_ref_cache;

	files_assert_main_repository(refs, "lock_packed_refs");

	if (!timeout_configured) {
		git_config_get_int("core.packedrefstimeout", &timeout_value);
		timeout_configured = 1;
	}

	if (hold_lock_file_for_update_timeout(
			    &refs->packed_refs_lock, files_packed_refs_path(refs),
			    flags, timeout_value) < 0)
		return -1;
	/*
	 * Get the current packed-refs while holding the lock. It is
	 * important that we call `get_packed_ref_cache()` before
	 * setting `packed_ref_cache->lock`, because otherwise the
	 * former will see that the file is locked and assume that the
	 * cache can't be stale.
	 */
	packed_ref_cache = get_packed_ref_cache(refs);
	/* Increment the reference count to prevent it from being freed: */
	acquire_packed_ref_cache(packed_ref_cache);
	return 0;
}

/*
 * Write the current version of the packed refs cache from memory to
 * disk. The packed-refs file must already be locked for writing (see
 * lock_packed_refs()). Return zero on success. On errors, set errno
 * and return a nonzero value
 */
static int commit_packed_refs(struct files_ref_store *refs)
{
	struct packed_ref_cache *packed_ref_cache =
		get_packed_ref_cache(refs);
	int ok, error = 0;
	int save_errno = 0;
	FILE *out;
	struct ref_iterator *iter;

	files_assert_main_repository(refs, "commit_packed_refs");

	if (!is_lock_file_locked(&refs->packed_refs_lock))
		die("BUG: packed-refs not locked");

	out = fdopen_lock_file(&refs->packed_refs_lock, "w");
	if (!out)
		die_errno("unable to fdopen packed-refs descriptor");

	fprintf_or_die(out, "%s", PACKED_REFS_HEADER);

	iter = cache_ref_iterator_begin(packed_ref_cache->cache, NULL, 0);
	while ((ok = ref_iterator_advance(iter)) == ITER_OK) {
		struct object_id peeled;
		int peel_error = ref_iterator_peel(iter, &peeled);

		write_packed_entry(out, iter->refname, iter->oid->hash,
				   peel_error ? NULL : peeled.hash);
	}

	if (ok != ITER_DONE)
		die("error while iterating over references");

	if (commit_lock_file(&refs->packed_refs_lock)) {
		save_errno = errno;
		error = -1;
	}
	release_packed_ref_cache(packed_ref_cache);
	errno = save_errno;
	return error;
}

/*
 * Rollback the lockfile for the packed-refs file, and discard the
 * in-memory packed reference cache.  (The packed-refs file will be
 * read anew if it is needed again after this function is called.)
 */
static void rollback_packed_refs(struct files_ref_store *refs)
{
	struct packed_ref_cache *packed_ref_cache =
		get_packed_ref_cache(refs);

	files_assert_main_repository(refs, "rollback_packed_refs");

	if (!is_lock_file_locked(&refs->packed_refs_lock))
		die("BUG: packed-refs not locked");
	rollback_lock_file(&refs->packed_refs_lock);
	release_packed_ref_cache(packed_ref_cache);
	clear_packed_ref_cache(refs);
}

struct ref_to_prune {
	struct ref_to_prune *next;
	unsigned char sha1[20];
	char name[FLEX_ARRAY];
};

enum {
	REMOVE_EMPTY_PARENTS_REF = 0x01,
	REMOVE_EMPTY_PARENTS_REFLOG = 0x02
};

/*
 * Remove empty parent directories associated with the specified
 * reference and/or its reflog, but spare [logs/]refs/ and immediate
 * subdirs. flags is a combination of REMOVE_EMPTY_PARENTS_REF and/or
 * REMOVE_EMPTY_PARENTS_REFLOG.
 */
static void try_remove_empty_parents(struct files_ref_store *refs,
				     const char *refname,
				     unsigned int flags)
{
	struct strbuf buf = STRBUF_INIT;
	struct strbuf sb = STRBUF_INIT;
	char *p, *q;
	int i;

	strbuf_addstr(&buf, refname);
	p = buf.buf;
	for (i = 0; i < 2; i++) { /* refs/{heads,tags,...}/ */
		while (*p && *p != '/')
			p++;
		/* tolerate duplicate slashes; see check_refname_format() */
		while (*p == '/')
			p++;
	}
	q = buf.buf + buf.len;
	while (flags & (REMOVE_EMPTY_PARENTS_REF | REMOVE_EMPTY_PARENTS_REFLOG)) {
		while (q > p && *q != '/')
			q--;
		while (q > p && *(q-1) == '/')
			q--;
		if (q == p)
			break;
		strbuf_setlen(&buf, q - buf.buf);

		strbuf_reset(&sb);
		files_ref_path(refs, &sb, buf.buf);
		if ((flags & REMOVE_EMPTY_PARENTS_REF) && rmdir(sb.buf))
			flags &= ~REMOVE_EMPTY_PARENTS_REF;

		strbuf_reset(&sb);
		files_reflog_path(refs, &sb, buf.buf);
		if ((flags & REMOVE_EMPTY_PARENTS_REFLOG) && rmdir(sb.buf))
			flags &= ~REMOVE_EMPTY_PARENTS_REFLOG;
	}
	strbuf_release(&buf);
	strbuf_release(&sb);
}

/* make sure nobody touched the ref, and unlink */
static void prune_ref(struct files_ref_store *refs, struct ref_to_prune *r)
{
	struct ref_transaction *transaction;
	struct strbuf err = STRBUF_INIT;

	if (check_refname_format(r->name, 0))
		return;

	transaction = ref_store_transaction_begin(&refs->base, &err);
	if (!transaction ||
	    ref_transaction_delete(transaction, r->name, r->sha1,
				   REF_ISPRUNING | REF_NODEREF, NULL, &err) ||
	    ref_transaction_commit(transaction, &err)) {
		ref_transaction_free(transaction);
		error("%s", err.buf);
		strbuf_release(&err);
		return;
	}
	ref_transaction_free(transaction);
	strbuf_release(&err);
}

static void prune_refs(struct files_ref_store *refs, struct ref_to_prune *r)
{
	while (r) {
		prune_ref(refs, r);
		r = r->next;
	}
}

/*
 * Return true if the specified reference should be packed.
 */
static int should_pack_ref(const char *refname,
			   const struct object_id *oid, unsigned int ref_flags,
			   unsigned int pack_flags)
{
	/* Do not pack per-worktree refs: */
	if (ref_type(refname) != REF_TYPE_NORMAL)
		return 0;

	/* Do not pack non-tags unless PACK_REFS_ALL is set: */
	if (!(pack_flags & PACK_REFS_ALL) && !starts_with(refname, "refs/tags/"))
		return 0;

	/* Do not pack symbolic refs: */
	if (ref_flags & REF_ISSYMREF)
		return 0;

	/* Do not pack broken refs: */
	if (!ref_resolves_to_object(refname, oid, ref_flags))
		return 0;

	return 1;
}

static int files_pack_refs(struct ref_store *ref_store, unsigned int flags)
{
	struct files_ref_store *refs =
		files_downcast(ref_store, REF_STORE_WRITE | REF_STORE_ODB,
			       "pack_refs");
	struct ref_iterator *iter;
	struct ref_dir *packed_refs;
	int ok;
	struct ref_to_prune *refs_to_prune = NULL;

	lock_packed_refs(refs, LOCK_DIE_ON_ERROR);
	packed_refs = get_packed_refs(refs);

	iter = cache_ref_iterator_begin(get_loose_ref_cache(refs), NULL, 0);
	while ((ok = ref_iterator_advance(iter)) == ITER_OK) {
		/*
		 * If the loose reference can be packed, add an entry
		 * in the packed ref cache. If the reference should be
		 * pruned, also add it to refs_to_prune.
		 */
		struct ref_entry *packed_entry;

		if (!should_pack_ref(iter->refname, iter->oid, iter->flags,
				     flags))
			continue;

		/*
		 * Create an entry in the packed-refs cache equivalent
		 * to the one from the loose ref cache, except that
		 * we don't copy the peeled status, because we want it
		 * to be re-peeled.
		 */
		packed_entry = find_ref_entry(packed_refs, iter->refname);
		if (packed_entry) {
			/* Overwrite existing packed entry with info from loose entry */
			packed_entry->flag = REF_ISPACKED;
			oidcpy(&packed_entry->u.value.oid, iter->oid);
		} else {
			packed_entry = create_ref_entry(iter->refname, iter->oid,
<<<<<<< HEAD
							REF_ISPACKED, 0);
=======
							REF_ISPACKED);
>>>>>>> f23092f1
			add_ref_entry(packed_refs, packed_entry);
		}
		oidclr(&packed_entry->u.value.peeled);

		/* Schedule the loose reference for pruning if requested. */
		if ((flags & PACK_REFS_PRUNE)) {
			struct ref_to_prune *n;
			FLEX_ALLOC_STR(n, name, iter->refname);
			hashcpy(n->sha1, iter->oid->hash);
			n->next = refs_to_prune;
			refs_to_prune = n;
		}
	}
	if (ok != ITER_DONE)
		die("error while iterating over references");

	if (commit_packed_refs(refs))
		die_errno("unable to overwrite old ref-pack file");

	prune_refs(refs, refs_to_prune);
	return 0;
}

/*
 * Rewrite the packed-refs file, omitting any refs listed in
 * 'refnames'. On error, leave packed-refs unchanged, write an error
 * message to 'err', and return a nonzero value.
 *
 * The refs in 'refnames' needn't be sorted. `err` must not be NULL.
 */
static int repack_without_refs(struct files_ref_store *refs,
			       struct string_list *refnames, struct strbuf *err)
{
	struct ref_dir *packed;
	struct string_list_item *refname;
	int ret, needs_repacking = 0, removed = 0;

	files_assert_main_repository(refs, "repack_without_refs");
	assert(err);

	/* Look for a packed ref */
	for_each_string_list_item(refname, refnames) {
		if (get_packed_ref(refs, refname->string)) {
			needs_repacking = 1;
			break;
		}
	}

	/* Avoid locking if we have nothing to do */
	if (!needs_repacking)
		return 0; /* no refname exists in packed refs */

	if (lock_packed_refs(refs, 0)) {
		unable_to_lock_message(files_packed_refs_path(refs), errno, err);
		return -1;
	}
	packed = get_packed_refs(refs);

	/* Remove refnames from the cache */
	for_each_string_list_item(refname, refnames)
		if (remove_entry_from_dir(packed, refname->string) != -1)
			removed = 1;
	if (!removed) {
		/*
		 * All packed entries disappeared while we were
		 * acquiring the lock.
		 */
		rollback_packed_refs(refs);
		return 0;
	}

	/* Write what remains */
	ret = commit_packed_refs(refs);
	if (ret)
		strbuf_addf(err, "unable to overwrite old ref-pack file: %s",
			    strerror(errno));
	return ret;
}

static int files_delete_refs(struct ref_store *ref_store, const char *msg,
			     struct string_list *refnames, unsigned int flags)
{
	struct files_ref_store *refs =
		files_downcast(ref_store, REF_STORE_WRITE, "delete_refs");
	struct strbuf err = STRBUF_INIT;
	int i, result = 0;

	if (!refnames->nr)
		return 0;

	result = repack_without_refs(refs, refnames, &err);
	if (result) {
		/*
		 * If we failed to rewrite the packed-refs file, then
		 * it is unsafe to try to remove loose refs, because
		 * doing so might expose an obsolete packed value for
		 * a reference that might even point at an object that
		 * has been garbage collected.
		 */
		if (refnames->nr == 1)
			error(_("could not delete reference %s: %s"),
			      refnames->items[0].string, err.buf);
		else
			error(_("could not delete references: %s"), err.buf);

		goto out;
	}

	for (i = 0; i < refnames->nr; i++) {
		const char *refname = refnames->items[i].string;

		if (refs_delete_ref(&refs->base, msg, refname, NULL, flags))
			result |= error(_("could not remove reference %s"), refname);
	}

out:
	strbuf_release(&err);
	return result;
}

/*
 * People using contrib's git-new-workdir have .git/logs/refs ->
 * /some/other/path/.git/logs/refs, and that may live on another device.
 *
 * IOW, to avoid cross device rename errors, the temporary renamed log must
 * live into logs/refs.
 */
#define TMP_RENAMED_LOG  "refs/.tmp-renamed-log"

struct rename_cb {
	const char *tmp_renamed_log;
	int true_errno;
};

static int rename_tmp_log_callback(const char *path, void *cb_data)
{
	struct rename_cb *cb = cb_data;

	if (rename(cb->tmp_renamed_log, path)) {
		/*
		 * rename(a, b) when b is an existing directory ought
		 * to result in ISDIR, but Solaris 5.8 gives ENOTDIR.
		 * Sheesh. Record the true errno for error reporting,
		 * but report EISDIR to raceproof_create_file() so
		 * that it knows to retry.
		 */
		cb->true_errno = errno;
		if (errno == ENOTDIR)
			errno = EISDIR;
		return -1;
	} else {
		return 0;
	}
}

static int rename_tmp_log(struct files_ref_store *refs, const char *newrefname)
{
	struct strbuf path = STRBUF_INIT;
	struct strbuf tmp = STRBUF_INIT;
	struct rename_cb cb;
	int ret;

	files_reflog_path(refs, &path, newrefname);
	files_reflog_path(refs, &tmp, TMP_RENAMED_LOG);
	cb.tmp_renamed_log = tmp.buf;
	ret = raceproof_create_file(path.buf, rename_tmp_log_callback, &cb);
	if (ret) {
		if (errno == EISDIR)
			error("directory not empty: %s", path.buf);
		else
			error("unable to move logfile %s to %s: %s",
			      tmp.buf, path.buf,
			      strerror(cb.true_errno));
	}

	strbuf_release(&path);
	strbuf_release(&tmp);
	return ret;
}

static int write_ref_to_lockfile(struct ref_lock *lock,
				 const struct object_id *oid, struct strbuf *err);
static int commit_ref_update(struct files_ref_store *refs,
			     struct ref_lock *lock,
			     const struct object_id *oid, const char *logmsg,
			     struct strbuf *err);

static int files_rename_ref(struct ref_store *ref_store,
			    const char *oldrefname, const char *newrefname,
			    const char *logmsg)
{
	struct files_ref_store *refs =
		files_downcast(ref_store, REF_STORE_WRITE, "rename_ref");
	struct object_id oid, orig_oid;
	int flag = 0, logmoved = 0;
	struct ref_lock *lock;
	struct stat loginfo;
	struct strbuf sb_oldref = STRBUF_INIT;
	struct strbuf sb_newref = STRBUF_INIT;
	struct strbuf tmp_renamed_log = STRBUF_INIT;
	int log, ret;
	struct strbuf err = STRBUF_INIT;

	files_reflog_path(refs, &sb_oldref, oldrefname);
	files_reflog_path(refs, &sb_newref, newrefname);
	files_reflog_path(refs, &tmp_renamed_log, TMP_RENAMED_LOG);

	log = !lstat(sb_oldref.buf, &loginfo);
	if (log && S_ISLNK(loginfo.st_mode)) {
		ret = error("reflog for %s is a symlink", oldrefname);
		goto out;
	}

	if (!refs_resolve_ref_unsafe(&refs->base, oldrefname,
				     RESOLVE_REF_READING | RESOLVE_REF_NO_RECURSE,
				orig_oid.hash, &flag)) {
		ret = error("refname %s not found", oldrefname);
		goto out;
	}

	if (flag & REF_ISSYMREF) {
		ret = error("refname %s is a symbolic ref, renaming it is not supported",
			    oldrefname);
		goto out;
	}
	if (!refs_rename_ref_available(&refs->base, oldrefname, newrefname)) {
		ret = 1;
		goto out;
	}

	if (log && rename(sb_oldref.buf, tmp_renamed_log.buf)) {
		ret = error("unable to move logfile logs/%s to logs/"TMP_RENAMED_LOG": %s",
			    oldrefname, strerror(errno));
		goto out;
	}

	if (refs_delete_ref(&refs->base, logmsg, oldrefname,
			    orig_oid.hash, REF_NODEREF)) {
		error("unable to delete old %s", oldrefname);
		goto rollback;
	}

	/*
	 * Since we are doing a shallow lookup, oid is not the
	 * correct value to pass to delete_ref as old_oid. But that
	 * doesn't matter, because an old_oid check wouldn't add to
	 * the safety anyway; we want to delete the reference whatever
	 * its current value.
	 */
	if (!refs_read_ref_full(&refs->base, newrefname,
				RESOLVE_REF_READING | RESOLVE_REF_NO_RECURSE,
				oid.hash, NULL) &&
	    refs_delete_ref(&refs->base, NULL, newrefname,
			    NULL, REF_NODEREF)) {
		if (errno == EISDIR) {
			struct strbuf path = STRBUF_INIT;
			int result;

			files_ref_path(refs, &path, newrefname);
			result = remove_empty_directories(&path);
			strbuf_release(&path);

			if (result) {
				error("Directory not empty: %s", newrefname);
				goto rollback;
			}
		} else {
			error("unable to delete existing %s", newrefname);
			goto rollback;
		}
	}

	if (log && rename_tmp_log(refs, newrefname))
		goto rollback;

	logmoved = log;

	lock = lock_ref_sha1_basic(refs, newrefname, NULL, NULL, NULL,
				   REF_NODEREF, NULL, &err);
	if (!lock) {
		error("unable to rename '%s' to '%s': %s", oldrefname, newrefname, err.buf);
		strbuf_release(&err);
		goto rollback;
	}
	oidcpy(&lock->old_oid, &orig_oid);

	if (write_ref_to_lockfile(lock, &orig_oid, &err) ||
	    commit_ref_update(refs, lock, &orig_oid, logmsg, &err)) {
		error("unable to write current sha1 into %s: %s", newrefname, err.buf);
		strbuf_release(&err);
		goto rollback;
	}

	ret = 0;
	goto out;

 rollback:
	lock = lock_ref_sha1_basic(refs, oldrefname, NULL, NULL, NULL,
				   REF_NODEREF, NULL, &err);
	if (!lock) {
		error("unable to lock %s for rollback: %s", oldrefname, err.buf);
		strbuf_release(&err);
		goto rollbacklog;
	}

	flag = log_all_ref_updates;
	log_all_ref_updates = LOG_REFS_NONE;
	if (write_ref_to_lockfile(lock, &orig_oid, &err) ||
	    commit_ref_update(refs, lock, &orig_oid, NULL, &err)) {
		error("unable to write current sha1 into %s: %s", oldrefname, err.buf);
		strbuf_release(&err);
	}
	log_all_ref_updates = flag;

 rollbacklog:
	if (logmoved && rename(sb_newref.buf, sb_oldref.buf))
		error("unable to restore logfile %s from %s: %s",
			oldrefname, newrefname, strerror(errno));
	if (!logmoved && log &&
	    rename(tmp_renamed_log.buf, sb_oldref.buf))
		error("unable to restore logfile %s from logs/"TMP_RENAMED_LOG": %s",
			oldrefname, strerror(errno));
	ret = 1;
 out:
	strbuf_release(&sb_newref);
	strbuf_release(&sb_oldref);
	strbuf_release(&tmp_renamed_log);

	return ret;
}

static int close_ref(struct ref_lock *lock)
{
	if (close_lock_file(lock->lk))
		return -1;
	return 0;
}

static int commit_ref(struct ref_lock *lock)
{
	char *path = get_locked_file_path(lock->lk);
	struct stat st;

	if (!lstat(path, &st) && S_ISDIR(st.st_mode)) {
		/*
		 * There is a directory at the path we want to rename
		 * the lockfile to. Hopefully it is empty; try to
		 * delete it.
		 */
		size_t len = strlen(path);
		struct strbuf sb_path = STRBUF_INIT;

		strbuf_attach(&sb_path, path, len, len);

		/*
		 * If this fails, commit_lock_file() will also fail
		 * and will report the problem.
		 */
		remove_empty_directories(&sb_path);
		strbuf_release(&sb_path);
	} else {
		free(path);
	}

	if (commit_lock_file(lock->lk))
		return -1;
	return 0;
}

static int open_or_create_logfile(const char *path, void *cb)
{
	int *fd = cb;

	*fd = open(path, O_APPEND | O_WRONLY | O_CREAT, 0666);
	return (*fd < 0) ? -1 : 0;
}

/*
 * Create a reflog for a ref. If force_create = 0, only create the
 * reflog for certain refs (those for which should_autocreate_reflog
 * returns non-zero). Otherwise, create it regardless of the reference
 * name. If the logfile already existed or was created, return 0 and
 * set *logfd to the file descriptor opened for appending to the file.
 * If no logfile exists and we decided not to create one, return 0 and
 * set *logfd to -1. On failure, fill in *err, set *logfd to -1, and
 * return -1.
 */
static int log_ref_setup(struct files_ref_store *refs,
			 const char *refname, int force_create,
			 int *logfd, struct strbuf *err)
{
	struct strbuf logfile_sb = STRBUF_INIT;
	char *logfile;

	files_reflog_path(refs, &logfile_sb, refname);
	logfile = strbuf_detach(&logfile_sb, NULL);

	if (force_create || should_autocreate_reflog(refname)) {
		if (raceproof_create_file(logfile, open_or_create_logfile, logfd)) {
			if (errno == ENOENT)
				strbuf_addf(err, "unable to create directory for '%s': "
					    "%s", logfile, strerror(errno));
			else if (errno == EISDIR)
				strbuf_addf(err, "there are still logs under '%s'",
					    logfile);
			else
				strbuf_addf(err, "unable to append to '%s': %s",
					    logfile, strerror(errno));

			goto error;
		}
	} else {
		*logfd = open(logfile, O_APPEND | O_WRONLY, 0666);
		if (*logfd < 0) {
			if (errno == ENOENT || errno == EISDIR) {
				/*
				 * The logfile doesn't already exist,
				 * but that is not an error; it only
				 * means that we won't write log
				 * entries to it.
				 */
				;
			} else {
				strbuf_addf(err, "unable to append to '%s': %s",
					    logfile, strerror(errno));
				goto error;
			}
		}
	}

	if (*logfd >= 0)
		adjust_shared_perm(logfile);

	free(logfile);
	return 0;

error:
	free(logfile);
	return -1;
}

static int files_create_reflog(struct ref_store *ref_store,
			       const char *refname, int force_create,
			       struct strbuf *err)
{
	struct files_ref_store *refs =
		files_downcast(ref_store, REF_STORE_WRITE, "create_reflog");
	int fd;

	if (log_ref_setup(refs, refname, force_create, &fd, err))
		return -1;

	if (fd >= 0)
		close(fd);

	return 0;
}

static int log_ref_write_fd(int fd, const struct object_id *old_oid,
			    const struct object_id *new_oid,
			    const char *committer, const char *msg)
{
	int msglen, written;
	unsigned maxlen, len;
	char *logrec;

	msglen = msg ? strlen(msg) : 0;
	maxlen = strlen(committer) + msglen + 100;
	logrec = xmalloc(maxlen);
	len = xsnprintf(logrec, maxlen, "%s %s %s\n",
			oid_to_hex(old_oid),
			oid_to_hex(new_oid),
			committer);
	if (msglen)
		len += copy_reflog_msg(logrec + len - 1, msg) - 1;

	written = len <= maxlen ? write_in_full(fd, logrec, len) : -1;
	free(logrec);
	if (written != len)
		return -1;

	return 0;
}

static int files_log_ref_write(struct files_ref_store *refs,
			       const char *refname, const struct object_id *old_oid,
			       const struct object_id *new_oid, const char *msg,
			       int flags, struct strbuf *err)
{
	int logfd, result;

	if (log_all_ref_updates == LOG_REFS_UNSET)
		log_all_ref_updates = is_bare_repository() ? LOG_REFS_NONE : LOG_REFS_NORMAL;

	result = log_ref_setup(refs, refname,
			       flags & REF_FORCE_CREATE_REFLOG,
			       &logfd, err);

	if (result)
		return result;

	if (logfd < 0)
		return 0;
	result = log_ref_write_fd(logfd, old_oid, new_oid,
				  git_committer_info(0), msg);
	if (result) {
		struct strbuf sb = STRBUF_INIT;
		int save_errno = errno;

		files_reflog_path(refs, &sb, refname);
		strbuf_addf(err, "unable to append to '%s': %s",
			    sb.buf, strerror(save_errno));
		strbuf_release(&sb);
		close(logfd);
		return -1;
	}
	if (close(logfd)) {
		struct strbuf sb = STRBUF_INIT;
		int save_errno = errno;

		files_reflog_path(refs, &sb, refname);
		strbuf_addf(err, "unable to append to '%s': %s",
			    sb.buf, strerror(save_errno));
		strbuf_release(&sb);
		return -1;
	}
	return 0;
}

/*
 * Write sha1 into the open lockfile, then close the lockfile. On
 * errors, rollback the lockfile, fill in *err and
 * return -1.
 */
static int write_ref_to_lockfile(struct ref_lock *lock,
				 const struct object_id *oid, struct strbuf *err)
{
	static char term = '\n';
	struct object *o;
	int fd;

	o = parse_object(oid);
	if (!o) {
		strbuf_addf(err,
			    "trying to write ref '%s' with nonexistent object %s",
			    lock->ref_name, oid_to_hex(oid));
		unlock_ref(lock);
		return -1;
	}
	if (o->type != OBJ_COMMIT && is_branch(lock->ref_name)) {
		strbuf_addf(err,
			    "trying to write non-commit object %s to branch '%s'",
			    oid_to_hex(oid), lock->ref_name);
		unlock_ref(lock);
		return -1;
	}
	fd = get_lock_file_fd(lock->lk);
	if (write_in_full(fd, oid_to_hex(oid), GIT_SHA1_HEXSZ) != GIT_SHA1_HEXSZ ||
	    write_in_full(fd, &term, 1) != 1 ||
	    close_ref(lock) < 0) {
		strbuf_addf(err,
			    "couldn't write '%s'", get_lock_file_path(lock->lk));
		unlock_ref(lock);
		return -1;
	}
	return 0;
}

/*
 * Commit a change to a loose reference that has already been written
 * to the loose reference lockfile. Also update the reflogs if
 * necessary, using the specified lockmsg (which can be NULL).
 */
static int commit_ref_update(struct files_ref_store *refs,
			     struct ref_lock *lock,
			     const struct object_id *oid, const char *logmsg,
			     struct strbuf *err)
{
	files_assert_main_repository(refs, "commit_ref_update");

	clear_loose_ref_cache(refs);
	if (files_log_ref_write(refs, lock->ref_name,
				&lock->old_oid, oid,
				logmsg, 0, err)) {
		char *old_msg = strbuf_detach(err, NULL);
		strbuf_addf(err, "cannot update the ref '%s': %s",
			    lock->ref_name, old_msg);
		free(old_msg);
		unlock_ref(lock);
		return -1;
	}

	if (strcmp(lock->ref_name, "HEAD") != 0) {
		/*
		 * Special hack: If a branch is updated directly and HEAD
		 * points to it (may happen on the remote side of a push
		 * for example) then logically the HEAD reflog should be
		 * updated too.
		 * A generic solution implies reverse symref information,
		 * but finding all symrefs pointing to the given branch
		 * would be rather costly for this rare event (the direct
		 * update of a branch) to be worth it.  So let's cheat and
		 * check with HEAD only which should cover 99% of all usage
		 * scenarios (even 100% of the default ones).
		 */
		struct object_id head_oid;
		int head_flag;
		const char *head_ref;

		head_ref = refs_resolve_ref_unsafe(&refs->base, "HEAD",
						   RESOLVE_REF_READING,
						   head_oid.hash, &head_flag);
		if (head_ref && (head_flag & REF_ISSYMREF) &&
		    !strcmp(head_ref, lock->ref_name)) {
			struct strbuf log_err = STRBUF_INIT;
			if (files_log_ref_write(refs, "HEAD",
						&lock->old_oid, oid,
						logmsg, 0, &log_err)) {
				error("%s", log_err.buf);
				strbuf_release(&log_err);
			}
		}
	}

	if (commit_ref(lock)) {
		strbuf_addf(err, "couldn't set '%s'", lock->ref_name);
		unlock_ref(lock);
		return -1;
	}

	unlock_ref(lock);
	return 0;
}

static int create_ref_symlink(struct ref_lock *lock, const char *target)
{
	int ret = -1;
#ifndef NO_SYMLINK_HEAD
	char *ref_path = get_locked_file_path(lock->lk);
	unlink(ref_path);
	ret = symlink(target, ref_path);
	free(ref_path);

	if (ret)
		fprintf(stderr, "no symlink - falling back to symbolic ref\n");
#endif
	return ret;
}

static void update_symref_reflog(struct files_ref_store *refs,
				 struct ref_lock *lock, const char *refname,
				 const char *target, const char *logmsg)
{
	struct strbuf err = STRBUF_INIT;
	struct object_id new_oid;
	if (logmsg &&
	    !refs_read_ref_full(&refs->base, target,
				RESOLVE_REF_READING, new_oid.hash, NULL) &&
	    files_log_ref_write(refs, refname, &lock->old_oid,
				&new_oid, logmsg, 0, &err)) {
		error("%s", err.buf);
		strbuf_release(&err);
	}
}

static int create_symref_locked(struct files_ref_store *refs,
				struct ref_lock *lock, const char *refname,
				const char *target, const char *logmsg)
{
	if (prefer_symlink_refs && !create_ref_symlink(lock, target)) {
		update_symref_reflog(refs, lock, refname, target, logmsg);
		return 0;
	}

	if (!fdopen_lock_file(lock->lk, "w"))
		return error("unable to fdopen %s: %s",
			     lock->lk->tempfile.filename.buf, strerror(errno));

	update_symref_reflog(refs, lock, refname, target, logmsg);

	/* no error check; commit_ref will check ferror */
	fprintf(lock->lk->tempfile.fp, "ref: %s\n", target);
	if (commit_ref(lock) < 0)
		return error("unable to write symref for %s: %s", refname,
			     strerror(errno));
	return 0;
}

static int files_create_symref(struct ref_store *ref_store,
			       const char *refname, const char *target,
			       const char *logmsg)
{
	struct files_ref_store *refs =
		files_downcast(ref_store, REF_STORE_WRITE, "create_symref");
	struct strbuf err = STRBUF_INIT;
	struct ref_lock *lock;
	int ret;

	lock = lock_ref_sha1_basic(refs, refname, NULL,
				   NULL, NULL, REF_NODEREF, NULL,
				   &err);
	if (!lock) {
		error("%s", err.buf);
		strbuf_release(&err);
		return -1;
	}

	ret = create_symref_locked(refs, lock, refname, target, logmsg);
	unlock_ref(lock);
	return ret;
}

static int files_reflog_exists(struct ref_store *ref_store,
			       const char *refname)
{
	struct files_ref_store *refs =
		files_downcast(ref_store, REF_STORE_READ, "reflog_exists");
	struct strbuf sb = STRBUF_INIT;
	struct stat st;
	int ret;

	files_reflog_path(refs, &sb, refname);
	ret = !lstat(sb.buf, &st) && S_ISREG(st.st_mode);
	strbuf_release(&sb);
	return ret;
}

static int files_delete_reflog(struct ref_store *ref_store,
			       const char *refname)
{
	struct files_ref_store *refs =
		files_downcast(ref_store, REF_STORE_WRITE, "delete_reflog");
	struct strbuf sb = STRBUF_INIT;
	int ret;

	files_reflog_path(refs, &sb, refname);
	ret = remove_path(sb.buf);
	strbuf_release(&sb);
	return ret;
}

static int show_one_reflog_ent(struct strbuf *sb, each_reflog_ent_fn fn, void *cb_data)
{
	struct object_id ooid, noid;
	char *email_end, *message;
	timestamp_t timestamp;
	int tz;
	const char *p = sb->buf;

	/* old SP new SP name <email> SP time TAB msg LF */
	if (!sb->len || sb->buf[sb->len - 1] != '\n' ||
	    parse_oid_hex(p, &ooid, &p) || *p++ != ' ' ||
	    parse_oid_hex(p, &noid, &p) || *p++ != ' ' ||
	    !(email_end = strchr(p, '>')) ||
	    email_end[1] != ' ' ||
	    !(timestamp = parse_timestamp(email_end + 2, &message, 10)) ||
	    !message || message[0] != ' ' ||
	    (message[1] != '+' && message[1] != '-') ||
	    !isdigit(message[2]) || !isdigit(message[3]) ||
	    !isdigit(message[4]) || !isdigit(message[5]))
		return 0; /* corrupt? */
	email_end[1] = '\0';
	tz = strtol(message + 1, NULL, 10);
	if (message[6] != '\t')
		message += 6;
	else
		message += 7;
	return fn(&ooid, &noid, p, timestamp, tz, message, cb_data);
}

static char *find_beginning_of_line(char *bob, char *scan)
{
	while (bob < scan && *(--scan) != '\n')
		; /* keep scanning backwards */
	/*
	 * Return either beginning of the buffer, or LF at the end of
	 * the previous line.
	 */
	return scan;
}

static int files_for_each_reflog_ent_reverse(struct ref_store *ref_store,
					     const char *refname,
					     each_reflog_ent_fn fn,
					     void *cb_data)
{
	struct files_ref_store *refs =
		files_downcast(ref_store, REF_STORE_READ,
			       "for_each_reflog_ent_reverse");
	struct strbuf sb = STRBUF_INIT;
	FILE *logfp;
	long pos;
	int ret = 0, at_tail = 1;

	files_reflog_path(refs, &sb, refname);
	logfp = fopen(sb.buf, "r");
	strbuf_release(&sb);
	if (!logfp)
		return -1;

	/* Jump to the end */
	if (fseek(logfp, 0, SEEK_END) < 0)
		ret = error("cannot seek back reflog for %s: %s",
			    refname, strerror(errno));
	pos = ftell(logfp);
	while (!ret && 0 < pos) {
		int cnt;
		size_t nread;
		char buf[BUFSIZ];
		char *endp, *scanp;

		/* Fill next block from the end */
		cnt = (sizeof(buf) < pos) ? sizeof(buf) : pos;
		if (fseek(logfp, pos - cnt, SEEK_SET)) {
			ret = error("cannot seek back reflog for %s: %s",
				    refname, strerror(errno));
			break;
		}
		nread = fread(buf, cnt, 1, logfp);
		if (nread != 1) {
			ret = error("cannot read %d bytes from reflog for %s: %s",
				    cnt, refname, strerror(errno));
			break;
		}
		pos -= cnt;

		scanp = endp = buf + cnt;
		if (at_tail && scanp[-1] == '\n')
			/* Looking at the final LF at the end of the file */
			scanp--;
		at_tail = 0;

		while (buf < scanp) {
			/*
			 * terminating LF of the previous line, or the beginning
			 * of the buffer.
			 */
			char *bp;

			bp = find_beginning_of_line(buf, scanp);

			if (*bp == '\n') {
				/*
				 * The newline is the end of the previous line,
				 * so we know we have complete line starting
				 * at (bp + 1). Prefix it onto any prior data
				 * we collected for the line and process it.
				 */
				strbuf_splice(&sb, 0, 0, bp + 1, endp - (bp + 1));
				scanp = bp;
				endp = bp + 1;
				ret = show_one_reflog_ent(&sb, fn, cb_data);
				strbuf_reset(&sb);
				if (ret)
					break;
			} else if (!pos) {
				/*
				 * We are at the start of the buffer, and the
				 * start of the file; there is no previous
				 * line, and we have everything for this one.
				 * Process it, and we can end the loop.
				 */
				strbuf_splice(&sb, 0, 0, buf, endp - buf);
				ret = show_one_reflog_ent(&sb, fn, cb_data);
				strbuf_reset(&sb);
				break;
			}

			if (bp == buf) {
				/*
				 * We are at the start of the buffer, and there
				 * is more file to read backwards. Which means
				 * we are in the middle of a line. Note that we
				 * may get here even if *bp was a newline; that
				 * just means we are at the exact end of the
				 * previous line, rather than some spot in the
				 * middle.
				 *
				 * Save away what we have to be combined with
				 * the data from the next read.
				 */
				strbuf_splice(&sb, 0, 0, buf, endp - buf);
				break;
			}
		}

	}
	if (!ret && sb.len)
		die("BUG: reverse reflog parser had leftover data");

	fclose(logfp);
	strbuf_release(&sb);
	return ret;
}

static int files_for_each_reflog_ent(struct ref_store *ref_store,
				     const char *refname,
				     each_reflog_ent_fn fn, void *cb_data)
{
	struct files_ref_store *refs =
		files_downcast(ref_store, REF_STORE_READ,
			       "for_each_reflog_ent");
	FILE *logfp;
	struct strbuf sb = STRBUF_INIT;
	int ret = 0;

	files_reflog_path(refs, &sb, refname);
	logfp = fopen(sb.buf, "r");
	strbuf_release(&sb);
	if (!logfp)
		return -1;

	while (!ret && !strbuf_getwholeline(&sb, logfp, '\n'))
		ret = show_one_reflog_ent(&sb, fn, cb_data);
	fclose(logfp);
	strbuf_release(&sb);
	return ret;
}

struct files_reflog_iterator {
	struct ref_iterator base;

	struct ref_store *ref_store;
	struct dir_iterator *dir_iterator;
	struct object_id oid;
};

static int files_reflog_iterator_advance(struct ref_iterator *ref_iterator)
{
	struct files_reflog_iterator *iter =
		(struct files_reflog_iterator *)ref_iterator;
	struct dir_iterator *diter = iter->dir_iterator;
	int ok;

	while ((ok = dir_iterator_advance(diter)) == ITER_OK) {
		int flags;

		if (!S_ISREG(diter->st.st_mode))
			continue;
		if (diter->basename[0] == '.')
			continue;
		if (ends_with(diter->basename, ".lock"))
			continue;

		if (refs_read_ref_full(iter->ref_store,
				       diter->relative_path, 0,
				       iter->oid.hash, &flags)) {
			error("bad ref for %s", diter->path.buf);
			continue;
		}

		iter->base.refname = diter->relative_path;
		iter->base.oid = &iter->oid;
		iter->base.flags = flags;
		return ITER_OK;
	}

	iter->dir_iterator = NULL;
	if (ref_iterator_abort(ref_iterator) == ITER_ERROR)
		ok = ITER_ERROR;
	return ok;
}

static int files_reflog_iterator_peel(struct ref_iterator *ref_iterator,
				   struct object_id *peeled)
{
	die("BUG: ref_iterator_peel() called for reflog_iterator");
}

static int files_reflog_iterator_abort(struct ref_iterator *ref_iterator)
{
	struct files_reflog_iterator *iter =
		(struct files_reflog_iterator *)ref_iterator;
	int ok = ITER_DONE;

	if (iter->dir_iterator)
		ok = dir_iterator_abort(iter->dir_iterator);

	base_ref_iterator_free(ref_iterator);
	return ok;
}

static struct ref_iterator_vtable files_reflog_iterator_vtable = {
	files_reflog_iterator_advance,
	files_reflog_iterator_peel,
	files_reflog_iterator_abort
};

static struct ref_iterator *files_reflog_iterator_begin(struct ref_store *ref_store)
{
	struct files_ref_store *refs =
		files_downcast(ref_store, REF_STORE_READ,
			       "reflog_iterator_begin");
	struct files_reflog_iterator *iter = xcalloc(1, sizeof(*iter));
	struct ref_iterator *ref_iterator = &iter->base;
	struct strbuf sb = STRBUF_INIT;

	base_ref_iterator_init(ref_iterator, &files_reflog_iterator_vtable);
	files_reflog_path(refs, &sb, NULL);
	iter->dir_iterator = dir_iterator_begin(sb.buf);
	iter->ref_store = ref_store;
	strbuf_release(&sb);
	return ref_iterator;
}

/*
 * If update is a direct update of head_ref (the reference pointed to
 * by HEAD), then add an extra REF_LOG_ONLY update for HEAD.
 */
static int split_head_update(struct ref_update *update,
			     struct ref_transaction *transaction,
			     const char *head_ref,
			     struct string_list *affected_refnames,
			     struct strbuf *err)
{
	struct string_list_item *item;
	struct ref_update *new_update;

	if ((update->flags & REF_LOG_ONLY) ||
	    (update->flags & REF_ISPRUNING) ||
	    (update->flags & REF_UPDATE_VIA_HEAD))
		return 0;

	if (strcmp(update->refname, head_ref))
		return 0;

	/*
	 * First make sure that HEAD is not already in the
	 * transaction. This insertion is O(N) in the transaction
	 * size, but it happens at most once per transaction.
	 */
	item = string_list_insert(affected_refnames, "HEAD");
	if (item->util) {
		/* An entry already existed */
		strbuf_addf(err,
			    "multiple updates for 'HEAD' (including one "
			    "via its referent '%s') are not allowed",
			    update->refname);
		return TRANSACTION_NAME_CONFLICT;
	}

	new_update = ref_transaction_add_update(
			transaction, "HEAD",
			update->flags | REF_LOG_ONLY | REF_NODEREF,
			update->new_oid.hash, update->old_oid.hash,
			update->msg);

	item->util = new_update;

	return 0;
}

/*
 * update is for a symref that points at referent and doesn't have
 * REF_NODEREF set. Split it into two updates:
 * - The original update, but with REF_LOG_ONLY and REF_NODEREF set
 * - A new, separate update for the referent reference
 * Note that the new update will itself be subject to splitting when
 * the iteration gets to it.
 */
static int split_symref_update(struct files_ref_store *refs,
			       struct ref_update *update,
			       const char *referent,
			       struct ref_transaction *transaction,
			       struct string_list *affected_refnames,
			       struct strbuf *err)
{
	struct string_list_item *item;
	struct ref_update *new_update;
	unsigned int new_flags;

	/*
	 * First make sure that referent is not already in the
	 * transaction. This insertion is O(N) in the transaction
	 * size, but it happens at most once per symref in a
	 * transaction.
	 */
	item = string_list_insert(affected_refnames, referent);
	if (item->util) {
		/* An entry already existed */
		strbuf_addf(err,
			    "multiple updates for '%s' (including one "
			    "via symref '%s') are not allowed",
			    referent, update->refname);
		return TRANSACTION_NAME_CONFLICT;
	}

	new_flags = update->flags;
	if (!strcmp(update->refname, "HEAD")) {
		/*
		 * Record that the new update came via HEAD, so that
		 * when we process it, split_head_update() doesn't try
		 * to add another reflog update for HEAD. Note that
		 * this bit will be propagated if the new_update
		 * itself needs to be split.
		 */
		new_flags |= REF_UPDATE_VIA_HEAD;
	}

	new_update = ref_transaction_add_update(
			transaction, referent, new_flags,
			update->new_oid.hash, update->old_oid.hash,
			update->msg);

	new_update->parent_update = update;

	/*
	 * Change the symbolic ref update to log only. Also, it
	 * doesn't need to check its old SHA-1 value, as that will be
	 * done when new_update is processed.
	 */
	update->flags |= REF_LOG_ONLY | REF_NODEREF;
	update->flags &= ~REF_HAVE_OLD;

	item->util = new_update;

	return 0;
}

/*
 * Return the refname under which update was originally requested.
 */
static const char *original_update_refname(struct ref_update *update)
{
	while (update->parent_update)
		update = update->parent_update;

	return update->refname;
}

/*
 * Check whether the REF_HAVE_OLD and old_oid values stored in update
 * are consistent with oid, which is the reference's current value. If
 * everything is OK, return 0; otherwise, write an error message to
 * err and return -1.
 */
static int check_old_oid(struct ref_update *update, struct object_id *oid,
			 struct strbuf *err)
{
	if (!(update->flags & REF_HAVE_OLD) ||
		   !oidcmp(oid, &update->old_oid))
		return 0;

	if (is_null_oid(&update->old_oid))
		strbuf_addf(err, "cannot lock ref '%s': "
			    "reference already exists",
			    original_update_refname(update));
	else if (is_null_oid(oid))
		strbuf_addf(err, "cannot lock ref '%s': "
			    "reference is missing but expected %s",
			    original_update_refname(update),
			    oid_to_hex(&update->old_oid));
	else
		strbuf_addf(err, "cannot lock ref '%s': "
			    "is at %s but expected %s",
			    original_update_refname(update),
			    oid_to_hex(oid),
			    oid_to_hex(&update->old_oid));

	return -1;
}

/*
 * Prepare for carrying out update:
 * - Lock the reference referred to by update.
 * - Read the reference under lock.
 * - Check that its old SHA-1 value (if specified) is correct, and in
 *   any case record it in update->lock->old_oid for later use when
 *   writing the reflog.
 * - If it is a symref update without REF_NODEREF, split it up into a
 *   REF_LOG_ONLY update of the symref and add a separate update for
 *   the referent to transaction.
 * - If it is an update of head_ref, add a corresponding REF_LOG_ONLY
 *   update of HEAD.
 */
static int lock_ref_for_update(struct files_ref_store *refs,
			       struct ref_update *update,
			       struct ref_transaction *transaction,
			       const char *head_ref,
			       struct string_list *affected_refnames,
			       struct strbuf *err)
{
	struct strbuf referent = STRBUF_INIT;
	int mustexist = (update->flags & REF_HAVE_OLD) &&
		!is_null_oid(&update->old_oid);
	int ret;
	struct ref_lock *lock;

	files_assert_main_repository(refs, "lock_ref_for_update");

	if ((update->flags & REF_HAVE_NEW) && is_null_oid(&update->new_oid))
		update->flags |= REF_DELETING;

	if (head_ref) {
		ret = split_head_update(update, transaction, head_ref,
					affected_refnames, err);
		if (ret)
			return ret;
	}

	ret = lock_raw_ref(refs, update->refname, mustexist,
			   affected_refnames, NULL,
			   &lock, &referent,
			   &update->type, err);
	if (ret) {
		char *reason;

		reason = strbuf_detach(err, NULL);
		strbuf_addf(err, "cannot lock ref '%s': %s",
			    original_update_refname(update), reason);
		free(reason);
		return ret;
	}

	update->backend_data = lock;

	if (update->type & REF_ISSYMREF) {
		if (update->flags & REF_NODEREF) {
			/*
			 * We won't be reading the referent as part of
			 * the transaction, so we have to read it here
			 * to record and possibly check old_sha1:
			 */
			if (refs_read_ref_full(&refs->base,
					       referent.buf, 0,
					       lock->old_oid.hash, NULL)) {
				if (update->flags & REF_HAVE_OLD) {
					strbuf_addf(err, "cannot lock ref '%s': "
						    "error reading reference",
						    original_update_refname(update));
					return -1;
				}
			} else if (check_old_oid(update, &lock->old_oid, err)) {
				return TRANSACTION_GENERIC_ERROR;
			}
		} else {
			/*
			 * Create a new update for the reference this
			 * symref is pointing at. Also, we will record
			 * and verify old_sha1 for this update as part
			 * of processing the split-off update, so we
			 * don't have to do it here.
			 */
			ret = split_symref_update(refs, update,
						  referent.buf, transaction,
						  affected_refnames, err);
			if (ret)
				return ret;
		}
	} else {
		struct ref_update *parent_update;

		if (check_old_oid(update, &lock->old_oid, err))
			return TRANSACTION_GENERIC_ERROR;

		/*
		 * If this update is happening indirectly because of a
		 * symref update, record the old SHA-1 in the parent
		 * update:
		 */
		for (parent_update = update->parent_update;
		     parent_update;
		     parent_update = parent_update->parent_update) {
			struct ref_lock *parent_lock = parent_update->backend_data;
			oidcpy(&parent_lock->old_oid, &lock->old_oid);
		}
	}

	if ((update->flags & REF_HAVE_NEW) &&
	    !(update->flags & REF_DELETING) &&
	    !(update->flags & REF_LOG_ONLY)) {
		if (!(update->type & REF_ISSYMREF) &&
		    !oidcmp(&lock->old_oid, &update->new_oid)) {
			/*
			 * The reference already has the desired
			 * value, so we don't need to write it.
			 */
		} else if (write_ref_to_lockfile(lock, &update->new_oid,
						 err)) {
			char *write_err = strbuf_detach(err, NULL);

			/*
			 * The lock was freed upon failure of
			 * write_ref_to_lockfile():
			 */
			update->backend_data = NULL;
			strbuf_addf(err,
				    "cannot update ref '%s': %s",
				    update->refname, write_err);
			free(write_err);
			return TRANSACTION_GENERIC_ERROR;
		} else {
			update->flags |= REF_NEEDS_COMMIT;
		}
	}
	if (!(update->flags & REF_NEEDS_COMMIT)) {
		/*
		 * We didn't call write_ref_to_lockfile(), so
		 * the lockfile is still open. Close it to
		 * free up the file descriptor:
		 */
		if (close_ref(lock)) {
			strbuf_addf(err, "couldn't close '%s.lock'",
				    update->refname);
			return TRANSACTION_GENERIC_ERROR;
		}
	}
	return 0;
}

/*
 * Unlock any references in `transaction` that are still locked, and
 * mark the transaction closed.
 */
static void files_transaction_cleanup(struct ref_transaction *transaction)
{
	size_t i;

	for (i = 0; i < transaction->nr; i++) {
		struct ref_update *update = transaction->updates[i];
		struct ref_lock *lock = update->backend_data;

		if (lock) {
			unlock_ref(lock);
			update->backend_data = NULL;
		}
	}

	transaction->state = REF_TRANSACTION_CLOSED;
}

static int files_transaction_prepare(struct ref_store *ref_store,
				     struct ref_transaction *transaction,
				     struct strbuf *err)
{
	struct files_ref_store *refs =
		files_downcast(ref_store, REF_STORE_WRITE,
			       "ref_transaction_prepare");
	size_t i;
	int ret = 0;
	struct string_list affected_refnames = STRING_LIST_INIT_NODUP;
	char *head_ref = NULL;
	int head_type;
	struct object_id head_oid;

	assert(err);

	if (!transaction->nr)
		goto cleanup;

	/*
	 * Fail if a refname appears more than once in the
	 * transaction. (If we end up splitting up any updates using
	 * split_symref_update() or split_head_update(), those
	 * functions will check that the new updates don't have the
	 * same refname as any existing ones.)
	 */
	for (i = 0; i < transaction->nr; i++) {
		struct ref_update *update = transaction->updates[i];
		struct string_list_item *item =
			string_list_append(&affected_refnames, update->refname);

		/*
		 * We store a pointer to update in item->util, but at
		 * the moment we never use the value of this field
		 * except to check whether it is non-NULL.
		 */
		item->util = update;
	}
	string_list_sort(&affected_refnames);
	if (ref_update_reject_duplicates(&affected_refnames, err)) {
		ret = TRANSACTION_GENERIC_ERROR;
		goto cleanup;
	}

	/*
	 * Special hack: If a branch is updated directly and HEAD
	 * points to it (may happen on the remote side of a push
	 * for example) then logically the HEAD reflog should be
	 * updated too.
	 *
	 * A generic solution would require reverse symref lookups,
	 * but finding all symrefs pointing to a given branch would be
	 * rather costly for this rare event (the direct update of a
	 * branch) to be worth it. So let's cheat and check with HEAD
	 * only, which should cover 99% of all usage scenarios (even
	 * 100% of the default ones).
	 *
	 * So if HEAD is a symbolic reference, then record the name of
	 * the reference that it points to. If we see an update of
	 * head_ref within the transaction, then split_head_update()
	 * arranges for the reflog of HEAD to be updated, too.
	 */
	head_ref = refs_resolve_refdup(ref_store, "HEAD",
				       RESOLVE_REF_NO_RECURSE,
				       head_oid.hash, &head_type);

	if (head_ref && !(head_type & REF_ISSYMREF)) {
		free(head_ref);
		head_ref = NULL;
	}

	/*
	 * Acquire all locks, verify old values if provided, check
	 * that new values are valid, and write new values to the
	 * lockfiles, ready to be activated. Only keep one lockfile
	 * open at a time to avoid running out of file descriptors.
	 * Note that lock_ref_for_update() might append more updates
	 * to the transaction.
	 */
	for (i = 0; i < transaction->nr; i++) {
		struct ref_update *update = transaction->updates[i];

		ret = lock_ref_for_update(refs, update, transaction,
					  head_ref, &affected_refnames, err);
		if (ret)
			break;
	}

cleanup:
	free(head_ref);
	string_list_clear(&affected_refnames, 0);

	if (ret)
		files_transaction_cleanup(transaction);
	else
		transaction->state = REF_TRANSACTION_PREPARED;

	return ret;
}

static int files_transaction_finish(struct ref_store *ref_store,
				    struct ref_transaction *transaction,
				    struct strbuf *err)
{
	struct files_ref_store *refs =
		files_downcast(ref_store, 0, "ref_transaction_finish");
	size_t i;
	int ret = 0;
	struct string_list refs_to_delete = STRING_LIST_INIT_NODUP;
	struct string_list_item *ref_to_delete;
	struct strbuf sb = STRBUF_INIT;

	assert(err);

	if (!transaction->nr) {
		transaction->state = REF_TRANSACTION_CLOSED;
		return 0;
	}

	/* Perform updates first so live commits remain referenced */
	for (i = 0; i < transaction->nr; i++) {
		struct ref_update *update = transaction->updates[i];
		struct ref_lock *lock = update->backend_data;

		if (update->flags & REF_NEEDS_COMMIT ||
		    update->flags & REF_LOG_ONLY) {
			if (files_log_ref_write(refs,
						lock->ref_name,
						&lock->old_oid,
						&update->new_oid,
						update->msg, update->flags,
						err)) {
				char *old_msg = strbuf_detach(err, NULL);

				strbuf_addf(err, "cannot update the ref '%s': %s",
					    lock->ref_name, old_msg);
				free(old_msg);
				unlock_ref(lock);
				update->backend_data = NULL;
				ret = TRANSACTION_GENERIC_ERROR;
				goto cleanup;
			}
		}
		if (update->flags & REF_NEEDS_COMMIT) {
			clear_loose_ref_cache(refs);
			if (commit_ref(lock)) {
				strbuf_addf(err, "couldn't set '%s'", lock->ref_name);
				unlock_ref(lock);
				update->backend_data = NULL;
				ret = TRANSACTION_GENERIC_ERROR;
				goto cleanup;
			}
		}
	}
	/* Perform deletes now that updates are safely completed */
	for (i = 0; i < transaction->nr; i++) {
		struct ref_update *update = transaction->updates[i];
		struct ref_lock *lock = update->backend_data;

		if (update->flags & REF_DELETING &&
		    !(update->flags & REF_LOG_ONLY)) {
			if (!(update->type & REF_ISPACKED) ||
			    update->type & REF_ISSYMREF) {
				/* It is a loose reference. */
				strbuf_reset(&sb);
				files_ref_path(refs, &sb, lock->ref_name);
				if (unlink_or_msg(sb.buf, err)) {
					ret = TRANSACTION_GENERIC_ERROR;
					goto cleanup;
				}
				update->flags |= REF_DELETED_LOOSE;
			}

			if (!(update->flags & REF_ISPRUNING))
				string_list_append(&refs_to_delete,
						   lock->ref_name);
		}
	}

	if (repack_without_refs(refs, &refs_to_delete, err)) {
		ret = TRANSACTION_GENERIC_ERROR;
		goto cleanup;
	}

	/* Delete the reflogs of any references that were deleted: */
	for_each_string_list_item(ref_to_delete, &refs_to_delete) {
		strbuf_reset(&sb);
		files_reflog_path(refs, &sb, ref_to_delete->string);
		if (!unlink_or_warn(sb.buf))
			try_remove_empty_parents(refs, ref_to_delete->string,
						 REMOVE_EMPTY_PARENTS_REFLOG);
	}

	clear_loose_ref_cache(refs);

cleanup:
	files_transaction_cleanup(transaction);

	for (i = 0; i < transaction->nr; i++) {
		struct ref_update *update = transaction->updates[i];

		if (update->flags & REF_DELETED_LOOSE) {
			/*
			 * The loose reference was deleted. Delete any
			 * empty parent directories. (Note that this
			 * can only work because we have already
			 * removed the lockfile.)
			 */
			try_remove_empty_parents(refs, update->refname,
						 REMOVE_EMPTY_PARENTS_REF);
		}
	}

	strbuf_release(&sb);
	string_list_clear(&refs_to_delete, 0);
	return ret;
}

static int files_transaction_abort(struct ref_store *ref_store,
				   struct ref_transaction *transaction,
				   struct strbuf *err)
{
	files_transaction_cleanup(transaction);
	return 0;
}

static int ref_present(const char *refname,
		       const struct object_id *oid, int flags, void *cb_data)
{
	struct string_list *affected_refnames = cb_data;

	return string_list_has_string(affected_refnames, refname);
}

static int files_initial_transaction_commit(struct ref_store *ref_store,
					    struct ref_transaction *transaction,
					    struct strbuf *err)
{
	struct files_ref_store *refs =
		files_downcast(ref_store, REF_STORE_WRITE,
			       "initial_ref_transaction_commit");
	size_t i;
	int ret = 0;
	struct string_list affected_refnames = STRING_LIST_INIT_NODUP;

	assert(err);

	if (transaction->state != REF_TRANSACTION_OPEN)
		die("BUG: commit called for transaction that is not open");

	/* Fail if a refname appears more than once in the transaction: */
	for (i = 0; i < transaction->nr; i++)
		string_list_append(&affected_refnames,
				   transaction->updates[i]->refname);
	string_list_sort(&affected_refnames);
	if (ref_update_reject_duplicates(&affected_refnames, err)) {
		ret = TRANSACTION_GENERIC_ERROR;
		goto cleanup;
	}

	/*
	 * It's really undefined to call this function in an active
	 * repository or when there are existing references: we are
	 * only locking and changing packed-refs, so (1) any
	 * simultaneous processes might try to change a reference at
	 * the same time we do, and (2) any existing loose versions of
	 * the references that we are setting would have precedence
	 * over our values. But some remote helpers create the remote
	 * "HEAD" and "master" branches before calling this function,
	 * so here we really only check that none of the references
	 * that we are creating already exists.
	 */
	if (refs_for_each_rawref(&refs->base, ref_present,
				 &affected_refnames))
		die("BUG: initial ref transaction called with existing refs");

	for (i = 0; i < transaction->nr; i++) {
		struct ref_update *update = transaction->updates[i];

		if ((update->flags & REF_HAVE_OLD) &&
		    !is_null_oid(&update->old_oid))
			die("BUG: initial ref transaction with old_sha1 set");
		if (refs_verify_refname_available(&refs->base, update->refname,
						  &affected_refnames, NULL,
						  err)) {
			ret = TRANSACTION_NAME_CONFLICT;
			goto cleanup;
		}
	}

	if (lock_packed_refs(refs, 0)) {
		strbuf_addf(err, "unable to lock packed-refs file: %s",
			    strerror(errno));
		ret = TRANSACTION_GENERIC_ERROR;
		goto cleanup;
	}

	for (i = 0; i < transaction->nr; i++) {
		struct ref_update *update = transaction->updates[i];

		if ((update->flags & REF_HAVE_NEW) &&
		    !is_null_oid(&update->new_oid))
			add_packed_ref(refs, update->refname,
				       &update->new_oid);
	}

	if (commit_packed_refs(refs)) {
		strbuf_addf(err, "unable to commit packed-refs file: %s",
			    strerror(errno));
		ret = TRANSACTION_GENERIC_ERROR;
		goto cleanup;
	}

cleanup:
	transaction->state = REF_TRANSACTION_CLOSED;
	string_list_clear(&affected_refnames, 0);
	return ret;
}

struct expire_reflog_cb {
	unsigned int flags;
	reflog_expiry_should_prune_fn *should_prune_fn;
	void *policy_cb;
	FILE *newlog;
	struct object_id last_kept_oid;
};

static int expire_reflog_ent(struct object_id *ooid, struct object_id *noid,
			     const char *email, timestamp_t timestamp, int tz,
			     const char *message, void *cb_data)
{
	struct expire_reflog_cb *cb = cb_data;
	struct expire_reflog_policy_cb *policy_cb = cb->policy_cb;

	if (cb->flags & EXPIRE_REFLOGS_REWRITE)
		ooid = &cb->last_kept_oid;

	if ((*cb->should_prune_fn)(ooid, noid, email, timestamp, tz,
				   message, policy_cb)) {
		if (!cb->newlog)
			printf("would prune %s", message);
		else if (cb->flags & EXPIRE_REFLOGS_VERBOSE)
			printf("prune %s", message);
	} else {
		if (cb->newlog) {
			fprintf(cb->newlog, "%s %s %s %"PRItime" %+05d\t%s",
				oid_to_hex(ooid), oid_to_hex(noid),
				email, timestamp, tz, message);
			oidcpy(&cb->last_kept_oid, noid);
		}
		if (cb->flags & EXPIRE_REFLOGS_VERBOSE)
			printf("keep %s", message);
	}
	return 0;
}

static int files_reflog_expire(struct ref_store *ref_store,
			       const char *refname, const unsigned char *sha1,
			       unsigned int flags,
			       reflog_expiry_prepare_fn prepare_fn,
			       reflog_expiry_should_prune_fn should_prune_fn,
			       reflog_expiry_cleanup_fn cleanup_fn,
			       void *policy_cb_data)
{
	struct files_ref_store *refs =
		files_downcast(ref_store, REF_STORE_WRITE, "reflog_expire");
	static struct lock_file reflog_lock;
	struct expire_reflog_cb cb;
	struct ref_lock *lock;
	struct strbuf log_file_sb = STRBUF_INIT;
	char *log_file;
	int status = 0;
	int type;
	struct strbuf err = STRBUF_INIT;
	struct object_id oid;

	memset(&cb, 0, sizeof(cb));
	cb.flags = flags;
	cb.policy_cb = policy_cb_data;
	cb.should_prune_fn = should_prune_fn;

	/*
	 * The reflog file is locked by holding the lock on the
	 * reference itself, plus we might need to update the
	 * reference if --updateref was specified:
	 */
	lock = lock_ref_sha1_basic(refs, refname, sha1,
				   NULL, NULL, REF_NODEREF,
				   &type, &err);
	if (!lock) {
		error("cannot lock ref '%s': %s", refname, err.buf);
		strbuf_release(&err);
		return -1;
	}
	if (!refs_reflog_exists(ref_store, refname)) {
		unlock_ref(lock);
		return 0;
	}

	files_reflog_path(refs, &log_file_sb, refname);
	log_file = strbuf_detach(&log_file_sb, NULL);
	if (!(flags & EXPIRE_REFLOGS_DRY_RUN)) {
		/*
		 * Even though holding $GIT_DIR/logs/$reflog.lock has
		 * no locking implications, we use the lock_file
		 * machinery here anyway because it does a lot of the
		 * work we need, including cleaning up if the program
		 * exits unexpectedly.
		 */
		if (hold_lock_file_for_update(&reflog_lock, log_file, 0) < 0) {
			struct strbuf err = STRBUF_INIT;
			unable_to_lock_message(log_file, errno, &err);
			error("%s", err.buf);
			strbuf_release(&err);
			goto failure;
		}
		cb.newlog = fdopen_lock_file(&reflog_lock, "w");
		if (!cb.newlog) {
			error("cannot fdopen %s (%s)",
			      get_lock_file_path(&reflog_lock), strerror(errno));
			goto failure;
		}
	}

	hashcpy(oid.hash, sha1);

	(*prepare_fn)(refname, &oid, cb.policy_cb);
	refs_for_each_reflog_ent(ref_store, refname, expire_reflog_ent, &cb);
	(*cleanup_fn)(cb.policy_cb);

	if (!(flags & EXPIRE_REFLOGS_DRY_RUN)) {
		/*
		 * It doesn't make sense to adjust a reference pointed
		 * to by a symbolic ref based on expiring entries in
		 * the symbolic reference's reflog. Nor can we update
		 * a reference if there are no remaining reflog
		 * entries.
		 */
		int update = (flags & EXPIRE_REFLOGS_UPDATE_REF) &&
			!(type & REF_ISSYMREF) &&
			!is_null_oid(&cb.last_kept_oid);

		if (close_lock_file(&reflog_lock)) {
			status |= error("couldn't write %s: %s", log_file,
					strerror(errno));
		} else if (update &&
			   (write_in_full(get_lock_file_fd(lock->lk),
				oid_to_hex(&cb.last_kept_oid), GIT_SHA1_HEXSZ) != GIT_SHA1_HEXSZ ||
			    write_str_in_full(get_lock_file_fd(lock->lk), "\n") != 1 ||
			    close_ref(lock) < 0)) {
			status |= error("couldn't write %s",
					get_lock_file_path(lock->lk));
			rollback_lock_file(&reflog_lock);
		} else if (commit_lock_file(&reflog_lock)) {
			status |= error("unable to write reflog '%s' (%s)",
					log_file, strerror(errno));
		} else if (update && commit_ref(lock)) {
			status |= error("couldn't set %s", lock->ref_name);
		}
	}
	free(log_file);
	unlock_ref(lock);
	return status;

 failure:
	rollback_lock_file(&reflog_lock);
	free(log_file);
	unlock_ref(lock);
	return -1;
}

static int files_init_db(struct ref_store *ref_store, struct strbuf *err)
{
	struct files_ref_store *refs =
		files_downcast(ref_store, REF_STORE_WRITE, "init_db");
	struct strbuf sb = STRBUF_INIT;

	/*
	 * Create .git/refs/{heads,tags}
	 */
	files_ref_path(refs, &sb, "refs/heads");
	safe_create_dir(sb.buf, 1);

	strbuf_reset(&sb);
	files_ref_path(refs, &sb, "refs/tags");
	safe_create_dir(sb.buf, 1);

	strbuf_release(&sb);
	return 0;
}

struct ref_storage_be refs_be_files = {
	NULL,
	"files",
	files_ref_store_create,
	files_init_db,
	files_transaction_prepare,
	files_transaction_finish,
	files_transaction_abort,
	files_initial_transaction_commit,

	files_pack_refs,
	files_peel_ref,
	files_create_symref,
	files_delete_refs,
	files_rename_ref,

	files_ref_iterator_begin,
	files_read_raw_ref,

	files_reflog_iterator_begin,
	files_for_each_reflog_ent,
	files_for_each_reflog_ent_reverse,
	files_reflog_exists,
	files_create_reflog,
	files_delete_reflog,
	files_reflog_expire
};<|MERGE_RESOLUTION|>--- conflicted
+++ resolved
@@ -291,11 +291,7 @@
 				oidclr(&oid);
 				flag |= REF_BAD_NAME | REF_ISBROKEN;
 			}
-<<<<<<< HEAD
-			last = create_ref_entry(refname, &oid, flag, 0);
-=======
 			last = create_ref_entry(refname, &oid, flag);
->>>>>>> f23092f1
 			if (peeled == PEELED_FULLY ||
 			    (peeled == PEELED_TAGS && starts_with(refname, "refs/tags/")))
 				last->flag |= REF_KNOWS_PEELED;
@@ -424,11 +420,7 @@
 		die("Reference has invalid format: '%s'", refname);
 
 	add_ref_entry(get_packed_ref_dir(packed_ref_cache),
-<<<<<<< HEAD
-		      create_ref_entry(refname, oid, REF_ISPACKED, 1));
-=======
 		      create_ref_entry(refname, oid, REF_ISPACKED));
->>>>>>> f23092f1
 }
 
 /*
@@ -505,11 +497,7 @@
 				flag |= REF_BAD_NAME | REF_ISBROKEN;
 			}
 			add_entry_to_dir(dir,
-<<<<<<< HEAD
-					 create_ref_entry(refname.buf, &oid, flag, 0));
-=======
 					 create_ref_entry(refname.buf, &oid, flag));
->>>>>>> f23092f1
 		}
 		strbuf_setlen(&refname, dirnamelen);
 		strbuf_setlen(&path, path_baselen);
@@ -1557,11 +1545,7 @@
 			oidcpy(&packed_entry->u.value.oid, iter->oid);
 		} else {
 			packed_entry = create_ref_entry(iter->refname, iter->oid,
-<<<<<<< HEAD
-							REF_ISPACKED, 0);
-=======
 							REF_ISPACKED);
->>>>>>> f23092f1
 			add_ref_entry(packed_refs, packed_entry);
 		}
 		oidclr(&packed_entry->u.value.peeled);
