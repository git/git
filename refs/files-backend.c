#define USE_THE_REPOSITORY_VARIABLE
#define DISABLE_SIGN_COMPARE_WARNINGS

#include "../git-compat-util.h"
#include "../abspath.h"
#include "../config.h"
#include "../copy.h"
#include "../environment.h"
#include "../gettext.h"
#include "../hash.h"
#include "../hex.h"
#include "../fsck.h"
#include "../refs.h"
#include "../repo-settings.h"
#include "refs-internal.h"
#include "ref-cache.h"
#include "packed-backend.h"
#include "../ident.h"
#include "../iterator.h"
#include "../dir-iterator.h"
#include "../lockfile.h"
#include "../object.h"
#include "../object-file.h"
#include "../path.h"
#include "../dir.h"
#include "../chdir-notify.h"
#include "../setup.h"
#include "../worktree.h"
#include "../wrapper.h"
#include "../write-or-die.h"
#include "../revision.h"
#include <wildmatch.h>

/*
 * This backend uses the following flags in `ref_update::flags` for
 * internal bookkeeping purposes. Their numerical values must not
 * conflict with REF_NO_DEREF, REF_FORCE_CREATE_REFLOG, REF_HAVE_NEW,
 * or REF_HAVE_OLD, which are also stored in `ref_update::flags`.
 */

/*
 * Used as a flag in ref_update::flags when a loose ref is being
 * pruned. This flag must only be used when REF_NO_DEREF is set.
 */
#define REF_IS_PRUNING (1 << 4)

/*
 * Flag passed to lock_ref_sha1_basic() telling it to tolerate broken
 * refs (i.e., because the reference is about to be deleted anyway).
 */
#define REF_DELETING (1 << 5)

/*
 * Used as a flag in ref_update::flags when the lockfile needs to be
 * committed.
 */
#define REF_NEEDS_COMMIT (1 << 6)

/*
 * Used as a flag in ref_update::flags when the ref_update was via an
 * update to HEAD.
 */
#define REF_UPDATE_VIA_HEAD (1 << 8)

/*
 * Used as a flag in ref_update::flags when a reference has been
 * deleted and the ref's parent directories may need cleanup.
 */
#define REF_DELETED_RMDIR (1 << 9)

struct ref_lock {
	char *ref_name;
	struct lock_file lk;
	struct object_id old_oid;
	unsigned int count; /* track users of the lock (ref update + reflog updates) */
};

struct files_ref_store {
	struct ref_store base;
	unsigned int store_flags;

	char *gitcommondir;
	enum log_refs_config log_all_ref_updates;
	int prefer_symlink_refs;

	struct ref_cache *loose;

	struct ref_store *packed_ref_store;
};

static void clear_loose_ref_cache(struct files_ref_store *refs)
{
	if (refs->loose) {
		free_ref_cache(refs->loose);
		refs->loose = NULL;
	}
}

/*
 * Create a new submodule ref cache and add it to the internal
 * set of caches.
 */
static struct ref_store *files_ref_store_init(struct repository *repo,
					      const char *gitdir,
					      unsigned int flags)
{
	struct files_ref_store *refs = xcalloc(1, sizeof(*refs));
	struct ref_store *ref_store = (struct ref_store *)refs;
	struct strbuf sb = STRBUF_INIT;

	base_ref_store_init(ref_store, repo, gitdir, &refs_be_files);
	refs->store_flags = flags;
	get_common_dir_noenv(&sb, gitdir);
	refs->gitcommondir = strbuf_detach(&sb, NULL);
	refs->packed_ref_store =
		packed_ref_store_init(repo, refs->gitcommondir, flags);
	refs->log_all_ref_updates = repo_settings_get_log_all_ref_updates(repo);
	repo_config_get_bool(repo, "core.prefersymlinkrefs", &refs->prefer_symlink_refs);

	chdir_notify_reparent("files-backend $GIT_DIR", &refs->base.gitdir);
	chdir_notify_reparent("files-backend $GIT_COMMONDIR",
			      &refs->gitcommondir);

	return ref_store;
}

/*
 * Die if refs is not the main ref store. caller is used in any
 * necessary error messages.
 */
static void files_assert_main_repository(struct files_ref_store *refs,
					 const char *caller)
{
	if (refs->store_flags & REF_STORE_MAIN)
		return;

	BUG("operation %s only allowed for main ref store", caller);
}

/*
 * Downcast ref_store to files_ref_store. Die if ref_store is not a
 * files_ref_store. required_flags is compared with ref_store's
 * store_flags to ensure the ref_store has all required capabilities.
 * "caller" is used in any necessary error messages.
 */
static struct files_ref_store *files_downcast(struct ref_store *ref_store,
					      unsigned int required_flags,
					      const char *caller)
{
	struct files_ref_store *refs;

	if (ref_store->be != &refs_be_files)
		BUG("ref_store is type \"%s\" not \"files\" in %s",
		    ref_store->be->name, caller);

	refs = (struct files_ref_store *)ref_store;

	if ((refs->store_flags & required_flags) != required_flags)
		BUG("operation %s requires abilities 0x%x, but only have 0x%x",
		    caller, required_flags, refs->store_flags);

	return refs;
}

static void files_ref_store_release(struct ref_store *ref_store)
{
	struct files_ref_store *refs = files_downcast(ref_store, 0, "release");
	free_ref_cache(refs->loose);
	free(refs->gitcommondir);
	ref_store_release(refs->packed_ref_store);
	free(refs->packed_ref_store);
}

static void files_reflog_path(struct files_ref_store *refs,
			      struct strbuf *sb,
			      const char *refname)
{
	const char *bare_refname;
	const char *wtname;
	int wtname_len;
	enum ref_worktree_type wt_type = parse_worktree_ref(
		refname, &wtname, &wtname_len, &bare_refname);

	switch (wt_type) {
	case REF_WORKTREE_CURRENT:
		strbuf_addf(sb, "%s/logs/%s", refs->base.gitdir, refname);
		break;
	case REF_WORKTREE_SHARED:
	case REF_WORKTREE_MAIN:
		strbuf_addf(sb, "%s/logs/%s", refs->gitcommondir, bare_refname);
		break;
	case REF_WORKTREE_OTHER:
		strbuf_addf(sb, "%s/worktrees/%.*s/logs/%s", refs->gitcommondir,
			    wtname_len, wtname, bare_refname);
		break;
	default:
		BUG("unknown ref type %d of ref %s", wt_type, refname);
	}
}

static void files_ref_path(struct files_ref_store *refs,
			   struct strbuf *sb,
			   const char *refname)
{
	const char *bare_refname;
	const char *wtname;
	int wtname_len;
	enum ref_worktree_type wt_type = parse_worktree_ref(
		refname, &wtname, &wtname_len, &bare_refname);
	switch (wt_type) {
	case REF_WORKTREE_CURRENT:
		strbuf_addf(sb, "%s/%s", refs->base.gitdir, refname);
		break;
	case REF_WORKTREE_OTHER:
		strbuf_addf(sb, "%s/worktrees/%.*s/%s", refs->gitcommondir,
			    wtname_len, wtname, bare_refname);
		break;
	case REF_WORKTREE_SHARED:
	case REF_WORKTREE_MAIN:
		strbuf_addf(sb, "%s/%s", refs->gitcommondir, bare_refname);
		break;
	default:
		BUG("unknown ref type %d of ref %s", wt_type, refname);
	}
}

/*
 * Manually add refs/bisect, refs/rewritten and refs/worktree, which, being
 * per-worktree, might not appear in the directory listing for
 * refs/ in the main repo.
 */
static void add_per_worktree_entries_to_dir(struct ref_dir *dir, const char *dirname)
{
	const char *prefixes[] = { "refs/bisect/", "refs/worktree/", "refs/rewritten/" };
	int ip;

	if (strcmp(dirname, "refs/"))
		return;

	for (ip = 0; ip < ARRAY_SIZE(prefixes); ip++) {
		const char *prefix = prefixes[ip];
		int prefix_len = strlen(prefix);
		struct ref_entry *child_entry;
		int pos;

		pos = search_ref_dir(dir, prefix, prefix_len);
		if (pos >= 0)
			continue;
		child_entry = create_dir_entry(dir->cache, prefix, prefix_len);
		add_entry_to_dir(dir, child_entry);
	}
}

static void loose_fill_ref_dir_regular_file(struct files_ref_store *refs,
					    const char *refname,
					    struct ref_dir *dir)
{
	struct object_id oid;
	int flag;
	const char *referent = refs_resolve_ref_unsafe(&refs->base,
						       refname,
						       RESOLVE_REF_READING,
						       &oid, &flag);

	if (!referent) {
		oidclr(&oid, refs->base.repo->hash_algo);
		flag |= REF_ISBROKEN;
	} else if (is_null_oid(&oid)) {
		/*
		 * It is so astronomically unlikely
		 * that null_oid is the OID of an
		 * actual object that we consider its
		 * appearance in a loose reference
		 * file to be repo corruption
		 * (probably due to a software bug).
		 */
		flag |= REF_ISBROKEN;
	}

	if (check_refname_format(refname, REFNAME_ALLOW_ONELEVEL)) {
		if (!refname_is_safe(refname))
			die("loose refname is dangerous: %s", refname);
		oidclr(&oid, refs->base.repo->hash_algo);
		flag |= REF_BAD_NAME | REF_ISBROKEN;
	}

	if (!(flag & REF_ISSYMREF))
		referent = NULL;

	add_entry_to_dir(dir, create_ref_entry(refname, referent, &oid, flag));
}

/*
 * Read the loose references from the namespace dirname into dir
 * (without recursing).  dirname must end with '/'.  dir must be the
 * directory entry corresponding to dirname.
 */
static void loose_fill_ref_dir(struct ref_store *ref_store,
			       struct ref_dir *dir, const char *dirname)
{
	struct files_ref_store *refs =
		files_downcast(ref_store, REF_STORE_READ, "fill_ref_dir");
	DIR *d;
	struct dirent *de;
	int dirnamelen = strlen(dirname);
	struct strbuf refname;
	struct strbuf path = STRBUF_INIT;

	files_ref_path(refs, &path, dirname);

	d = opendir(path.buf);
	if (!d) {
		strbuf_release(&path);
		return;
	}

	strbuf_init(&refname, dirnamelen + 257);
	strbuf_add(&refname, dirname, dirnamelen);

	while ((de = readdir(d)) != NULL) {
		unsigned char dtype;

		if (de->d_name[0] == '.')
			continue;
		if (ends_with(de->d_name, ".lock"))
			continue;
		strbuf_addstr(&refname, de->d_name);

		dtype = get_dtype(de, &path, 1);
		if (dtype == DT_DIR) {
			strbuf_addch(&refname, '/');
			add_entry_to_dir(dir,
					 create_dir_entry(dir->cache, refname.buf,
							  refname.len));
		} else if (dtype == DT_REG) {
			loose_fill_ref_dir_regular_file(refs, refname.buf, dir);
		}
		strbuf_setlen(&refname, dirnamelen);
	}
	strbuf_release(&refname);
	strbuf_release(&path);
	closedir(d);

	add_per_worktree_entries_to_dir(dir, dirname);
}

static int for_each_root_ref(struct files_ref_store *refs,
			     int (*cb)(const char *refname, void *cb_data),
			     void *cb_data)
{
	struct strbuf path = STRBUF_INIT, refname = STRBUF_INIT;
	const char *dirname = refs->loose->root->name;
	struct dirent *de;
	size_t dirnamelen;
	int ret;
	DIR *d;

	files_ref_path(refs, &path, dirname);

	d = opendir(path.buf);
	if (!d) {
		strbuf_release(&path);
		return -1;
	}

	strbuf_addstr(&refname, dirname);
	dirnamelen = refname.len;

	while ((de = readdir(d)) != NULL) {
		unsigned char dtype;

		if (de->d_name[0] == '.')
			continue;
		if (ends_with(de->d_name, ".lock"))
			continue;
		strbuf_addstr(&refname, de->d_name);

		dtype = get_dtype(de, &path, 1);
		if (dtype == DT_REG && is_root_ref(de->d_name)) {
			ret = cb(refname.buf, cb_data);
			if (ret)
				goto done;
		}

		strbuf_setlen(&refname, dirnamelen);
	}

	ret = 0;

done:
	strbuf_release(&refname);
	strbuf_release(&path);
	closedir(d);
	return ret;
}

struct fill_root_ref_data {
	struct files_ref_store *refs;
	struct ref_dir *dir;
};

static int fill_root_ref(const char *refname, void *cb_data)
{
	struct fill_root_ref_data *data = cb_data;
	loose_fill_ref_dir_regular_file(data->refs, refname, data->dir);
	return 0;
}

/*
 * Add root refs to the ref dir by parsing the directory for any files which
 * follow the root ref syntax.
 */
static void add_root_refs(struct files_ref_store *refs,
			  struct ref_dir *dir)
{
	struct fill_root_ref_data data = {
		.refs = refs,
		.dir = dir,
	};

	for_each_root_ref(refs, fill_root_ref, &data);
}

static struct ref_cache *get_loose_ref_cache(struct files_ref_store *refs,
					     unsigned int flags)
{
	if (!refs->loose) {
		struct ref_dir *dir;

		/*
		 * Mark the top-level directory complete because we
		 * are about to read the only subdirectory that can
		 * hold references:
		 */
		refs->loose = create_ref_cache(&refs->base, loose_fill_ref_dir);

		/* We're going to fill the top level ourselves: */
		refs->loose->root->flag &= ~REF_INCOMPLETE;

		dir = get_ref_dir(refs->loose->root);

		if (flags & DO_FOR_EACH_INCLUDE_ROOT_REFS)
			add_root_refs(refs, dir);

		/*
		 * Add an incomplete entry for "refs/" (to be filled
		 * lazily):
		 */
		add_entry_to_dir(dir, create_dir_entry(refs->loose, "refs/", 5));
	}
	return refs->loose;
}

static int read_ref_internal(struct ref_store *ref_store, const char *refname,
			     struct object_id *oid, struct strbuf *referent,
			     unsigned int *type, int *failure_errno, int skip_packed_refs)
{
	struct files_ref_store *refs =
		files_downcast(ref_store, REF_STORE_READ, "read_raw_ref");
	struct strbuf sb_contents = STRBUF_INIT;
	struct strbuf sb_path = STRBUF_INIT;
	const char *path;
	const char *buf;
	struct stat st;
	int fd;
	int ret = -1;
	int remaining_retries = 3;
	int myerr = 0;

	*type = 0;
	strbuf_reset(&sb_path);

	files_ref_path(refs, &sb_path, refname);

	path = sb_path.buf;

stat_ref:
	/*
	 * We might have to loop back here to avoid a race
	 * condition: first we lstat() the file, then we try
	 * to read it as a link or as a file.  But if somebody
	 * changes the type of the file (file <-> directory
	 * <-> symlink) between the lstat() and reading, then
	 * we don't want to report that as an error but rather
	 * try again starting with the lstat().
	 *
	 * We'll keep a count of the retries, though, just to avoid
	 * any confusing situation sending us into an infinite loop.
	 */

	if (remaining_retries-- <= 0)
		goto out;

	if (lstat(path, &st) < 0) {
		int ignore_errno;
		myerr = errno;
		if (myerr != ENOENT || skip_packed_refs)
			goto out;
		if (refs_read_raw_ref(refs->packed_ref_store, refname, oid,
				      referent, type, &ignore_errno)) {
			myerr = ENOENT;
			goto out;
		}
		ret = 0;
		goto out;
	}

	/* Follow "normalized" - ie "refs/.." symlinks by hand */
	if (S_ISLNK(st.st_mode)) {
		strbuf_reset(&sb_contents);
		if (strbuf_readlink(&sb_contents, path, st.st_size) < 0) {
			myerr = errno;
			if (myerr == ENOENT || myerr == EINVAL)
				/* inconsistent with lstat; retry */
				goto stat_ref;
			else
				goto out;
		}
		if (starts_with(sb_contents.buf, "refs/") &&
		    !check_refname_format(sb_contents.buf, 0)) {
			strbuf_swap(&sb_contents, referent);
			*type |= REF_ISSYMREF;
			ret = 0;
			goto out;
		}
		/*
		 * It doesn't look like a refname; fall through to just
		 * treating it like a non-symlink, and reading whatever it
		 * points to.
		 */
	}

	/* Is it a directory? */
	if (S_ISDIR(st.st_mode)) {
		int ignore_errno;
		/*
		 * Even though there is a directory where the loose
		 * ref is supposed to be, there could still be a
		 * packed ref:
		 */
		if (skip_packed_refs ||
		    refs_read_raw_ref(refs->packed_ref_store, refname, oid,
				      referent, type, &ignore_errno)) {
			myerr = EISDIR;
			goto out;
		}
		ret = 0;
		goto out;
	}

	/*
	 * Anything else, just open it and try to use it as
	 * a ref
	 */
	fd = open(path, O_RDONLY);
	if (fd < 0) {
		myerr = errno;
		if (myerr == ENOENT && !S_ISLNK(st.st_mode))
			/* inconsistent with lstat; retry */
			goto stat_ref;
		else
			goto out;
	}
	strbuf_reset(&sb_contents);
	if (strbuf_read(&sb_contents, fd, 256) < 0) {
		myerr = errno;
		close(fd);
		goto out;
	}
	close(fd);
	strbuf_rtrim(&sb_contents);
	buf = sb_contents.buf;

	ret = parse_loose_ref_contents(ref_store->repo->hash_algo, buf,
				       oid, referent, type, NULL, &myerr);

out:
	if (ret && !myerr)
		BUG("returning non-zero %d, should have set myerr!", ret);
	*failure_errno = myerr;

	strbuf_release(&sb_path);
	strbuf_release(&sb_contents);
	errno = 0;
	return ret;
}

static int files_read_raw_ref(struct ref_store *ref_store, const char *refname,
			      struct object_id *oid, struct strbuf *referent,
			      unsigned int *type, int *failure_errno)
{
	return read_ref_internal(ref_store, refname, oid, referent, type, failure_errno, 0);
}

static int files_read_symbolic_ref(struct ref_store *ref_store, const char *refname,
				   struct strbuf *referent)
{
	struct object_id oid;
	int failure_errno, ret;
	unsigned int type;

	ret = read_ref_internal(ref_store, refname, &oid, referent, &type, &failure_errno, 1);
	if (!ret && !(type & REF_ISSYMREF))
		return NOT_A_SYMREF;
	return ret;
}

int parse_loose_ref_contents(const struct git_hash_algo *algop,
			     const char *buf, struct object_id *oid,
			     struct strbuf *referent, unsigned int *type,
			     const char **trailing, int *failure_errno)
{
	const char *p;
	if (skip_prefix(buf, "ref:", &buf)) {
		while (isspace(*buf))
			buf++;

		strbuf_reset(referent);
		strbuf_addstr(referent, buf);
		*type |= REF_ISSYMREF;
		return 0;
	}

	/*
	 * FETCH_HEAD has additional data after the sha.
	 */
	if (parse_oid_hex_algop(buf, oid, &p, algop) ||
	    (*p != '\0' && !isspace(*p))) {
		*type |= REF_ISBROKEN;
		*failure_errno = EINVAL;
		return -1;
	}

	if (trailing)
		*trailing = p;

	return 0;
}

static void unlock_ref(struct ref_lock *lock)
{
	lock->count--;
	if (!lock->count) {
		rollback_lock_file(&lock->lk);
		free(lock->ref_name);
		free(lock);
	}
}

/*
 * Lock refname, without following symrefs, and set *lock_p to point
 * at a newly-allocated lock object. Fill in lock->old_oid, referent,
 * and type similarly to read_raw_ref().
 *
 * The caller must verify that refname is a "safe" reference name (in
 * the sense of refname_is_safe()) before calling this function.
 *
 * If the reference doesn't already exist, verify that refname doesn't
 * have a D/F conflict with any existing references. extras and skip
 * are passed to refs_verify_refname_available() for this check.
 *
 * If mustexist is not set and the reference is not found or is
 * broken, lock the reference anyway but clear old_oid.
 *
 * Return 0 on success. On failure, write an error message to err and
 * return TRANSACTION_NAME_CONFLICT or TRANSACTION_GENERIC_ERROR.
 *
 * Implementation note: This function is basically
 *
 *     lock reference
 *     read_raw_ref()
 *
 * but it includes a lot more code to
 * - Deal with possible races with other processes
 * - Avoid calling refs_verify_refname_available() when it can be
 *   avoided, namely if we were successfully able to read the ref
 * - Generate informative error messages in the case of failure
 */
static int lock_raw_ref(struct files_ref_store *refs,
			const char *refname, int mustexist,
			const struct string_list *extras,
			struct ref_lock **lock_p,
			struct strbuf *referent,
			unsigned int *type,
			struct strbuf *err)
{
	struct ref_lock *lock;
	struct strbuf ref_file = STRBUF_INIT;
	int attempts_remaining = 3;
	int ret = TRANSACTION_GENERIC_ERROR;
	int failure_errno;

	assert(err);
	files_assert_main_repository(refs, "lock_raw_ref");

	*type = 0;

	/* First lock the file so it can't change out from under us. */

	*lock_p = CALLOC_ARRAY(lock, 1);

	lock->ref_name = xstrdup(refname);
	lock->count = 1;
	files_ref_path(refs, &ref_file, refname);

retry:
	switch (safe_create_leading_directories(ref_file.buf)) {
	case SCLD_OK:
		break; /* success */
	case SCLD_EXISTS:
		/*
		 * Suppose refname is "refs/foo/bar". We just failed
		 * to create the containing directory, "refs/foo",
		 * because there was a non-directory in the way. This
		 * indicates a D/F conflict, probably because of
		 * another reference such as "refs/foo". There is no
		 * reason to expect this error to be transitory.
		 */
		if (refs_verify_refname_available(&refs->base, refname,
						  extras, NULL, 0, err)) {
			if (mustexist) {
				/*
				 * To the user the relevant error is
				 * that the "mustexist" reference is
				 * missing:
				 */
				strbuf_reset(err);
				strbuf_addf(err, "unable to resolve reference '%s'",
					    refname);
			} else {
				/*
				 * The error message set by
				 * refs_verify_refname_available() is
				 * OK.
				 */
				ret = TRANSACTION_NAME_CONFLICT;
			}
		} else {
			/*
			 * The file that is in the way isn't a loose
			 * reference. Report it as a low-level
			 * failure.
			 */
			strbuf_addf(err, "unable to create lock file %s.lock; "
				    "non-directory in the way",
				    ref_file.buf);
		}
		goto error_return;
	case SCLD_VANISHED:
		/* Maybe another process was tidying up. Try again. */
		if (--attempts_remaining > 0)
			goto retry;
		/* fall through */
	default:
		strbuf_addf(err, "unable to create directory for %s",
			    ref_file.buf);
		goto error_return;
	}

	if (hold_lock_file_for_update_timeout(
			    &lock->lk, ref_file.buf, LOCK_NO_DEREF,
			    get_files_ref_lock_timeout_ms()) < 0) {
		int myerr = errno;
		errno = 0;
		if (myerr == ENOENT && --attempts_remaining > 0) {
			/*
			 * Maybe somebody just deleted one of the
			 * directories leading to ref_file.  Try
			 * again:
			 */
			goto retry;
		} else {
			unable_to_lock_message(ref_file.buf, myerr, err);
			goto error_return;
		}
	}

	/*
	 * Now we hold the lock and can read the reference without
	 * fear that its value will change.
	 */

	if (files_read_raw_ref(&refs->base, refname, &lock->old_oid, referent,
			       type, &failure_errno)) {
		if (failure_errno == ENOENT) {
			if (mustexist) {
				/* Garden variety missing reference. */
				strbuf_addf(err, "unable to resolve reference '%s'",
					    refname);
				goto error_return;
			} else {
				/*
				 * Reference is missing, but that's OK. We
				 * know that there is not a conflict with
				 * another loose reference because
				 * (supposing that we are trying to lock
				 * reference "refs/foo/bar"):
				 *
				 * - We were successfully able to create
				 *   the lockfile refs/foo/bar.lock, so we
				 *   know there cannot be a loose reference
				 *   named "refs/foo".
				 *
				 * - We got ENOENT and not EISDIR, so we
				 *   know that there cannot be a loose
				 *   reference named "refs/foo/bar/baz".
				 */
			}
		} else if (failure_errno == EISDIR) {
			/*
			 * There is a directory in the way. It might have
			 * contained references that have been deleted. If
			 * we don't require that the reference already
			 * exists, try to remove the directory so that it
			 * doesn't cause trouble when we want to rename the
			 * lockfile into place later.
			 */
			if (mustexist) {
				/* Garden variety missing reference. */
				strbuf_addf(err, "unable to resolve reference '%s'",
					    refname);
				goto error_return;
			} else if (remove_dir_recursively(&ref_file,
							  REMOVE_DIR_EMPTY_ONLY)) {
				if (refs_verify_refname_available(
						    &refs->base, refname,
						    extras, NULL, 0, err)) {
					/*
					 * The error message set by
					 * verify_refname_available() is OK.
					 */
					ret = TRANSACTION_NAME_CONFLICT;
					goto error_return;
				} else {
					/*
					 * We can't delete the directory,
					 * but we also don't know of any
					 * references that it should
					 * contain.
					 */
					strbuf_addf(err, "there is a non-empty directory '%s' "
						    "blocking reference '%s'",
						    ref_file.buf, refname);
					goto error_return;
				}
			}
		} else if (failure_errno == EINVAL && (*type & REF_ISBROKEN)) {
			strbuf_addf(err, "unable to resolve reference '%s': "
				    "reference broken", refname);
			goto error_return;
		} else {
			strbuf_addf(err, "unable to resolve reference '%s': %s",
				    refname, strerror(failure_errno));
			goto error_return;
		}

		/*
		 * If the ref did not exist and we are creating it,
		 * make sure there is no existing packed ref that
		 * conflicts with refname:
		 */
		if (refs_verify_refname_available(
				    refs->packed_ref_store, refname,
				    extras, NULL, 0, err)) {
			ret = TRANSACTION_NAME_CONFLICT;
			goto error_return;
		}
	}

	ret = 0;
	goto out;

error_return:
	unlock_ref(lock);
	*lock_p = NULL;

out:
	strbuf_release(&ref_file);
	return ret;
}

struct files_ref_iterator {
	struct ref_iterator base;

	struct ref_iterator *iter0;
	struct repository *repo;
	unsigned int flags;
};

static int files_ref_iterator_advance(struct ref_iterator *ref_iterator)
{
	struct files_ref_iterator *iter =
		(struct files_ref_iterator *)ref_iterator;
	int ok;

	while ((ok = ref_iterator_advance(iter->iter0)) == ITER_OK) {
		if (iter->flags & DO_FOR_EACH_PER_WORKTREE_ONLY &&
		    parse_worktree_ref(iter->iter0->refname, NULL, NULL,
				       NULL) != REF_WORKTREE_CURRENT)
			continue;

		if ((iter->flags & DO_FOR_EACH_OMIT_DANGLING_SYMREFS) &&
		    (iter->iter0->flags & REF_ISSYMREF) &&
		    (iter->iter0->flags & REF_ISBROKEN))
			continue;

		if (!(iter->flags & DO_FOR_EACH_INCLUDE_BROKEN) &&
		    !ref_resolves_to_object(iter->iter0->refname,
					    iter->repo,
					    iter->iter0->oid,
					    iter->iter0->flags))
			continue;

		iter->base.refname = iter->iter0->refname;
		iter->base.oid = iter->iter0->oid;
		iter->base.flags = iter->iter0->flags;
		iter->base.referent = iter->iter0->referent;

		return ITER_OK;
	}

	iter->iter0 = NULL;
	if (ref_iterator_abort(ref_iterator) != ITER_DONE)
		ok = ITER_ERROR;

	return ok;
}

static int files_ref_iterator_peel(struct ref_iterator *ref_iterator,
				   struct object_id *peeled)
{
	struct files_ref_iterator *iter =
		(struct files_ref_iterator *)ref_iterator;

	return ref_iterator_peel(iter->iter0, peeled);
}

static int files_ref_iterator_abort(struct ref_iterator *ref_iterator)
{
	struct files_ref_iterator *iter =
		(struct files_ref_iterator *)ref_iterator;
	int ok = ITER_DONE;

	if (iter->iter0)
		ok = ref_iterator_abort(iter->iter0);

	base_ref_iterator_free(ref_iterator);
	return ok;
}

static struct ref_iterator_vtable files_ref_iterator_vtable = {
	.advance = files_ref_iterator_advance,
	.peel = files_ref_iterator_peel,
	.abort = files_ref_iterator_abort,
};

static struct ref_iterator *files_ref_iterator_begin(
		struct ref_store *ref_store,
		const char *prefix, const char **exclude_patterns,
		unsigned int flags)
{
	struct files_ref_store *refs;
	struct ref_iterator *loose_iter, *packed_iter, *overlay_iter;
	struct files_ref_iterator *iter;
	struct ref_iterator *ref_iterator;
	unsigned int required_flags = REF_STORE_READ;

	if (!(flags & DO_FOR_EACH_INCLUDE_BROKEN))
		required_flags |= REF_STORE_ODB;

	refs = files_downcast(ref_store, required_flags, "ref_iterator_begin");

	/*
	 * We must make sure that all loose refs are read before
	 * accessing the packed-refs file; this avoids a race
	 * condition if loose refs are migrated to the packed-refs
	 * file by a simultaneous process, but our in-memory view is
	 * from before the migration. We ensure this as follows:
	 * First, we call start the loose refs iteration with its
	 * `prime_ref` argument set to true. This causes the loose
	 * references in the subtree to be pre-read into the cache.
	 * (If they've already been read, that's OK; we only need to
	 * guarantee that they're read before the packed refs, not
	 * *how much* before.) After that, we call
	 * packed_ref_iterator_begin(), which internally checks
	 * whether the packed-ref cache is up to date with what is on
	 * disk, and re-reads it if not.
	 */

	loose_iter = cache_ref_iterator_begin(get_loose_ref_cache(refs, flags),
					      prefix, ref_store->repo, 1);

	/*
	 * The packed-refs file might contain broken references, for
	 * example an old version of a reference that points at an
	 * object that has since been garbage-collected. This is OK as
	 * long as there is a corresponding loose reference that
	 * overrides it, and we don't want to emit an error message in
	 * this case. So ask the packed_ref_store for all of its
	 * references, and (if needed) do our own check for broken
	 * ones in files_ref_iterator_advance(), after we have merged
	 * the packed and loose references.
	 */
	packed_iter = refs_ref_iterator_begin(
			refs->packed_ref_store, prefix, exclude_patterns, 0,
			DO_FOR_EACH_INCLUDE_BROKEN);

	overlay_iter = overlay_ref_iterator_begin(loose_iter, packed_iter);

	CALLOC_ARRAY(iter, 1);
	ref_iterator = &iter->base;
	base_ref_iterator_init(ref_iterator, &files_ref_iterator_vtable);
	iter->iter0 = overlay_iter;
	iter->repo = ref_store->repo;
	iter->flags = flags;

	return ref_iterator;
}

/*
 * Callback function for raceproof_create_file(). This function is
 * expected to do something that makes dirname(path) permanent despite
 * the fact that other processes might be cleaning up empty
 * directories at the same time. Usually it will create a file named
 * path, but alternatively it could create another file in that
 * directory, or even chdir() into that directory. The function should
 * return 0 if the action was completed successfully. On error, it
 * should return a nonzero result and set errno.
 * raceproof_create_file() treats two errno values specially:
 *
 * - ENOENT -- dirname(path) does not exist. In this case,
 *             raceproof_create_file() tries creating dirname(path)
 *             (and any parent directories, if necessary) and calls
 *             the function again.
 *
 * - EISDIR -- the file already exists and is a directory. In this
 *             case, raceproof_create_file() removes the directory if
 *             it is empty (and recursively any empty directories that
 *             it contains) and calls the function again.
 *
 * Any other errno causes raceproof_create_file() to fail with the
 * callback's return value and errno.
 *
 * Obviously, this function should be OK with being called again if it
 * fails with ENOENT or EISDIR. In other scenarios it will not be
 * called again.
 */
typedef int create_file_fn(const char *path, void *cb);

/*
 * Create a file in dirname(path) by calling fn, creating leading
 * directories if necessary. Retry a few times in case we are racing
 * with another process that is trying to clean up the directory that
 * contains path. See the documentation for create_file_fn for more
 * details.
 *
 * Return the value and set the errno that resulted from the most
 * recent call of fn. fn is always called at least once, and will be
 * called more than once if it returns ENOENT or EISDIR.
 */
static int raceproof_create_file(const char *path, create_file_fn fn, void *cb)
{
	/*
	 * The number of times we will try to remove empty directories
	 * in the way of path. This is only 1 because if another
	 * process is racily creating directories that conflict with
	 * us, we don't want to fight against them.
	 */
	int remove_directories_remaining = 1;

	/*
	 * The number of times that we will try to create the
	 * directories containing path. We are willing to attempt this
	 * more than once, because another process could be trying to
	 * clean up empty directories at the same time as we are
	 * trying to create them.
	 */
	int create_directories_remaining = 3;

	/* A scratch copy of path, filled lazily if we need it: */
	struct strbuf path_copy = STRBUF_INIT;

	int ret, save_errno;

	/* Sanity check: */
	assert(*path);

retry_fn:
	ret = fn(path, cb);
	save_errno = errno;
	if (!ret)
		goto out;

	if (errno == EISDIR && remove_directories_remaining-- > 0) {
		/*
		 * A directory is in the way. Maybe it is empty; try
		 * to remove it:
		 */
		if (!path_copy.len)
			strbuf_addstr(&path_copy, path);

		if (!remove_dir_recursively(&path_copy, REMOVE_DIR_EMPTY_ONLY))
			goto retry_fn;
	} else if (errno == ENOENT && create_directories_remaining-- > 0) {
		/*
		 * Maybe the containing directory didn't exist, or
		 * maybe it was just deleted by a process that is
		 * racing with us to clean up empty directories. Try
		 * to create it:
		 */
		enum scld_error scld_result;

		if (!path_copy.len)
			strbuf_addstr(&path_copy, path);

		do {
			scld_result = safe_create_leading_directories(path_copy.buf);
			if (scld_result == SCLD_OK)
				goto retry_fn;
		} while (scld_result == SCLD_VANISHED && create_directories_remaining-- > 0);
	}

out:
	strbuf_release(&path_copy);
	errno = save_errno;
	return ret;
}

static int remove_empty_directories(struct strbuf *path)
{
	/*
	 * we want to create a file but there is a directory there;
	 * if that is an empty directory (or a directory that contains
	 * only empty directories), remove them.
	 */
	return remove_dir_recursively(path, REMOVE_DIR_EMPTY_ONLY);
}

static int create_reflock(const char *path, void *cb)
{
	struct lock_file *lk = cb;

	return hold_lock_file_for_update_timeout(
			lk, path, LOCK_NO_DEREF,
			get_files_ref_lock_timeout_ms()) < 0 ? -1 : 0;
}

/*
 * Locks a ref returning the lock on success and NULL on failure.
 */
static struct ref_lock *lock_ref_oid_basic(struct files_ref_store *refs,
					   const char *refname,
					   struct strbuf *err)
{
	struct strbuf ref_file = STRBUF_INIT;
	struct ref_lock *lock;

	files_assert_main_repository(refs, "lock_ref_oid_basic");
	assert(err);

	CALLOC_ARRAY(lock, 1);

	files_ref_path(refs, &ref_file, refname);

	/*
	 * If the ref did not exist and we are creating it, make sure
	 * there is no existing packed ref whose name begins with our
	 * refname, nor a packed ref whose name is a proper prefix of
	 * our refname.
	 */
	if (is_null_oid(&lock->old_oid) &&
	    refs_verify_refname_available(refs->packed_ref_store, refname,
					  NULL, NULL, 0, err))
		goto error_return;

	lock->ref_name = xstrdup(refname);
	lock->count = 1;

	if (raceproof_create_file(ref_file.buf, create_reflock, &lock->lk)) {
		unable_to_lock_message(ref_file.buf, errno, err);
		goto error_return;
	}

	if (!refs_resolve_ref_unsafe(&refs->base, lock->ref_name, 0,
				     &lock->old_oid, NULL))
		oidclr(&lock->old_oid, refs->base.repo->hash_algo);
	goto out;

 error_return:
	unlock_ref(lock);
	lock = NULL;

 out:
	strbuf_release(&ref_file);
	return lock;
}

struct ref_to_prune {
	struct ref_to_prune *next;
	struct object_id oid;
	char name[FLEX_ARRAY];
};

enum {
	REMOVE_EMPTY_PARENTS_REF = 0x01,
	REMOVE_EMPTY_PARENTS_REFLOG = 0x02
};

/*
 * Remove empty parent directories associated with the specified
 * reference and/or its reflog, but spare [logs/]refs/ and immediate
 * subdirs. flags is a combination of REMOVE_EMPTY_PARENTS_REF and/or
 * REMOVE_EMPTY_PARENTS_REFLOG.
 */
static void try_remove_empty_parents(struct files_ref_store *refs,
				     const char *refname,
				     unsigned int flags)
{
	struct strbuf buf = STRBUF_INIT;
	struct strbuf sb = STRBUF_INIT;
	char *p, *q;
	int i;

	strbuf_addstr(&buf, refname);
	p = buf.buf;
	for (i = 0; i < 2; i++) { /* refs/{heads,tags,...}/ */
		while (*p && *p != '/')
			p++;
		/* tolerate duplicate slashes; see check_refname_format() */
		while (*p == '/')
			p++;
	}
	q = buf.buf + buf.len;
	while (flags & (REMOVE_EMPTY_PARENTS_REF | REMOVE_EMPTY_PARENTS_REFLOG)) {
		while (q > p && *q != '/')
			q--;
		while (q > p && *(q-1) == '/')
			q--;
		if (q == p)
			break;
		strbuf_setlen(&buf, q - buf.buf);

		strbuf_reset(&sb);
		files_ref_path(refs, &sb, buf.buf);
		if ((flags & REMOVE_EMPTY_PARENTS_REF) && rmdir(sb.buf))
			flags &= ~REMOVE_EMPTY_PARENTS_REF;

		strbuf_reset(&sb);
		files_reflog_path(refs, &sb, buf.buf);
		if ((flags & REMOVE_EMPTY_PARENTS_REFLOG) && rmdir(sb.buf))
			flags &= ~REMOVE_EMPTY_PARENTS_REFLOG;
	}
	strbuf_release(&buf);
	strbuf_release(&sb);
}

/* make sure nobody touched the ref, and unlink */
static void prune_ref(struct files_ref_store *refs, struct ref_to_prune *r)
{
	struct ref_transaction *transaction;
	struct strbuf err = STRBUF_INIT;
	int ret = -1;

	if (check_refname_format(r->name, 0))
		return;

	transaction = ref_store_transaction_begin(&refs->base, 0, &err);
	if (!transaction)
		goto cleanup;
	ref_transaction_add_update(
			transaction, r->name,
			REF_NO_DEREF | REF_HAVE_NEW | REF_HAVE_OLD | REF_IS_PRUNING,
			null_oid(), &r->oid, NULL, NULL, NULL, NULL);
	if (ref_transaction_commit(transaction, &err))
		goto cleanup;

	ret = 0;

cleanup:
	if (ret)
		error("%s", err.buf);
	strbuf_release(&err);
	ref_transaction_free(transaction);
	return;
}

/*
 * Prune the loose versions of the references in the linked list
 * `*refs_to_prune`, freeing the entries in the list as we go.
 */
static void prune_refs(struct files_ref_store *refs, struct ref_to_prune **refs_to_prune)
{
	while (*refs_to_prune) {
		struct ref_to_prune *r = *refs_to_prune;
		*refs_to_prune = r->next;
		prune_ref(refs, r);
		free(r);
	}
}

/*
 * Return true if the specified reference should be packed.
 */
static int should_pack_ref(struct files_ref_store *refs,
			   const char *refname,
			   const struct object_id *oid, unsigned int ref_flags,
			   struct pack_refs_opts *opts)
{
	struct string_list_item *item;

	/* Do not pack per-worktree refs: */
	if (parse_worktree_ref(refname, NULL, NULL, NULL) !=
	    REF_WORKTREE_SHARED)
		return 0;

	/* Do not pack symbolic refs: */
	if (ref_flags & REF_ISSYMREF)
		return 0;

	/* Do not pack broken refs: */
	if (!ref_resolves_to_object(refname, refs->base.repo, oid, ref_flags))
		return 0;

	if (ref_excluded(opts->exclusions, refname))
		return 0;

	for_each_string_list_item(item, opts->includes)
		if (!wildmatch(item->string, refname, 0))
			return 1;

	return 0;
}

static int should_pack_refs(struct files_ref_store *refs,
			    struct pack_refs_opts *opts)
{
	struct ref_iterator *iter;
	size_t packed_size;
	size_t refcount = 0;
	size_t limit;
	int ret;

	if (!(opts->flags & PACK_REFS_AUTO))
		return 1;

	ret = packed_refs_size(refs->packed_ref_store, &packed_size);
	if (ret < 0)
		die("cannot determine packed-refs size");

	/*
	 * Packing loose references into the packed-refs file scales with the
	 * number of references we're about to write. We thus decide whether we
	 * repack refs by weighing the current size of the packed-refs file
	 * against the number of loose references. This is done such that we do
	 * not repack too often on repositories with a huge number of
	 * references, where we can expect a lot of churn in the number of
	 * references.
	 *
	 * As a heuristic, we repack if the number of loose references in the
	 * repository exceeds `log2(nr_packed_refs) * 5`, where we estimate
	 * `nr_packed_refs = packed_size / 100`, which scales as following:
	 *
	 * - 1kB ~ 10 packed refs: 16 refs
	 * - 10kB ~ 100 packed refs: 33 refs
	 * - 100kB ~ 1k packed refs: 49 refs
	 * - 1MB ~ 10k packed refs: 66 refs
	 * - 10MB ~ 100k packed refs: 82 refs
	 * - 100MB ~ 1m packed refs: 99 refs
	 *
	 * We thus allow roughly 16 additional loose refs per factor of ten of
	 * packed refs. This heuristic may be tweaked in the future, but should
	 * serve as a sufficiently good first iteration.
	 */
	limit = log2u(packed_size / 100) * 5;
	if (limit < 16)
		limit = 16;

	iter = cache_ref_iterator_begin(get_loose_ref_cache(refs, 0), NULL,
					refs->base.repo, 0);
	while ((ret = ref_iterator_advance(iter)) == ITER_OK) {
		if (should_pack_ref(refs, iter->refname, iter->oid,
				    iter->flags, opts))
			refcount++;
		if (refcount >= limit) {
			ref_iterator_abort(iter);
			return 1;
		}
	}

	if (ret != ITER_DONE)
		die("error while iterating over references");

	return 0;
}

static int files_pack_refs(struct ref_store *ref_store,
			   struct pack_refs_opts *opts)
{
	struct files_ref_store *refs =
		files_downcast(ref_store, REF_STORE_WRITE | REF_STORE_ODB,
			       "pack_refs");
	struct ref_iterator *iter;
	int ok;
	struct ref_to_prune *refs_to_prune = NULL;
	struct strbuf err = STRBUF_INIT;
	struct ref_transaction *transaction;

	if (!should_pack_refs(refs, opts))
		return 0;

	transaction = ref_store_transaction_begin(refs->packed_ref_store,
						  0, &err);
	if (!transaction)
		return -1;

	packed_refs_lock(refs->packed_ref_store, LOCK_DIE_ON_ERROR, &err);

	iter = cache_ref_iterator_begin(get_loose_ref_cache(refs, 0), NULL,
					refs->base.repo, 0);
	while ((ok = ref_iterator_advance(iter)) == ITER_OK) {
		/*
		 * If the loose reference can be packed, add an entry
		 * in the packed ref cache. If the reference should be
		 * pruned, also add it to refs_to_prune.
		 */
		if (!should_pack_ref(refs, iter->refname, iter->oid, iter->flags, opts))
			continue;

		/*
		 * Add a reference creation for this reference to the
		 * packed-refs transaction:
		 */
		if (ref_transaction_update(transaction, iter->refname,
					   iter->oid, NULL, NULL, NULL,
					   REF_NO_DEREF, NULL, &err))
			die("failure preparing to create packed reference %s: %s",
			    iter->refname, err.buf);

		/* Schedule the loose reference for pruning if requested. */
		if ((opts->flags & PACK_REFS_PRUNE)) {
			struct ref_to_prune *n;
			FLEX_ALLOC_STR(n, name, iter->refname);
			oidcpy(&n->oid, iter->oid);
			n->next = refs_to_prune;
			refs_to_prune = n;
		}
	}
	if (ok != ITER_DONE)
		die("error while iterating over references");

	if (ref_transaction_commit(transaction, &err))
		die("unable to write new packed-refs: %s", err.buf);

	ref_transaction_free(transaction);

	packed_refs_unlock(refs->packed_ref_store);

	prune_refs(refs, &refs_to_prune);
	strbuf_release(&err);
	return 0;
}

/*
 * People using contrib's git-new-workdir have .git/logs/refs ->
 * /some/other/path/.git/logs/refs, and that may live on another device.
 *
 * IOW, to avoid cross device rename errors, the temporary renamed log must
 * live into logs/refs.
 */
#define TMP_RENAMED_LOG  "refs/.tmp-renamed-log"

struct rename_cb {
	const char *tmp_renamed_log;
	int true_errno;
};

static int rename_tmp_log_callback(const char *path, void *cb_data)
{
	struct rename_cb *cb = cb_data;

	if (rename(cb->tmp_renamed_log, path)) {
		/*
		 * rename(a, b) when b is an existing directory ought
		 * to result in ISDIR, but Solaris 5.8 gives ENOTDIR.
		 * Sheesh. Record the true errno for error reporting,
		 * but report EISDIR to raceproof_create_file() so
		 * that it knows to retry.
		 */
		cb->true_errno = errno;
		if (errno == ENOTDIR)
			errno = EISDIR;
		return -1;
	} else {
		return 0;
	}
}

static int rename_tmp_log(struct files_ref_store *refs, const char *newrefname)
{
	struct strbuf path = STRBUF_INIT;
	struct strbuf tmp = STRBUF_INIT;
	struct rename_cb cb;
	int ret;

	files_reflog_path(refs, &path, newrefname);
	files_reflog_path(refs, &tmp, TMP_RENAMED_LOG);
	cb.tmp_renamed_log = tmp.buf;
	ret = raceproof_create_file(path.buf, rename_tmp_log_callback, &cb);
	if (ret) {
		if (errno == EISDIR)
			error("directory not empty: %s", path.buf);
		else
			error("unable to move logfile %s to %s: %s",
			      tmp.buf, path.buf,
			      strerror(cb.true_errno));
	}

	strbuf_release(&path);
	strbuf_release(&tmp);
	return ret;
}

static int write_ref_to_lockfile(struct files_ref_store *refs,
				 struct ref_lock *lock,
				 const struct object_id *oid,
				 int skip_oid_verification, struct strbuf *err);
static int commit_ref_update(struct files_ref_store *refs,
			     struct ref_lock *lock,
			     const struct object_id *oid, const char *logmsg,
			     int flags,
			     struct strbuf *err);

/*
 * Emit a better error message than lockfile.c's
 * unable_to_lock_message() would in case there is a D/F conflict with
 * another existing reference. If there would be a conflict, emit an error
 * message and return false; otherwise, return true.
 *
 * Note that this function is not safe against all races with other
 * processes, and that's not its job. We'll emit a more verbose error on D/f
 * conflicts if we get past it into lock_ref_oid_basic().
 */
static int refs_rename_ref_available(struct ref_store *refs,
			      const char *old_refname,
			      const char *new_refname)
{
	struct string_list skip = STRING_LIST_INIT_NODUP;
	struct strbuf err = STRBUF_INIT;
	int ok;

	string_list_insert(&skip, old_refname);
	ok = !refs_verify_refname_available(refs, new_refname,
					    NULL, &skip, 0, &err);
	if (!ok)
		error("%s", err.buf);

	string_list_clear(&skip, 0);
	strbuf_release(&err);
	return ok;
}

static int files_copy_or_rename_ref(struct ref_store *ref_store,
			    const char *oldrefname, const char *newrefname,
			    const char *logmsg, int copy)
{
	struct files_ref_store *refs =
		files_downcast(ref_store, REF_STORE_WRITE, "rename_ref");
	struct object_id orig_oid;
	int flag = 0, logmoved = 0;
	struct ref_lock *lock;
	struct stat loginfo;
	struct strbuf sb_oldref = STRBUF_INIT;
	struct strbuf sb_newref = STRBUF_INIT;
	struct strbuf tmp_renamed_log = STRBUF_INIT;
	int log, ret;
	struct strbuf err = STRBUF_INIT;

	files_reflog_path(refs, &sb_oldref, oldrefname);
	files_reflog_path(refs, &sb_newref, newrefname);
	files_reflog_path(refs, &tmp_renamed_log, TMP_RENAMED_LOG);

	log = !lstat(sb_oldref.buf, &loginfo);
	if (log && S_ISLNK(loginfo.st_mode)) {
		ret = error("reflog for %s is a symlink", oldrefname);
		goto out;
	}

	if (!refs_resolve_ref_unsafe(&refs->base, oldrefname,
				     RESOLVE_REF_READING | RESOLVE_REF_NO_RECURSE,
				     &orig_oid, &flag)) {
		ret = error("refname %s not found", oldrefname);
		goto out;
	}

	if (flag & REF_ISSYMREF) {
		if (copy)
			ret = error("refname %s is a symbolic ref, copying it is not supported",
				    oldrefname);
		else
			ret = error("refname %s is a symbolic ref, renaming it is not supported",
				    oldrefname);
		goto out;
	}
	if (!refs_rename_ref_available(&refs->base, oldrefname, newrefname)) {
		ret = 1;
		goto out;
	}

	if (!copy && log && rename(sb_oldref.buf, tmp_renamed_log.buf)) {
		ret = error("unable to move logfile logs/%s to logs/"TMP_RENAMED_LOG": %s",
			    oldrefname, strerror(errno));
		goto out;
	}

	if (copy && log && copy_file(tmp_renamed_log.buf, sb_oldref.buf, 0644)) {
		ret = error("unable to copy logfile logs/%s to logs/"TMP_RENAMED_LOG": %s",
			    oldrefname, strerror(errno));
		goto out;
	}

	if (!copy && refs_delete_ref(&refs->base, logmsg, oldrefname,
			    &orig_oid, REF_NO_DEREF)) {
		error("unable to delete old %s", oldrefname);
		goto rollback;
	}

	/*
	 * Since we are doing a shallow lookup, oid is not the
	 * correct value to pass to delete_ref as old_oid. But that
	 * doesn't matter, because an old_oid check wouldn't add to
	 * the safety anyway; we want to delete the reference whatever
	 * its current value.
	 */
	if (!copy && refs_resolve_ref_unsafe(&refs->base, newrefname,
					     RESOLVE_REF_READING | RESOLVE_REF_NO_RECURSE,
					     NULL, NULL) &&
	    refs_delete_ref(&refs->base, NULL, newrefname,
			    NULL, REF_NO_DEREF)) {
		if (errno == EISDIR) {
			struct strbuf path = STRBUF_INIT;
			int result;

			files_ref_path(refs, &path, newrefname);
			result = remove_empty_directories(&path);
			strbuf_release(&path);

			if (result) {
				error("Directory not empty: %s", newrefname);
				goto rollback;
			}
		} else {
			error("unable to delete existing %s", newrefname);
			goto rollback;
		}
	}

	if (log && rename_tmp_log(refs, newrefname))
		goto rollback;

	logmoved = log;

	lock = lock_ref_oid_basic(refs, newrefname, &err);
	if (!lock) {
		if (copy)
			error("unable to copy '%s' to '%s': %s", oldrefname, newrefname, err.buf);
		else
			error("unable to rename '%s' to '%s': %s", oldrefname, newrefname, err.buf);
		strbuf_release(&err);
		goto rollback;
	}
	oidcpy(&lock->old_oid, &orig_oid);

	if (write_ref_to_lockfile(refs, lock, &orig_oid, 0, &err) ||
	    commit_ref_update(refs, lock, &orig_oid, logmsg, 0, &err)) {
		error("unable to write current sha1 into %s: %s", newrefname, err.buf);
		strbuf_release(&err);
		goto rollback;
	}

	ret = 0;
	goto out;

 rollback:
	lock = lock_ref_oid_basic(refs, oldrefname, &err);
	if (!lock) {
		error("unable to lock %s for rollback: %s", oldrefname, err.buf);
		strbuf_release(&err);
		goto rollbacklog;
	}

	if (write_ref_to_lockfile(refs, lock, &orig_oid, 0, &err) ||
	    commit_ref_update(refs, lock, &orig_oid, NULL, REF_SKIP_CREATE_REFLOG, &err)) {
		error("unable to write current sha1 into %s: %s", oldrefname, err.buf);
		strbuf_release(&err);
	}

 rollbacklog:
	if (logmoved && rename(sb_newref.buf, sb_oldref.buf))
		error("unable to restore logfile %s from %s: %s",
			oldrefname, newrefname, strerror(errno));
	if (!logmoved && log &&
	    rename(tmp_renamed_log.buf, sb_oldref.buf))
		error("unable to restore logfile %s from logs/"TMP_RENAMED_LOG": %s",
			oldrefname, strerror(errno));
	ret = 1;
 out:
	strbuf_release(&sb_newref);
	strbuf_release(&sb_oldref);
	strbuf_release(&tmp_renamed_log);

	return ret;
}

static int files_rename_ref(struct ref_store *ref_store,
			    const char *oldrefname, const char *newrefname,
			    const char *logmsg)
{
	return files_copy_or_rename_ref(ref_store, oldrefname,
				 newrefname, logmsg, 0);
}

static int files_copy_ref(struct ref_store *ref_store,
			    const char *oldrefname, const char *newrefname,
			    const char *logmsg)
{
	return files_copy_or_rename_ref(ref_store, oldrefname,
				 newrefname, logmsg, 1);
}

static int close_ref_gently(struct ref_lock *lock)
{
	if (close_lock_file_gently(&lock->lk))
		return -1;
	return 0;
}

static int commit_ref(struct ref_lock *lock)
{
	char *path = get_locked_file_path(&lock->lk);
	struct stat st;

	if (!lstat(path, &st) && S_ISDIR(st.st_mode)) {
		/*
		 * There is a directory at the path we want to rename
		 * the lockfile to. Hopefully it is empty; try to
		 * delete it.
		 */
		size_t len = strlen(path);
		struct strbuf sb_path = STRBUF_INIT;

		strbuf_attach(&sb_path, path, len, len);

		/*
		 * If this fails, commit_lock_file() will also fail
		 * and will report the problem.
		 */
		remove_empty_directories(&sb_path);
		strbuf_release(&sb_path);
	} else {
		free(path);
	}

	if (commit_lock_file(&lock->lk))
		return -1;
	return 0;
}

static int open_or_create_logfile(const char *path, void *cb)
{
	int *fd = cb;

	*fd = open(path, O_APPEND | O_WRONLY | O_CREAT, 0666);
	return (*fd < 0) ? -1 : 0;
}

/*
 * Create a reflog for a ref. If force_create = 0, only create the
 * reflog for certain refs (those for which should_autocreate_reflog
 * returns non-zero). Otherwise, create it regardless of the reference
 * name. If the logfile already existed or was created, return 0 and
 * set *logfd to the file descriptor opened for appending to the file.
 * If no logfile exists and we decided not to create one, return 0 and
 * set *logfd to -1. On failure, fill in *err, set *logfd to -1, and
 * return -1.
 */
static int log_ref_setup(struct files_ref_store *refs,
			 const char *refname, int force_create,
			 int *logfd, struct strbuf *err)
{
	enum log_refs_config log_refs_cfg = refs->log_all_ref_updates;
	struct strbuf logfile_sb = STRBUF_INIT;
	char *logfile;

	if (log_refs_cfg == LOG_REFS_UNSET)
		log_refs_cfg = is_bare_repository() ? LOG_REFS_NONE : LOG_REFS_NORMAL;

	files_reflog_path(refs, &logfile_sb, refname);
	logfile = strbuf_detach(&logfile_sb, NULL);

	if (force_create || should_autocreate_reflog(log_refs_cfg, refname)) {
		if (raceproof_create_file(logfile, open_or_create_logfile, logfd)) {
			if (errno == ENOENT)
				strbuf_addf(err, "unable to create directory for '%s': "
					    "%s", logfile, strerror(errno));
			else if (errno == EISDIR)
				strbuf_addf(err, "there are still logs under '%s'",
					    logfile);
			else
				strbuf_addf(err, "unable to append to '%s': %s",
					    logfile, strerror(errno));

			goto error;
		}
	} else {
		*logfd = open(logfile, O_APPEND | O_WRONLY);
		if (*logfd < 0) {
			if (errno == ENOENT || errno == EISDIR) {
				/*
				 * The logfile doesn't already exist,
				 * but that is not an error; it only
				 * means that we won't write log
				 * entries to it.
				 */
				;
			} else {
				strbuf_addf(err, "unable to append to '%s': %s",
					    logfile, strerror(errno));
				goto error;
			}
		}
	}

	if (*logfd >= 0)
		adjust_shared_perm(logfile);

	free(logfile);
	return 0;

error:
	free(logfile);
	return -1;
}

static int files_create_reflog(struct ref_store *ref_store, const char *refname,
			       struct strbuf *err)
{
	struct files_ref_store *refs =
		files_downcast(ref_store, REF_STORE_WRITE, "create_reflog");
	int fd;

	if (log_ref_setup(refs, refname, 1, &fd, err))
		return -1;

	if (fd >= 0)
		close(fd);

	return 0;
}

static int log_ref_write_fd(int fd, const struct object_id *old_oid,
			    const struct object_id *new_oid,
			    const char *committer, const char *msg)
{
	struct strbuf sb = STRBUF_INIT;
	int ret = 0;

	if (!committer)
		committer = git_committer_info(0);

	strbuf_addf(&sb, "%s %s %s", oid_to_hex(old_oid), oid_to_hex(new_oid), committer);
	if (msg && *msg) {
		strbuf_addch(&sb, '\t');
		strbuf_addstr(&sb, msg);
	}
	strbuf_addch(&sb, '\n');
	if (write_in_full(fd, sb.buf, sb.len) < 0)
		ret = -1;
	strbuf_release(&sb);
	return ret;
}

static int files_log_ref_write(struct files_ref_store *refs,
			       const char *refname,
			       const struct object_id *old_oid,
			       const struct object_id *new_oid,
			       const char *committer_info, const char *msg,
			       int flags, struct strbuf *err)
{
	int logfd, result;

	if (flags & REF_SKIP_CREATE_REFLOG)
		return 0;

	result = log_ref_setup(refs, refname,
			       flags & REF_FORCE_CREATE_REFLOG,
			       &logfd, err);

	if (result)
		return result;

	if (logfd < 0)
		return 0;
	result = log_ref_write_fd(logfd, old_oid, new_oid, committer_info, msg);
	if (result) {
		struct strbuf sb = STRBUF_INIT;
		int save_errno = errno;

		files_reflog_path(refs, &sb, refname);
		strbuf_addf(err, "unable to append to '%s': %s",
			    sb.buf, strerror(save_errno));
		strbuf_release(&sb);
		close(logfd);
		return -1;
	}
	if (close(logfd)) {
		struct strbuf sb = STRBUF_INIT;
		int save_errno = errno;

		files_reflog_path(refs, &sb, refname);
		strbuf_addf(err, "unable to append to '%s': %s",
			    sb.buf, strerror(save_errno));
		strbuf_release(&sb);
		return -1;
	}
	return 0;
}

/*
 * Write oid into the open lockfile, then close the lockfile. On
 * errors, rollback the lockfile, fill in *err and return -1.
 */
static int write_ref_to_lockfile(struct files_ref_store *refs,
				 struct ref_lock *lock,
				 const struct object_id *oid,
				 int skip_oid_verification, struct strbuf *err)
{
	static char term = '\n';
	struct object *o;
	int fd;

	if (!skip_oid_verification) {
		o = parse_object(refs->base.repo, oid);
		if (!o) {
			strbuf_addf(
				err,
				"trying to write ref '%s' with nonexistent object %s",
				lock->ref_name, oid_to_hex(oid));
			unlock_ref(lock);
			return -1;
		}
		if (o->type != OBJ_COMMIT && is_branch(lock->ref_name)) {
			strbuf_addf(
				err,
				"trying to write non-commit object %s to branch '%s'",
				oid_to_hex(oid), lock->ref_name);
			unlock_ref(lock);
			return -1;
		}
	}
	fd = get_lock_file_fd(&lock->lk);
	if (write_in_full(fd, oid_to_hex(oid), refs->base.repo->hash_algo->hexsz) < 0 ||
	    write_in_full(fd, &term, 1) < 0 ||
	    fsync_component(FSYNC_COMPONENT_REFERENCE, get_lock_file_fd(&lock->lk)) < 0 ||
	    close_ref_gently(lock) < 0) {
		strbuf_addf(err,
			    "couldn't write '%s'", get_lock_file_path(&lock->lk));
		unlock_ref(lock);
		return -1;
	}
	return 0;
}

/*
 * Commit a change to a loose reference that has already been written
 * to the loose reference lockfile. Also update the reflogs if
 * necessary, using the specified lockmsg (which can be NULL).
 */
static int commit_ref_update(struct files_ref_store *refs,
			     struct ref_lock *lock,
			     const struct object_id *oid, const char *logmsg,
			     int flags,
			     struct strbuf *err)
{
	files_assert_main_repository(refs, "commit_ref_update");

	clear_loose_ref_cache(refs);
	if (files_log_ref_write(refs, lock->ref_name, &lock->old_oid, oid, NULL,
				logmsg, flags, err)) {
		char *old_msg = strbuf_detach(err, NULL);
		strbuf_addf(err, "cannot update the ref '%s': %s",
			    lock->ref_name, old_msg);
		free(old_msg);
		unlock_ref(lock);
		return -1;
	}

	if (strcmp(lock->ref_name, "HEAD") != 0) {
		/*
		 * Special hack: If a branch is updated directly and HEAD
		 * points to it (may happen on the remote side of a push
		 * for example) then logically the HEAD reflog should be
		 * updated too.
		 * A generic solution implies reverse symref information,
		 * but finding all symrefs pointing to the given branch
		 * would be rather costly for this rare event (the direct
		 * update of a branch) to be worth it.  So let's cheat and
		 * check with HEAD only which should cover 99% of all usage
		 * scenarios (even 100% of the default ones).
		 */
		int head_flag;
		const char *head_ref;

		head_ref = refs_resolve_ref_unsafe(&refs->base, "HEAD",
						   RESOLVE_REF_READING,
						   NULL, &head_flag);
		if (head_ref && (head_flag & REF_ISSYMREF) &&
		    !strcmp(head_ref, lock->ref_name)) {
			struct strbuf log_err = STRBUF_INIT;
			if (files_log_ref_write(refs, "HEAD", &lock->old_oid,
						oid, NULL, logmsg, flags,
						&log_err)) {
				error("%s", log_err.buf);
				strbuf_release(&log_err);
			}
		}
	}

	if (commit_ref(lock)) {
		strbuf_addf(err, "couldn't set '%s'", lock->ref_name);
		unlock_ref(lock);
		return -1;
	}

	unlock_ref(lock);
	return 0;
}

#ifdef NO_SYMLINK_HEAD
#define create_ref_symlink(a, b) (-1)
#else
static int create_ref_symlink(struct ref_lock *lock, const char *target)
{
	int ret = -1;

	char *ref_path = get_locked_file_path(&lock->lk);
	unlink(ref_path);
	ret = symlink(target, ref_path);
	free(ref_path);

	if (ret)
		fprintf(stderr, "no symlink - falling back to symbolic ref\n");
	return ret;
}
#endif

static int create_symref_lock(struct ref_lock *lock, const char *target,
			      struct strbuf *err)
{
	if (!fdopen_lock_file(&lock->lk, "w")) {
		strbuf_addf(err, "unable to fdopen %s: %s",
			     get_lock_file_path(&lock->lk), strerror(errno));
		return -1;
	}

	if (fprintf(get_lock_file_fp(&lock->lk), "ref: %s\n", target) < 0) {
		strbuf_addf(err, "unable to write to %s: %s",
			     get_lock_file_path(&lock->lk), strerror(errno));
		return -1;
	}

	return 0;
}

static int files_reflog_exists(struct ref_store *ref_store,
			       const char *refname)
{
	struct files_ref_store *refs =
		files_downcast(ref_store, REF_STORE_READ, "reflog_exists");
	struct strbuf sb = STRBUF_INIT;
	struct stat st;
	int ret;

	files_reflog_path(refs, &sb, refname);
	ret = !lstat(sb.buf, &st) && S_ISREG(st.st_mode);
	strbuf_release(&sb);
	return ret;
}

static int files_delete_reflog(struct ref_store *ref_store,
			       const char *refname)
{
	struct files_ref_store *refs =
		files_downcast(ref_store, REF_STORE_WRITE, "delete_reflog");
	struct strbuf sb = STRBUF_INIT;
	int ret;

	files_reflog_path(refs, &sb, refname);
	ret = remove_path(sb.buf);
	strbuf_release(&sb);
	return ret;
}

static int show_one_reflog_ent(struct files_ref_store *refs, struct strbuf *sb,
			       each_reflog_ent_fn fn, void *cb_data)
{
	struct object_id ooid, noid;
	char *email_end, *message;
	timestamp_t timestamp;
	int tz;
	const char *p = sb->buf;

	/* old SP new SP name <email> SP time TAB msg LF */
	if (!sb->len || sb->buf[sb->len - 1] != '\n' ||
	    parse_oid_hex_algop(p, &ooid, &p, refs->base.repo->hash_algo) || *p++ != ' ' ||
	    parse_oid_hex_algop(p, &noid, &p, refs->base.repo->hash_algo) || *p++ != ' ' ||
	    !(email_end = strchr(p, '>')) ||
	    email_end[1] != ' ' ||
	    !(timestamp = parse_timestamp(email_end + 2, &message, 10)) ||
	    !message || message[0] != ' ' ||
	    (message[1] != '+' && message[1] != '-') ||
	    !isdigit(message[2]) || !isdigit(message[3]) ||
	    !isdigit(message[4]) || !isdigit(message[5]))
		return 0; /* corrupt? */
	email_end[1] = '\0';
	tz = strtol(message + 1, NULL, 10);
	if (message[6] != '\t')
		message += 6;
	else
		message += 7;
	return fn(&ooid, &noid, p, timestamp, tz, message, cb_data);
}

static char *find_beginning_of_line(char *bob, char *scan)
{
	while (bob < scan && *(--scan) != '\n')
		; /* keep scanning backwards */
	/*
	 * Return either beginning of the buffer, or LF at the end of
	 * the previous line.
	 */
	return scan;
}

static int files_for_each_reflog_ent_reverse(struct ref_store *ref_store,
					     const char *refname,
					     each_reflog_ent_fn fn,
					     void *cb_data)
{
	struct files_ref_store *refs =
		files_downcast(ref_store, REF_STORE_READ,
			       "for_each_reflog_ent_reverse");
	struct strbuf sb = STRBUF_INIT;
	FILE *logfp;
	long pos;
	int ret = 0, at_tail = 1;

	files_reflog_path(refs, &sb, refname);
	logfp = fopen(sb.buf, "r");
	strbuf_release(&sb);
	if (!logfp)
		return -1;

	/* Jump to the end */
	if (fseek(logfp, 0, SEEK_END) < 0)
		ret = error("cannot seek back reflog for %s: %s",
			    refname, strerror(errno));
	pos = ftell(logfp);
	while (!ret && 0 < pos) {
		int cnt;
		size_t nread;
		char buf[BUFSIZ];
		char *endp, *scanp;

		/* Fill next block from the end */
		cnt = (sizeof(buf) < pos) ? sizeof(buf) : pos;
		if (fseek(logfp, pos - cnt, SEEK_SET)) {
			ret = error("cannot seek back reflog for %s: %s",
				    refname, strerror(errno));
			break;
		}
		nread = fread(buf, cnt, 1, logfp);
		if (nread != 1) {
			ret = error("cannot read %d bytes from reflog for %s: %s",
				    cnt, refname, strerror(errno));
			break;
		}
		pos -= cnt;

		scanp = endp = buf + cnt;
		if (at_tail && scanp[-1] == '\n')
			/* Looking at the final LF at the end of the file */
			scanp--;
		at_tail = 0;

		while (buf < scanp) {
			/*
			 * terminating LF of the previous line, or the beginning
			 * of the buffer.
			 */
			char *bp;

			bp = find_beginning_of_line(buf, scanp);

			if (*bp == '\n') {
				/*
				 * The newline is the end of the previous line,
				 * so we know we have complete line starting
				 * at (bp + 1). Prefix it onto any prior data
				 * we collected for the line and process it.
				 */
				strbuf_splice(&sb, 0, 0, bp + 1, endp - (bp + 1));
				scanp = bp;
				endp = bp + 1;
				ret = show_one_reflog_ent(refs, &sb, fn, cb_data);
				strbuf_reset(&sb);
				if (ret)
					break;
			} else if (!pos) {
				/*
				 * We are at the start of the buffer, and the
				 * start of the file; there is no previous
				 * line, and we have everything for this one.
				 * Process it, and we can end the loop.
				 */
				strbuf_splice(&sb, 0, 0, buf, endp - buf);
				ret = show_one_reflog_ent(refs, &sb, fn, cb_data);
				strbuf_reset(&sb);
				break;
			}

			if (bp == buf) {
				/*
				 * We are at the start of the buffer, and there
				 * is more file to read backwards. Which means
				 * we are in the middle of a line. Note that we
				 * may get here even if *bp was a newline; that
				 * just means we are at the exact end of the
				 * previous line, rather than some spot in the
				 * middle.
				 *
				 * Save away what we have to be combined with
				 * the data from the next read.
				 */
				strbuf_splice(&sb, 0, 0, buf, endp - buf);
				break;
			}
		}

	}
	if (!ret && sb.len)
		BUG("reverse reflog parser had leftover data");

	fclose(logfp);
	strbuf_release(&sb);
	return ret;
}

static int files_for_each_reflog_ent(struct ref_store *ref_store,
				     const char *refname,
				     each_reflog_ent_fn fn, void *cb_data)
{
	struct files_ref_store *refs =
		files_downcast(ref_store, REF_STORE_READ,
			       "for_each_reflog_ent");
	FILE *logfp;
	struct strbuf sb = STRBUF_INIT;
	int ret = 0;

	files_reflog_path(refs, &sb, refname);
	logfp = fopen(sb.buf, "r");
	strbuf_release(&sb);
	if (!logfp)
		return -1;

	while (!ret && !strbuf_getwholeline(&sb, logfp, '\n'))
		ret = show_one_reflog_ent(refs, &sb, fn, cb_data);
	fclose(logfp);
	strbuf_release(&sb);
	return ret;
}

struct files_reflog_iterator {
	struct ref_iterator base;
	struct ref_store *ref_store;
	struct dir_iterator *dir_iterator;
};

static int files_reflog_iterator_advance(struct ref_iterator *ref_iterator)
{
	struct files_reflog_iterator *iter =
		(struct files_reflog_iterator *)ref_iterator;
	struct dir_iterator *diter = iter->dir_iterator;
	int ok;

	while ((ok = dir_iterator_advance(diter)) == ITER_OK) {
		if (!S_ISREG(diter->st.st_mode))
			continue;
		if (check_refname_format(diter->basename,
					 REFNAME_ALLOW_ONELEVEL))
			continue;

		iter->base.refname = diter->relative_path;
		return ITER_OK;
	}

	iter->dir_iterator = NULL;
	if (ref_iterator_abort(ref_iterator) == ITER_ERROR)
		ok = ITER_ERROR;
	return ok;
}

static int files_reflog_iterator_peel(struct ref_iterator *ref_iterator UNUSED,
				      struct object_id *peeled UNUSED)
{
	BUG("ref_iterator_peel() called for reflog_iterator");
}

static int files_reflog_iterator_abort(struct ref_iterator *ref_iterator)
{
	struct files_reflog_iterator *iter =
		(struct files_reflog_iterator *)ref_iterator;
	int ok = ITER_DONE;

	if (iter->dir_iterator)
		ok = dir_iterator_abort(iter->dir_iterator);

	base_ref_iterator_free(ref_iterator);
	return ok;
}

static struct ref_iterator_vtable files_reflog_iterator_vtable = {
	.advance = files_reflog_iterator_advance,
	.peel = files_reflog_iterator_peel,
	.abort = files_reflog_iterator_abort,
};

static struct ref_iterator *reflog_iterator_begin(struct ref_store *ref_store,
						  const char *gitdir)
{
	struct dir_iterator *diter;
	struct files_reflog_iterator *iter;
	struct ref_iterator *ref_iterator;
	struct strbuf sb = STRBUF_INIT;

	strbuf_addf(&sb, "%s/logs", gitdir);

	diter = dir_iterator_begin(sb.buf, DIR_ITERATOR_SORTED);
	if (!diter) {
		strbuf_release(&sb);
		return empty_ref_iterator_begin();
	}

	CALLOC_ARRAY(iter, 1);
	ref_iterator = &iter->base;

	base_ref_iterator_init(ref_iterator, &files_reflog_iterator_vtable);
	iter->dir_iterator = diter;
	iter->ref_store = ref_store;
	strbuf_release(&sb);

	return ref_iterator;
}

static struct ref_iterator *files_reflog_iterator_begin(struct ref_store *ref_store)
{
	struct files_ref_store *refs =
		files_downcast(ref_store, REF_STORE_READ,
			       "reflog_iterator_begin");

	if (!strcmp(refs->base.gitdir, refs->gitcommondir)) {
		return reflog_iterator_begin(ref_store, refs->gitcommondir);
	} else {
		return merge_ref_iterator_begin(
			reflog_iterator_begin(ref_store, refs->base.gitdir),
			reflog_iterator_begin(ref_store, refs->gitcommondir),
			ref_iterator_select, refs);
	}
}

/*
 * If update is a direct update of head_ref (the reference pointed to
 * by HEAD), then add an extra REF_LOG_ONLY update for HEAD.
 */
static int split_head_update(struct ref_update *update,
			     struct ref_transaction *transaction,
			     const char *head_ref,
			     struct string_list *affected_refnames,
			     struct strbuf *err)
{
	struct string_list_item *item;
	struct ref_update *new_update;

	if ((update->flags & REF_LOG_ONLY) ||
	    (update->flags & REF_SKIP_CREATE_REFLOG) ||
	    (update->flags & REF_IS_PRUNING) ||
	    (update->flags & REF_UPDATE_VIA_HEAD))
		return 0;

	if (strcmp(update->refname, head_ref))
		return 0;

	/*
	 * First make sure that HEAD is not already in the
	 * transaction. This check is O(lg N) in the transaction
	 * size, but it happens at most once per transaction.
	 */
	if (string_list_has_string(affected_refnames, "HEAD")) {
		/* An entry already existed */
		strbuf_addf(err,
			    "multiple updates for 'HEAD' (including one "
			    "via its referent '%s') are not allowed",
			    update->refname);
		return TRANSACTION_NAME_CONFLICT;
	}

	new_update = ref_transaction_add_update(
			transaction, "HEAD",
			update->flags | REF_LOG_ONLY | REF_NO_DEREF,
			&update->new_oid, &update->old_oid,
			NULL, NULL, update->committer_info, update->msg);

	/*
	 * Add "HEAD". This insertion is O(N) in the transaction
	 * size, but it happens at most once per transaction.
	 * Add new_update->refname instead of a literal "HEAD".
	 */
	if (strcmp(new_update->refname, "HEAD"))
		BUG("%s unexpectedly not 'HEAD'", new_update->refname);
	item = string_list_insert(affected_refnames, new_update->refname);
	item->util = new_update;

	return 0;
}

/*
 * update is for a symref that points at referent and doesn't have
 * REF_NO_DEREF set. Split it into two updates:
 * - The original update, but with REF_LOG_ONLY and REF_NO_DEREF set
 * - A new, separate update for the referent reference
 * Note that the new update will itself be subject to splitting when
 * the iteration gets to it.
 */
static int split_symref_update(struct ref_update *update,
			       const char *referent,
			       struct ref_transaction *transaction,
			       struct string_list *affected_refnames,
			       struct strbuf *err)
{
	struct string_list_item *item;
	struct ref_update *new_update;
	unsigned int new_flags;

	/*
	 * First make sure that referent is not already in the
	 * transaction. This check is O(lg N) in the transaction
	 * size, but it happens at most once per symref in a
	 * transaction.
	 */
	if (string_list_has_string(affected_refnames, referent)) {
		/* An entry already exists */
		strbuf_addf(err,
			    "multiple updates for '%s' (including one "
			    "via symref '%s') are not allowed",
			    referent, update->refname);
		return TRANSACTION_NAME_CONFLICT;
	}

	new_flags = update->flags;
	if (!strcmp(update->refname, "HEAD")) {
		/*
		 * Record that the new update came via HEAD, so that
		 * when we process it, split_head_update() doesn't try
		 * to add another reflog update for HEAD. Note that
		 * this bit will be propagated if the new_update
		 * itself needs to be split.
		 */
		new_flags |= REF_UPDATE_VIA_HEAD;
	}

	new_update = ref_transaction_add_update(
			transaction, referent, new_flags,
			update->new_target ? NULL : &update->new_oid,
			update->old_target ? NULL : &update->old_oid,
			update->new_target, update->old_target, NULL,
			update->msg);

	new_update->parent_update = update;

	/*
	 * Change the symbolic ref update to log only. Also, it
	 * doesn't need to check its old OID value, as that will be
	 * done when new_update is processed.
	 */
	update->flags |= REF_LOG_ONLY | REF_NO_DEREF;
	update->flags &= ~REF_HAVE_OLD;

	/*
	 * Add the referent. This insertion is O(N) in the transaction
	 * size, but it happens at most once per symref in a
	 * transaction. Make sure to add new_update->refname, which will
	 * be valid as long as affected_refnames is in use, and NOT
	 * referent, which might soon be freed by our caller.
	 */
	item = string_list_insert(affected_refnames, new_update->refname);
	if (item->util)
		BUG("%s unexpectedly found in affected_refnames",
		    new_update->refname);
	item->util = new_update;

	return 0;
}

/*
 * Check whether the REF_HAVE_OLD and old_oid values stored in update
 * are consistent with oid, which is the reference's current value. If
 * everything is OK, return 0; otherwise, write an error message to
 * err and return -1.
 */
static int check_old_oid(struct ref_update *update, struct object_id *oid,
			 struct strbuf *err)
{
	int ret = TRANSACTION_GENERIC_ERROR;

	if (!(update->flags & REF_HAVE_OLD) ||
		   oideq(oid, &update->old_oid))
		return 0;

	if (is_null_oid(&update->old_oid)) {
		strbuf_addf(err, "cannot lock ref '%s': "
			    "reference already exists",
			    ref_update_original_update_refname(update));
		ret = TRANSACTION_CREATE_EXISTS;
	}
	else if (is_null_oid(oid))
		strbuf_addf(err, "cannot lock ref '%s': "
			    "reference is missing but expected %s",
			    ref_update_original_update_refname(update),
			    oid_to_hex(&update->old_oid));
	else
		strbuf_addf(err, "cannot lock ref '%s': "
			    "is at %s but expected %s",
			    ref_update_original_update_refname(update),
			    oid_to_hex(oid),
			    oid_to_hex(&update->old_oid));

	return ret;
}

struct files_transaction_backend_data {
	struct ref_transaction *packed_transaction;
	int packed_refs_locked;
	struct strmap ref_locks;
};

/*
 * Prepare for carrying out update:
 * - Lock the reference referred to by update.
 * - Read the reference under lock.
 * - Check that its old OID value (if specified) is correct, and in
 *   any case record it in update->lock->old_oid for later use when
 *   writing the reflog.
 * - If it is a symref update without REF_NO_DEREF, split it up into a
 *   REF_LOG_ONLY update of the symref and add a separate update for
 *   the referent to transaction.
 * - If it is an update of head_ref, add a corresponding REF_LOG_ONLY
 *   update of HEAD.
 */
static int lock_ref_for_update(struct files_ref_store *refs,
			       struct ref_update *update,
			       struct ref_transaction *transaction,
			       const char *head_ref,
			       struct string_list *affected_refnames,
			       struct strbuf *err)
{
	struct strbuf referent = STRBUF_INIT;
	int mustexist = ref_update_expects_existing_old_ref(update);
	struct files_transaction_backend_data *backend_data;
	int ret = 0;
	struct ref_lock *lock;

	files_assert_main_repository(refs, "lock_ref_for_update");

	backend_data = transaction->backend_data;

	if ((update->flags & REF_HAVE_NEW) && ref_update_has_null_new_value(update))
		update->flags |= REF_DELETING;

	if (head_ref) {
		ret = split_head_update(update, transaction, head_ref,
					affected_refnames, err);
		if (ret)
			goto out;
	}

	lock = strmap_get(&backend_data->ref_locks, update->refname);
	if (lock) {
		lock->count++;
	} else {
		ret = lock_raw_ref(refs, update->refname, mustexist,
				   affected_refnames,
				   &lock, &referent,
				   &update->type, err);
		if (ret) {
			char *reason;

			reason = strbuf_detach(err, NULL);
			strbuf_addf(err, "cannot lock ref '%s': %s",
				    ref_update_original_update_refname(update), reason);
			free(reason);
			goto out;
		}

		strmap_put(&backend_data->ref_locks, update->refname, lock);
	}

	update->backend_data = lock;

	if (update->flags & REF_LOG_ONLY)
		goto out;

	if (update->type & REF_ISSYMREF) {
		if (update->flags & REF_NO_DEREF) {
			/*
			 * We won't be reading the referent as part of
			 * the transaction, so we have to read it here
			 * to record and possibly check old_oid:
			 */
			if (!refs_resolve_ref_unsafe(&refs->base,
						     referent.buf, 0,
						     &lock->old_oid, NULL)) {
				if (update->flags & REF_HAVE_OLD) {
					strbuf_addf(err, "cannot lock ref '%s': "
						    "error reading reference",
						    ref_update_original_update_refname(update));
					ret = TRANSACTION_GENERIC_ERROR;
					goto out;
				}
			}

			if (update->old_target) {
				if (ref_update_check_old_target(referent.buf, update, err)) {
					ret = TRANSACTION_GENERIC_ERROR;
					goto out;
				}
			} else {
				ret = check_old_oid(update, &lock->old_oid, err);
				if  (ret) {
					goto out;
				}
			}
		} else {
			/*
			 * Create a new update for the reference this
			 * symref is pointing at. Also, we will record
			 * and verify old_oid for this update as part
			 * of processing the split-off update, so we
			 * don't have to do it here.
			 */
			ret = split_symref_update(update,
						  referent.buf, transaction,
						  affected_refnames, err);
			if (ret)
				goto out;
		}
	} else {
		struct ref_update *parent_update;

		/*
		 * Even if the ref is a regular ref, if `old_target` is set, we
		 * fail with an error.
		 */
		if (update->old_target) {
			strbuf_addf(err, _("cannot lock ref '%s': "
					   "expected symref with target '%s': "
					   "but is a regular ref"),
				    ref_update_original_update_refname(update),
				    update->old_target);
			ret = TRANSACTION_GENERIC_ERROR;
			goto out;
		} else {
			ret = check_old_oid(update, &lock->old_oid, err);
			if  (ret) {
				goto out;
			}
		}

		/*
		 * If this update is happening indirectly because of a
		 * symref update, record the old OID in the parent
		 * update:
		 */
		for (parent_update = update->parent_update;
		     parent_update;
		     parent_update = parent_update->parent_update) {
			struct ref_lock *parent_lock = parent_update->backend_data;
			oidcpy(&parent_lock->old_oid, &lock->old_oid);
		}
	}

	if (update->new_target && !(update->flags & REF_LOG_ONLY)) {
		if (create_symref_lock(lock, update->new_target, err)) {
			ret = TRANSACTION_GENERIC_ERROR;
			goto out;
		}

		if (close_ref_gently(lock)) {
			strbuf_addf(err, "couldn't close '%s.lock'",
				    update->refname);
			ret = TRANSACTION_GENERIC_ERROR;
			goto out;
		}

		/*
		 * Once we have created the symref lock, the commit
		 * phase of the transaction only needs to commit the lock.
		 */
		update->flags |= REF_NEEDS_COMMIT;
	} else if ((update->flags & REF_HAVE_NEW) &&
		   !(update->flags & REF_DELETING) &&
		   !(update->flags & REF_LOG_ONLY)) {
		if (!(update->type & REF_ISSYMREF) &&
		    oideq(&lock->old_oid, &update->new_oid)) {
			/*
			 * The reference already has the desired
			 * value, so we don't need to write it.
			 */
		} else if (write_ref_to_lockfile(
				   refs, lock, &update->new_oid,
				   update->flags & REF_SKIP_OID_VERIFICATION,
				   err)) {
			char *write_err = strbuf_detach(err, NULL);

			/*
			 * The lock was freed upon failure of
			 * write_ref_to_lockfile():
			 */
			update->backend_data = NULL;
			strbuf_addf(err,
				    "cannot update ref '%s': %s",
				    update->refname, write_err);
			free(write_err);
			ret = TRANSACTION_GENERIC_ERROR;
			goto out;
		} else {
			update->flags |= REF_NEEDS_COMMIT;
		}
	}
	if (!(update->flags & REF_NEEDS_COMMIT)) {
		/*
		 * We didn't call write_ref_to_lockfile(), so
		 * the lockfile is still open. Close it to
		 * free up the file descriptor:
		 */
		if (close_ref_gently(lock)) {
			strbuf_addf(err, "couldn't close '%s.lock'",
				    update->refname);
			ret = TRANSACTION_GENERIC_ERROR;
			goto out;
		}
	}

out:
	strbuf_release(&referent);
	return ret;
}

/*
 * Unlock any references in `transaction` that are still locked, and
 * mark the transaction closed.
 */
static void files_transaction_cleanup(struct files_ref_store *refs,
				      struct ref_transaction *transaction)
{
	size_t i;
	struct files_transaction_backend_data *backend_data =
		transaction->backend_data;
	struct strbuf err = STRBUF_INIT;

	for (i = 0; i < transaction->nr; i++) {
		struct ref_update *update = transaction->updates[i];
		struct ref_lock *lock = update->backend_data;

		if (lock) {
			unlock_ref(lock);
			update->backend_data = NULL;
		}
	}

	if (backend_data) {
		if (backend_data->packed_transaction &&
		    ref_transaction_abort(backend_data->packed_transaction, &err)) {
			error("error aborting transaction: %s", err.buf);
			strbuf_release(&err);
		}

		if (backend_data->packed_refs_locked)
			packed_refs_unlock(refs->packed_ref_store);

		strmap_clear(&backend_data->ref_locks, 0);

		free(backend_data);
	}

	transaction->state = REF_TRANSACTION_CLOSED;
}

static int files_transaction_prepare(struct ref_store *ref_store,
				     struct ref_transaction *transaction,
				     struct strbuf *err)
{
	struct files_ref_store *refs =
		files_downcast(ref_store, REF_STORE_WRITE,
			       "ref_transaction_prepare");
	size_t i;
	int ret = 0;
	struct string_list affected_refnames = STRING_LIST_INIT_NODUP;
	char *head_ref = NULL;
	int head_type;
	struct files_transaction_backend_data *backend_data;
	struct ref_transaction *packed_transaction = NULL;

	assert(err);

	if (transaction->flags & REF_TRANSACTION_FLAG_INITIAL)
		goto cleanup;
	if (!transaction->nr)
		goto cleanup;

	CALLOC_ARRAY(backend_data, 1);
	strmap_init(&backend_data->ref_locks);
	transaction->backend_data = backend_data;

	/*
	 * Fail if a refname appears more than once in the
	 * transaction. (If we end up splitting up any updates using
	 * split_symref_update() or split_head_update(), those
	 * functions will check that the new updates don't have the
	 * same refname as any existing ones.) Also fail if any of the
	 * updates use REF_IS_PRUNING without REF_NO_DEREF.
	 */
	for (i = 0; i < transaction->nr; i++) {
		struct ref_update *update = transaction->updates[i];
		struct string_list_item *item;

		if ((update->flags & REF_IS_PRUNING) &&
		    !(update->flags & REF_NO_DEREF))
			BUG("REF_IS_PRUNING set without REF_NO_DEREF");

		if (update->flags & REF_LOG_ONLY)
			continue;

		item = string_list_append(&affected_refnames, update->refname);
		/*
		 * We store a pointer to update in item->util, but at
		 * the moment we never use the value of this field
		 * except to check whether it is non-NULL.
		 */
		item->util = update;
	}
	string_list_sort(&affected_refnames);
	if (ref_update_reject_duplicates(&affected_refnames, err)) {
		ret = TRANSACTION_GENERIC_ERROR;
		goto cleanup;
	}

	/*
	 * Special hack: If a branch is updated directly and HEAD
	 * points to it (may happen on the remote side of a push
	 * for example) then logically the HEAD reflog should be
	 * updated too.
	 *
	 * A generic solution would require reverse symref lookups,
	 * but finding all symrefs pointing to a given branch would be
	 * rather costly for this rare event (the direct update of a
	 * branch) to be worth it. So let's cheat and check with HEAD
	 * only, which should cover 99% of all usage scenarios (even
	 * 100% of the default ones).
	 *
	 * So if HEAD is a symbolic reference, then record the name of
	 * the reference that it points to. If we see an update of
	 * head_ref within the transaction, then split_head_update()
	 * arranges for the reflog of HEAD to be updated, too.
	 */
	head_ref = refs_resolve_refdup(ref_store, "HEAD",
				       RESOLVE_REF_NO_RECURSE,
				       NULL, &head_type);

	if (head_ref && !(head_type & REF_ISSYMREF)) {
		FREE_AND_NULL(head_ref);
	}

	/*
	 * Acquire all locks, verify old values if provided, check
	 * that new values are valid, and write new values to the
	 * lockfiles, ready to be activated. Only keep one lockfile
	 * open at a time to avoid running out of file descriptors.
	 * Note that lock_ref_for_update() might append more updates
	 * to the transaction.
	 */
	for (i = 0; i < transaction->nr; i++) {
		struct ref_update *update = transaction->updates[i];

		ret = lock_ref_for_update(refs, update, transaction,
					  head_ref, &affected_refnames, err);
		if (ret)
			goto cleanup;

		if (update->flags & REF_DELETING &&
		    !(update->flags & REF_LOG_ONLY) &&
		    !(update->flags & REF_IS_PRUNING)) {
			/*
			 * This reference has to be deleted from
			 * packed-refs if it exists there.
			 */
			if (!packed_transaction) {
				packed_transaction = ref_store_transaction_begin(
						refs->packed_ref_store,
						transaction->flags, err);
				if (!packed_transaction) {
					ret = TRANSACTION_GENERIC_ERROR;
					goto cleanup;
				}

				backend_data->packed_transaction =
					packed_transaction;
			}

			ref_transaction_add_update(
					packed_transaction, update->refname,
					REF_HAVE_NEW | REF_NO_DEREF,
					&update->new_oid, NULL,
					NULL, NULL, NULL, NULL);
		}
	}

	if (packed_transaction) {
		if (packed_refs_lock(refs->packed_ref_store, 0, err)) {
			ret = TRANSACTION_GENERIC_ERROR;
			goto cleanup;
		}
		backend_data->packed_refs_locked = 1;

		if (is_packed_transaction_needed(refs->packed_ref_store,
						 packed_transaction)) {
			ret = ref_transaction_prepare(packed_transaction, err);
			/*
			 * A failure during the prepare step will abort
			 * itself, but not free. Do that now, and disconnect
			 * from the files_transaction so it does not try to
			 * abort us when we hit the cleanup code below.
			 */
			if (ret) {
				ref_transaction_free(packed_transaction);
				backend_data->packed_transaction = NULL;
			}
		} else {
			/*
			 * We can skip rewriting the `packed-refs`
			 * file. But we do need to leave it locked, so
			 * that somebody else doesn't pack a reference
			 * that we are trying to delete.
			 *
			 * We need to disconnect our transaction from
			 * backend_data, since the abort (whether successful or
			 * not) will free it.
			 */
			backend_data->packed_transaction = NULL;
			if (ref_transaction_abort(packed_transaction, err)) {
				ret = TRANSACTION_GENERIC_ERROR;
				goto cleanup;
			}
		}
	}

cleanup:
	free(head_ref);
	string_list_clear(&affected_refnames, 0);

	if (ret)
		files_transaction_cleanup(refs, transaction);
	else
		transaction->state = REF_TRANSACTION_PREPARED;

	return ret;
}

static int parse_and_write_reflog(struct files_ref_store *refs,
				  struct ref_update *update,
				  struct ref_lock *lock,
				  struct strbuf *err)
{
	if (update->new_target) {
		/*
		 * We want to get the resolved OID for the target, to ensure
		 * that the correct value is added to the reflog.
		 */
		if (!refs_resolve_ref_unsafe(&refs->base, update->new_target,
					     RESOLVE_REF_READING,
					     &update->new_oid, NULL)) {
			/*
			 * TODO: currently we skip creating reflogs for dangling
			 * symref updates. It would be nice to capture this as
			 * zero oid updates however.
			 */
			return 0;
		}
	}

	if (files_log_ref_write(refs, lock->ref_name, &lock->old_oid,
				&update->new_oid, update->committer_info,
				update->msg, update->flags, err)) {
		char *old_msg = strbuf_detach(err, NULL);

		strbuf_addf(err, "cannot update the ref '%s': %s",
			    lock->ref_name, old_msg);
		free(old_msg);
		unlock_ref(lock);
		update->backend_data = NULL;
		return -1;
	}

	return 0;
}

static int ref_present(const char *refname, const char *referent UNUSED,
		       const struct object_id *oid UNUSED,
		       int flags UNUSED,
		       void *cb_data)
{
	struct string_list *affected_refnames = cb_data;

	return string_list_has_string(affected_refnames, refname);
}

static int files_transaction_finish_initial(struct files_ref_store *refs,
					    struct ref_transaction *transaction,
					    struct strbuf *err)
{
	size_t i;
	int ret = 0;
	struct string_list affected_refnames = STRING_LIST_INIT_NODUP;
	struct ref_transaction *packed_transaction = NULL;
	struct ref_transaction *loose_transaction = NULL;

	assert(err);

	if (transaction->state != REF_TRANSACTION_PREPARED)
		BUG("commit called for transaction that is not prepared");

	/* Fail if a refname appears more than once in the transaction: */
	for (i = 0; i < transaction->nr; i++)
<<<<<<< HEAD
		string_list_append(&affected_refnames,
				   transaction->updates[i]->refname);
=======
		if (!(transaction->updates[i]->flags & REF_LOG_ONLY))
			string_list_append(&affected_refnames,
					   transaction->updates[i]->refname);
>>>>>>> 8ddcdc1b
	string_list_sort(&affected_refnames);
	if (ref_update_reject_duplicates(&affected_refnames, err)) {
		ret = TRANSACTION_GENERIC_ERROR;
		goto cleanup;
	}

	/*
	 * It's really undefined to call this function in an active
	 * repository or when there are existing references: we are
	 * only locking and changing packed-refs, so (1) any
	 * simultaneous processes might try to change a reference at
	 * the same time we do, and (2) any existing loose versions of
	 * the references that we are setting would have precedence
	 * over our values. But some remote helpers create the remote
	 * "HEAD" and "master" branches before calling this function,
	 * so here we really only check that none of the references
	 * that we are creating already exists.
	 */
	if (refs_for_each_rawref(&refs->base, ref_present,
				 &affected_refnames))
		BUG("initial ref transaction called with existing refs");

	packed_transaction = ref_store_transaction_begin(refs->packed_ref_store,
							 transaction->flags, err);
	if (!packed_transaction) {
		ret = TRANSACTION_GENERIC_ERROR;
		goto cleanup;
	}

	for (i = 0; i < transaction->nr; i++) {
		struct ref_update *update = transaction->updates[i];

		if ((update->flags & REF_HAVE_OLD) &&
		    !is_null_oid(&update->old_oid))
			BUG("initial ref transaction with old_sha1 set");

		if (refs_verify_refname_available(&refs->base, update->refname,
						  &affected_refnames, NULL, 1, err)) {
			ret = TRANSACTION_NAME_CONFLICT;
			goto cleanup;
		}

		/*
<<<<<<< HEAD
		 * packed-refs don't support symbolic refs and root refs, so we
		 * have to queue these references via the loose transaction.
		 */
		if (update->new_target || is_root_ref(update->refname)) {
=======
		 * packed-refs don't support symbolic refs, root refs and reflogs,
		 * so we have to queue these references via the loose transaction.
		 */
		if (update->new_target ||
		    is_root_ref(update->refname) ||
		    (update->flags & REF_LOG_ONLY)) {
>>>>>>> 8ddcdc1b
			if (!loose_transaction) {
				loose_transaction = ref_store_transaction_begin(&refs->base, 0, err);
				if (!loose_transaction) {
					ret = TRANSACTION_GENERIC_ERROR;
					goto cleanup;
				}
			}

<<<<<<< HEAD
			ref_transaction_add_update(loose_transaction, update->refname,
						   update->flags & ~REF_HAVE_OLD,
						   update->new_target ? NULL : &update->new_oid, NULL,
						   update->new_target, NULL, NULL);
=======
			if (update->flags & REF_LOG_ONLY)
				ref_transaction_add_update(loose_transaction, update->refname,
							   update->flags, &update->new_oid,
							   &update->old_oid, NULL, NULL,
							   update->committer_info, update->msg);
			else
				ref_transaction_add_update(loose_transaction, update->refname,
							   update->flags & ~REF_HAVE_OLD,
							   update->new_target ? NULL : &update->new_oid, NULL,
							   update->new_target, NULL, update->committer_info,
							   NULL);
>>>>>>> 8ddcdc1b
		} else {
			ref_transaction_add_update(packed_transaction, update->refname,
						   update->flags & ~REF_HAVE_OLD,
						   &update->new_oid, &update->old_oid,
<<<<<<< HEAD
						   NULL, NULL, NULL);
=======
						   NULL, NULL, update->committer_info, NULL);
>>>>>>> 8ddcdc1b
		}
	}

	if (packed_refs_lock(refs->packed_ref_store, 0, err) ||
	    ref_transaction_commit(packed_transaction, err)) {
		ret = TRANSACTION_GENERIC_ERROR;
		goto cleanup;
	}
	packed_refs_unlock(refs->packed_ref_store);

	if (loose_transaction) {
		if (ref_transaction_prepare(loose_transaction, err) ||
		    ref_transaction_commit(loose_transaction, err)) {
			ret = TRANSACTION_GENERIC_ERROR;
			goto cleanup;
		}
	}

cleanup:
	if (loose_transaction)
		ref_transaction_free(loose_transaction);
	if (packed_transaction)
		ref_transaction_free(packed_transaction);
	transaction->state = REF_TRANSACTION_CLOSED;
	string_list_clear(&affected_refnames, 0);
	return ret;
}

static int files_transaction_finish(struct ref_store *ref_store,
				    struct ref_transaction *transaction,
				    struct strbuf *err)
{
	struct files_ref_store *refs =
		files_downcast(ref_store, 0, "ref_transaction_finish");
	size_t i;
	int ret = 0;
	struct strbuf sb = STRBUF_INIT;
	struct files_transaction_backend_data *backend_data;
	struct ref_transaction *packed_transaction;


	assert(err);

	if (transaction->flags & REF_TRANSACTION_FLAG_INITIAL)
		return files_transaction_finish_initial(refs, transaction, err);
	if (!transaction->nr) {
		transaction->state = REF_TRANSACTION_CLOSED;
		return 0;
	}

	backend_data = transaction->backend_data;
	packed_transaction = backend_data->packed_transaction;

	/* Perform updates first so live commits remain referenced */
	for (i = 0; i < transaction->nr; i++) {
		struct ref_update *update = transaction->updates[i];
		struct ref_lock *lock = update->backend_data;

		if (update->flags & REF_NEEDS_COMMIT ||
		    update->flags & REF_LOG_ONLY) {
			if (parse_and_write_reflog(refs, update, lock, err)) {
				ret = TRANSACTION_GENERIC_ERROR;
				goto cleanup;
			}
		}

		/*
		 * We try creating a symlink, if that succeeds we continue to the
		 * next update. If not, we try and create a regular symref.
		 */
		if (update->new_target && refs->prefer_symlink_refs)
			if (!create_ref_symlink(lock, update->new_target))
				continue;

		if (update->flags & REF_NEEDS_COMMIT) {
			clear_loose_ref_cache(refs);
			if (commit_ref(lock)) {
				strbuf_addf(err, "couldn't set '%s'", lock->ref_name);
				unlock_ref(lock);
				update->backend_data = NULL;
				ret = TRANSACTION_GENERIC_ERROR;
				goto cleanup;
			}
		}
	}

	/*
	 * Now that updates are safely completed, we can perform
	 * deletes. First delete the reflogs of any references that
	 * will be deleted, since (in the unexpected event of an
	 * error) leaving a reference without a reflog is less bad
	 * than leaving a reflog without a reference (the latter is a
	 * mildly invalid repository state):
	 */
	for (i = 0; i < transaction->nr; i++) {
		struct ref_update *update = transaction->updates[i];
		if (update->flags & REF_DELETING &&
		    !(update->flags & REF_LOG_ONLY) &&
		    !(update->flags & REF_IS_PRUNING)) {
			strbuf_reset(&sb);
			files_reflog_path(refs, &sb, update->refname);
			if (!unlink_or_warn(sb.buf))
				try_remove_empty_parents(refs, update->refname,
							 REMOVE_EMPTY_PARENTS_REFLOG);
		}
	}

	/*
	 * Perform deletes now that updates are safely completed.
	 *
	 * First delete any packed versions of the references, while
	 * retaining the packed-refs lock:
	 */
	if (packed_transaction) {
		ret = ref_transaction_commit(packed_transaction, err);
		ref_transaction_free(packed_transaction);
		packed_transaction = NULL;
		backend_data->packed_transaction = NULL;
		if (ret)
			goto cleanup;
	}

	/* Now delete the loose versions of the references: */
	for (i = 0; i < transaction->nr; i++) {
		struct ref_update *update = transaction->updates[i];
		struct ref_lock *lock = update->backend_data;

		if (update->flags & REF_DELETING &&
		    !(update->flags & REF_LOG_ONLY)) {
			update->flags |= REF_DELETED_RMDIR;
			if (!(update->type & REF_ISPACKED) ||
			    update->type & REF_ISSYMREF) {
				/* It is a loose reference. */
				strbuf_reset(&sb);
				files_ref_path(refs, &sb, lock->ref_name);
				if (unlink_or_msg(sb.buf, err)) {
					ret = TRANSACTION_GENERIC_ERROR;
					goto cleanup;
				}
			}
		}
	}

	clear_loose_ref_cache(refs);

cleanup:
	files_transaction_cleanup(refs, transaction);

	for (i = 0; i < transaction->nr; i++) {
		struct ref_update *update = transaction->updates[i];

		if (update->flags & REF_DELETED_RMDIR) {
			/*
			 * The reference was deleted. Delete any
			 * empty parent directories. (Note that this
			 * can only work because we have already
			 * removed the lockfile.)
			 */
			try_remove_empty_parents(refs, update->refname,
						 REMOVE_EMPTY_PARENTS_REF);
		}
	}

	strbuf_release(&sb);
	return ret;
}

static int files_transaction_abort(struct ref_store *ref_store,
				   struct ref_transaction *transaction,
				   struct strbuf *err UNUSED)
{
	struct files_ref_store *refs =
		files_downcast(ref_store, 0, "ref_transaction_abort");

	files_transaction_cleanup(refs, transaction);
	return 0;
}

struct expire_reflog_cb {
	reflog_expiry_should_prune_fn *should_prune_fn;
	void *policy_cb;
	FILE *newlog;
	struct object_id last_kept_oid;
	unsigned int rewrite:1,
		     dry_run:1;
};

static int expire_reflog_ent(struct object_id *ooid, struct object_id *noid,
			     const char *email, timestamp_t timestamp, int tz,
			     const char *message, void *cb_data)
{
	struct expire_reflog_cb *cb = cb_data;
	reflog_expiry_should_prune_fn *fn = cb->should_prune_fn;

	if (cb->rewrite)
		ooid = &cb->last_kept_oid;

	if (fn(ooid, noid, email, timestamp, tz, message, cb->policy_cb))
		return 0;

	if (cb->dry_run)
		return 0; /* --dry-run */

	fprintf(cb->newlog, "%s %s %s %"PRItime" %+05d\t%s", oid_to_hex(ooid),
		oid_to_hex(noid), email, timestamp, tz, message);
	oidcpy(&cb->last_kept_oid, noid);

	return 0;
}

static int files_reflog_expire(struct ref_store *ref_store,
			       const char *refname,
			       unsigned int expire_flags,
			       reflog_expiry_prepare_fn prepare_fn,
			       reflog_expiry_should_prune_fn should_prune_fn,
			       reflog_expiry_cleanup_fn cleanup_fn,
			       void *policy_cb_data)
{
	struct files_ref_store *refs =
		files_downcast(ref_store, REF_STORE_WRITE, "reflog_expire");
	struct lock_file reflog_lock = LOCK_INIT;
	struct expire_reflog_cb cb;
	struct ref_lock *lock;
	struct strbuf log_file_sb = STRBUF_INIT;
	char *log_file;
	int status = 0;
	struct strbuf err = STRBUF_INIT;
	const struct object_id *oid;

	memset(&cb, 0, sizeof(cb));
	cb.rewrite = !!(expire_flags & EXPIRE_REFLOGS_REWRITE);
	cb.dry_run = !!(expire_flags & EXPIRE_REFLOGS_DRY_RUN);
	cb.policy_cb = policy_cb_data;
	cb.should_prune_fn = should_prune_fn;

	/*
	 * The reflog file is locked by holding the lock on the
	 * reference itself, plus we might need to update the
	 * reference if --updateref was specified:
	 */
	lock = lock_ref_oid_basic(refs, refname, &err);
	if (!lock) {
		error("cannot lock ref '%s': %s", refname, err.buf);
		strbuf_release(&err);
		return -1;
	}
	oid = &lock->old_oid;

	/*
	 * When refs are deleted, their reflog is deleted before the
	 * ref itself is deleted. This is because there is no separate
	 * lock for reflog; instead we take a lock on the ref with
	 * lock_ref_oid_basic().
	 *
	 * If a race happens and the reflog doesn't exist after we've
	 * acquired the lock that's OK. We've got nothing more to do;
	 * We were asked to delete the reflog, but someone else
	 * deleted it! The caller doesn't care that we deleted it,
	 * just that it is deleted. So we can return successfully.
	 */
	if (!refs_reflog_exists(ref_store, refname)) {
		unlock_ref(lock);
		return 0;
	}

	files_reflog_path(refs, &log_file_sb, refname);
	log_file = strbuf_detach(&log_file_sb, NULL);
	if (!cb.dry_run) {
		/*
		 * Even though holding $GIT_DIR/logs/$reflog.lock has
		 * no locking implications, we use the lock_file
		 * machinery here anyway because it does a lot of the
		 * work we need, including cleaning up if the program
		 * exits unexpectedly.
		 */
		if (hold_lock_file_for_update(&reflog_lock, log_file, 0) < 0) {
			struct strbuf err = STRBUF_INIT;
			unable_to_lock_message(log_file, errno, &err);
			error("%s", err.buf);
			strbuf_release(&err);
			goto failure;
		}
		cb.newlog = fdopen_lock_file(&reflog_lock, "w");
		if (!cb.newlog) {
			error("cannot fdopen %s (%s)",
			      get_lock_file_path(&reflog_lock), strerror(errno));
			goto failure;
		}
	}

	(*prepare_fn)(refname, oid, cb.policy_cb);
	refs_for_each_reflog_ent(ref_store, refname, expire_reflog_ent, &cb);
	(*cleanup_fn)(cb.policy_cb);

	if (!cb.dry_run) {
		/*
		 * It doesn't make sense to adjust a reference pointed
		 * to by a symbolic ref based on expiring entries in
		 * the symbolic reference's reflog. Nor can we update
		 * a reference if there are no remaining reflog
		 * entries.
		 */
		int update = 0;

		if ((expire_flags & EXPIRE_REFLOGS_UPDATE_REF) &&
		    !is_null_oid(&cb.last_kept_oid)) {
			int type;
			const char *ref;

			ref = refs_resolve_ref_unsafe(&refs->base, refname,
						      RESOLVE_REF_NO_RECURSE,
						      NULL, &type);
			update = !!(ref && !(type & REF_ISSYMREF));
		}

		if (close_lock_file_gently(&reflog_lock)) {
			status |= error("couldn't write %s: %s", log_file,
					strerror(errno));
			rollback_lock_file(&reflog_lock);
		} else if (update &&
			   (write_in_full(get_lock_file_fd(&lock->lk),
				oid_to_hex(&cb.last_kept_oid), refs->base.repo->hash_algo->hexsz) < 0 ||
			    write_str_in_full(get_lock_file_fd(&lock->lk), "\n") < 0 ||
			    close_ref_gently(lock) < 0)) {
			status |= error("couldn't write %s",
					get_lock_file_path(&lock->lk));
			rollback_lock_file(&reflog_lock);
		} else if (commit_lock_file(&reflog_lock)) {
			status |= error("unable to write reflog '%s' (%s)",
					log_file, strerror(errno));
		} else if (update && commit_ref(lock)) {
			status |= error("couldn't set %s", lock->ref_name);
		}
	}
	free(log_file);
	unlock_ref(lock);
	return status;

 failure:
	rollback_lock_file(&reflog_lock);
	free(log_file);
	unlock_ref(lock);
	return -1;
}

static int files_ref_store_create_on_disk(struct ref_store *ref_store,
					  int flags,
					  struct strbuf *err UNUSED)
{
	struct files_ref_store *refs =
		files_downcast(ref_store, REF_STORE_WRITE, "create");
	struct strbuf sb = STRBUF_INIT;

	/*
	 * We need to create a "refs" dir in any case so that older versions of
	 * Git can tell that this is a repository. This serves two main purposes:
	 *
	 * - Clients will know to stop walking the parent-directory chain when
	 *   detecting the Git repository. Otherwise they may end up detecting
	 *   a Git repository in a parent directory instead.
	 *
	 * - Instead of failing to detect a repository with unknown reference
	 *   format altogether, old clients will print an error saying that
	 *   they do not understand the reference format extension.
	 */
	strbuf_addf(&sb, "%s/refs", ref_store->gitdir);
	safe_create_dir(sb.buf, 1);
	adjust_shared_perm(sb.buf);

	/*
	 * There is no need to create directories for common refs when creating
	 * a worktree ref store.
	 */
	if (!(flags & REF_STORE_CREATE_ON_DISK_IS_WORKTREE)) {
		/*
		 * Create .git/refs/{heads,tags}
		 */
		strbuf_reset(&sb);
		files_ref_path(refs, &sb, "refs/heads");
		safe_create_dir(sb.buf, 1);

		strbuf_reset(&sb);
		files_ref_path(refs, &sb, "refs/tags");
		safe_create_dir(sb.buf, 1);
	}

	strbuf_release(&sb);
	return 0;
}

struct remove_one_root_ref_data {
	const char *gitdir;
	struct strbuf *err;
};

static int remove_one_root_ref(const char *refname,
			       void *cb_data)
{
	struct remove_one_root_ref_data *data = cb_data;
	struct strbuf buf = STRBUF_INIT;
	int ret = 0;

	strbuf_addf(&buf, "%s/%s", data->gitdir, refname);

	ret = unlink(buf.buf);
	if (ret < 0)
		strbuf_addf(data->err, "could not delete %s: %s\n",
			    refname, strerror(errno));

	strbuf_release(&buf);
	return ret;
}

static int files_ref_store_remove_on_disk(struct ref_store *ref_store,
					  struct strbuf *err)
{
	struct files_ref_store *refs =
		files_downcast(ref_store, REF_STORE_WRITE, "remove");
	struct remove_one_root_ref_data data = {
		.gitdir = refs->base.gitdir,
		.err = err,
	};
	struct strbuf sb = STRBUF_INIT;
	int ret = 0;

	strbuf_addf(&sb, "%s/refs", refs->base.gitdir);
	if (remove_dir_recursively(&sb, 0) < 0) {
		strbuf_addf(err, "could not delete refs: %s",
			    strerror(errno));
		ret = -1;
	}
	strbuf_reset(&sb);

	strbuf_addf(&sb, "%s/logs", refs->base.gitdir);
	if (remove_dir_recursively(&sb, 0) < 0) {
		strbuf_addf(err, "could not delete logs: %s",
			    strerror(errno));
		ret = -1;
	}
	strbuf_reset(&sb);

	if (for_each_root_ref(refs, remove_one_root_ref, &data) < 0)
		ret = -1;

	if (ref_store_remove_on_disk(refs->packed_ref_store, err) < 0)
		ret = -1;

	strbuf_release(&sb);
	return ret;
}

/*
 * For refs and reflogs, they share a unified interface when scanning
 * the whole directory. This function is used as the callback for each
 * regular file or symlink in the directory.
 */
typedef int (*files_fsck_refs_fn)(struct ref_store *ref_store,
				  struct fsck_options *o,
				  const char *refname,
				  struct dir_iterator *iter);

static int files_fsck_symref_target(struct fsck_options *o,
				    struct fsck_ref_report *report,
				    struct strbuf *referent,
				    unsigned int symbolic_link)
{
	int is_referent_root;
	char orig_last_byte;
	size_t orig_len;
	int ret = 0;

	orig_len = referent->len;
	orig_last_byte = referent->buf[orig_len - 1];
	if (!symbolic_link)
		strbuf_rtrim(referent);

	is_referent_root = is_root_ref(referent->buf);
	if (!is_referent_root &&
	    !starts_with(referent->buf, "refs/") &&
	    !starts_with(referent->buf, "worktrees/")) {
		ret = fsck_report_ref(o, report,
				      FSCK_MSG_SYMREF_TARGET_IS_NOT_A_REF,
				      "points to non-ref target '%s'", referent->buf);

	}

	if (!is_referent_root && check_refname_format(referent->buf, 0)) {
		ret = fsck_report_ref(o, report,
				      FSCK_MSG_BAD_REFERENT_NAME,
				      "points to invalid refname '%s'", referent->buf);
		goto out;
	}

	if (symbolic_link)
		goto out;

	if (referent->len == orig_len ||
	    (referent->len < orig_len && orig_last_byte != '\n')) {
		ret = fsck_report_ref(o, report,
				      FSCK_MSG_REF_MISSING_NEWLINE,
				      "misses LF at the end");
	}

	if (referent->len != orig_len && referent->len != orig_len - 1) {
		ret = fsck_report_ref(o, report,
				      FSCK_MSG_TRAILING_REF_CONTENT,
				      "has trailing whitespaces or newlines");
	}

out:
	return ret;
}

static int files_fsck_refs_content(struct ref_store *ref_store,
				   struct fsck_options *o,
				   const char *target_name,
				   struct dir_iterator *iter)
{
	struct strbuf ref_content = STRBUF_INIT;
	struct strbuf abs_gitdir = STRBUF_INIT;
	struct strbuf referent = STRBUF_INIT;
	struct fsck_ref_report report = { 0 };
	const char *trailing = NULL;
	unsigned int type = 0;
	int failure_errno = 0;
	struct object_id oid;
	int ret = 0;

	report.path = target_name;

	if (S_ISLNK(iter->st.st_mode)) {
		const char *relative_referent_path = NULL;

		ret = fsck_report_ref(o, &report,
				      FSCK_MSG_SYMLINK_REF,
				      "use deprecated symbolic link for symref");

		strbuf_add_absolute_path(&abs_gitdir, ref_store->repo->gitdir);
		strbuf_normalize_path(&abs_gitdir);
		if (!is_dir_sep(abs_gitdir.buf[abs_gitdir.len - 1]))
			strbuf_addch(&abs_gitdir, '/');

		strbuf_add_real_path(&ref_content, iter->path.buf);
		skip_prefix(ref_content.buf, abs_gitdir.buf,
			    &relative_referent_path);

		if (relative_referent_path)
			strbuf_addstr(&referent, relative_referent_path);
		else
			strbuf_addbuf(&referent, &ref_content);

		ret |= files_fsck_symref_target(o, &report, &referent, 1);
		goto cleanup;
	}

	if (strbuf_read_file(&ref_content, iter->path.buf, 0) < 0) {
		/*
		 * Ref file could be removed by another concurrent process. We should
		 * ignore this error and continue to the next ref.
		 */
		if (errno == ENOENT)
			goto cleanup;

		ret = error_errno(_("cannot read ref file '%s'"), iter->path.buf);
		goto cleanup;
	}

	if (parse_loose_ref_contents(ref_store->repo->hash_algo,
				     ref_content.buf, &oid, &referent,
				     &type, &trailing, &failure_errno)) {
		strbuf_rtrim(&ref_content);
		ret = fsck_report_ref(o, &report,
				      FSCK_MSG_BAD_REF_CONTENT,
				      "%s", ref_content.buf);
		goto cleanup;
	}

	if (!(type & REF_ISSYMREF)) {
		if (!*trailing) {
			ret = fsck_report_ref(o, &report,
					      FSCK_MSG_REF_MISSING_NEWLINE,
					      "misses LF at the end");
			goto cleanup;
		}
		if (*trailing != '\n' || *(trailing + 1)) {
			ret = fsck_report_ref(o, &report,
					      FSCK_MSG_TRAILING_REF_CONTENT,
					      "has trailing garbage: '%s'", trailing);
			goto cleanup;
		}
	} else {
		ret = files_fsck_symref_target(o, &report, &referent, 0);
		goto cleanup;
	}

cleanup:
	strbuf_release(&ref_content);
	strbuf_release(&referent);
	strbuf_release(&abs_gitdir);
	return ret;
}

static int files_fsck_refs_name(struct ref_store *ref_store UNUSED,
				struct fsck_options *o,
				const char *refname,
				struct dir_iterator *iter)
{
	struct strbuf sb = STRBUF_INIT;
	int ret = 0;

	/*
	 * Ignore the files ending with ".lock" as they may be lock files
	 * However, do not allow bare ".lock" files.
	 */
	if (iter->basename[0] != '.' && ends_with(iter->basename, ".lock"))
		goto cleanup;

	/*
	 * This works right now because we never check the root refs.
	 */
	if (check_refname_format(refname, 0)) {
		struct fsck_ref_report report = { 0 };

		report.path = refname;
		ret = fsck_report_ref(o, &report,
				      FSCK_MSG_BAD_REF_NAME,
				      "invalid refname format");
	}

cleanup:
	strbuf_release(&sb);
	return ret;
}

static int files_fsck_refs_dir(struct ref_store *ref_store,
			       struct fsck_options *o,
			       const char *refs_check_dir,
			       struct worktree *wt,
			       files_fsck_refs_fn *fsck_refs_fn)
{
	struct strbuf refname = STRBUF_INIT;
	struct strbuf sb = STRBUF_INIT;
	struct dir_iterator *iter;
	int iter_status;
	int ret = 0;

	strbuf_addf(&sb, "%s/%s", ref_store->gitdir, refs_check_dir);

	iter = dir_iterator_begin(sb.buf, 0);
	if (!iter) {
		ret = error_errno(_("cannot open directory %s"), sb.buf);
		goto out;
	}

	while ((iter_status = dir_iterator_advance(iter)) == ITER_OK) {
		if (S_ISDIR(iter->st.st_mode)) {
			continue;
		} else if (S_ISREG(iter->st.st_mode) ||
			   S_ISLNK(iter->st.st_mode)) {
			strbuf_reset(&refname);

			if (!is_main_worktree(wt))
				strbuf_addf(&refname, "worktrees/%s/", wt->id);
			strbuf_addf(&refname, "%s/%s", refs_check_dir,
				    iter->relative_path);

			if (o->verbose)
				fprintf_ln(stderr, "Checking %s", refname.buf);

			for (size_t i = 0; fsck_refs_fn[i]; i++) {
				if (fsck_refs_fn[i](ref_store, o, refname.buf, iter))
					ret = -1;
			}
		} else {
			struct fsck_ref_report report = { .path = iter->basename };
			if (fsck_report_ref(o, &report,
					    FSCK_MSG_BAD_REF_FILETYPE,
					    "unexpected file type"))
				ret = -1;
		}
	}

	if (iter_status != ITER_DONE)
		ret = error(_("failed to iterate over '%s'"), sb.buf);

out:
	strbuf_release(&sb);
	strbuf_release(&refname);
	return ret;
}

static int files_fsck_refs(struct ref_store *ref_store,
			   struct fsck_options *o,
			   struct worktree *wt)
{
	files_fsck_refs_fn fsck_refs_fn[]= {
		files_fsck_refs_name,
		files_fsck_refs_content,
		NULL,
	};

	if (o->verbose)
		fprintf_ln(stderr, _("Checking references consistency"));
	return files_fsck_refs_dir(ref_store, o, "refs", wt, fsck_refs_fn);
}

static int files_fsck(struct ref_store *ref_store,
		      struct fsck_options *o,
		      struct worktree *wt)
{
	struct files_ref_store *refs =
		files_downcast(ref_store, REF_STORE_READ, "fsck");

	return files_fsck_refs(ref_store, o, wt) |
	       refs->packed_ref_store->be->fsck(refs->packed_ref_store, o, wt);
}

struct ref_storage_be refs_be_files = {
	.name = "files",
	.init = files_ref_store_init,
	.release = files_ref_store_release,
	.create_on_disk = files_ref_store_create_on_disk,
	.remove_on_disk = files_ref_store_remove_on_disk,

	.transaction_prepare = files_transaction_prepare,
	.transaction_finish = files_transaction_finish,
	.transaction_abort = files_transaction_abort,

	.pack_refs = files_pack_refs,
	.rename_ref = files_rename_ref,
	.copy_ref = files_copy_ref,

	.iterator_begin = files_ref_iterator_begin,
	.read_raw_ref = files_read_raw_ref,
	.read_symbolic_ref = files_read_symbolic_ref,

	.reflog_iterator_begin = files_reflog_iterator_begin,
	.for_each_reflog_ent = files_for_each_reflog_ent,
	.for_each_reflog_ent_reverse = files_for_each_reflog_ent_reverse,
	.reflog_exists = files_reflog_exists,
	.create_reflog = files_create_reflog,
	.delete_reflog = files_delete_reflog,
	.reflog_expire = files_reflog_expire,

	.fsck = files_fsck,
};<|MERGE_RESOLUTION|>--- conflicted
+++ resolved
@@ -3049,14 +3049,9 @@
 
 	/* Fail if a refname appears more than once in the transaction: */
 	for (i = 0; i < transaction->nr; i++)
-<<<<<<< HEAD
-		string_list_append(&affected_refnames,
-				   transaction->updates[i]->refname);
-=======
 		if (!(transaction->updates[i]->flags & REF_LOG_ONLY))
 			string_list_append(&affected_refnames,
 					   transaction->updates[i]->refname);
->>>>>>> 8ddcdc1b
 	string_list_sort(&affected_refnames);
 	if (ref_update_reject_duplicates(&affected_refnames, err)) {
 		ret = TRANSACTION_GENERIC_ERROR;
@@ -3100,19 +3095,12 @@
 		}
 
 		/*
-<<<<<<< HEAD
-		 * packed-refs don't support symbolic refs and root refs, so we
-		 * have to queue these references via the loose transaction.
-		 */
-		if (update->new_target || is_root_ref(update->refname)) {
-=======
 		 * packed-refs don't support symbolic refs, root refs and reflogs,
 		 * so we have to queue these references via the loose transaction.
 		 */
 		if (update->new_target ||
 		    is_root_ref(update->refname) ||
 		    (update->flags & REF_LOG_ONLY)) {
->>>>>>> 8ddcdc1b
 			if (!loose_transaction) {
 				loose_transaction = ref_store_transaction_begin(&refs->base, 0, err);
 				if (!loose_transaction) {
@@ -3121,12 +3109,6 @@
 				}
 			}
 
-<<<<<<< HEAD
-			ref_transaction_add_update(loose_transaction, update->refname,
-						   update->flags & ~REF_HAVE_OLD,
-						   update->new_target ? NULL : &update->new_oid, NULL,
-						   update->new_target, NULL, NULL);
-=======
 			if (update->flags & REF_LOG_ONLY)
 				ref_transaction_add_update(loose_transaction, update->refname,
 							   update->flags, &update->new_oid,
@@ -3138,16 +3120,11 @@
 							   update->new_target ? NULL : &update->new_oid, NULL,
 							   update->new_target, NULL, update->committer_info,
 							   NULL);
->>>>>>> 8ddcdc1b
 		} else {
 			ref_transaction_add_update(packed_transaction, update->refname,
 						   update->flags & ~REF_HAVE_OLD,
 						   &update->new_oid, &update->old_oid,
-<<<<<<< HEAD
-						   NULL, NULL, NULL);
-=======
 						   NULL, NULL, update->committer_info, NULL);
->>>>>>> 8ddcdc1b
 		}
 	}
 
