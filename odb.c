#include "git-compat-util.h"
#include "abspath.h"
#include "chdir-notify.h"
#include "commit-graph.h"
#include "config.h"
#include "dir.h"
#include "environment.h"
#include "gettext.h"
#include "hex.h"
#include "khash.h"
#include "lockfile.h"
#include "loose.h"
#include "midx.h"
#include "object-file-convert.h"
#include "object-file.h"
#include "odb.h"
#include "packfile.h"
#include "path.h"
#include "promisor-remote.h"
#include "quote.h"
#include "replace-object.h"
#include "run-command.h"
#include "setup.h"
#include "strbuf.h"
#include "strvec.h"
#include "submodule.h"
#include "tmp-objdir.h"
#include "trace2.h"
#include "write-or-die.h"

KHASH_INIT(odb_path_map, const char * /* key: odb_path */,
	struct odb_source *, 1, fspathhash, fspatheq)

/*
 * This is meant to hold a *small* number of objects that you would
 * want odb_read_object() to be able to return, but yet you do not want
 * to write them into the object store (e.g. a browse-only
 * application).
 */
struct cached_object_entry {
	struct object_id oid;
	struct cached_object {
		enum object_type type;
		const void *buf;
		unsigned long size;
	} value;
};

static const struct cached_object *find_cached_object(struct object_database *object_store,
						      const struct object_id *oid)
{
	static const struct cached_object empty_tree = {
		.type = OBJ_TREE,
		.buf = "",
	};
	const struct cached_object_entry *co = object_store->cached_objects;

	for (size_t i = 0; i < object_store->cached_object_nr; i++, co++)
		if (oideq(&co->oid, oid))
			return &co->value;

	if (oid->algo && oideq(oid, hash_algos[oid->algo].empty_tree))
		return &empty_tree;

	return NULL;
}

int odb_mkstemp(struct object_database *odb,
		struct strbuf *temp_filename, const char *pattern)
{
	int fd;
	/*
	 * we let the umask do its job, don't try to be more
	 * restrictive except to remove write permission.
	 */
	int mode = 0444;
	repo_git_path_replace(odb->repo, temp_filename, "objects/%s", pattern);
	fd = git_mkstemp_mode(temp_filename->buf, mode);
	if (0 <= fd)
		return fd;

	/* slow path */
	/* some mkstemp implementations erase temp_filename on failure */
	repo_git_path_replace(odb->repo, temp_filename, "objects/%s", pattern);
	safe_create_leading_directories(odb->repo, temp_filename->buf);
	return xmkstemp_mode(temp_filename->buf, mode);
}

/*
 * Return non-zero iff the path is usable as an alternate object database.
 */
static bool odb_is_source_usable(struct object_database *o, const char *path)
{
	int r;
	struct strbuf normalized_objdir = STRBUF_INIT;
	bool usable = false;

	strbuf_realpath(&normalized_objdir, o->sources->path, 1);

	/* Detect cases where alternate disappeared */
	if (!is_directory(path)) {
		error(_("object directory %s does not exist; "
			"check .git/objects/info/alternates"),
		      path);
		goto out;
	}

	/*
	 * Prevent the common mistake of listing the same
	 * thing twice, or object directory itself.
	 */
	if (!o->source_by_path) {
		khiter_t p;

		o->source_by_path = kh_init_odb_path_map();
		assert(!o->sources->next);
		p = kh_put_odb_path_map(o->source_by_path, o->sources->path, &r);
		assert(r == 1); /* never used */
		kh_value(o->source_by_path, p) = o->sources;
	}

	if (fspatheq(path, normalized_objdir.buf))
		goto out;

	if (kh_get_odb_path_map(o->source_by_path, path) < kh_end(o->source_by_path))
		goto out;

	usable = true;

out:
	strbuf_release(&normalized_objdir);
	return usable;
}

static void parse_alternates(const char *string,
			     int sep,
			     const char *relative_base,
			     struct strvec *out)
{
	struct strbuf pathbuf = STRBUF_INIT;
	struct strbuf buf = STRBUF_INIT;

	if (!string || !*string)
		return;

	while (*string) {
		const char *end;

		strbuf_reset(&buf);
		strbuf_reset(&pathbuf);

		if (*string == '#') {
			/* comment; consume up to next separator */
			end = strchrnul(string, sep);
		} else if (*string == '"' && !unquote_c_style(&buf, string, &end)) {
			/*
			 * quoted path; unquote_c_style has copied the
			 * data for us and set "end". Broken quoting (e.g.,
			 * an entry that doesn't end with a quote) falls
			 * back to the unquoted case below.
			 */
		} else {
			/* normal, unquoted path */
			end = strchrnul(string, sep);
			strbuf_add(&buf, string, end - string);
		}

		if (*end)
			end++;
		string = end;

		if (!buf.len)
			continue;

		if (!is_absolute_path(buf.buf) && relative_base) {
			strbuf_realpath(&pathbuf, relative_base, 1);
			strbuf_addch(&pathbuf, '/');
		}
		strbuf_addbuf(&pathbuf, &buf);

		strbuf_reset(&buf);
		if (!strbuf_realpath(&buf, pathbuf.buf, 0)) {
			error(_("unable to normalize alternate object path: %s"),
			      pathbuf.buf);
			continue;
		}

		/*
		 * The trailing slash after the directory name is given by
		 * this function at the end. Remove duplicates.
		 */
		while (buf.len && buf.buf[buf.len - 1] == '/')
			strbuf_setlen(&buf, buf.len - 1);

		strvec_push(out, buf.buf);
	}

	strbuf_release(&pathbuf);
	strbuf_release(&buf);
}

static void odb_source_read_alternates(struct odb_source *source,
				       struct strvec *out)
{
	struct strbuf buf = STRBUF_INIT;
	char *path;

	path = xstrfmt("%s/info/alternates", source->path);
	if (strbuf_read_file(&buf, path, 1024) < 0) {
		warn_on_fopen_errors(path);
		free(path);
		return;
	}
	parse_alternates(buf.buf, '\n', source->path, out);

	strbuf_release(&buf);
	free(path);
}


static struct odb_source *odb_source_new(struct object_database *odb,
					 const char *path,
					 bool local)
{
	struct odb_source *source;

	CALLOC_ARRAY(source, 1);
	source->odb = odb;
	source->local = local;
	source->path = xstrdup(path);
	source->loose = odb_source_loose_new(source);
	source->packfiles = packfile_store_new(source);

	return source;
}

static struct odb_source *odb_add_alternate_recursively(struct object_database *odb,
							const char *source,
							int depth)
{
	struct odb_source *alternate = NULL;
	struct strvec sources = STRVEC_INIT;
	khiter_t pos;
	int ret;

	if (!odb_is_source_usable(odb, source))
		goto error;

	alternate = odb_source_new(odb, source, false);

	/* add the alternate entry */
	*odb->sources_tail = alternate;
	odb->sources_tail = &(alternate->next);

	pos = kh_put_odb_path_map(odb->source_by_path, alternate->path, &ret);
	if (!ret)
		BUG("source must not yet exist");
	kh_value(odb->source_by_path, pos) = alternate;

	/* recursively add alternates */
	odb_source_read_alternates(alternate, &sources);
	if (sources.nr && depth + 1 > 5) {
		error(_("%s: ignoring alternate object stores, nesting too deep"),
		      source);
	} else {
		for (size_t i = 0; i < sources.nr; i++)
			odb_add_alternate_recursively(odb, sources.v[i], depth + 1);
	}

 error:
	strvec_clear(&sources);
	return alternate;
}

static int odb_source_write_alternate(struct odb_source *source,
				      const char *alternate)
{
	struct lock_file lock = LOCK_INIT;
	char *path = xstrfmt("%s/%s", source->path, "info/alternates");
	FILE *in, *out;
	int found = 0;
	int ret;

	hold_lock_file_for_update(&lock, path, LOCK_DIE_ON_ERROR,
				  LOCKFILE_PID_OTHER);
	out = fdopen_lock_file(&lock, "w");
	if (!out) {
		ret = error_errno(_("unable to fdopen alternates lockfile"));
		goto out;
	}

	in = fopen(path, "r");
	if (in) {
		struct strbuf line = STRBUF_INIT;

		while (strbuf_getline(&line, in) != EOF) {
			if (!strcmp(alternate, line.buf)) {
				found = 1;
				break;
			}
			fprintf_or_die(out, "%s\n", line.buf);
		}

		strbuf_release(&line);
		fclose(in);
	} else if (errno != ENOENT) {
		ret = error_errno(_("unable to read alternates file"));
		goto out;
	}

	if (found) {
		rollback_lock_file(&lock);
	} else {
		fprintf_or_die(out, "%s\n", alternate);
		if (commit_lock_file(&lock)) {
			ret = error_errno(_("unable to move new alternates file into place"));
			goto out;
		}
	}

	ret = 0;

out:
	free(path);
	return ret;
}

void odb_add_to_alternates_file(struct object_database *odb,
				const char *dir)
{
	int ret = odb_source_write_alternate(odb->sources, dir);
	if (ret < 0)
		die(NULL);
	if (odb->loaded_alternates)
		odb_add_alternate_recursively(odb, dir, 0);
}

struct odb_source *odb_add_to_alternates_memory(struct object_database *odb,
						const char *dir)
{
	/*
	 * Make sure alternates are initialized, or else our entry may be
	 * overwritten when they are.
	 */
	odb_prepare_alternates(odb);
	return odb_add_alternate_recursively(odb, dir, 0);
}

struct odb_source *odb_set_temporary_primary_source(struct object_database *odb,
						    const char *dir, int will_destroy)
{
	struct odb_source *source;

	/*
	 * Make sure alternates are initialized, or else our entry may be
	 * overwritten when they are.
	 */
	odb_prepare_alternates(odb);

	/*
	 * Make a new primary odb and link the old primary ODB in as an
	 * alternate
	 */
	source = odb_source_new(odb, dir, false);

	/*
	 * Disable ref updates while a temporary odb is active, since
	 * the objects in the database may roll back.
	 */
	odb->repo->disable_ref_updates = true;
	source->will_destroy = will_destroy;
	source->next = odb->sources;
	odb->sources = source;
	return source->next;
}

static void odb_source_free(struct odb_source *source)
{
	free(source->path);
	odb_source_loose_free(source->loose);
	packfile_store_free(source->packfiles);
	free(source);
}

void odb_restore_primary_source(struct object_database *odb,
				struct odb_source *restore_source,
				const char *old_path)
{
	struct odb_source *cur_source = odb->sources;

	if (strcmp(old_path, cur_source->path))
		BUG("expected %s as primary object store; found %s",
		    old_path, cur_source->path);

	if (cur_source->next != restore_source)
		BUG("we expect the old primary object store to be the first alternate");

	odb->repo->disable_ref_updates = false;
	odb->sources = restore_source;
	odb_source_free(cur_source);
}

char *compute_alternate_path(const char *path, struct strbuf *err)
{
	char *ref_git = NULL;
	const char *repo;
	int seen_error = 0;

	ref_git = real_pathdup(path, 0);
	if (!ref_git) {
		seen_error = 1;
		strbuf_addf(err, _("path '%s' does not exist"), path);
		goto out;
	}

	repo = read_gitfile(ref_git);
	if (!repo)
		repo = read_gitfile(mkpath("%s/.git", ref_git));
	if (repo) {
		free(ref_git);
		ref_git = xstrdup(repo);
	}

	if (!repo && is_directory(mkpath("%s/.git/objects", ref_git))) {
		char *ref_git_git = mkpathdup("%s/.git", ref_git);
		free(ref_git);
		ref_git = ref_git_git;
	} else if (!is_directory(mkpath("%s/objects", ref_git))) {
		struct strbuf sb = STRBUF_INIT;
		seen_error = 1;
		if (get_common_dir(&sb, ref_git)) {
			strbuf_addf(err,
				    _("reference repository '%s' as a linked "
				      "checkout is not supported yet."),
				    path);
			goto out;
		}

		strbuf_addf(err, _("reference repository '%s' is not a "
					"local repository."), path);
		goto out;
	}

	if (!access(mkpath("%s/shallow", ref_git), F_OK)) {
		strbuf_addf(err, _("reference repository '%s' is shallow"),
			    path);
		seen_error = 1;
		goto out;
	}

	if (!access(mkpath("%s/info/grafts", ref_git), F_OK)) {
		strbuf_addf(err,
			    _("reference repository '%s' is grafted"),
			    path);
		seen_error = 1;
		goto out;
	}

out:
	if (seen_error) {
		FREE_AND_NULL(ref_git);
	}

	return ref_git;
}

struct odb_source *odb_find_source(struct object_database *odb, const char *obj_dir)
{
	struct odb_source *source;
	char *obj_dir_real = real_pathdup(obj_dir, 1);
	struct strbuf odb_path_real = STRBUF_INIT;

	odb_prepare_alternates(odb);
	for (source = odb->sources; source; source = source->next) {
		strbuf_realpath(&odb_path_real, source->path, 1);
		if (!strcmp(obj_dir_real, odb_path_real.buf))
			break;
	}

	free(obj_dir_real);
	strbuf_release(&odb_path_real);

	return source;
}

struct odb_source *odb_find_source_or_die(struct object_database *odb, const char *obj_dir)
{
	struct odb_source *source = odb_find_source(odb, obj_dir);
	if (!source)
		die(_("could not find object directory matching %s"), obj_dir);
	return source;
}

void odb_add_submodule_source_by_path(struct object_database *odb,
				      const char *path)
{
	string_list_insert(&odb->submodule_source_paths, path);
}

static void fill_alternate_refs_command(struct repository *repo,
					struct child_process *cmd,
					const char *repo_path)
{
	const char *value;

	if (!repo_config_get_value(repo, "core.alternateRefsCommand", &value)) {
		cmd->use_shell = 1;

		strvec_push(&cmd->args, value);
		strvec_push(&cmd->args, repo_path);
	} else {
		cmd->git_cmd = 1;

		strvec_pushf(&cmd->args, "--git-dir=%s", repo_path);
		strvec_push(&cmd->args, "for-each-ref");
		strvec_push(&cmd->args, "--format=%(objectname)");

		if (!repo_config_get_value(repo, "core.alternateRefsPrefixes", &value)) {
			strvec_push(&cmd->args, "--");
			strvec_split(&cmd->args, value);
		}
	}

	strvec_pushv(&cmd->env, (const char **)local_repo_env);
	cmd->out = -1;
}

static void read_alternate_refs(struct repository *repo,
				const char *path,
				odb_for_each_alternate_ref_fn *cb,
				void *payload)
{
	struct child_process cmd = CHILD_PROCESS_INIT;
	struct strbuf line = STRBUF_INIT;
	FILE *fh;

	fill_alternate_refs_command(repo, &cmd, path);

	if (start_command(&cmd))
		return;

	fh = xfdopen(cmd.out, "r");
	while (strbuf_getline_lf(&line, fh) != EOF) {
		struct object_id oid;
		const char *p;

		if (parse_oid_hex_algop(line.buf, &oid, &p, repo->hash_algo) || *p) {
			warning(_("invalid line while parsing alternate refs: %s"),
				line.buf);
			break;
		}

		cb(&oid, payload);
	}

	fclose(fh);
	finish_command(&cmd);
	strbuf_release(&line);
}

struct alternate_refs_data {
	odb_for_each_alternate_ref_fn *fn;
	void *payload;
};

static int refs_from_alternate_cb(struct odb_source *alternate,
				  void *payload)
{
	struct strbuf path = STRBUF_INIT;
	size_t base_len;
	struct alternate_refs_data *cb = payload;

	if (!strbuf_realpath(&path, alternate->path, 0))
		goto out;
	if (!strbuf_strip_suffix(&path, "/objects"))
		goto out;
	base_len = path.len;

	/* Is this a git repository with refs? */
	strbuf_addstr(&path, "/refs");
	if (!is_directory(path.buf))
		goto out;
	strbuf_setlen(&path, base_len);

	read_alternate_refs(alternate->odb->repo, path.buf, cb->fn, cb->payload);

out:
	strbuf_release(&path);
	return 0;
}

void odb_for_each_alternate_ref(struct object_database *odb,
				odb_for_each_alternate_ref_fn cb, void *payload)
{
	struct alternate_refs_data data;
	data.fn = cb;
	data.payload = payload;
	odb_for_each_alternate(odb, refs_from_alternate_cb, &data);
}

int odb_for_each_alternate(struct object_database *odb,
			 odb_for_each_alternate_fn cb, void *payload)
{
	struct odb_source *alternate;
	int r = 0;

	odb_prepare_alternates(odb);
	for (alternate = odb->sources->next; alternate; alternate = alternate->next) {
		r = cb(alternate, payload);
		if (r)
			break;
	}
	return r;
}

void odb_prepare_alternates(struct object_database *odb)
{
	struct strvec sources = STRVEC_INIT;

	if (odb->loaded_alternates)
		return;

	parse_alternates(odb->alternate_db, PATH_SEP, NULL, &sources);
	odb_source_read_alternates(odb->sources, &sources);
	for (size_t i = 0; i < sources.nr; i++)
		odb_add_alternate_recursively(odb, sources.v[i], 0);

	odb->loaded_alternates = 1;

	strvec_clear(&sources);
}

int odb_has_alternates(struct object_database *odb)
{
	odb_prepare_alternates(odb);
	return !!odb->sources->next;
}

int obj_read_use_lock = 0;
pthread_mutex_t obj_read_mutex;

void enable_obj_read_lock(void)
{
	if (obj_read_use_lock)
		return;

	obj_read_use_lock = 1;
	init_recursive_mutex(&obj_read_mutex);
}

void disable_obj_read_lock(void)
{
	if (!obj_read_use_lock)
		return;

	obj_read_use_lock = 0;
	pthread_mutex_destroy(&obj_read_mutex);
}

int fetch_if_missing = 1;

static int register_all_submodule_sources(struct object_database *odb)
{
	int ret = odb->submodule_source_paths.nr;

	for (size_t i = 0; i < odb->submodule_source_paths.nr; i++)
		odb_add_to_alternates_memory(odb,
					     odb->submodule_source_paths.items[i].string);
	if (ret) {
		string_list_clear(&odb->submodule_source_paths, 0);
		trace2_data_intmax("submodule", odb->repo,
				   "register_all_submodule_sources/registered", ret);
		if (git_env_bool("GIT_TEST_FATAL_REGISTER_SUBMODULE_ODB", 0))
			BUG("register_all_submodule_sources() called");
	}
	return ret;
}

static int do_oid_object_info_extended(struct object_database *odb,
				       const struct object_id *oid,
				       struct object_info *oi, unsigned flags)
{
	const struct cached_object *co;
	const struct object_id *real = oid;
	int already_retried = 0;

	if (flags & OBJECT_INFO_LOOKUP_REPLACE)
		real = lookup_replace_object(odb->repo, oid);

	if (is_null_oid(real))
		return -1;

	co = find_cached_object(odb, real);
	if (co) {
		if (oi) {
			if (oi->typep)
				*(oi->typep) = co->type;
			if (oi->sizep)
				*(oi->sizep) = co->size;
			if (oi->disk_sizep)
				*(oi->disk_sizep) = 0;
			if (oi->delta_base_oid)
				oidclr(oi->delta_base_oid, odb->repo->hash_algo);
			if (oi->contentp)
				*oi->contentp = xmemdupz(co->buf, co->size);
			oi->whence = OI_CACHED;
		}
		return 0;
	}

	odb_prepare_alternates(odb);

	while (1) {
		struct odb_source *source;

<<<<<<< HEAD
		if (!packfile_store_read_object_info(odb->packfiles, real, oi, flags))
			return 0;

=======
>>>>>>> ce5f04e0
		/* Most likely it's a loose object. */
		for (source = odb->sources; source; source = source->next) {
			if (!packfile_store_read_object_info(source->packfiles, real, oi, flags) ||
			    !odb_source_loose_read_object_info(source, real, oi, flags))
				return 0;
		}

		/* Not a loose object; someone else may have just packed it. */
		if (!(flags & OBJECT_INFO_QUICK)) {
			odb_reprepare(odb->repo->objects);
<<<<<<< HEAD
			if (!packfile_store_read_object_info(odb->packfiles, real, oi, flags))
				return 0;
=======
			for (source = odb->sources; source; source = source->next)
				if (!packfile_store_read_object_info(source->packfiles, real, oi, flags))
					return 0;
>>>>>>> ce5f04e0
		}

		/*
		 * This might be an attempt at accessing a submodule object as
		 * if it were in main object store (having called
		 * `odb_add_submodule_source_by_path()` on that submodule's
		 * ODB). If any such ODBs exist, register them and try again.
		 */
		if (register_all_submodule_sources(odb))
			/* We added some alternates; retry */
			continue;

		/* Check if it is a missing object */
		if (fetch_if_missing && repo_has_promisor_remote(odb->repo) &&
		    !already_retried &&
		    !(flags & OBJECT_INFO_SKIP_FETCH_OBJECT)) {
			promisor_remote_get_direct(odb->repo, real, 1);
			already_retried = 1;
			continue;
		}

		if (flags & OBJECT_INFO_DIE_IF_CORRUPT) {
			const struct packed_git *p;
			if ((flags & OBJECT_INFO_LOOKUP_REPLACE) && !oideq(real, oid))
				die(_("replacement %s not found for %s"),
				    oid_to_hex(real), oid_to_hex(oid));
			if ((p = has_packed_and_bad(odb->repo, real)))
				die(_("packed object %s (stored in %s) is corrupt"),
				    oid_to_hex(real), p->pack_name);
		}
		return -1;
	}
}

static int oid_object_info_convert(struct repository *r,
				   const struct object_id *input_oid,
				   struct object_info *input_oi, unsigned flags)
{
	const struct git_hash_algo *input_algo = &hash_algos[input_oid->algo];
	int do_die = flags & OBJECT_INFO_DIE_IF_CORRUPT;
	enum object_type type;
	struct object_id oid, delta_base_oid;
	struct object_info new_oi, *oi;
	unsigned long size;
	void *content;
	int ret;

	if (repo_oid_to_algop(r, input_oid, r->hash_algo, &oid)) {
		if (do_die)
			die(_("missing mapping of %s to %s"),
			    oid_to_hex(input_oid), r->hash_algo->name);
		return -1;
	}

	/* Is new_oi needed? */
	oi = input_oi;
	if (input_oi && (input_oi->delta_base_oid || input_oi->sizep ||
			 input_oi->contentp)) {
		new_oi = *input_oi;
		/* Does delta_base_oid need to be converted? */
		if (input_oi->delta_base_oid)
			new_oi.delta_base_oid = &delta_base_oid;
		/* Will the attributes differ when converted? */
		if (input_oi->sizep || input_oi->contentp) {
			new_oi.contentp = &content;
			new_oi.sizep = &size;
			new_oi.typep = &type;
		}
		oi = &new_oi;
	}

	ret = odb_read_object_info_extended(r->objects, &oid, oi, flags);
	if (ret)
		return -1;
	if (oi == input_oi)
		return ret;

	if (new_oi.contentp) {
		struct strbuf outbuf = STRBUF_INIT;

		if (type != OBJ_BLOB) {
			ret = convert_object_file(r, &outbuf,
						  r->hash_algo, input_algo,
						  content, size, type, !do_die);
			free(content);
			if (ret == -1)
				return -1;
			size = outbuf.len;
			content = strbuf_detach(&outbuf, NULL);
		}
		if (input_oi->sizep)
			*input_oi->sizep = size;
		if (input_oi->contentp)
			*input_oi->contentp = content;
		else
			free(content);
		if (input_oi->typep)
			*input_oi->typep = type;
	}
	if (new_oi.delta_base_oid == &delta_base_oid) {
		if (repo_oid_to_algop(r, &delta_base_oid, input_algo,
				 input_oi->delta_base_oid)) {
			if (do_die)
				die(_("missing mapping of %s to %s"),
				    oid_to_hex(&delta_base_oid),
				    input_algo->name);
			return -1;
		}
	}
	input_oi->whence = new_oi.whence;
	input_oi->u = new_oi.u;
	return ret;
}

int odb_read_object_info_extended(struct object_database *odb,
				  const struct object_id *oid,
				  struct object_info *oi,
				  unsigned flags)
{
	int ret;

	if (oid->algo && (hash_algo_by_ptr(odb->repo->hash_algo) != oid->algo))
		return oid_object_info_convert(odb->repo, oid, oi, flags);

	obj_read_lock();
	ret = do_oid_object_info_extended(odb, oid, oi, flags);
	obj_read_unlock();
	return ret;
}


/* returns enum object_type or negative */
int odb_read_object_info(struct object_database *odb,
			 const struct object_id *oid,
			 unsigned long *sizep)
{
	enum object_type type;
	struct object_info oi = OBJECT_INFO_INIT;

	oi.typep = &type;
	oi.sizep = sizep;
	if (odb_read_object_info_extended(odb, oid, &oi,
					  OBJECT_INFO_LOOKUP_REPLACE) < 0)
		return -1;
	return type;
}

int odb_pretend_object(struct object_database *odb,
		       void *buf, unsigned long len, enum object_type type,
		       struct object_id *oid)
{
	struct cached_object_entry *co;
	char *co_buf;

	hash_object_file(odb->repo->hash_algo, buf, len, type, oid);
	if (odb_has_object(odb, oid, 0) ||
	    find_cached_object(odb, oid))
		return 0;

	ALLOC_GROW(odb->cached_objects,
		   odb->cached_object_nr + 1, odb->cached_object_alloc);
	co = &odb->cached_objects[odb->cached_object_nr++];
	co->value.size = len;
	co->value.type = type;
	co_buf = xmalloc(len);
	memcpy(co_buf, buf, len);
	co->value.buf = co_buf;
	oidcpy(&co->oid, oid);
	return 0;
}

void *odb_read_object(struct object_database *odb,
		      const struct object_id *oid,
		      enum object_type *type,
		      unsigned long *size)
{
	struct object_info oi = OBJECT_INFO_INIT;
	unsigned flags = OBJECT_INFO_DIE_IF_CORRUPT | OBJECT_INFO_LOOKUP_REPLACE;
	void *data;

	oi.typep = type;
	oi.sizep = size;
	oi.contentp = &data;
	if (odb_read_object_info_extended(odb, oid, &oi, flags))
		return NULL;

	return data;
}

void *odb_read_object_peeled(struct object_database *odb,
			     const struct object_id *oid,
			     enum object_type required_type,
			     unsigned long *size,
			     struct object_id *actual_oid_return)
{
	enum object_type type;
	void *buffer;
	unsigned long isize;
	struct object_id actual_oid;

	oidcpy(&actual_oid, oid);
	while (1) {
		int ref_length = -1;
		const char *ref_type = NULL;

		buffer = odb_read_object(odb, &actual_oid, &type, &isize);
		if (!buffer)
			return NULL;
		if (type == required_type) {
			*size = isize;
			if (actual_oid_return)
				oidcpy(actual_oid_return, &actual_oid);
			return buffer;
		}
		/* Handle references */
		else if (type == OBJ_COMMIT)
			ref_type = "tree ";
		else if (type == OBJ_TAG)
			ref_type = "object ";
		else {
			free(buffer);
			return NULL;
		}
		ref_length = strlen(ref_type);

		if (ref_length + odb->repo->hash_algo->hexsz > isize ||
		    memcmp(buffer, ref_type, ref_length) ||
		    get_oid_hex_algop((char *) buffer + ref_length, &actual_oid,
				      odb->repo->hash_algo)) {
			free(buffer);
			return NULL;
		}
		free(buffer);
		/* Now we have the ID of the referred-to object in
		 * actual_oid.  Check again. */
	}
}

int odb_has_object(struct object_database *odb, const struct object_id *oid,
	       unsigned flags)
{
	unsigned object_info_flags = 0;

	if (!startup_info->have_repository)
		return 0;
	if (!(flags & HAS_OBJECT_RECHECK_PACKED))
		object_info_flags |= OBJECT_INFO_QUICK;
	if (!(flags & HAS_OBJECT_FETCH_PROMISOR))
		object_info_flags |= OBJECT_INFO_SKIP_FETCH_OBJECT;

	return odb_read_object_info_extended(odb, oid, NULL, object_info_flags) >= 0;
}

int odb_freshen_object(struct object_database *odb,
		       const struct object_id *oid)
{
	struct odb_source *source;

	odb_prepare_alternates(odb);
	for (source = odb->sources; source; source = source->next) {
		if (packfile_store_freshen_object(source->packfiles, oid))
			return 1;

		if (odb_source_loose_freshen_object(source, oid))
			return 1;
	}

	return 0;
}

void odb_assert_oid_type(struct object_database *odb,
			 const struct object_id *oid, enum object_type expect)
{
	enum object_type type = odb_read_object_info(odb, oid, NULL);
	if (type < 0)
		die(_("%s is not a valid object"), oid_to_hex(oid));
	if (type != expect)
		die(_("%s is not a valid '%s' object"), oid_to_hex(oid),
		    type_name(expect));
}

int odb_write_object_ext(struct object_database *odb,
			 const void *buf, unsigned long len,
			 enum object_type type,
			 struct object_id *oid,
			 struct object_id *compat_oid,
			 unsigned flags)
{
	return odb_source_loose_write_object(odb->sources, buf, len, type,
					     oid, compat_oid, flags);
}

int odb_write_object_stream(struct object_database *odb,
			    struct odb_write_stream *stream, size_t len,
			    struct object_id *oid)
{
	return odb_source_loose_write_stream(odb->sources, stream, len, oid);
}

static void odb_update_commondir(const char *name UNUSED,
				 const char *old_cwd,
				 const char *new_cwd,
				 void *cb_data)
{
	struct object_database *odb = cb_data;
	struct tmp_objdir *tmp_objdir;
	struct odb_source *source;

	tmp_objdir = tmp_objdir_unapply_primary_odb();

	/*
	 * In theory, we only have to do this for the primary object source, as
	 * alternates' paths are always resolved to an absolute path.
	 */
	for (source = odb->sources; source; source = source->next) {
		char *path;

		if (is_absolute_path(source->path))
			continue;

		path = reparent_relative_path(old_cwd, new_cwd,
					      source->path);

		free(source->path);
		source->path = path;
	}

	if (tmp_objdir)
		tmp_objdir_reapply_primary_odb(tmp_objdir, old_cwd, new_cwd);
}

struct object_database *odb_new(struct repository *repo,
				const char *primary_source,
				const char *secondary_sources)
{
	struct object_database *o = xmalloc(sizeof(*o));
	char *to_free = NULL;

	memset(o, 0, sizeof(*o));
	o->repo = repo;
	pthread_mutex_init(&o->replace_mutex, NULL);
	string_list_init_dup(&o->submodule_source_paths);

	if (!primary_source)
		primary_source = to_free = xstrfmt("%s/objects", repo->commondir);
	o->sources = odb_source_new(o, primary_source, true);
	o->sources_tail = &o->sources->next;
	o->alternate_db = xstrdup_or_null(secondary_sources);

	free(to_free);

	chdir_notify_register(NULL, odb_update_commondir, o);

	return o;
}

void odb_close(struct object_database *o)
{
	struct odb_source *source;
	for (source = o->sources; source; source = source->next)
		packfile_store_close(source->packfiles);
	close_commit_graph(o);
}

static void odb_free_sources(struct object_database *o)
{
	while (o->sources) {
		struct odb_source *next;

		next = o->sources->next;
		odb_source_free(o->sources);
		o->sources = next;
	}
	kh_destroy_odb_path_map(o->source_by_path);
	o->source_by_path = NULL;
}

void odb_free(struct object_database *o)
{
	if (!o)
		return;

	free(o->alternate_db);

	oidmap_clear(&o->replace_map, 1);
	pthread_mutex_destroy(&o->replace_mutex);

	odb_close(o);
	odb_free_sources(o);

	for (size_t i = 0; i < o->cached_object_nr; i++)
		free((char *) o->cached_objects[i].value.buf);
	free(o->cached_objects);

<<<<<<< HEAD
	packfile_store_free(o->packfiles);
=======
>>>>>>> ce5f04e0
	string_list_clear(&o->submodule_source_paths, 0);

	chdir_notify_unregister(NULL, odb_update_commondir, o);

	free(o);
}

void odb_reprepare(struct object_database *o)
{
	struct odb_source *source;

	obj_read_lock();

	/*
	 * Reprepare alt odbs, in case the alternates file was modified
	 * during the course of this process. This only _adds_ odbs to
	 * the linked list, so existing odbs will continue to exist for
	 * the lifetime of the process.
	 */
	o->loaded_alternates = 0;
	odb_prepare_alternates(o);

	for (source = o->sources; source; source = source->next) {
		odb_source_loose_reprepare(source);
		packfile_store_reprepare(source->packfiles);
	}

	o->approximate_object_count_valid = 0;

	obj_read_unlock();
}

struct odb_transaction *odb_transaction_begin(struct object_database *odb)
{
	return object_file_transaction_begin(odb->sources);
}

void odb_transaction_commit(struct odb_transaction *transaction)
{
	object_file_transaction_commit(transaction);
}<|MERGE_RESOLUTION|>--- conflicted
+++ resolved
@@ -713,12 +713,6 @@
 	while (1) {
 		struct odb_source *source;
 
-<<<<<<< HEAD
-		if (!packfile_store_read_object_info(odb->packfiles, real, oi, flags))
-			return 0;
-
-=======
->>>>>>> ce5f04e0
 		/* Most likely it's a loose object. */
 		for (source = odb->sources; source; source = source->next) {
 			if (!packfile_store_read_object_info(source->packfiles, real, oi, flags) ||
@@ -729,14 +723,9 @@
 		/* Not a loose object; someone else may have just packed it. */
 		if (!(flags & OBJECT_INFO_QUICK)) {
 			odb_reprepare(odb->repo->objects);
-<<<<<<< HEAD
-			if (!packfile_store_read_object_info(odb->packfiles, real, oi, flags))
-				return 0;
-=======
 			for (source = odb->sources; source; source = source->next)
 				if (!packfile_store_read_object_info(source->packfiles, real, oi, flags))
 					return 0;
->>>>>>> ce5f04e0
 		}
 
 		/*
@@ -1131,10 +1120,6 @@
 		free((char *) o->cached_objects[i].value.buf);
 	free(o->cached_objects);
 
-<<<<<<< HEAD
-	packfile_store_free(o->packfiles);
-=======
->>>>>>> ce5f04e0
 	string_list_clear(&o->submodule_source_paths, 0);
 
 	chdir_notify_unregister(NULL, odb_update_commondir, o);
