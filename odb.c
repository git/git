#include "git-compat-util.h"
#include "abspath.h"
#include "chdir-notify.h"
#include "commit-graph.h"
#include "config.h"
#include "dir.h"
#include "environment.h"
#include "gettext.h"
#include "hex.h"
#include "khash.h"
#include "lockfile.h"
#include "loose.h"
#include "midx.h"
#include "object-file-convert.h"
#include "object-file.h"
#include "odb.h"
#include "packfile.h"
#include "path.h"
#include "promisor-remote.h"
#include "quote.h"
#include "replace-object.h"
#include "run-command.h"
#include "setup.h"
#include "strbuf.h"
#include "strvec.h"
#include "submodule.h"
#include "tmp-objdir.h"
#include "trace2.h"
#include "write-or-die.h"

KHASH_INIT(odb_path_map, const char * /* key: odb_path */,
	struct odb_source *, 1, fspathhash, fspatheq)

/*
 * This is meant to hold a *small* number of objects that you would
 * want odb_read_object() to be able to return, but yet you do not want
 * to write them into the object store (e.g. a browse-only
 * application).
 */
struct cached_object_entry {
	struct object_id oid;
	struct cached_object {
		enum object_type type;
		const void *buf;
		unsigned long size;
	} value;
};

static const struct cached_object *find_cached_object(struct object_database *object_store,
						      const struct object_id *oid)
{
	static const struct cached_object empty_tree = {
		.type = OBJ_TREE,
		.buf = "",
	};
	const struct cached_object_entry *co = object_store->cached_objects;

	for (size_t i = 0; i < object_store->cached_object_nr; i++, co++)
		if (oideq(&co->oid, oid))
			return &co->value;

	if (oid->algo && oideq(oid, hash_algos[oid->algo].empty_tree))
		return &empty_tree;

	return NULL;
}

int odb_mkstemp(struct object_database *odb,
		struct strbuf *temp_filename, const char *pattern)
{
	int fd;
	/*
	 * we let the umask do its job, don't try to be more
	 * restrictive except to remove write permission.
	 */
	int mode = 0444;
	repo_git_path_replace(odb->repo, temp_filename, "objects/%s", pattern);
	fd = git_mkstemp_mode(temp_filename->buf, mode);
	if (0 <= fd)
		return fd;

	/* slow path */
	/* some mkstemp implementations erase temp_filename on failure */
	repo_git_path_replace(odb->repo, temp_filename, "objects/%s", pattern);
	safe_create_leading_directories(odb->repo, temp_filename->buf);
	return xmkstemp_mode(temp_filename->buf, mode);
}

/*
 * Return non-zero iff the path is usable as an alternate object database.
 */
static bool odb_is_source_usable(struct object_database *o, const char *path)
{
	int r;
	struct strbuf normalized_objdir = STRBUF_INIT;
	bool usable = false;

	strbuf_realpath(&normalized_objdir, o->sources->path, 1);

	/* Detect cases where alternate disappeared */
	if (!is_directory(path)) {
		error(_("object directory %s does not exist; "
			"check .git/objects/info/alternates"),
		      path);
		goto out;
	}

	/*
	 * Prevent the common mistake of listing the same
	 * thing twice, or object directory itself.
	 */
	if (!o->source_by_path) {
		khiter_t p;

		o->source_by_path = kh_init_odb_path_map();
		assert(!o->sources->next);
		p = kh_put_odb_path_map(o->source_by_path, o->sources->path, &r);
		assert(r == 1); /* never used */
		kh_value(o->source_by_path, p) = o->sources;
	}

	if (fspatheq(path, normalized_objdir.buf))
		goto out;

	if (kh_get_odb_path_map(o->source_by_path, path) < kh_end(o->source_by_path))
		goto out;

	usable = true;

out:
	strbuf_release(&normalized_objdir);
	return usable;
}

static void parse_alternates(const char *string,
			     int sep,
			     const char *relative_base,
			     struct strvec *out)
{
	struct strbuf pathbuf = STRBUF_INIT;
	struct strbuf buf = STRBUF_INIT;

	if (!string || !*string)
		return;

	while (*string) {
		const char *end;

		strbuf_reset(&buf);
		strbuf_reset(&pathbuf);

		if (*string == '#') {
			/* comment; consume up to next separator */
			end = strchrnul(string, sep);
		} else if (*string == '"' && !unquote_c_style(&buf, string, &end)) {
			/*
			 * quoted path; unquote_c_style has copied the
			 * data for us and set "end". Broken quoting (e.g.,
			 * an entry that doesn't end with a quote) falls
			 * back to the unquoted case below.
			 */
		} else {
			/* normal, unquoted path */
			end = strchrnul(string, sep);
			strbuf_add(&buf, string, end - string);
		}

		if (*end)
			end++;
		string = end;

		if (!buf.len)
			continue;

		if (!is_absolute_path(buf.buf) && relative_base) {
			strbuf_realpath(&pathbuf, relative_base, 1);
			strbuf_addch(&pathbuf, '/');
		}
		strbuf_addbuf(&pathbuf, &buf);

		strbuf_reset(&buf);
		if (!strbuf_realpath(&buf, pathbuf.buf, 0)) {
			error(_("unable to normalize alternate object path: %s"),
			      pathbuf.buf);
			continue;
		}

		/*
		 * The trailing slash after the directory name is given by
		 * this function at the end. Remove duplicates.
		 */
		while (buf.len && buf.buf[buf.len - 1] == '/')
			strbuf_setlen(&buf, buf.len - 1);

		strvec_push(out, buf.buf);
	}

	strbuf_release(&pathbuf);
	strbuf_release(&buf);
}

static void odb_source_read_alternates(struct odb_source *source,
				       struct strvec *out)
{
	struct strbuf buf = STRBUF_INIT;
	char *path;

	path = xstrfmt("%s/info/alternates", source->path);
	if (strbuf_read_file(&buf, path, 1024) < 0) {
		warn_on_fopen_errors(path);
		free(path);
		return;
	}
	parse_alternates(buf.buf, '\n', source->path, out);

	strbuf_release(&buf);
	free(path);
}


static struct odb_source *odb_source_new(struct object_database *odb,
					 const char *path,
					 bool local)
{
	struct odb_source *source;

	CALLOC_ARRAY(source, 1);
	source->odb = odb;
	source->local = local;
	source->path = xstrdup(path);
	source->loose = odb_source_loose_new(source);

	return source;
}

static struct odb_source *odb_add_alternate_recursively(struct object_database *odb,
							const char *source,
							int depth)
{
	struct odb_source *alternate = NULL;
	struct strvec sources = STRVEC_INIT;
	khiter_t pos;
	int ret;

	if (!odb_is_source_usable(odb, source))
		goto error;

	alternate = odb_source_new(odb, source, false);

	/* add the alternate entry */
	*odb->sources_tail = alternate;
	odb->sources_tail = &(alternate->next);

	pos = kh_put_odb_path_map(odb->source_by_path, alternate->path, &ret);
	if (!ret)
		BUG("source must not yet exist");
	kh_value(odb->source_by_path, pos) = alternate;

	/* recursively add alternates */
	odb_source_read_alternates(alternate, &sources);
	if (sources.nr && depth + 1 > 5) {
		error(_("%s: ignoring alternate object stores, nesting too deep"),
		      source);
	} else {
		for (size_t i = 0; i < sources.nr; i++)
			odb_add_alternate_recursively(odb, sources.v[i], depth + 1);
	}

 error:
	strvec_clear(&sources);
	return alternate;
}

static int odb_source_write_alternate(struct odb_source *source,
				      const char *alternate)
{
	struct lock_file lock = LOCK_INIT;
	char *path = xstrfmt("%s/%s", source->path, "info/alternates");
	FILE *in, *out;
	int found = 0;
	int ret;

<<<<<<< HEAD
	hold_lock_file_for_update(&lock, path, LOCK_DIE_ON_ERROR);
=======
	hold_lock_file_for_update(&lock, alts, LOCK_DIE_ON_ERROR,
				  LOCKFILE_PID_OTHER);
>>>>>>> 7798604c
	out = fdopen_lock_file(&lock, "w");
	if (!out) {
		ret = error_errno(_("unable to fdopen alternates lockfile"));
		goto out;
	}

	in = fopen(path, "r");
	if (in) {
		struct strbuf line = STRBUF_INIT;

		while (strbuf_getline(&line, in) != EOF) {
			if (!strcmp(alternate, line.buf)) {
				found = 1;
				break;
			}
			fprintf_or_die(out, "%s\n", line.buf);
		}

		strbuf_release(&line);
		fclose(in);
	} else if (errno != ENOENT) {
		ret = error_errno(_("unable to read alternates file"));
		goto out;
	}

	if (found) {
		rollback_lock_file(&lock);
	} else {
		fprintf_or_die(out, "%s\n", alternate);
		if (commit_lock_file(&lock)) {
			ret = error_errno(_("unable to move new alternates file into place"));
			goto out;
		}
	}

	ret = 0;

out:
	free(path);
	return ret;
}

void odb_add_to_alternates_file(struct object_database *odb,
				const char *dir)
{
	int ret = odb_source_write_alternate(odb->sources, dir);
	if (ret < 0)
		die(NULL);
	if (odb->loaded_alternates)
		odb_add_alternate_recursively(odb, dir, 0);
}

struct odb_source *odb_add_to_alternates_memory(struct object_database *odb,
						const char *dir)
{
	/*
	 * Make sure alternates are initialized, or else our entry may be
	 * overwritten when they are.
	 */
	odb_prepare_alternates(odb);
	return odb_add_alternate_recursively(odb, dir, 0);
}

struct odb_source *odb_set_temporary_primary_source(struct object_database *odb,
						    const char *dir, int will_destroy)
{
	struct odb_source *source;

	/*
	 * Make sure alternates are initialized, or else our entry may be
	 * overwritten when they are.
	 */
	odb_prepare_alternates(odb);

	/*
	 * Make a new primary odb and link the old primary ODB in as an
	 * alternate
	 */
	source = odb_source_new(odb, dir, false);

	/*
	 * Disable ref updates while a temporary odb is active, since
	 * the objects in the database may roll back.
	 */
	odb->repo->disable_ref_updates = true;
	source->will_destroy = will_destroy;
	source->next = odb->sources;
	odb->sources = source;
	return source->next;
}

static void odb_source_free(struct odb_source *source)
{
	free(source->path);
	odb_source_loose_free(source->loose);
	free(source);
}

void odb_restore_primary_source(struct object_database *odb,
				struct odb_source *restore_source,
				const char *old_path)
{
	struct odb_source *cur_source = odb->sources;

	if (strcmp(old_path, cur_source->path))
		BUG("expected %s as primary object store; found %s",
		    old_path, cur_source->path);

	if (cur_source->next != restore_source)
		BUG("we expect the old primary object store to be the first alternate");

	odb->repo->disable_ref_updates = false;
	odb->sources = restore_source;
	odb_source_free(cur_source);
}

char *compute_alternate_path(const char *path, struct strbuf *err)
{
	char *ref_git = NULL;
	const char *repo;
	int seen_error = 0;

	ref_git = real_pathdup(path, 0);
	if (!ref_git) {
		seen_error = 1;
		strbuf_addf(err, _("path '%s' does not exist"), path);
		goto out;
	}

	repo = read_gitfile(ref_git);
	if (!repo)
		repo = read_gitfile(mkpath("%s/.git", ref_git));
	if (repo) {
		free(ref_git);
		ref_git = xstrdup(repo);
	}

	if (!repo && is_directory(mkpath("%s/.git/objects", ref_git))) {
		char *ref_git_git = mkpathdup("%s/.git", ref_git);
		free(ref_git);
		ref_git = ref_git_git;
	} else if (!is_directory(mkpath("%s/objects", ref_git))) {
		struct strbuf sb = STRBUF_INIT;
		seen_error = 1;
		if (get_common_dir(&sb, ref_git)) {
			strbuf_addf(err,
				    _("reference repository '%s' as a linked "
				      "checkout is not supported yet."),
				    path);
			goto out;
		}

		strbuf_addf(err, _("reference repository '%s' is not a "
					"local repository."), path);
		goto out;
	}

	if (!access(mkpath("%s/shallow", ref_git), F_OK)) {
		strbuf_addf(err, _("reference repository '%s' is shallow"),
			    path);
		seen_error = 1;
		goto out;
	}

	if (!access(mkpath("%s/info/grafts", ref_git), F_OK)) {
		strbuf_addf(err,
			    _("reference repository '%s' is grafted"),
			    path);
		seen_error = 1;
		goto out;
	}

out:
	if (seen_error) {
		FREE_AND_NULL(ref_git);
	}

	return ref_git;
}

struct odb_source *odb_find_source(struct object_database *odb, const char *obj_dir)
{
	struct odb_source *source;
	char *obj_dir_real = real_pathdup(obj_dir, 1);
	struct strbuf odb_path_real = STRBUF_INIT;

	odb_prepare_alternates(odb);
	for (source = odb->sources; source; source = source->next) {
		strbuf_realpath(&odb_path_real, source->path, 1);
		if (!strcmp(obj_dir_real, odb_path_real.buf))
			break;
	}

	free(obj_dir_real);
	strbuf_release(&odb_path_real);

	return source;
}

struct odb_source *odb_find_source_or_die(struct object_database *odb, const char *obj_dir)
{
	struct odb_source *source = odb_find_source(odb, obj_dir);
	if (!source)
		die(_("could not find object directory matching %s"), obj_dir);
	return source;
}

void odb_add_submodule_source_by_path(struct object_database *odb,
				      const char *path)
{
	string_list_insert(&odb->submodule_source_paths, path);
}

static void fill_alternate_refs_command(struct repository *repo,
					struct child_process *cmd,
					const char *repo_path)
{
	const char *value;

	if (!repo_config_get_value(repo, "core.alternateRefsCommand", &value)) {
		cmd->use_shell = 1;

		strvec_push(&cmd->args, value);
		strvec_push(&cmd->args, repo_path);
	} else {
		cmd->git_cmd = 1;

		strvec_pushf(&cmd->args, "--git-dir=%s", repo_path);
		strvec_push(&cmd->args, "for-each-ref");
		strvec_push(&cmd->args, "--format=%(objectname)");

		if (!repo_config_get_value(repo, "core.alternateRefsPrefixes", &value)) {
			strvec_push(&cmd->args, "--");
			strvec_split(&cmd->args, value);
		}
	}

	strvec_pushv(&cmd->env, (const char **)local_repo_env);
	cmd->out = -1;
}

static void read_alternate_refs(struct repository *repo,
				const char *path,
				odb_for_each_alternate_ref_fn *cb,
				void *payload)
{
	struct child_process cmd = CHILD_PROCESS_INIT;
	struct strbuf line = STRBUF_INIT;
	FILE *fh;

	fill_alternate_refs_command(repo, &cmd, path);

	if (start_command(&cmd))
		return;

	fh = xfdopen(cmd.out, "r");
	while (strbuf_getline_lf(&line, fh) != EOF) {
		struct object_id oid;
		const char *p;

		if (parse_oid_hex_algop(line.buf, &oid, &p, repo->hash_algo) || *p) {
			warning(_("invalid line while parsing alternate refs: %s"),
				line.buf);
			break;
		}

		cb(&oid, payload);
	}

	fclose(fh);
	finish_command(&cmd);
	strbuf_release(&line);
}

struct alternate_refs_data {
	odb_for_each_alternate_ref_fn *fn;
	void *payload;
};

static int refs_from_alternate_cb(struct odb_source *alternate,
				  void *payload)
{
	struct strbuf path = STRBUF_INIT;
	size_t base_len;
	struct alternate_refs_data *cb = payload;

	if (!strbuf_realpath(&path, alternate->path, 0))
		goto out;
	if (!strbuf_strip_suffix(&path, "/objects"))
		goto out;
	base_len = path.len;

	/* Is this a git repository with refs? */
	strbuf_addstr(&path, "/refs");
	if (!is_directory(path.buf))
		goto out;
	strbuf_setlen(&path, base_len);

	read_alternate_refs(alternate->odb->repo, path.buf, cb->fn, cb->payload);

out:
	strbuf_release(&path);
	return 0;
}

void odb_for_each_alternate_ref(struct object_database *odb,
				odb_for_each_alternate_ref_fn cb, void *payload)
{
	struct alternate_refs_data data;
	data.fn = cb;
	data.payload = payload;
	odb_for_each_alternate(odb, refs_from_alternate_cb, &data);
}

int odb_for_each_alternate(struct object_database *odb,
			 odb_for_each_alternate_fn cb, void *payload)
{
	struct odb_source *alternate;
	int r = 0;

	odb_prepare_alternates(odb);
	for (alternate = odb->sources->next; alternate; alternate = alternate->next) {
		r = cb(alternate, payload);
		if (r)
			break;
	}
	return r;
}

void odb_prepare_alternates(struct object_database *odb)
{
	struct strvec sources = STRVEC_INIT;

	if (odb->loaded_alternates)
		return;

	parse_alternates(odb->alternate_db, PATH_SEP, NULL, &sources);
	odb_source_read_alternates(odb->sources, &sources);
	for (size_t i = 0; i < sources.nr; i++)
		odb_add_alternate_recursively(odb, sources.v[i], 0);

	odb->loaded_alternates = 1;

	strvec_clear(&sources);
}

int odb_has_alternates(struct object_database *odb)
{
	odb_prepare_alternates(odb);
	return !!odb->sources->next;
}

int obj_read_use_lock = 0;
pthread_mutex_t obj_read_mutex;

void enable_obj_read_lock(void)
{
	if (obj_read_use_lock)
		return;

	obj_read_use_lock = 1;
	init_recursive_mutex(&obj_read_mutex);
}

void disable_obj_read_lock(void)
{
	if (!obj_read_use_lock)
		return;

	obj_read_use_lock = 0;
	pthread_mutex_destroy(&obj_read_mutex);
}

int fetch_if_missing = 1;

static int register_all_submodule_sources(struct object_database *odb)
{
	int ret = odb->submodule_source_paths.nr;

	for (size_t i = 0; i < odb->submodule_source_paths.nr; i++)
		odb_add_to_alternates_memory(odb,
					     odb->submodule_source_paths.items[i].string);
	if (ret) {
		string_list_clear(&odb->submodule_source_paths, 0);
		trace2_data_intmax("submodule", odb->repo,
				   "register_all_submodule_sources/registered", ret);
		if (git_env_bool("GIT_TEST_FATAL_REGISTER_SUBMODULE_ODB", 0))
			BUG("register_all_submodule_sources() called");
	}
	return ret;
}

static int do_oid_object_info_extended(struct object_database *odb,
				       const struct object_id *oid,
				       struct object_info *oi, unsigned flags)
{
	const struct cached_object *co;
	const struct object_id *real = oid;
	int already_retried = 0;

	if (flags & OBJECT_INFO_LOOKUP_REPLACE)
		real = lookup_replace_object(odb->repo, oid);

	if (is_null_oid(real))
		return -1;

	co = find_cached_object(odb, real);
	if (co) {
		if (oi) {
			if (oi->typep)
				*(oi->typep) = co->type;
			if (oi->sizep)
				*(oi->sizep) = co->size;
			if (oi->disk_sizep)
				*(oi->disk_sizep) = 0;
			if (oi->delta_base_oid)
				oidclr(oi->delta_base_oid, odb->repo->hash_algo);
			if (oi->contentp)
				*oi->contentp = xmemdupz(co->buf, co->size);
			oi->whence = OI_CACHED;
		}
		return 0;
	}

	odb_prepare_alternates(odb);

	while (1) {
		struct odb_source *source;

		if (!packfile_store_read_object_info(odb->packfiles, real, oi, flags))
			return 0;

		/* Most likely it's a loose object. */
		for (source = odb->sources; source; source = source->next)
			if (!odb_source_loose_read_object_info(source, real, oi, flags))
				return 0;

		/* Not a loose object; someone else may have just packed it. */
		if (!(flags & OBJECT_INFO_QUICK)) {
			odb_reprepare(odb->repo->objects);
			if (!packfile_store_read_object_info(odb->packfiles, real, oi, flags))
				return 0;
		}

		/*
		 * This might be an attempt at accessing a submodule object as
		 * if it were in main object store (having called
		 * `odb_add_submodule_source_by_path()` on that submodule's
		 * ODB). If any such ODBs exist, register them and try again.
		 */
		if (register_all_submodule_sources(odb))
			/* We added some alternates; retry */
			continue;

		/* Check if it is a missing object */
		if (fetch_if_missing && repo_has_promisor_remote(odb->repo) &&
		    !already_retried &&
		    !(flags & OBJECT_INFO_SKIP_FETCH_OBJECT)) {
			promisor_remote_get_direct(odb->repo, real, 1);
			already_retried = 1;
			continue;
		}

		if (flags & OBJECT_INFO_DIE_IF_CORRUPT) {
			const struct packed_git *p;
			if ((flags & OBJECT_INFO_LOOKUP_REPLACE) && !oideq(real, oid))
				die(_("replacement %s not found for %s"),
				    oid_to_hex(real), oid_to_hex(oid));
			if ((p = has_packed_and_bad(odb->repo, real)))
				die(_("packed object %s (stored in %s) is corrupt"),
				    oid_to_hex(real), p->pack_name);
		}
		return -1;
	}
}

static int oid_object_info_convert(struct repository *r,
				   const struct object_id *input_oid,
				   struct object_info *input_oi, unsigned flags)
{
	const struct git_hash_algo *input_algo = &hash_algos[input_oid->algo];
	int do_die = flags & OBJECT_INFO_DIE_IF_CORRUPT;
	enum object_type type;
	struct object_id oid, delta_base_oid;
	struct object_info new_oi, *oi;
	unsigned long size;
	void *content;
	int ret;

	if (repo_oid_to_algop(r, input_oid, r->hash_algo, &oid)) {
		if (do_die)
			die(_("missing mapping of %s to %s"),
			    oid_to_hex(input_oid), r->hash_algo->name);
		return -1;
	}

	/* Is new_oi needed? */
	oi = input_oi;
	if (input_oi && (input_oi->delta_base_oid || input_oi->sizep ||
			 input_oi->contentp)) {
		new_oi = *input_oi;
		/* Does delta_base_oid need to be converted? */
		if (input_oi->delta_base_oid)
			new_oi.delta_base_oid = &delta_base_oid;
		/* Will the attributes differ when converted? */
		if (input_oi->sizep || input_oi->contentp) {
			new_oi.contentp = &content;
			new_oi.sizep = &size;
			new_oi.typep = &type;
		}
		oi = &new_oi;
	}

	ret = odb_read_object_info_extended(r->objects, &oid, oi, flags);
	if (ret)
		return -1;
	if (oi == input_oi)
		return ret;

	if (new_oi.contentp) {
		struct strbuf outbuf = STRBUF_INIT;

		if (type != OBJ_BLOB) {
			ret = convert_object_file(r, &outbuf,
						  r->hash_algo, input_algo,
						  content, size, type, !do_die);
			free(content);
			if (ret == -1)
				return -1;
			size = outbuf.len;
			content = strbuf_detach(&outbuf, NULL);
		}
		if (input_oi->sizep)
			*input_oi->sizep = size;
		if (input_oi->contentp)
			*input_oi->contentp = content;
		else
			free(content);
		if (input_oi->typep)
			*input_oi->typep = type;
	}
	if (new_oi.delta_base_oid == &delta_base_oid) {
		if (repo_oid_to_algop(r, &delta_base_oid, input_algo,
				 input_oi->delta_base_oid)) {
			if (do_die)
				die(_("missing mapping of %s to %s"),
				    oid_to_hex(&delta_base_oid),
				    input_algo->name);
			return -1;
		}
	}
	input_oi->whence = new_oi.whence;
	input_oi->u = new_oi.u;
	return ret;
}

int odb_read_object_info_extended(struct object_database *odb,
				  const struct object_id *oid,
				  struct object_info *oi,
				  unsigned flags)
{
	int ret;

	if (oid->algo && (hash_algo_by_ptr(odb->repo->hash_algo) != oid->algo))
		return oid_object_info_convert(odb->repo, oid, oi, flags);

	obj_read_lock();
	ret = do_oid_object_info_extended(odb, oid, oi, flags);
	obj_read_unlock();
	return ret;
}


/* returns enum object_type or negative */
int odb_read_object_info(struct object_database *odb,
			 const struct object_id *oid,
			 unsigned long *sizep)
{
	enum object_type type;
	struct object_info oi = OBJECT_INFO_INIT;

	oi.typep = &type;
	oi.sizep = sizep;
	if (odb_read_object_info_extended(odb, oid, &oi,
					  OBJECT_INFO_LOOKUP_REPLACE) < 0)
		return -1;
	return type;
}

int odb_pretend_object(struct object_database *odb,
		       void *buf, unsigned long len, enum object_type type,
		       struct object_id *oid)
{
	struct cached_object_entry *co;
	char *co_buf;

	hash_object_file(odb->repo->hash_algo, buf, len, type, oid);
	if (odb_has_object(odb, oid, 0) ||
	    find_cached_object(odb, oid))
		return 0;

	ALLOC_GROW(odb->cached_objects,
		   odb->cached_object_nr + 1, odb->cached_object_alloc);
	co = &odb->cached_objects[odb->cached_object_nr++];
	co->value.size = len;
	co->value.type = type;
	co_buf = xmalloc(len);
	memcpy(co_buf, buf, len);
	co->value.buf = co_buf;
	oidcpy(&co->oid, oid);
	return 0;
}

void *odb_read_object(struct object_database *odb,
		      const struct object_id *oid,
		      enum object_type *type,
		      unsigned long *size)
{
	struct object_info oi = OBJECT_INFO_INIT;
	unsigned flags = OBJECT_INFO_DIE_IF_CORRUPT | OBJECT_INFO_LOOKUP_REPLACE;
	void *data;

	oi.typep = type;
	oi.sizep = size;
	oi.contentp = &data;
	if (odb_read_object_info_extended(odb, oid, &oi, flags))
		return NULL;

	return data;
}

void *odb_read_object_peeled(struct object_database *odb,
			     const struct object_id *oid,
			     enum object_type required_type,
			     unsigned long *size,
			     struct object_id *actual_oid_return)
{
	enum object_type type;
	void *buffer;
	unsigned long isize;
	struct object_id actual_oid;

	oidcpy(&actual_oid, oid);
	while (1) {
		int ref_length = -1;
		const char *ref_type = NULL;

		buffer = odb_read_object(odb, &actual_oid, &type, &isize);
		if (!buffer)
			return NULL;
		if (type == required_type) {
			*size = isize;
			if (actual_oid_return)
				oidcpy(actual_oid_return, &actual_oid);
			return buffer;
		}
		/* Handle references */
		else if (type == OBJ_COMMIT)
			ref_type = "tree ";
		else if (type == OBJ_TAG)
			ref_type = "object ";
		else {
			free(buffer);
			return NULL;
		}
		ref_length = strlen(ref_type);

		if (ref_length + odb->repo->hash_algo->hexsz > isize ||
		    memcmp(buffer, ref_type, ref_length) ||
		    get_oid_hex_algop((char *) buffer + ref_length, &actual_oid,
				      odb->repo->hash_algo)) {
			free(buffer);
			return NULL;
		}
		free(buffer);
		/* Now we have the ID of the referred-to object in
		 * actual_oid.  Check again. */
	}
}

int odb_has_object(struct object_database *odb, const struct object_id *oid,
	       unsigned flags)
{
	unsigned object_info_flags = 0;

	if (!startup_info->have_repository)
		return 0;
	if (!(flags & HAS_OBJECT_RECHECK_PACKED))
		object_info_flags |= OBJECT_INFO_QUICK;
	if (!(flags & HAS_OBJECT_FETCH_PROMISOR))
		object_info_flags |= OBJECT_INFO_SKIP_FETCH_OBJECT;

	return odb_read_object_info_extended(odb, oid, NULL, object_info_flags) >= 0;
}

int odb_freshen_object(struct object_database *odb,
		       const struct object_id *oid)
{
	struct odb_source *source;

	if (packfile_store_freshen_object(odb->packfiles, oid))
		return 1;

	odb_prepare_alternates(odb);
	for (source = odb->sources; source; source = source->next)
		if (odb_source_loose_freshen_object(source, oid))
			return 1;

	return 0;
}

void odb_assert_oid_type(struct object_database *odb,
			 const struct object_id *oid, enum object_type expect)
{
	enum object_type type = odb_read_object_info(odb, oid, NULL);
	if (type < 0)
		die(_("%s is not a valid object"), oid_to_hex(oid));
	if (type != expect)
		die(_("%s is not a valid '%s' object"), oid_to_hex(oid),
		    type_name(expect));
}

int odb_write_object_ext(struct object_database *odb,
			 const void *buf, unsigned long len,
			 enum object_type type,
			 struct object_id *oid,
			 struct object_id *compat_oid,
			 unsigned flags)
{
	return odb_source_loose_write_object(odb->sources, buf, len, type,
					     oid, compat_oid, flags);
}

int odb_write_object_stream(struct object_database *odb,
			    struct odb_write_stream *stream, size_t len,
			    struct object_id *oid)
{
	return odb_source_loose_write_stream(odb->sources, stream, len, oid);
}

static void odb_update_commondir(const char *name UNUSED,
				 const char *old_cwd,
				 const char *new_cwd,
				 void *cb_data)
{
	struct object_database *odb = cb_data;
	struct tmp_objdir *tmp_objdir;
	struct odb_source *source;

	tmp_objdir = tmp_objdir_unapply_primary_odb();

	/*
	 * In theory, we only have to do this for the primary object source, as
	 * alternates' paths are always resolved to an absolute path.
	 */
	for (source = odb->sources; source; source = source->next) {
		char *path;

		if (is_absolute_path(source->path))
			continue;

		path = reparent_relative_path(old_cwd, new_cwd,
					      source->path);

		free(source->path);
		source->path = path;
	}

	if (tmp_objdir)
		tmp_objdir_reapply_primary_odb(tmp_objdir, old_cwd, new_cwd);
}

struct object_database *odb_new(struct repository *repo,
				const char *primary_source,
				const char *secondary_sources)
{
	struct object_database *o = xmalloc(sizeof(*o));
	char *to_free = NULL;

	memset(o, 0, sizeof(*o));
	o->repo = repo;
	o->packfiles = packfile_store_new(o);
	pthread_mutex_init(&o->replace_mutex, NULL);
	string_list_init_dup(&o->submodule_source_paths);

	if (!primary_source)
		primary_source = to_free = xstrfmt("%s/objects", repo->commondir);
	o->sources = odb_source_new(o, primary_source, true);
	o->sources_tail = &o->sources->next;
	o->alternate_db = xstrdup_or_null(secondary_sources);

	free(to_free);

	chdir_notify_register(NULL, odb_update_commondir, o);

	return o;
}

void odb_close(struct object_database *o)
{
	struct odb_source *source;

	packfile_store_close(o->packfiles);

	for (source = o->sources; source; source = source->next) {
		if (source->midx)
			close_midx(source->midx);
		source->midx = NULL;
	}

	close_commit_graph(o);
}

static void odb_free_sources(struct object_database *o)
{
	while (o->sources) {
		struct odb_source *next;

		next = o->sources->next;
		odb_source_free(o->sources);
		o->sources = next;
	}
	kh_destroy_odb_path_map(o->source_by_path);
	o->source_by_path = NULL;
}

void odb_free(struct object_database *o)
{
	if (!o)
		return;

	free(o->alternate_db);

	oidmap_clear(&o->replace_map, 1);
	pthread_mutex_destroy(&o->replace_mutex);

	odb_close(o);
	odb_free_sources(o);

	for (size_t i = 0; i < o->cached_object_nr; i++)
		free((char *) o->cached_objects[i].value.buf);
	free(o->cached_objects);

	packfile_store_free(o->packfiles);
	string_list_clear(&o->submodule_source_paths, 0);

	chdir_notify_unregister(NULL, odb_update_commondir, o);

	free(o);
}

void odb_reprepare(struct object_database *o)
{
	struct odb_source *source;

	obj_read_lock();

	/*
	 * Reprepare alt odbs, in case the alternates file was modified
	 * during the course of this process. This only _adds_ odbs to
	 * the linked list, so existing odbs will continue to exist for
	 * the lifetime of the process.
	 */
	o->loaded_alternates = 0;
	odb_prepare_alternates(o);

	for (source = o->sources; source; source = source->next)
		odb_source_loose_reprepare(source);

	o->approximate_object_count_valid = 0;

	packfile_store_reprepare(o->packfiles);

	obj_read_unlock();
}

struct odb_transaction *odb_transaction_begin(struct object_database *odb)
{
	return object_file_transaction_begin(odb->sources);
}

void odb_transaction_commit(struct odb_transaction *transaction)
{
	object_file_transaction_commit(transaction);
}<|MERGE_RESOLUTION|>--- conflicted
+++ resolved
@@ -280,12 +280,8 @@
 	int found = 0;
 	int ret;
 
-<<<<<<< HEAD
-	hold_lock_file_for_update(&lock, path, LOCK_DIE_ON_ERROR);
-=======
-	hold_lock_file_for_update(&lock, alts, LOCK_DIE_ON_ERROR,
+	hold_lock_file_for_update(&lock, path, LOCK_DIE_ON_ERROR,
 				  LOCKFILE_PID_OTHER);
->>>>>>> 7798604c
 	out = fdopen_lock_file(&lock, "w");
 	if (!out) {
 		ret = error_errno(_("unable to fdopen alternates lockfile"));
