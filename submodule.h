--- conflicted
+++ resolved
@@ -47,14 +47,9 @@
 						     const char *arg, int unset);
 void load_submodule_cache(void);
 extern void gitmodules_config(void);
-<<<<<<< HEAD
 extern void repo_read_gitmodules(struct repository *repo);
-extern void gitmodules_config_sha1(const unsigned char *commit_sha1);
+extern void gitmodules_config_oid(const struct object_id *commit_oid);
 extern int is_submodule_active(struct repository *repo, const char *path);
-=======
-extern void gitmodules_config_oid(const struct object_id *commit_oid);
-extern int is_submodule_initialized(const char *path);
->>>>>>> 70fc3b2d
 /*
  * Determine if a submodule has been populated at a given 'path' by checking if
  * the <path>/.git resolves to a valid git repository.
