--- conflicted
+++ resolved
@@ -71,14 +71,7 @@
 		unsigned dirty_submodule);
 extern void show_submodule_inline_diff(struct diff_options *o, const char *path,
 		struct object_id *one, struct object_id *two,
-<<<<<<< HEAD
-		unsigned dirty_submodule, const char *meta,
-		const char *del, const char *add, const char *reset,
-		const struct diff_options *opt);
-=======
 		unsigned dirty_submodule);
-extern void set_config_fetch_recurse_submodules(int value);
->>>>>>> 61e89eaa
 /* Check if we want to update any submodule.*/
 extern int should_update_submodules(void);
 /*
