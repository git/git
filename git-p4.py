#!/usr/bin/env python
#
# git-p4.py -- A tool for bidirectional operation between a Perforce depot and git.
#
# Author: Simon Hausmann <simon@lst.de>
# Copyright: 2007 Simon Hausmann <simon@lst.de>
#            2007 Trolltech ASA
# License: MIT <http://www.opensource.org/licenses/mit-license.php>
#
# pylint: disable=invalid-name,missing-docstring,too-many-arguments,broad-except
# pylint: disable=no-self-use,wrong-import-position,consider-iterating-dictionary
# pylint: disable=wrong-import-order,unused-import,too-few-public-methods
# pylint: disable=too-many-lines,ungrouped-imports,fixme,too-many-locals
# pylint: disable=line-too-long,bad-whitespace,superfluous-parens
# pylint: disable=too-many-statements,too-many-instance-attributes
# pylint: disable=too-many-branches,too-many-nested-blocks
#
import sys
if sys.version_info.major < 3 and sys.version_info.minor < 7:
    sys.stderr.write("git-p4: requires Python 2.7 or later.\n")
    sys.exit(1)
import os
import optparse
import functools
import marshal
import subprocess
import tempfile
import time
import platform
import re
import shutil
import stat
import zipfile
import zlib
import ctypes
import errno
import glob

# On python2.7 where raw_input() and input() are both availble,
# we want raw_input's semantics, but aliased to input for python3
# compatibility
# support basestring in python3
try:
    if raw_input and input:
        input = raw_input
except:
    pass

verbose = False

# Only labels/tags matching this will be imported/exported
defaultLabelRegexp = r'[a-zA-Z0-9_\-.]+$'

# The block size is reduced automatically if required
defaultBlockSize = 1<<20

p4_access_checked = False

<<<<<<< HEAD
re_ko_keywords = re.compile(br'\$(Id|Header)(:[^$\n]+)?\$')
re_k_keywords = re.compile(br'\$(Id|Header|Author|Date|DateTime|Change|File|Revision)(:[^$\n]+)?\$')
=======
def format_size_human_readable(num):
    """ Returns a number of units (typically bytes) formatted as a human-readable
        string.
    """
    if num < 1024:
        return '{:d} B'.format(num)
    for unit in ["Ki", "Mi", "Gi", "Ti", "Pi", "Ei", "Zi"]:
        num /= 1024.0
        if num < 1024.0:
            return "{:3.1f} {}B".format(num, unit)
    return "{:.1f} YiB".format(num)
>>>>>>> 0f829620

def p4_build_cmd(cmd):
    """Build a suitable p4 command line.

    This consolidates building and returning a p4 command line into one
    location. It means that hooking into the environment, or other configuration
    can be done more easily.
    """
    real_cmd = ["p4"]

    user = gitConfig("git-p4.user")
    if len(user) > 0:
        real_cmd += ["-u",user]

    password = gitConfig("git-p4.password")
    if len(password) > 0:
        real_cmd += ["-P", password]

    port = gitConfig("git-p4.port")
    if len(port) > 0:
        real_cmd += ["-p", port]

    host = gitConfig("git-p4.host")
    if len(host) > 0:
        real_cmd += ["-H", host]

    client = gitConfig("git-p4.client")
    if len(client) > 0:
        real_cmd += ["-c", client]

    retries = gitConfigInt("git-p4.retries")
    if retries is None:
        # Perform 3 retries by default
        retries = 3
    if retries > 0:
        # Provide a way to not pass this option by setting git-p4.retries to 0
        real_cmd += ["-r", str(retries)]

    if not isinstance(cmd, list):
        real_cmd = ' '.join(real_cmd) + ' ' + cmd
    else:
        real_cmd += cmd

    # now check that we can actually talk to the server
    global p4_access_checked
    if not p4_access_checked:
        p4_access_checked = True    # suppress access checks in p4_check_access itself
        p4_check_access()

    return real_cmd

def git_dir(path):
    """ Return TRUE if the given path is a git directory (/path/to/dir/.git).
        This won't automatically add ".git" to a directory.
    """
    d = read_pipe(["git", "--git-dir", path, "rev-parse", "--git-dir"], True).strip()
    if not d or len(d) == 0:
        return None
    else:
        return d

def chdir(path, is_client_path=False):
    """Do chdir to the given path, and set the PWD environment
       variable for use by P4.  It does not look at getcwd() output.
       Since we're not using the shell, it is necessary to set the
       PWD environment variable explicitly.

       Normally, expand the path to force it to be absolute.  This
       addresses the use of relative path names inside P4 settings,
       e.g. P4CONFIG=.p4config.  P4 does not simply open the filename
       as given; it looks for .p4config using PWD.

       If is_client_path, the path was handed to us directly by p4,
       and may be a symbolic link.  Do not call os.getcwd() in this
       case, because it will cause p4 to think that PWD is not inside
       the client path.
       """

    os.chdir(path)
    if not is_client_path:
        path = os.getcwd()
    os.environ['PWD'] = path

def calcDiskFree():
    """Return free space in bytes on the disk of the given dirname."""
    if platform.system() == 'Windows':
        free_bytes = ctypes.c_ulonglong(0)
        ctypes.windll.kernel32.GetDiskFreeSpaceExW(ctypes.c_wchar_p(os.getcwd()), None, None, ctypes.pointer(free_bytes))
        return free_bytes.value
    else:
        st = os.statvfs(os.getcwd())
        return st.f_bavail * st.f_frsize

def die(msg):
    """ Terminate execution. Make sure that any running child processes have been wait()ed for before
        calling this.
    """
    if verbose:
        raise Exception(msg)
    else:
        sys.stderr.write(msg + "\n")
        sys.exit(1)

def prompt(prompt_text):
    """ Prompt the user to choose one of the choices

    Choices are identified in the prompt_text by square brackets around
    a single letter option.
    """
    choices = set(m.group(1) for m in re.finditer(r"\[(.)\]", prompt_text))
    while True:
        sys.stderr.flush()
        sys.stdout.write(prompt_text)
        sys.stdout.flush()
        response=sys.stdin.readline().strip().lower()
        if not response:
            continue
        response = response[0]
        if response in choices:
            return response

# We need different encoding/decoding strategies for text data being passed
# around in pipes depending on python version
if bytes is not str:
    # For python3, always encode and decode as appropriate
    def decode_text_stream(s):
        return s.decode() if isinstance(s, bytes) else s
    def encode_text_stream(s):
        return s.encode() if isinstance(s, str) else s
else:
    # For python2.7, pass read strings as-is, but also allow writing unicode
    def decode_text_stream(s):
        return s
    def encode_text_stream(s):
        return s.encode('utf_8') if isinstance(s, unicode) else s

def decode_path(path):
    """Decode a given string (bytes or otherwise) using configured path encoding options
    """
    encoding = gitConfig('git-p4.pathEncoding') or 'utf_8'
    if bytes is not str:
        return path.decode(encoding, errors='replace') if isinstance(path, bytes) else path
    else:
        try:
            path.decode('ascii')
        except:
            path = path.decode(encoding, errors='replace')
            if verbose:
                print('Path with non-ASCII characters detected. Used {} to decode: {}'.format(encoding, path))
        return path

def run_git_hook(cmd, param=[]):
    """Execute a hook if the hook exists."""
    if verbose:
        sys.stderr.write("Looking for hook: %s\n" % cmd)
        sys.stderr.flush()

    hooks_path = gitConfig("core.hooksPath")
    if len(hooks_path) <= 0:
        hooks_path = os.path.join(os.environ["GIT_DIR"], "hooks")

    if not isinstance(param, list):
        param=[param]

    # resolve hook file name, OS depdenent
    hook_file = os.path.join(hooks_path, cmd)
    if platform.system() == 'Windows':
        if not os.path.isfile(hook_file):
            # look for the file with an extension
            files = glob.glob(hook_file + ".*")
            if not files:
                return True
            files.sort()
            hook_file = files.pop()
            while hook_file.upper().endswith(".SAMPLE"):
                # The file is a sample hook. We don't want it
                if len(files) > 0:
                    hook_file = files.pop()
                else:
                    return True

    if not os.path.isfile(hook_file) or not os.access(hook_file, os.X_OK):
        return True

    return run_hook_command(hook_file, param) == 0

def run_hook_command(cmd, param):
    """Executes a git hook command
       cmd = the command line file to be executed. This can be
       a file that is run by OS association.

       param = a list of parameters to pass to the cmd command

       On windows, the extension is checked to see if it should
       be run with the Git for Windows Bash shell.  If there
       is no file extension, the file is deemed a bash shell
       and will be handed off to sh.exe. Otherwise, Windows
       will be called with the shell to handle the file assocation.

       For non Windows operating systems, the file is called
       as an executable.
    """
    cli = [cmd] + param
    use_shell = False
    if platform.system() == 'Windows':
        (root,ext) = os.path.splitext(cmd)
        if ext == "":
            exe_path = os.environ.get("EXEPATH")
            if exe_path is None:
                exe_path = ""
            else:
                exe_path = os.path.join(exe_path, "bin")
            cli = [os.path.join(exe_path, "SH.EXE")] + cli
        else:
            use_shell = True
    return subprocess.call(cli, shell=use_shell)


def write_pipe(c, stdin):
    if verbose:
        sys.stderr.write('Writing pipe: %s\n' % str(c))

    expand = not isinstance(c, list)
    p = subprocess.Popen(c, stdin=subprocess.PIPE, shell=expand)
    pipe = p.stdin
    val = pipe.write(stdin)
    pipe.close()
    if p.wait():
        die('Command failed: %s' % str(c))

    return val

def p4_write_pipe(c, stdin):
    real_cmd = p4_build_cmd(c)
    if bytes is not str and isinstance(stdin, str):
        stdin = encode_text_stream(stdin)
    return write_pipe(real_cmd, stdin)

def read_pipe_full(c):
    """ Read output from  command. Returns a tuple
        of the return status, stdout text and stderr
        text.
    """
    if verbose:
        sys.stderr.write('Reading pipe: %s\n' % str(c))

    expand = not isinstance(c, list)
    p = subprocess.Popen(c, stdout=subprocess.PIPE, stderr=subprocess.PIPE, shell=expand)
    (out, err) = p.communicate()
    return (p.returncode, out, decode_text_stream(err))

def read_pipe(c, ignore_error=False, raw=False):
    """ Read output from  command. Returns the output text on
        success. On failure, terminates execution, unless
        ignore_error is True, when it returns an empty string.

        If raw is True, do not attempt to decode output text.
    """
    (retcode, out, err) = read_pipe_full(c)
    if retcode != 0:
        if ignore_error:
            out = ""
        else:
            die('Command failed: %s\nError: %s' % (str(c), err))
    if not raw:
        out = decode_text_stream(out)
    return out

def read_pipe_text(c):
    """ Read output from a command with trailing whitespace stripped.
        On error, returns None.
    """
    (retcode, out, err) = read_pipe_full(c)
    if retcode != 0:
        return None
    else:
        return decode_text_stream(out).rstrip()

def p4_read_pipe(c, ignore_error=False, raw=False):
    real_cmd = p4_build_cmd(c)
    return read_pipe(real_cmd, ignore_error, raw=raw)

def read_pipe_lines(c, raw=False):
    if verbose:
        sys.stderr.write('Reading pipe: %s\n' % str(c))

    expand = not isinstance(c, list)
    p = subprocess.Popen(c, stdout=subprocess.PIPE, shell=expand)
    pipe = p.stdout
    lines = pipe.readlines()
    if not raw:
        lines = [decode_text_stream(line) for line in lines]
    if pipe.close() or p.wait():
        die('Command failed: %s' % str(c))
    return lines

def p4_read_pipe_lines(c):
    """Specifically invoke p4 on the command supplied. """
    real_cmd = p4_build_cmd(c)
    return read_pipe_lines(real_cmd)

def p4_has_command(cmd):
    """Ask p4 for help on this command.  If it returns an error, the
       command does not exist in this version of p4."""
    real_cmd = p4_build_cmd(["help", cmd])
    p = subprocess.Popen(real_cmd, stdout=subprocess.PIPE,
                                   stderr=subprocess.PIPE)
    p.communicate()
    return p.returncode == 0

def p4_has_move_command():
    """See if the move command exists, that it supports -k, and that
       it has not been administratively disabled.  The arguments
       must be correct, but the filenames do not have to exist.  Use
       ones with wildcards so even if they exist, it will fail."""

    if not p4_has_command("move"):
        return False
    cmd = p4_build_cmd(["move", "-k", "@from", "@to"])
    p = subprocess.Popen(cmd, stdout=subprocess.PIPE, stderr=subprocess.PIPE)
    (out, err) = p.communicate()
    err = decode_text_stream(err)
    # return code will be 1 in either case
    if err.find("Invalid option") >= 0:
        return False
    if err.find("disabled") >= 0:
        return False
    # assume it failed because @... was invalid changelist
    return True

def system(cmd, ignore_error=False):
    expand = not isinstance(cmd, list)
    if verbose:
        sys.stderr.write("executing %s\n" % str(cmd))
    retcode = subprocess.call(cmd, shell=expand)
    if retcode and not ignore_error:
        raise CalledProcessError(retcode, cmd)

    return retcode

def p4_system(cmd):
    """Specifically invoke p4 as the system command. """
    real_cmd = p4_build_cmd(cmd)
    expand = not isinstance(real_cmd, list)
    retcode = subprocess.call(real_cmd, shell=expand)
    if retcode:
        raise CalledProcessError(retcode, real_cmd)

def die_bad_access(s):
    die("failure accessing depot: {0}".format(s.rstrip()))

def p4_check_access(min_expiration=1):
    """ Check if we can access Perforce - account still logged in
    """
    results = p4CmdList(["login", "-s"])

    if len(results) == 0:
        # should never get here: always get either some results, or a p4ExitCode
        assert("could not parse response from perforce")

    result = results[0]

    if 'p4ExitCode' in result:
        # p4 returned non-zero status, e.g. P4PORT invalid, or p4 not in path
        die_bad_access("could not run p4")

    code = result.get("code")
    if not code:
        # we get here if we couldn't connect and there was nothing to unmarshal
        die_bad_access("could not connect")

    elif code == "stat":
        expiry = result.get("TicketExpiration")
        if expiry:
            expiry = int(expiry)
            if expiry > min_expiration:
                # ok to carry on
                return
            else:
                die_bad_access("perforce ticket expires in {0} seconds".format(expiry))

        else:
            # account without a timeout - all ok
            return

    elif code == "error":
        data = result.get("data")
        if data:
            die_bad_access("p4 error: {0}".format(data))
        else:
            die_bad_access("unknown error")
    elif code == "info":
        return
    else:
        die_bad_access("unknown error code {0}".format(code))

_p4_version_string = None
def p4_version_string():
    """Read the version string, showing just the last line, which
       hopefully is the interesting version bit.

       $ p4 -V
       Perforce - The Fast Software Configuration Management System.
       Copyright 1995-2011 Perforce Software.  All rights reserved.
       Rev. P4/NTX86/2011.1/393975 (2011/12/16).
    """
    global _p4_version_string
    if not _p4_version_string:
        a = p4_read_pipe_lines(["-V"])
        _p4_version_string = a[-1].rstrip()
    return _p4_version_string

def p4_integrate(src, dest):
    p4_system(["integrate", "-Dt", wildcard_encode(src), wildcard_encode(dest)])

def p4_sync(f, *options):
    p4_system(["sync"] + list(options) + [wildcard_encode(f)])

def p4_add(f):
    # forcibly add file names with wildcards
    if wildcard_present(f):
        p4_system(["add", "-f", f])
    else:
        p4_system(["add", f])

def p4_delete(f):
    p4_system(["delete", wildcard_encode(f)])

def p4_edit(f, *options):
    p4_system(["edit"] + list(options) + [wildcard_encode(f)])

def p4_revert(f):
    p4_system(["revert", wildcard_encode(f)])

def p4_reopen(type, f):
    p4_system(["reopen", "-t", type, wildcard_encode(f)])

def p4_reopen_in_change(changelist, files):
    cmd = ["reopen", "-c", str(changelist)] + files
    p4_system(cmd)

def p4_move(src, dest):
    p4_system(["move", "-k", wildcard_encode(src), wildcard_encode(dest)])

def p4_last_change():
    results = p4CmdList(["changes", "-m", "1"], skip_info=True)
    return int(results[0]['change'])

def p4_describe(change, shelved=False):
    """Make sure it returns a valid result by checking for
       the presence of field "time".  Return a dict of the
       results."""

    cmd = ["describe", "-s"]
    if shelved:
        cmd += ["-S"]
    cmd += [str(change)]

    ds = p4CmdList(cmd, skip_info=True)
    if len(ds) != 1:
        die("p4 describe -s %d did not return 1 result: %s" % (change, str(ds)))

    d = ds[0]

    if "p4ExitCode" in d:
        die("p4 describe -s %d exited with %d: %s" % (change, d["p4ExitCode"],
                                                      str(d)))
    if "code" in d:
        if d["code"] == "error":
            die("p4 describe -s %d returned error code: %s" % (change, str(d)))

    if "time" not in d:
        die("p4 describe -s %d returned no \"time\": %s" % (change, str(d)))

    return d

#
# Canonicalize the p4 type and return a tuple of the
# base type, plus any modifiers.  See "p4 help filetypes"
# for a list and explanation.
#
def split_p4_type(p4type):

    p4_filetypes_historical = {
        "ctempobj": "binary+Sw",
        "ctext": "text+C",
        "cxtext": "text+Cx",
        "ktext": "text+k",
        "kxtext": "text+kx",
        "ltext": "text+F",
        "tempobj": "binary+FSw",
        "ubinary": "binary+F",
        "uresource": "resource+F",
        "uxbinary": "binary+Fx",
        "xbinary": "binary+x",
        "xltext": "text+Fx",
        "xtempobj": "binary+Swx",
        "xtext": "text+x",
        "xunicode": "unicode+x",
        "xutf16": "utf16+x",
    }
    if p4type in p4_filetypes_historical:
        p4type = p4_filetypes_historical[p4type]
    mods = ""
    s = p4type.split("+")
    base = s[0]
    mods = ""
    if len(s) > 1:
        mods = s[1]
    return (base, mods)

#
# return the raw p4 type of a file (text, text+ko, etc)
#
def p4_type(f):
    results = p4CmdList(["fstat", "-T", "headType", wildcard_encode(f)])
    return results[0]['headType']

#
# Given a type base and modifier, return a regexp matching
# the keywords that can be expanded in the file
#
def p4_keywords_regexp_for_type(base, type_mods):
    if base in ("text", "unicode", "binary"):
        if "ko" in type_mods:
            return re_ko_keywords
        elif "k" in type_mods:
            return re_k_keywords
        else:
            return None
    else:
        return None

#
# Given a file, return a regexp matching the possible
# RCS keywords that will be expanded, or None for files
# with kw expansion turned off.
#
def p4_keywords_regexp_for_file(file):
    if not os.path.exists(file):
        return None
    else:
        (type_base, type_mods) = split_p4_type(p4_type(file))
        return p4_keywords_regexp_for_type(type_base, type_mods)

def setP4ExecBit(file, mode):
    # Reopens an already open file and changes the execute bit to match
    # the execute bit setting in the passed in mode.

    p4Type = "+x"

    if not isModeExec(mode):
        p4Type = getP4OpenedType(file)
        p4Type = re.sub('^([cku]?)x(.*)', '\\1\\2', p4Type)
        p4Type = re.sub('(.*?\+.*?)x(.*?)', '\\1\\2', p4Type)
        if p4Type[-1] == "+":
            p4Type = p4Type[0:-1]

    p4_reopen(p4Type, file)

def getP4OpenedType(file):
    # Returns the perforce file type for the given file.

    result = p4_read_pipe(["opened", wildcard_encode(file)])
    match = re.match(".*\((.+)\)( \*exclusive\*)?\r?$", result)
    if match:
        return match.group(1)
    else:
        die("Could not determine file type for %s (result: '%s')" % (file, result))

# Return the set of all p4 labels
def getP4Labels(depotPaths):
    labels = set()
    if not isinstance(depotPaths, list):
        depotPaths = [depotPaths]

    for l in p4CmdList(["labels"] + ["%s..." % p for p in depotPaths]):
        label = l['label']
        labels.add(label)

    return labels

# Return the set of all git tags
def getGitTags():
    gitTags = set()
    for line in read_pipe_lines(["git", "tag"]):
        tag = line.strip()
        gitTags.add(tag)
    return gitTags

_diff_tree_pattern = None

def parseDiffTreeEntry(entry):
    """Parses a single diff tree entry into its component elements.

    See git-diff-tree(1) manpage for details about the format of the diff
    output. This method returns a dictionary with the following elements:

    src_mode - The mode of the source file
    dst_mode - The mode of the destination file
    src_sha1 - The sha1 for the source file
    dst_sha1 - The sha1 fr the destination file
    status - The one letter status of the diff (i.e. 'A', 'M', 'D', etc)
    status_score - The score for the status (applicable for 'C' and 'R'
                   statuses). This is None if there is no score.
    src - The path for the source file.
    dst - The path for the destination file. This is only present for
          copy or renames. If it is not present, this is None.

    If the pattern is not matched, None is returned."""

    global _diff_tree_pattern
    if not _diff_tree_pattern:
        _diff_tree_pattern = re.compile(':(\d+) (\d+) (\w+) (\w+) ([A-Z])(\d+)?\t(.*?)((\t(.*))|$)')

    match = _diff_tree_pattern.match(entry)
    if match:
        return {
            'src_mode': match.group(1),
            'dst_mode': match.group(2),
            'src_sha1': match.group(3),
            'dst_sha1': match.group(4),
            'status': match.group(5),
            'status_score': match.group(6),
            'src': match.group(7),
            'dst': match.group(10)
        }
    return None

def isModeExec(mode):
    # Returns True if the given git mode represents an executable file,
    # otherwise False.
    return mode[-3:] == "755"

class P4Exception(Exception):
    """ Base class for exceptions from the p4 client """
    def __init__(self, exit_code):
        self.p4ExitCode = exit_code

class P4ServerException(P4Exception):
    """ Base class for exceptions where we get some kind of marshalled up result from the server """
    def __init__(self, exit_code, p4_result):
        super(P4ServerException, self).__init__(exit_code)
        self.p4_result = p4_result
        self.code = p4_result[0]['code']
        self.data = p4_result[0]['data']

class P4RequestSizeException(P4ServerException):
    """ One of the maxresults or maxscanrows errors """
    def __init__(self, exit_code, p4_result, limit):
        super(P4RequestSizeException, self).__init__(exit_code, p4_result)
        self.limit = limit

class P4CommandException(P4Exception):
    """ Something went wrong calling p4 which means we have to give up """
    def __init__(self, msg):
        self.msg = msg

    def __str__(self):
        return self.msg

def isModeExecChanged(src_mode, dst_mode):
    return isModeExec(src_mode) != isModeExec(dst_mode)

def p4CmdList(cmd, stdin=None, stdin_mode='w+b', cb=None, skip_info=False,
        errors_as_exceptions=False):

    if not isinstance(cmd, list):
        cmd = "-G " + cmd
        expand = True
    else:
        cmd = ["-G"] + cmd
        expand = False

    cmd = p4_build_cmd(cmd)
    if verbose:
        sys.stderr.write("Opening pipe: %s\n" % str(cmd))

    # Use a temporary file to avoid deadlocks without
    # subprocess.communicate(), which would put another copy
    # of stdout into memory.
    stdin_file = None
    if stdin is not None:
        stdin_file = tempfile.TemporaryFile(prefix='p4-stdin', mode=stdin_mode)
        if not isinstance(stdin, list):
            stdin_file.write(stdin)
        else:
            for i in stdin:
                stdin_file.write(encode_text_stream(i))
                stdin_file.write(b'\n')
        stdin_file.flush()
        stdin_file.seek(0)

    p4 = subprocess.Popen(cmd,
                          shell=expand,
                          stdin=stdin_file,
                          stdout=subprocess.PIPE)

    result = []
    try:
        while True:
            entry = marshal.load(p4.stdout)
            if bytes is not str:
                # Decode unmarshalled dict to use str keys and values, except for:
                #   - `data` which may contain arbitrary binary data
                #   - `depotFile[0-9]*`, `path`, or `clientFile` which may contain non-UTF8 encoded text
                decoded_entry = {}
                for key, value in entry.items():
                    key = key.decode()
                    if isinstance(value, bytes) and not (key in ('data', 'path', 'clientFile') or key.startswith('depotFile')):
                        value = value.decode()
                    decoded_entry[key] = value
                # Parse out data if it's an error response
                if decoded_entry.get('code') == 'error' and 'data' in decoded_entry:
                    decoded_entry['data'] = decoded_entry['data'].decode()
                entry = decoded_entry
            if skip_info:
                if 'code' in entry and entry['code'] == 'info':
                    continue
            if cb is not None:
                cb(entry)
            else:
                result.append(entry)
    except EOFError:
        pass
    exitCode = p4.wait()
    if exitCode != 0:
        if errors_as_exceptions:
            if len(result) > 0:
                data = result[0].get('data')
                if data:
                    m = re.search('Too many rows scanned \(over (\d+)\)', data)
                    if not m:
                        m = re.search('Request too large \(over (\d+)\)', data)

                    if m:
                        limit = int(m.group(1))
                        raise P4RequestSizeException(exitCode, result, limit)

                raise P4ServerException(exitCode, result)
            else:
                raise P4Exception(exitCode)
        else:
            entry = {}
            entry["p4ExitCode"] = exitCode
            result.append(entry)

    return result

def p4Cmd(cmd):
    list = p4CmdList(cmd)
    result = {}
    for entry in list:
        result.update(entry)
    return result;

def p4Where(depotPath):
    if not depotPath.endswith("/"):
        depotPath += "/"
    depotPathLong = depotPath + "..."
    outputList = p4CmdList(["where", depotPathLong])
    output = None
    for entry in outputList:
        if "depotFile" in entry:
            # Search for the base client side depot path, as long as it starts with the branch's P4 path.
            # The base path always ends with "/...".
            entry_path = decode_path(entry['depotFile'])
            if entry_path.find(depotPath) == 0 and entry_path[-4:] == "/...":
                output = entry
                break
        elif "data" in entry:
            data = entry.get("data")
            space = data.find(" ")
            if data[:space] == depotPath:
                output = entry
                break
    if output == None:
        return ""
    if output["code"] == "error":
        return ""
    clientPath = ""
    if "path" in output:
        clientPath = decode_path(output['path'])
    elif "data" in output:
        data = output.get("data")
        lastSpace = data.rfind(b" ")
        clientPath = decode_path(data[lastSpace + 1:])

    if clientPath.endswith("..."):
        clientPath = clientPath[:-3]
    return clientPath

def currentGitBranch():
    return read_pipe_text(["git", "symbolic-ref", "--short", "-q", "HEAD"])

def isValidGitDir(path):
    return git_dir(path) != None

def parseRevision(ref):
    return read_pipe("git rev-parse %s" % ref).strip()

def branchExists(ref):
    rev = read_pipe(["git", "rev-parse", "-q", "--verify", ref],
                     ignore_error=True)
    return len(rev) > 0

def extractLogMessageFromGitCommit(commit):
    logMessage = ""

    ## fixme: title is first line of commit, not 1st paragraph.
    foundTitle = False
    for log in read_pipe_lines(["git", "cat-file", "commit", commit]):
       if not foundTitle:
           if len(log) == 1:
               foundTitle = True
           continue

       logMessage += log
    return logMessage

def extractSettingsGitLog(log):
    values = {}
    for line in log.split("\n"):
        line = line.strip()
        m = re.search (r"^ *\[git-p4: (.*)\]$", line)
        if not m:
            continue

        assignments = m.group(1).split (':')
        for a in assignments:
            vals = a.split ('=')
            key = vals[0].strip()
            val = ('='.join (vals[1:])).strip()
            if val.endswith ('\"') and val.startswith('"'):
                val = val[1:-1]

            values[key] = val

    paths = values.get("depot-paths")
    if not paths:
        paths = values.get("depot-path")
    if paths:
        values['depot-paths'] = paths.split(',')
    return values

def gitBranchExists(branch):
    proc = subprocess.Popen(["git", "rev-parse", branch],
                            stderr=subprocess.PIPE, stdout=subprocess.PIPE);
    return proc.wait() == 0;

def gitUpdateRef(ref, newvalue):
    subprocess.check_call(["git", "update-ref", ref, newvalue])

def gitDeleteRef(ref):
    subprocess.check_call(["git", "update-ref", "-d", ref])

_gitConfig = {}

def gitConfig(key, typeSpecifier=None):
    if key not in _gitConfig:
        cmd = [ "git", "config" ]
        if typeSpecifier:
            cmd += [ typeSpecifier ]
        cmd += [ key ]
        s = read_pipe(cmd, ignore_error=True)
        _gitConfig[key] = s.strip()
    return _gitConfig[key]

def gitConfigBool(key):
    """Return a bool, using git config --bool.  It is True only if the
       variable is set to true, and False if set to false or not present
       in the config."""

    if key not in _gitConfig:
        _gitConfig[key] = gitConfig(key, '--bool') == "true"
    return _gitConfig[key]

def gitConfigInt(key):
    if key not in _gitConfig:
        cmd = [ "git", "config", "--int", key ]
        s = read_pipe(cmd, ignore_error=True)
        v = s.strip()
        try:
            _gitConfig[key] = int(gitConfig(key, '--int'))
        except ValueError:
            _gitConfig[key] = None
    return _gitConfig[key]

def gitConfigList(key):
    if key not in _gitConfig:
        s = read_pipe(["git", "config", "--get-all", key], ignore_error=True)
        _gitConfig[key] = s.strip().splitlines()
        if _gitConfig[key] == ['']:
            _gitConfig[key] = []
    return _gitConfig[key]

def p4BranchesInGit(branchesAreInRemotes=True):
    """Find all the branches whose names start with "p4/", looking
       in remotes or heads as specified by the argument.  Return
       a dictionary of { branch: revision } for each one found.
       The branch names are the short names, without any
       "p4/" prefix."""

    branches = {}

    cmdline = "git rev-parse --symbolic "
    if branchesAreInRemotes:
        cmdline += "--remotes"
    else:
        cmdline += "--branches"

    for line in read_pipe_lines(cmdline):
        line = line.strip()

        # only import to p4/
        if not line.startswith('p4/'):
            continue
        # special symbolic ref to p4/master
        if line == "p4/HEAD":
            continue

        # strip off p4/ prefix
        branch = line[len("p4/"):]

        branches[branch] = parseRevision(line)

    return branches

def branch_exists(branch):
    """Make sure that the given ref name really exists."""

    cmd = [ "git", "rev-parse", "--symbolic", "--verify", branch ]
    p = subprocess.Popen(cmd, stdout=subprocess.PIPE, stderr=subprocess.PIPE)
    out, _ = p.communicate()
    out = decode_text_stream(out)
    if p.returncode:
        return False
    # expect exactly one line of output: the branch name
    return out.rstrip() == branch

def findUpstreamBranchPoint(head = "HEAD"):
    branches = p4BranchesInGit()
    # map from depot-path to branch name
    branchByDepotPath = {}
    for branch in branches.keys():
        tip = branches[branch]
        log = extractLogMessageFromGitCommit(tip)
        settings = extractSettingsGitLog(log)
        if "depot-paths" in settings:
            paths = ",".join(settings["depot-paths"])
            branchByDepotPath[paths] = "remotes/p4/" + branch

    settings = None
    parent = 0
    while parent < 65535:
        commit = head + "~%s" % parent
        log = extractLogMessageFromGitCommit(commit)
        settings = extractSettingsGitLog(log)
        if "depot-paths" in settings:
            paths = ",".join(settings["depot-paths"])
            if paths in branchByDepotPath:
                return [branchByDepotPath[paths], settings]

        parent = parent + 1

    return ["", settings]

def createOrUpdateBranchesFromOrigin(localRefPrefix = "refs/remotes/p4/", silent=True):
    if not silent:
        print("Creating/updating branch(es) in %s based on origin branch(es)"
               % localRefPrefix)

    originPrefix = "origin/p4/"

    for line in read_pipe_lines("git rev-parse --symbolic --remotes"):
        line = line.strip()
        if (not line.startswith(originPrefix)) or line.endswith("HEAD"):
            continue

        headName = line[len(originPrefix):]
        remoteHead = localRefPrefix + headName
        originHead = line

        original = extractSettingsGitLog(extractLogMessageFromGitCommit(originHead))
        if ('depot-paths' not in original
            or 'change' not in original):
            continue

        update = False
        if not gitBranchExists(remoteHead):
            if verbose:
                print("creating %s" % remoteHead)
            update = True
        else:
            settings = extractSettingsGitLog(extractLogMessageFromGitCommit(remoteHead))
            if 'change' in settings:
                if settings['depot-paths'] == original['depot-paths']:
                    originP4Change = int(original['change'])
                    p4Change = int(settings['change'])
                    if originP4Change > p4Change:
                        print("%s (%s) is newer than %s (%s). "
                               "Updating p4 branch from origin."
                               % (originHead, originP4Change,
                                  remoteHead, p4Change))
                        update = True
                else:
                    print("Ignoring: %s was imported from %s while "
                           "%s was imported from %s"
                           % (originHead, ','.join(original['depot-paths']),
                              remoteHead, ','.join(settings['depot-paths'])))

        if update:
            system("git update-ref %s %s" % (remoteHead, originHead))

def originP4BranchesExist():
        return gitBranchExists("origin") or gitBranchExists("origin/p4") or gitBranchExists("origin/p4/master")


def p4ParseNumericChangeRange(parts):
    changeStart = int(parts[0][1:])
    if parts[1] == '#head':
        changeEnd = p4_last_change()
    else:
        changeEnd = int(parts[1])

    return (changeStart, changeEnd)

def chooseBlockSize(blockSize):
    if blockSize:
        return blockSize
    else:
        return defaultBlockSize

def p4ChangesForPaths(depotPaths, changeRange, requestedBlockSize):
    assert depotPaths

    # Parse the change range into start and end. Try to find integer
    # revision ranges as these can be broken up into blocks to avoid
    # hitting server-side limits (maxrows, maxscanresults). But if
    # that doesn't work, fall back to using the raw revision specifier
    # strings, without using block mode.

    if changeRange is None or changeRange == '':
        changeStart = 1
        changeEnd = p4_last_change()
        block_size = chooseBlockSize(requestedBlockSize)
    else:
        parts = changeRange.split(',')
        assert len(parts) == 2
        try:
            (changeStart, changeEnd) = p4ParseNumericChangeRange(parts)
            block_size = chooseBlockSize(requestedBlockSize)
        except ValueError:
            changeStart = parts[0][1:]
            changeEnd = parts[1]
            if requestedBlockSize:
                die("cannot use --changes-block-size with non-numeric revisions")
            block_size = None

    changes = set()

    # Retrieve changes a block at a time, to prevent running
    # into a MaxResults/MaxScanRows error from the server. If
    # we _do_ hit one of those errors, turn down the block size

    while True:
        cmd = ['changes']

        if block_size:
            end = min(changeEnd, changeStart + block_size)
            revisionRange = "%d,%d" % (changeStart, end)
        else:
            revisionRange = "%s,%s" % (changeStart, changeEnd)

        for p in depotPaths:
            cmd += ["%s...@%s" % (p, revisionRange)]

        # fetch the changes
        try:
            result = p4CmdList(cmd, errors_as_exceptions=True)
        except P4RequestSizeException as e:
            if not block_size:
                block_size = e.limit
            elif block_size > e.limit:
                block_size = e.limit
            else:
                block_size = max(2, block_size // 2)

            if verbose: print("block size error, retrying with block size {0}".format(block_size))
            continue
        except P4Exception as e:
            die('Error retrieving changes description ({0})'.format(e.p4ExitCode))

        # Insert changes in chronological order
        for entry in reversed(result):
            if 'change' not in entry:
                continue
            changes.add(int(entry['change']))

        if not block_size:
            break

        if end >= changeEnd:
            break

        changeStart = end + 1

    changes = sorted(changes)
    return changes

def p4PathStartsWith(path, prefix):
    # This method tries to remedy a potential mixed-case issue:
    #
    # If UserA adds  //depot/DirA/file1
    # and UserB adds //depot/dira/file2
    #
    # we may or may not have a problem. If you have core.ignorecase=true,
    # we treat DirA and dira as the same directory
    if gitConfigBool("core.ignorecase"):
        return path.lower().startswith(prefix.lower())
    return path.startswith(prefix)

def getClientSpec():
    """Look at the p4 client spec, create a View() object that contains
       all the mappings, and return it."""

    specList = p4CmdList("client -o")
    if len(specList) != 1:
        die('Output from "client -o" is %d lines, expecting 1' %
            len(specList))

    # dictionary of all client parameters
    entry = specList[0]

    # the //client/ name
    client_name = entry["Client"]

    # just the keys that start with "View"
    view_keys = [ k for k in entry.keys() if k.startswith("View") ]

    # hold this new View
    view = View(client_name)

    # append the lines, in order, to the view
    for view_num in range(len(view_keys)):
        k = "View%d" % view_num
        if k not in view_keys:
            die("Expected view key %s missing" % k)
        view.append(entry[k])

    return view

def getClientRoot():
    """Grab the client directory."""

    output = p4CmdList("client -o")
    if len(output) != 1:
        die('Output from "client -o" is %d lines, expecting 1' % len(output))

    entry = output[0]
    if "Root" not in entry:
        die('Client has no "Root"')

    return entry["Root"]

#
# P4 wildcards are not allowed in filenames.  P4 complains
# if you simply add them, but you can force it with "-f", in
# which case it translates them into %xx encoding internally.
#
def wildcard_decode(path):
    # Search for and fix just these four characters.  Do % last so
    # that fixing it does not inadvertently create new %-escapes.
    # Cannot have * in a filename in windows; untested as to
    # what p4 would do in such a case.
    if not platform.system() == "Windows":
        path = path.replace("%2A", "*")
    path = path.replace("%23", "#") \
               .replace("%40", "@") \
               .replace("%25", "%")
    return path

def wildcard_encode(path):
    # do % first to avoid double-encoding the %s introduced here
    path = path.replace("%", "%25") \
               .replace("*", "%2A") \
               .replace("#", "%23") \
               .replace("@", "%40")
    return path

def wildcard_present(path):
    m = re.search("[*#@%]", path)
    return m is not None

class LargeFileSystem(object):
    """Base class for large file system support."""

    def __init__(self, writeToGitStream):
        self.largeFiles = set()
        self.writeToGitStream = writeToGitStream

    def generatePointer(self, cloneDestination, contentFile):
        """Return the content of a pointer file that is stored in Git instead of
           the actual content."""
        assert False, "Method 'generatePointer' required in " + self.__class__.__name__

    def pushFile(self, localLargeFile):
        """Push the actual content which is not stored in the Git repository to
           a server."""
        assert False, "Method 'pushFile' required in " + self.__class__.__name__

    def hasLargeFileExtension(self, relPath):
        return functools.reduce(
            lambda a, b: a or b,
            [relPath.endswith('.' + e) for e in gitConfigList('git-p4.largeFileExtensions')],
            False
        )

    def generateTempFile(self, contents):
        contentFile = tempfile.NamedTemporaryFile(prefix='git-p4-large-file', delete=False)
        for d in contents:
            contentFile.write(d)
        contentFile.close()
        return contentFile.name

    def exceedsLargeFileThreshold(self, relPath, contents):
        if gitConfigInt('git-p4.largeFileThreshold'):
            contentsSize = sum(len(d) for d in contents)
            if contentsSize > gitConfigInt('git-p4.largeFileThreshold'):
                return True
        if gitConfigInt('git-p4.largeFileCompressedThreshold'):
            contentsSize = sum(len(d) for d in contents)
            if contentsSize <= gitConfigInt('git-p4.largeFileCompressedThreshold'):
                return False
            contentTempFile = self.generateTempFile(contents)
            compressedContentFile = tempfile.NamedTemporaryFile(prefix='git-p4-large-file', delete=True)
            with zipfile.ZipFile(compressedContentFile, mode='w') as zf:
                zf.write(contentTempFile, compress_type=zipfile.ZIP_DEFLATED)
                compressedContentsSize = zf.infolist()[0].compress_size
            os.remove(contentTempFile)
            if compressedContentsSize > gitConfigInt('git-p4.largeFileCompressedThreshold'):
                return True
        return False

    def addLargeFile(self, relPath):
        self.largeFiles.add(relPath)

    def removeLargeFile(self, relPath):
        self.largeFiles.remove(relPath)

    def isLargeFile(self, relPath):
        return relPath in self.largeFiles

    def processContent(self, git_mode, relPath, contents):
        """Processes the content of git fast import. This method decides if a
           file is stored in the large file system and handles all necessary
           steps."""
        if self.exceedsLargeFileThreshold(relPath, contents) or self.hasLargeFileExtension(relPath):
            contentTempFile = self.generateTempFile(contents)
            (pointer_git_mode, contents, localLargeFile) = self.generatePointer(contentTempFile)
            if pointer_git_mode:
                git_mode = pointer_git_mode
            if localLargeFile:
                # Move temp file to final location in large file system
                largeFileDir = os.path.dirname(localLargeFile)
                if not os.path.isdir(largeFileDir):
                    os.makedirs(largeFileDir)
                shutil.move(contentTempFile, localLargeFile)
                self.addLargeFile(relPath)
                if gitConfigBool('git-p4.largeFilePush'):
                    self.pushFile(localLargeFile)
                if verbose:
                    sys.stderr.write("%s moved to large file system (%s)\n" % (relPath, localLargeFile))
        return (git_mode, contents)

class MockLFS(LargeFileSystem):
    """Mock large file system for testing."""

    def generatePointer(self, contentFile):
        """The pointer content is the original content prefixed with "pointer-".
           The local filename of the large file storage is derived from the file content.
           """
        with open(contentFile, 'r') as f:
            content = next(f)
            gitMode = '100644'
            pointerContents = 'pointer-' + content
            localLargeFile = os.path.join(os.getcwd(), '.git', 'mock-storage', 'local', content[:-1])
            return (gitMode, pointerContents, localLargeFile)

    def pushFile(self, localLargeFile):
        """The remote filename of the large file storage is the same as the local
           one but in a different directory.
           """
        remotePath = os.path.join(os.path.dirname(localLargeFile), '..', 'remote')
        if not os.path.exists(remotePath):
            os.makedirs(remotePath)
        shutil.copyfile(localLargeFile, os.path.join(remotePath, os.path.basename(localLargeFile)))

class GitLFS(LargeFileSystem):
    """Git LFS as backend for the git-p4 large file system.
       See https://git-lfs.github.com/ for details."""

    def __init__(self, *args):
        LargeFileSystem.__init__(self, *args)
        self.baseGitAttributes = []

    def generatePointer(self, contentFile):
        """Generate a Git LFS pointer for the content. Return LFS Pointer file
           mode and content which is stored in the Git repository instead of
           the actual content. Return also the new location of the actual
           content.
           """
        if os.path.getsize(contentFile) == 0:
            return (None, '', None)

        pointerProcess = subprocess.Popen(
            ['git', 'lfs', 'pointer', '--file=' + contentFile],
            stdout=subprocess.PIPE
        )
        pointerFile = decode_text_stream(pointerProcess.stdout.read())
        if pointerProcess.wait():
            os.remove(contentFile)
            die('git-lfs pointer command failed. Did you install the extension?')

        # Git LFS removed the preamble in the output of the 'pointer' command
        # starting from version 1.2.0. Check for the preamble here to support
        # earlier versions.
        # c.f. https://github.com/github/git-lfs/commit/da2935d9a739592bc775c98d8ef4df9c72ea3b43
        if pointerFile.startswith('Git LFS pointer for'):
            pointerFile = re.sub(r'Git LFS pointer for.*\n\n', '', pointerFile)

        oid = re.search(r'^oid \w+:(\w+)', pointerFile, re.MULTILINE).group(1)
        # if someone use external lfs.storage ( not in local repo git )
        lfs_path = gitConfig('lfs.storage')
        if not lfs_path:
            lfs_path = 'lfs'
        if not os.path.isabs(lfs_path):
            lfs_path = os.path.join(os.getcwd(), '.git', lfs_path)
        localLargeFile = os.path.join(
            lfs_path,
            'objects', oid[:2], oid[2:4],
            oid,
        )
        # LFS Spec states that pointer files should not have the executable bit set.
        gitMode = '100644'
        return (gitMode, pointerFile, localLargeFile)

    def pushFile(self, localLargeFile):
        uploadProcess = subprocess.Popen(
            ['git', 'lfs', 'push', '--object-id', 'origin', os.path.basename(localLargeFile)]
        )
        if uploadProcess.wait():
            die('git-lfs push command failed. Did you define a remote?')

    def generateGitAttributes(self):
        return (
            self.baseGitAttributes +
            [
                '\n',
                '#\n',
                '# Git LFS (see https://git-lfs.github.com/)\n',
                '#\n',
            ] +
            ['*.' + f.replace(' ', '[[:space:]]') + ' filter=lfs diff=lfs merge=lfs -text\n'
                for f in sorted(gitConfigList('git-p4.largeFileExtensions'))
            ] +
            ['/' + f.replace(' ', '[[:space:]]') + ' filter=lfs diff=lfs merge=lfs -text\n'
                for f in sorted(self.largeFiles) if not self.hasLargeFileExtension(f)
            ]
        )

    def addLargeFile(self, relPath):
        LargeFileSystem.addLargeFile(self, relPath)
        self.writeToGitStream('100644', '.gitattributes', self.generateGitAttributes())

    def removeLargeFile(self, relPath):
        LargeFileSystem.removeLargeFile(self, relPath)
        self.writeToGitStream('100644', '.gitattributes', self.generateGitAttributes())

    def processContent(self, git_mode, relPath, contents):
        if relPath == '.gitattributes':
            self.baseGitAttributes = contents
            return (git_mode, self.generateGitAttributes())
        else:
            return LargeFileSystem.processContent(self, git_mode, relPath, contents)

class Command:
    delete_actions = ( "delete", "move/delete", "purge" )
    add_actions = ( "add", "branch", "move/add" )

    def __init__(self):
        self.usage = "usage: %prog [options]"
        self.needsGit = True
        self.verbose = False

    # This is required for the "append" update_shelve action
    def ensure_value(self, attr, value):
        if not hasattr(self, attr) or getattr(self, attr) is None:
            setattr(self, attr, value)
        return getattr(self, attr)

class P4UserMap:
    def __init__(self):
        self.userMapFromPerforceServer = False
        self.myP4UserId = None

    def p4UserId(self):
        if self.myP4UserId:
            return self.myP4UserId

        results = p4CmdList("user -o")
        for r in results:
            if 'User' in r:
                self.myP4UserId = r['User']
                return r['User']
        die("Could not find your p4 user id")

    def p4UserIsMe(self, p4User):
        # return True if the given p4 user is actually me
        me = self.p4UserId()
        if not p4User or p4User != me:
            return False
        else:
            return True

    def getUserCacheFilename(self):
        home = os.environ.get("HOME", os.environ.get("USERPROFILE"))
        return home + "/.gitp4-usercache.txt"

    def getUserMapFromPerforceServer(self):
        if self.userMapFromPerforceServer:
            return
        self.users = {}
        self.emails = {}

        for output in p4CmdList("users"):
            if "User" not in output:
                continue
            self.users[output["User"]] = output["FullName"] + " <" + output["Email"] + ">"
            self.emails[output["Email"]] = output["User"]

        mapUserConfigRegex = re.compile(r"^\s*(\S+)\s*=\s*(.+)\s*<(\S+)>\s*$", re.VERBOSE)
        for mapUserConfig in gitConfigList("git-p4.mapUser"):
            mapUser = mapUserConfigRegex.findall(mapUserConfig)
            if mapUser and len(mapUser[0]) == 3:
                user = mapUser[0][0]
                fullname = mapUser[0][1]
                email = mapUser[0][2]
                self.users[user] = fullname + " <" + email + ">"
                self.emails[email] = user

        s = ''
        for (key, val) in self.users.items():
            s += "%s\t%s\n" % (key.expandtabs(1), val.expandtabs(1))

        open(self.getUserCacheFilename(), 'w').write(s)
        self.userMapFromPerforceServer = True

    def loadUserMapFromCache(self):
        self.users = {}
        self.userMapFromPerforceServer = False
        try:
            cache = open(self.getUserCacheFilename(), 'r')
            lines = cache.readlines()
            cache.close()
            for line in lines:
                entry = line.strip().split("\t")
                self.users[entry[0]] = entry[1]
        except IOError:
            self.getUserMapFromPerforceServer()

class P4Debug(Command):
    def __init__(self):
        Command.__init__(self)
        self.options = []
        self.description = "A tool to debug the output of p4 -G."
        self.needsGit = False

    def run(self, args):
        j = 0
        for output in p4CmdList(args):
            print('Element: %d' % j)
            j += 1
            print(output)
        return True

class P4RollBack(Command):
    def __init__(self):
        Command.__init__(self)
        self.options = [
            optparse.make_option("--local", dest="rollbackLocalBranches", action="store_true")
        ]
        self.description = "A tool to debug the multi-branch import. Don't use :)"
        self.rollbackLocalBranches = False

    def run(self, args):
        if len(args) != 1:
            return False
        maxChange = int(args[0])

        if "p4ExitCode" in p4Cmd("changes -m 1"):
            die("Problems executing p4");

        if self.rollbackLocalBranches:
            refPrefix = "refs/heads/"
            lines = read_pipe_lines("git rev-parse --symbolic --branches")
        else:
            refPrefix = "refs/remotes/"
            lines = read_pipe_lines("git rev-parse --symbolic --remotes")

        for line in lines:
            if self.rollbackLocalBranches or (line.startswith("p4/") and line != "p4/HEAD\n"):
                line = line.strip()
                ref = refPrefix + line
                log = extractLogMessageFromGitCommit(ref)
                settings = extractSettingsGitLog(log)

                depotPaths = settings['depot-paths']
                change = settings['change']

                changed = False

                if len(p4Cmd("changes -m 1 "  + ' '.join (['%s...@%s' % (p, maxChange)
                                                           for p in depotPaths]))) == 0:
                    print("Branch %s did not exist at change %s, deleting." % (ref, maxChange))
                    system("git update-ref -d %s `git rev-parse %s`" % (ref, ref))
                    continue

                while change and int(change) > maxChange:
                    changed = True
                    if self.verbose:
                        print("%s is at %s ; rewinding towards %s" % (ref, change, maxChange))
                    system("git update-ref %s \"%s^\"" % (ref, ref))
                    log = extractLogMessageFromGitCommit(ref)
                    settings =  extractSettingsGitLog(log)


                    depotPaths = settings['depot-paths']
                    change = settings['change']

                if changed:
                    print("%s rewound to %s" % (ref, change))

        return True

class P4Submit(Command, P4UserMap):

    conflict_behavior_choices = ("ask", "skip", "quit")

    def __init__(self):
        Command.__init__(self)
        P4UserMap.__init__(self)
        self.options = [
                optparse.make_option("--origin", dest="origin"),
                optparse.make_option("-M", dest="detectRenames", action="store_true"),
                # preserve the user, requires relevant p4 permissions
                optparse.make_option("--preserve-user", dest="preserveUser", action="store_true"),
                optparse.make_option("--export-labels", dest="exportLabels", action="store_true"),
                optparse.make_option("--dry-run", "-n", dest="dry_run", action="store_true"),
                optparse.make_option("--prepare-p4-only", dest="prepare_p4_only", action="store_true"),
                optparse.make_option("--conflict", dest="conflict_behavior",
                                     choices=self.conflict_behavior_choices),
                optparse.make_option("--branch", dest="branch"),
                optparse.make_option("--shelve", dest="shelve", action="store_true",
                                     help="Shelve instead of submit. Shelved files are reverted, "
                                     "restoring the workspace to the state before the shelve"),
                optparse.make_option("--update-shelve", dest="update_shelve", action="append", type="int",
                                     metavar="CHANGELIST",
                                     help="update an existing shelved changelist, implies --shelve, "
                                           "repeat in-order for multiple shelved changelists"),
                optparse.make_option("--commit", dest="commit", metavar="COMMIT",
                                     help="submit only the specified commit(s), one commit or xxx..xxx"),
                optparse.make_option("--disable-rebase", dest="disable_rebase", action="store_true",
                                     help="Disable rebase after submit is completed. Can be useful if you "
                                     "work from a local git branch that is not master"),
                optparse.make_option("--disable-p4sync", dest="disable_p4sync", action="store_true",
                                     help="Skip Perforce sync of p4/master after submit or shelve"),
                optparse.make_option("--no-verify", dest="no_verify", action="store_true",
                                     help="Bypass p4-pre-submit and p4-changelist hooks"),
        ]
        self.description = """Submit changes from git to the perforce depot.\n
    The `p4-pre-submit` hook is executed if it exists and is executable. It
    can be bypassed with the `--no-verify` command line option. The hook takes
    no parameters and nothing from standard input. Exiting with a non-zero status
    from this script prevents `git-p4 submit` from launching.

    One usage scenario is to run unit tests in the hook.

    The `p4-prepare-changelist` hook is executed right after preparing the default
    changelist message and before the editor is started. It takes one parameter,
    the name of the file that contains the changelist text. Exiting with a non-zero
    status from the script will abort the process.

    The purpose of the hook is to edit the message file in place, and it is not
    supressed by the `--no-verify` option. This hook is called even if
    `--prepare-p4-only` is set.

    The `p4-changelist` hook is executed after the changelist message has been
    edited by the user. It can be bypassed with the `--no-verify` option. It
    takes a single parameter, the name of the file that holds the proposed
    changelist text. Exiting with a non-zero status causes the command to abort.

    The hook is allowed to edit the changelist file and can be used to normalize
    the text into some project standard format. It can also be used to refuse the
    Submit after inspect the message file.

    The `p4-post-changelist` hook is invoked after the submit has successfully
    occurred in P4. It takes no parameters and is meant primarily for notification
    and cannot affect the outcome of the git p4 submit action.
    """

        self.usage += " [name of git branch to submit into perforce depot]"
        self.origin = ""
        self.detectRenames = False
        self.preserveUser = gitConfigBool("git-p4.preserveUser")
        self.dry_run = False
        self.shelve = False
        self.update_shelve = list()
        self.commit = ""
        self.disable_rebase = gitConfigBool("git-p4.disableRebase")
        self.disable_p4sync = gitConfigBool("git-p4.disableP4Sync")
        self.prepare_p4_only = False
        self.conflict_behavior = None
        self.isWindows = (platform.system() == "Windows")
        self.exportLabels = False
        self.p4HasMoveCommand = p4_has_move_command()
        self.branch = None
        self.no_verify = False

        if gitConfig('git-p4.largeFileSystem'):
            die("Large file system not supported for git-p4 submit command. Please remove it from config.")

    def check(self):
        if len(p4CmdList("opened ...")) > 0:
            die("You have files opened with perforce! Close them before starting the sync.")

    def separate_jobs_from_description(self, message):
        """Extract and return a possible Jobs field in the commit
           message.  It goes into a separate section in the p4 change
           specification.

           A jobs line starts with "Jobs:" and looks like a new field
           in a form.  Values are white-space separated on the same
           line or on following lines that start with a tab.

           This does not parse and extract the full git commit message
           like a p4 form.  It just sees the Jobs: line as a marker
           to pass everything from then on directly into the p4 form,
           but outside the description section.

           Return a tuple (stripped log message, jobs string)."""

        m = re.search(r'^Jobs:', message, re.MULTILINE)
        if m is None:
            return (message, None)

        jobtext = message[m.start():]
        stripped_message = message[:m.start()].rstrip()
        return (stripped_message, jobtext)

    def prepareLogMessage(self, template, message, jobs):
        """Edits the template returned from "p4 change -o" to insert
           the message in the Description field, and the jobs text in
           the Jobs field."""
        result = ""

        inDescriptionSection = False

        for line in template.split("\n"):
            if line.startswith("#"):
                result += line + "\n"
                continue

            if inDescriptionSection:
                if line.startswith("Files:") or line.startswith("Jobs:"):
                    inDescriptionSection = False
                    # insert Jobs section
                    if jobs:
                        result += jobs + "\n"
                else:
                    continue
            else:
                if line.startswith("Description:"):
                    inDescriptionSection = True
                    line += "\n"
                    for messageLine in message.split("\n"):
                        line += "\t" + messageLine + "\n"

            result += line + "\n"

        return result

    def patchRCSKeywords(self, file, regexp):
        # Attempt to zap the RCS keywords in a p4 controlled file matching the given regex
        (handle, outFileName) = tempfile.mkstemp(dir='.')
        try:
            with os.fdopen(handle, "wb") as outFile, open(file, "rb") as inFile:
                for line in inFile.readlines():
                    outFile.write(regexp.sub(br'$\1$', line))
            # Forcibly overwrite the original file
            os.unlink(file)
            shutil.move(outFileName, file)
        except:
            # cleanup our temporary file
            os.unlink(outFileName)
            print("Failed to strip RCS keywords in %s" % file)
            raise

        print("Patched up RCS keywords in %s" % file)

    def p4UserForCommit(self,id):
        # Return the tuple (perforce user,git email) for a given git commit id
        self.getUserMapFromPerforceServer()
        gitEmail = read_pipe(["git", "log", "--max-count=1",
                              "--format=%ae", id])
        gitEmail = gitEmail.strip()
        if gitEmail not in self.emails:
            return (None,gitEmail)
        else:
            return (self.emails[gitEmail],gitEmail)

    def checkValidP4Users(self,commits):
        # check if any git authors cannot be mapped to p4 users
        for id in commits:
            (user,email) = self.p4UserForCommit(id)
            if not user:
                msg = "Cannot find p4 user for email %s in commit %s." % (email, id)
                if gitConfigBool("git-p4.allowMissingP4Users"):
                    print("%s" % msg)
                else:
                    die("Error: %s\nSet git-p4.allowMissingP4Users to true to allow this." % msg)

    def lastP4Changelist(self):
        # Get back the last changelist number submitted in this client spec. This
        # then gets used to patch up the username in the change. If the same
        # client spec is being used by multiple processes then this might go
        # wrong.
        results = p4CmdList("client -o")        # find the current client
        client = None
        for r in results:
            if 'Client' in r:
                client = r['Client']
                break
        if not client:
            die("could not get client spec")
        results = p4CmdList(["changes", "-c", client, "-m", "1"])
        for r in results:
            if 'change' in r:
                return r['change']
        die("Could not get changelist number for last submit - cannot patch up user details")

    def modifyChangelistUser(self, changelist, newUser):
        # fixup the user field of a changelist after it has been submitted.
        changes = p4CmdList("change -o %s" % changelist)
        if len(changes) != 1:
            die("Bad output from p4 change modifying %s to user %s" %
                (changelist, newUser))

        c = changes[0]
        if c['User'] == newUser: return   # nothing to do
        c['User'] = newUser
        # p4 does not understand format version 3 and above
        input = marshal.dumps(c, 2)

        result = p4CmdList("change -f -i", stdin=input)
        for r in result:
            if 'code' in r:
                if r['code'] == 'error':
                    die("Could not modify user field of changelist %s to %s:%s" % (changelist, newUser, r['data']))
            if 'data' in r:
                print("Updated user field for changelist %s to %s" % (changelist, newUser))
                return
        die("Could not modify user field of changelist %s to %s" % (changelist, newUser))

    def canChangeChangelists(self):
        # check to see if we have p4 admin or super-user permissions, either of
        # which are required to modify changelists.
        results = p4CmdList(["protects", self.depotPath])
        for r in results:
            if 'perm' in r:
                if r['perm'] == 'admin':
                    return 1
                if r['perm'] == 'super':
                    return 1
        return 0

    def prepareSubmitTemplate(self, changelist=None):
        """Run "p4 change -o" to grab a change specification template.
           This does not use "p4 -G", as it is nice to keep the submission
           template in original order, since a human might edit it.

           Remove lines in the Files section that show changes to files
           outside the depot path we're committing into."""

        [upstream, settings] = findUpstreamBranchPoint()

        template = """\
# A Perforce Change Specification.
#
#  Change:      The change number. 'new' on a new changelist.
#  Date:        The date this specification was last modified.
#  Client:      The client on which the changelist was created.  Read-only.
#  User:        The user who created the changelist.
#  Status:      Either 'pending' or 'submitted'. Read-only.
#  Type:        Either 'public' or 'restricted'. Default is 'public'.
#  Description: Comments about the changelist.  Required.
#  Jobs:        What opened jobs are to be closed by this changelist.
#               You may delete jobs from this list.  (New changelists only.)
#  Files:       What opened files from the default changelist are to be added
#               to this changelist.  You may delete files from this list.
#               (New changelists only.)
"""
        files_list = []
        inFilesSection = False
        change_entry = None
        args = ['change', '-o']
        if changelist:
            args.append(str(changelist))
        for entry in p4CmdList(args):
            if 'code' not in entry:
                continue
            if entry['code'] == 'stat':
                change_entry = entry
                break
        if not change_entry:
            die('Failed to decode output of p4 change -o')
        for key, value in change_entry.items():
            if key.startswith('File'):
                if 'depot-paths' in settings:
                    if not [p for p in settings['depot-paths']
                            if p4PathStartsWith(value, p)]:
                        continue
                else:
                    if not p4PathStartsWith(value, self.depotPath):
                        continue
                files_list.append(value)
                continue
        # Output in the order expected by prepareLogMessage
        for key in ['Change', 'Client', 'User', 'Status', 'Description', 'Jobs']:
            if key not in change_entry:
                continue
            template += '\n'
            template += key + ':'
            if key == 'Description':
                template += '\n'
            for field_line in change_entry[key].splitlines():
                template += '\t'+field_line+'\n'
        if len(files_list) > 0:
            template += '\n'
            template += 'Files:\n'
        for path in files_list:
            template += '\t'+path+'\n'
        return template

    def edit_template(self, template_file):
        """Invoke the editor to let the user change the submission
           message.  Return true if okay to continue with the submit."""

        # if configured to skip the editing part, just submit
        if gitConfigBool("git-p4.skipSubmitEdit"):
            return True

        # look at the modification time, to check later if the user saved
        # the file
        mtime = os.stat(template_file).st_mtime

        # invoke the editor
        if "P4EDITOR" in os.environ and (os.environ.get("P4EDITOR") != ""):
            editor = os.environ.get("P4EDITOR")
        else:
            editor = read_pipe("git var GIT_EDITOR").strip()
        system(["sh", "-c", ('%s "$@"' % editor), editor, template_file])

        # If the file was not saved, prompt to see if this patch should
        # be skipped.  But skip this verification step if configured so.
        if gitConfigBool("git-p4.skipSubmitEditCheck"):
            return True

        # modification time updated means user saved the file
        if os.stat(template_file).st_mtime > mtime:
            return True

        response = prompt("Submit template unchanged. Submit anyway? [y]es, [n]o (skip this patch) ")
        if response == 'y':
            return True
        if response == 'n':
            return False

    def get_diff_description(self, editedFiles, filesToAdd, symlinks):
        # diff
        if "P4DIFF" in os.environ:
            del(os.environ["P4DIFF"])
        diff = ""
        for editedFile in editedFiles:
            diff += p4_read_pipe(['diff', '-du',
                                  wildcard_encode(editedFile)])

        # new file diff
        newdiff = ""
        for newFile in filesToAdd:
            newdiff += "==== new file ====\n"
            newdiff += "--- /dev/null\n"
            newdiff += "+++ %s\n" % newFile

            is_link = os.path.islink(newFile)
            expect_link = newFile in symlinks

            if is_link and expect_link:
                newdiff += "+%s\n" % os.readlink(newFile)
            else:
                f = open(newFile, "r")
                try:
                    for line in f.readlines():
                        newdiff += "+" + line
                except UnicodeDecodeError:
                    pass # Found non-text data and skip, since diff description should only include text
                f.close()

        return (diff + newdiff).replace('\r\n', '\n')

    def applyCommit(self, id):
        """Apply one commit, return True if it succeeded."""

        print("Applying", read_pipe(["git", "show", "-s",
                                     "--format=format:%h %s", id]))

        (p4User, gitEmail) = self.p4UserForCommit(id)

        diff = read_pipe_lines("git diff-tree -r %s \"%s^\" \"%s\"" % (self.diffOpts, id, id))
        filesToAdd = set()
        filesToChangeType = set()
        filesToDelete = set()
        editedFiles = set()
        pureRenameCopy = set()
        symlinks = set()
        filesToChangeExecBit = {}
        all_files = list()

        for line in diff:
            diff = parseDiffTreeEntry(line)
            modifier = diff['status']
            path = diff['src']
            all_files.append(path)

            if modifier == "M":
                p4_edit(path)
                if isModeExecChanged(diff['src_mode'], diff['dst_mode']):
                    filesToChangeExecBit[path] = diff['dst_mode']
                editedFiles.add(path)
            elif modifier == "A":
                filesToAdd.add(path)
                filesToChangeExecBit[path] = diff['dst_mode']
                if path in filesToDelete:
                    filesToDelete.remove(path)

                dst_mode = int(diff['dst_mode'], 8)
                if dst_mode == 0o120000:
                    symlinks.add(path)

            elif modifier == "D":
                filesToDelete.add(path)
                if path in filesToAdd:
                    filesToAdd.remove(path)
            elif modifier == "C":
                src, dest = diff['src'], diff['dst']
                all_files.append(dest)
                p4_integrate(src, dest)
                pureRenameCopy.add(dest)
                if diff['src_sha1'] != diff['dst_sha1']:
                    p4_edit(dest)
                    pureRenameCopy.discard(dest)
                if isModeExecChanged(diff['src_mode'], diff['dst_mode']):
                    p4_edit(dest)
                    pureRenameCopy.discard(dest)
                    filesToChangeExecBit[dest] = diff['dst_mode']
                if self.isWindows:
                    # turn off read-only attribute
                    os.chmod(dest, stat.S_IWRITE)
                os.unlink(dest)
                editedFiles.add(dest)
            elif modifier == "R":
                src, dest = diff['src'], diff['dst']
                all_files.append(dest)
                if self.p4HasMoveCommand:
                    p4_edit(src)        # src must be open before move
                    p4_move(src, dest)  # opens for (move/delete, move/add)
                else:
                    p4_integrate(src, dest)
                    if diff['src_sha1'] != diff['dst_sha1']:
                        p4_edit(dest)
                    else:
                        pureRenameCopy.add(dest)
                if isModeExecChanged(diff['src_mode'], diff['dst_mode']):
                    if not self.p4HasMoveCommand:
                        p4_edit(dest)   # with move: already open, writable
                    filesToChangeExecBit[dest] = diff['dst_mode']
                if not self.p4HasMoveCommand:
                    if self.isWindows:
                        os.chmod(dest, stat.S_IWRITE)
                    os.unlink(dest)
                    filesToDelete.add(src)
                editedFiles.add(dest)
            elif modifier == "T":
                filesToChangeType.add(path)
            else:
                die("unknown modifier %s for %s" % (modifier, path))

        diffcmd = "git diff-tree --full-index -p \"%s\"" % (id)
        patchcmd = diffcmd + " | git apply "
        tryPatchCmd = patchcmd + "--check -"
        applyPatchCmd = patchcmd + "--check --apply -"
        patch_succeeded = True

        if verbose:
            print("TryPatch: %s" % tryPatchCmd)

        if os.system(tryPatchCmd) != 0:
            fixed_rcs_keywords = False
            patch_succeeded = False
            print("Unfortunately applying the change failed!")

            # Patch failed, maybe it's just RCS keyword woes. Look through
            # the patch to see if that's possible.
            if gitConfigBool("git-p4.attemptRCSCleanup"):
                file = None
                kwfiles = {}
                for file in editedFiles | filesToDelete:
                    # did this file's delta contain RCS keywords?
                    regexp = p4_keywords_regexp_for_file(file)
                    if regexp:
                        # this file is a possibility...look for RCS keywords.
                        for line in read_pipe_lines(
                            ["git", "diff", "%s^..%s" % (id, id), file],
                            raw=True):
                            if regexp.search(line):
                                if verbose:
                                    print("got keyword match on %s in %s in %s" % (regex.pattern, line, file))
                                kwfiles[file] = regexp
                                break

                for file, regexp in kwfiles.items():
                    if verbose:
                        print("zapping %s with %s" % (line, regexp.pattern))
                    # File is being deleted, so not open in p4.  Must
                    # disable the read-only bit on windows.
                    if self.isWindows and file not in editedFiles:
                        os.chmod(file, stat.S_IWRITE)
                    self.patchRCSKeywords(file, kwfiles[file])
                    fixed_rcs_keywords = True

            if fixed_rcs_keywords:
                print("Retrying the patch with RCS keywords cleaned up")
                if os.system(tryPatchCmd) == 0:
                    patch_succeeded = True
                    print("Patch succeesed this time with RCS keywords cleaned")

        if not patch_succeeded:
            for f in editedFiles:
                p4_revert(f)
            return False

        #
        # Apply the patch for real, and do add/delete/+x handling.
        #
        system(applyPatchCmd)

        for f in filesToChangeType:
            p4_edit(f, "-t", "auto")
        for f in filesToAdd:
            p4_add(f)
        for f in filesToDelete:
            p4_revert(f)
            p4_delete(f)

        # Set/clear executable bits
        for f in filesToChangeExecBit.keys():
            mode = filesToChangeExecBit[f]
            setP4ExecBit(f, mode)

        update_shelve = 0
        if len(self.update_shelve) > 0:
            update_shelve = self.update_shelve.pop(0)
            p4_reopen_in_change(update_shelve, all_files)

        #
        # Build p4 change description, starting with the contents
        # of the git commit message.
        #
        logMessage = extractLogMessageFromGitCommit(id)
        logMessage = logMessage.strip()
        (logMessage, jobs) = self.separate_jobs_from_description(logMessage)

        template = self.prepareSubmitTemplate(update_shelve)
        submitTemplate = self.prepareLogMessage(template, logMessage, jobs)

        if self.preserveUser:
           submitTemplate += "\n######## Actual user %s, modified after commit\n" % p4User

        if self.checkAuthorship and not self.p4UserIsMe(p4User):
            submitTemplate += "######## git author %s does not match your p4 account.\n" % gitEmail
            submitTemplate += "######## Use option --preserve-user to modify authorship.\n"
            submitTemplate += "######## Variable git-p4.skipUserNameCheck hides this message.\n"

        separatorLine = "######## everything below this line is just the diff #######\n"
        if not self.prepare_p4_only:
            submitTemplate += separatorLine
            submitTemplate += self.get_diff_description(editedFiles, filesToAdd, symlinks)

        (handle, fileName) = tempfile.mkstemp()
        tmpFile = os.fdopen(handle, "w+b")
        if self.isWindows:
            submitTemplate = submitTemplate.replace("\n", "\r\n")
        tmpFile.write(encode_text_stream(submitTemplate))
        tmpFile.close()

        submitted = False

        try:
            # Allow the hook to edit the changelist text before presenting it
            # to the user.
            if not run_git_hook("p4-prepare-changelist", [fileName]):
                return False

            if self.prepare_p4_only:
                #
                # Leave the p4 tree prepared, and the submit template around
                # and let the user decide what to do next
                #
                submitted = True
                print("")
                print("P4 workspace prepared for submission.")
                print("To submit or revert, go to client workspace")
                print("  " + self.clientPath)
                print("")
                print("To submit, use \"p4 submit\" to write a new description,")
                print("or \"p4 submit -i <%s\" to use the one prepared by" \
                      " \"git p4\"." % fileName)
                print("You can delete the file \"%s\" when finished." % fileName)

                if self.preserveUser and p4User and not self.p4UserIsMe(p4User):
                    print("To preserve change ownership by user %s, you must\n" \
                          "do \"p4 change -f <change>\" after submitting and\n" \
                          "edit the User field.")
                if pureRenameCopy:
                    print("After submitting, renamed files must be re-synced.")
                    print("Invoke \"p4 sync -f\" on each of these files:")
                    for f in pureRenameCopy:
                        print("  " + f)

                print("")
                print("To revert the changes, use \"p4 revert ...\", and delete")
                print("the submit template file \"%s\"" % fileName)
                if filesToAdd:
                    print("Since the commit adds new files, they must be deleted:")
                    for f in filesToAdd:
                        print("  " + f)
                print("")
                sys.stdout.flush()
                return True

            if self.edit_template(fileName):
                if not self.no_verify:
                    if not run_git_hook("p4-changelist", [fileName]):
                        print("The p4-changelist hook failed.")
                        sys.stdout.flush()
                        return False

                # read the edited message and submit
                tmpFile = open(fileName, "rb")
                message = decode_text_stream(tmpFile.read())
                tmpFile.close()
                if self.isWindows:
                    message = message.replace("\r\n", "\n")
                if message.find(separatorLine) != -1:
                    submitTemplate = message[:message.index(separatorLine)]
                else:
                    submitTemplate = message

                if len(submitTemplate.strip()) == 0:
                    print("Changelist is empty, aborting this changelist.")
                    sys.stdout.flush()
                    return False

                if update_shelve:
                    p4_write_pipe(['shelve', '-r', '-i'], submitTemplate)
                elif self.shelve:
                    p4_write_pipe(['shelve', '-i'], submitTemplate)
                else:
                    p4_write_pipe(['submit', '-i'], submitTemplate)
                    # The rename/copy happened by applying a patch that created a
                    # new file.  This leaves it writable, which confuses p4.
                    for f in pureRenameCopy:
                        p4_sync(f, "-f")

                if self.preserveUser:
                    if p4User:
                        # Get last changelist number. Cannot easily get it from
                        # the submit command output as the output is
                        # unmarshalled.
                        changelist = self.lastP4Changelist()
                        self.modifyChangelistUser(changelist, p4User)

                submitted = True

                run_git_hook("p4-post-changelist")
        finally:
            # Revert changes if we skip this patch
            if not submitted or self.shelve:
                if self.shelve:
                    print ("Reverting shelved files.")
                else:
                    print ("Submission cancelled, undoing p4 changes.")
                sys.stdout.flush()
                for f in editedFiles | filesToDelete:
                    p4_revert(f)
                for f in filesToAdd:
                    p4_revert(f)
                    os.remove(f)

            if not self.prepare_p4_only:
                os.remove(fileName)
        return submitted

    # Export git tags as p4 labels. Create a p4 label and then tag
    # with that.
    def exportGitTags(self, gitTags):
        validLabelRegexp = gitConfig("git-p4.labelExportRegexp")
        if len(validLabelRegexp) == 0:
            validLabelRegexp = defaultLabelRegexp
        m = re.compile(validLabelRegexp)

        for name in gitTags:

            if not m.match(name):
                if verbose:
                    print("tag %s does not match regexp %s" % (name, validLabelRegexp))
                continue

            # Get the p4 commit this corresponds to
            logMessage = extractLogMessageFromGitCommit(name)
            values = extractSettingsGitLog(logMessage)

            if 'change' not in values:
                # a tag pointing to something not sent to p4; ignore
                if verbose:
                    print("git tag %s does not give a p4 commit" % name)
                continue
            else:
                changelist = values['change']

            # Get the tag details.
            inHeader = True
            isAnnotated = False
            body = []
            for l in read_pipe_lines(["git", "cat-file", "-p", name]):
                l = l.strip()
                if inHeader:
                    if re.match(r'tag\s+', l):
                        isAnnotated = True
                    elif re.match(r'\s*$', l):
                        inHeader = False
                        continue
                else:
                    body.append(l)

            if not isAnnotated:
                body = ["lightweight tag imported by git p4\n"]

            # Create the label - use the same view as the client spec we are using
            clientSpec = getClientSpec()

            labelTemplate  = "Label: %s\n" % name
            labelTemplate += "Description:\n"
            for b in body:
                labelTemplate += "\t" + b + "\n"
            labelTemplate += "View:\n"
            for depot_side in clientSpec.mappings:
                labelTemplate += "\t%s\n" % depot_side

            if self.dry_run:
                print("Would create p4 label %s for tag" % name)
            elif self.prepare_p4_only:
                print("Not creating p4 label %s for tag due to option" \
                      " --prepare-p4-only" % name)
            else:
                p4_write_pipe(["label", "-i"], labelTemplate)

                # Use the label
                p4_system(["tag", "-l", name] +
                          ["%s@%s" % (depot_side, changelist) for depot_side in clientSpec.mappings])

                if verbose:
                    print("created p4 label for tag %s" % name)

    def run(self, args):
        if len(args) == 0:
            self.master = currentGitBranch()
        elif len(args) == 1:
            self.master = args[0]
            if not branchExists(self.master):
                die("Branch %s does not exist" % self.master)
        else:
            return False

        for i in self.update_shelve:
            if i <= 0:
                sys.exit("invalid changelist %d" % i)

        if self.master:
            allowSubmit = gitConfig("git-p4.allowSubmit")
            if len(allowSubmit) > 0 and not self.master in allowSubmit.split(","):
                die("%s is not in git-p4.allowSubmit" % self.master)

        [upstream, settings] = findUpstreamBranchPoint()
        self.depotPath = settings['depot-paths'][0]
        if len(self.origin) == 0:
            self.origin = upstream

        if len(self.update_shelve) > 0:
            self.shelve = True

        if self.preserveUser:
            if not self.canChangeChangelists():
                die("Cannot preserve user names without p4 super-user or admin permissions")

        # if not set from the command line, try the config file
        if self.conflict_behavior is None:
            val = gitConfig("git-p4.conflict")
            if val:
                if val not in self.conflict_behavior_choices:
                    die("Invalid value '%s' for config git-p4.conflict" % val)
            else:
                val = "ask"
            self.conflict_behavior = val

        if self.verbose:
            print("Origin branch is " + self.origin)

        if len(self.depotPath) == 0:
            print("Internal error: cannot locate perforce depot path from existing branches")
            sys.exit(128)

        self.useClientSpec = False
        if gitConfigBool("git-p4.useclientspec"):
            self.useClientSpec = True
        if self.useClientSpec:
            self.clientSpecDirs = getClientSpec()

        # Check for the existence of P4 branches
        branchesDetected = (len(p4BranchesInGit().keys()) > 1)

        if self.useClientSpec and not branchesDetected:
            # all files are relative to the client spec
            self.clientPath = getClientRoot()
        else:
            self.clientPath = p4Where(self.depotPath)

        if self.clientPath == "":
            die("Error: Cannot locate perforce checkout of %s in client view" % self.depotPath)

        print("Perforce checkout for depot path %s located at %s" % (self.depotPath, self.clientPath))
        self.oldWorkingDirectory = os.getcwd()

        # ensure the clientPath exists
        new_client_dir = False
        if not os.path.exists(self.clientPath):
            new_client_dir = True
            os.makedirs(self.clientPath)

        chdir(self.clientPath, is_client_path=True)
        if self.dry_run:
            print("Would synchronize p4 checkout in %s" % self.clientPath)
        else:
            print("Synchronizing p4 checkout...")
            if new_client_dir:
                # old one was destroyed, and maybe nobody told p4
                p4_sync("...", "-f")
            else:
                p4_sync("...")
        self.check()

        commits = []
        if self.master:
            committish = self.master
        else:
            committish = 'HEAD'

        if self.commit != "":
            if self.commit.find("..") != -1:
                limits_ish = self.commit.split("..")
                for line in read_pipe_lines(["git", "rev-list", "--no-merges", "%s..%s" % (limits_ish[0], limits_ish[1])]):
                    commits.append(line.strip())
                commits.reverse()
            else:
                commits.append(self.commit)
        else:
            for line in read_pipe_lines(["git", "rev-list", "--no-merges", "%s..%s" % (self.origin, committish)]):
                commits.append(line.strip())
            commits.reverse()

        if self.preserveUser or gitConfigBool("git-p4.skipUserNameCheck"):
            self.checkAuthorship = False
        else:
            self.checkAuthorship = True

        if self.preserveUser:
            self.checkValidP4Users(commits)

        #
        # Build up a set of options to be passed to diff when
        # submitting each commit to p4.
        #
        if self.detectRenames:
            # command-line -M arg
            self.diffOpts = "-M"
        else:
            # If not explicitly set check the config variable
            detectRenames = gitConfig("git-p4.detectRenames")

            if detectRenames.lower() == "false" or detectRenames == "":
                self.diffOpts = ""
            elif detectRenames.lower() == "true":
                self.diffOpts = "-M"
            else:
                self.diffOpts = "-M%s" % detectRenames

        # no command-line arg for -C or --find-copies-harder, just
        # config variables
        detectCopies = gitConfig("git-p4.detectCopies")
        if detectCopies.lower() == "false" or detectCopies == "":
            pass
        elif detectCopies.lower() == "true":
            self.diffOpts += " -C"
        else:
            self.diffOpts += " -C%s" % detectCopies

        if gitConfigBool("git-p4.detectCopiesHarder"):
            self.diffOpts += " --find-copies-harder"

        num_shelves = len(self.update_shelve)
        if num_shelves > 0 and num_shelves != len(commits):
            sys.exit("number of commits (%d) must match number of shelved changelist (%d)" %
                     (len(commits), num_shelves))

        if not self.no_verify:
            try:
                if not run_git_hook("p4-pre-submit"):
                    print("\nThe p4-pre-submit hook failed, aborting the submit.\n\nYou can skip " \
                        "this pre-submission check by adding\nthe command line option '--no-verify', " \
                        "however,\nthis will also skip the p4-changelist hook as well.")
                    sys.exit(1)
            except Exception as e:
                print("\nThe p4-pre-submit hook failed, aborting the submit.\n\nThe hook failed "\
                    "with the error '{0}'".format(e.message) )
                sys.exit(1)

        #
        # Apply the commits, one at a time.  On failure, ask if should
        # continue to try the rest of the patches, or quit.
        #
        if self.dry_run:
            print("Would apply")
        applied = []
        last = len(commits) - 1
        for i, commit in enumerate(commits):
            if self.dry_run:
                print(" ", read_pipe(["git", "show", "-s",
                                      "--format=format:%h %s", commit]))
                ok = True
            else:
                ok = self.applyCommit(commit)
            if ok:
                applied.append(commit)
                if self.prepare_p4_only:
                    if i < last:
                        print("Processing only the first commit due to option" \
                                " --prepare-p4-only")
                    break
            else:
                if i < last:
                    # prompt for what to do, or use the option/variable
                    if self.conflict_behavior == "ask":
                        print("What do you want to do?")
                        response = prompt("[s]kip this commit but apply the rest, or [q]uit? ")
                    elif self.conflict_behavior == "skip":
                        response = "s"
                    elif self.conflict_behavior == "quit":
                        response = "q"
                    else:
                        die("Unknown conflict_behavior '%s'" %
                            self.conflict_behavior)

                    if response == "s":
                        print("Skipping this commit, but applying the rest")
                    if response == "q":
                        print("Quitting")
                        break

        chdir(self.oldWorkingDirectory)
        shelved_applied = "shelved" if self.shelve else "applied"
        if self.dry_run:
            pass
        elif self.prepare_p4_only:
            pass
        elif len(commits) == len(applied):
            print("All commits {0}!".format(shelved_applied))

            sync = P4Sync()
            if self.branch:
                sync.branch = self.branch
            if self.disable_p4sync:
                sync.sync_origin_only()
            else:
                sync.run([])

                if not self.disable_rebase:
                    rebase = P4Rebase()
                    rebase.rebase()

        else:
            if len(applied) == 0:
                print("No commits {0}.".format(shelved_applied))
            else:
                print("{0} only the commits marked with '*':".format(shelved_applied.capitalize()))
                for c in commits:
                    if c in applied:
                        star = "*"
                    else:
                        star = " "
                    print(star, read_pipe(["git", "show", "-s",
                                           "--format=format:%h %s",  c]))
                print("You will have to do 'git p4 sync' and rebase.")

        if gitConfigBool("git-p4.exportLabels"):
            self.exportLabels = True

        if self.exportLabels:
            p4Labels = getP4Labels(self.depotPath)
            gitTags = getGitTags()

            missingGitTags = gitTags - p4Labels
            self.exportGitTags(missingGitTags)

        # exit with error unless everything applied perfectly
        if len(commits) != len(applied):
                sys.exit(1)

        return True

class View(object):
    """Represent a p4 view ("p4 help views"), and map files in a
       repo according to the view."""

    def __init__(self, client_name):
        self.mappings = []
        self.client_prefix = "//%s/" % client_name
        # cache results of "p4 where" to lookup client file locations
        self.client_spec_path_cache = {}

    def append(self, view_line):
        """Parse a view line, splitting it into depot and client
           sides.  Append to self.mappings, preserving order.  This
           is only needed for tag creation."""

        # Split the view line into exactly two words.  P4 enforces
        # structure on these lines that simplifies this quite a bit.
        #
        # Either or both words may be double-quoted.
        # Single quotes do not matter.
        # Double-quote marks cannot occur inside the words.
        # A + or - prefix is also inside the quotes.
        # There are no quotes unless they contain a space.
        # The line is already white-space stripped.
        # The two words are separated by a single space.
        #
        if view_line[0] == '"':
            # First word is double quoted.  Find its end.
            close_quote_index = view_line.find('"', 1)
            if close_quote_index <= 0:
                die("No first-word closing quote found: %s" % view_line)
            depot_side = view_line[1:close_quote_index]
            # skip closing quote and space
            rhs_index = close_quote_index + 1 + 1
        else:
            space_index = view_line.find(" ")
            if space_index <= 0:
                die("No word-splitting space found: %s" % view_line)
            depot_side = view_line[0:space_index]
            rhs_index = space_index + 1

        # prefix + means overlay on previous mapping
        if depot_side.startswith("+"):
            depot_side = depot_side[1:]

        # prefix - means exclude this path, leave out of mappings
        exclude = False
        if depot_side.startswith("-"):
            exclude = True
            depot_side = depot_side[1:]

        if not exclude:
            self.mappings.append(depot_side)

    def convert_client_path(self, clientFile):
        # chop off //client/ part to make it relative
        if not decode_path(clientFile).startswith(self.client_prefix):
            die("No prefix '%s' on clientFile '%s'" %
                (self.client_prefix, clientFile))
        return clientFile[len(self.client_prefix):]

    def update_client_spec_path_cache(self, files):
        """ Caching file paths by "p4 where" batch query """

        # List depot file paths exclude that already cached
        fileArgs = [f['path'] for f in files if decode_path(f['path']) not in self.client_spec_path_cache]

        if len(fileArgs) == 0:
            return  # All files in cache

        where_result = p4CmdList(["-x", "-", "where"], stdin=fileArgs)
        for res in where_result:
            if "code" in res and res["code"] == "error":
                # assume error is "... file(s) not in client view"
                continue
            if "clientFile" not in res:
                die("No clientFile in 'p4 where' output")
            if "unmap" in res:
                # it will list all of them, but only one not unmap-ped
                continue
            depot_path = decode_path(res['depotFile'])
            if gitConfigBool("core.ignorecase"):
                depot_path = depot_path.lower()
            self.client_spec_path_cache[depot_path] = self.convert_client_path(res["clientFile"])

        # not found files or unmap files set to ""
        for depotFile in fileArgs:
            depotFile = decode_path(depotFile)
            if gitConfigBool("core.ignorecase"):
                depotFile = depotFile.lower()
            if depotFile not in self.client_spec_path_cache:
                self.client_spec_path_cache[depotFile] = b''

    def map_in_client(self, depot_path):
        """Return the relative location in the client where this
           depot file should live.  Returns "" if the file should
           not be mapped in the client."""

        if gitConfigBool("core.ignorecase"):
            depot_path = depot_path.lower()

        if depot_path in self.client_spec_path_cache:
            return self.client_spec_path_cache[depot_path]

        die( "Error: %s is not found in client spec path" % depot_path )
        return ""

def cloneExcludeCallback(option, opt_str, value, parser):
    # prepend "/" because the first "/" was consumed as part of the option itself.
    # ("-//depot/A/..." becomes "/depot/A/..." after option parsing)
    parser.values.cloneExclude += ["/" + re.sub(r"\.\.\.$", "", value)]

class P4Sync(Command, P4UserMap):

    def __init__(self):
        Command.__init__(self)
        P4UserMap.__init__(self)
        self.options = [
                optparse.make_option("--branch", dest="branch"),
                optparse.make_option("--detect-branches", dest="detectBranches", action="store_true"),
                optparse.make_option("--changesfile", dest="changesFile"),
                optparse.make_option("--silent", dest="silent", action="store_true"),
                optparse.make_option("--detect-labels", dest="detectLabels", action="store_true"),
                optparse.make_option("--import-labels", dest="importLabels", action="store_true"),
                optparse.make_option("--import-local", dest="importIntoRemotes", action="store_false",
                                     help="Import into refs/heads/ , not refs/remotes"),
                optparse.make_option("--max-changes", dest="maxChanges",
                                     help="Maximum number of changes to import"),
                optparse.make_option("--changes-block-size", dest="changes_block_size", type="int",
                                     help="Internal block size to use when iteratively calling p4 changes"),
                optparse.make_option("--keep-path", dest="keepRepoPath", action='store_true',
                                     help="Keep entire BRANCH/DIR/SUBDIR prefix during import"),
                optparse.make_option("--use-client-spec", dest="useClientSpec", action='store_true',
                                     help="Only sync files that are included in the Perforce Client Spec"),
                optparse.make_option("-/", dest="cloneExclude",
                                     action="callback", callback=cloneExcludeCallback, type="string",
                                     help="exclude depot path"),
        ]
        self.description = """Imports from Perforce into a git repository.\n
    example:
    //depot/my/project/ -- to import the current head
    //depot/my/project/@all -- to import everything
    //depot/my/project/@1,6 -- to import only from revision 1 to 6

    (a ... is not needed in the path p4 specification, it's added implicitly)"""

        self.usage += " //depot/path[@revRange]"
        self.silent = False
        self.createdBranches = set()
        self.committedChanges = set()
        self.branch = ""
        self.detectBranches = False
        self.detectLabels = False
        self.importLabels = False
        self.changesFile = ""
        self.syncWithOrigin = True
        self.importIntoRemotes = True
        self.maxChanges = ""
        self.changes_block_size = None
        self.keepRepoPath = False
        self.depotPaths = None
        self.p4BranchesInGit = []
        self.cloneExclude = []
        self.useClientSpec = False
        self.useClientSpec_from_options = False
        self.clientSpecDirs = None
        self.tempBranches = []
        self.tempBranchLocation = "refs/git-p4-tmp"
        self.largeFileSystem = None
        self.suppress_meta_comment = False

        if gitConfig('git-p4.largeFileSystem'):
            largeFileSystemConstructor = globals()[gitConfig('git-p4.largeFileSystem')]
            self.largeFileSystem = largeFileSystemConstructor(
                lambda git_mode, relPath, contents: self.writeToGitStream(git_mode, relPath, contents)
            )

        if gitConfig("git-p4.syncFromOrigin") == "false":
            self.syncWithOrigin = False

        self.depotPaths = []
        self.changeRange = ""
        self.previousDepotPaths = []
        self.hasOrigin = False

        # map from branch depot path to parent branch
        self.knownBranches = {}
        self.initialParents = {}

        self.tz = "%+03d%02d" % (- time.timezone / 3600, ((- time.timezone % 3600) / 60))
        self.labels = {}

    # Force a checkpoint in fast-import and wait for it to finish
    def checkpoint(self):
        self.gitStream.write("checkpoint\n\n")
        self.gitStream.write("progress checkpoint\n\n")
        self.gitStream.flush()
        out = self.gitOutput.readline()
        if self.verbose:
            print("checkpoint finished: " + out)

    def isPathWanted(self, path):
        for p in self.cloneExclude:
            if p.endswith("/"):
                if p4PathStartsWith(path, p):
                    return False
            # "-//depot/file1" without a trailing "/" should only exclude "file1", but not "file111" or "file1_dir/file2"
            elif path.lower() == p.lower():
                return False
        for p in self.depotPaths:
            if p4PathStartsWith(path, decode_path(p)):
                return True
        return False

    def extractFilesFromCommit(self, commit, shelved=False, shelved_cl = 0):
        files = []
        fnum = 0
        while "depotFile%s" % fnum in commit:
            path =  commit["depotFile%s" % fnum]
            found = self.isPathWanted(decode_path(path))
            if not found:
                fnum = fnum + 1
                continue

            file = {}
            file["path"] = path
            file["rev"] = commit["rev%s" % fnum]
            file["action"] = commit["action%s" % fnum]
            file["type"] = commit["type%s" % fnum]
            if shelved:
                file["shelved_cl"] = int(shelved_cl)
            files.append(file)
            fnum = fnum + 1
        return files

    def extractJobsFromCommit(self, commit):
        jobs = []
        jnum = 0
        while "job%s" % jnum in commit:
            job = commit["job%s" % jnum]
            jobs.append(job)
            jnum = jnum + 1
        return jobs

    def stripRepoPath(self, path, prefixes):
        """When streaming files, this is called to map a p4 depot path
           to where it should go in git.  The prefixes are either
           self.depotPaths, or self.branchPrefixes in the case of
           branch detection."""

        if self.useClientSpec:
            # branch detection moves files up a level (the branch name)
            # from what client spec interpretation gives
            path = decode_path(self.clientSpecDirs.map_in_client(path))
            if self.detectBranches:
                for b in self.knownBranches:
                    if p4PathStartsWith(path, b + "/"):
                        path = path[len(b)+1:]

        elif self.keepRepoPath:
            # Preserve everything in relative path name except leading
            # //depot/; just look at first prefix as they all should
            # be in the same depot.
            depot = re.sub("^(//[^/]+/).*", r'\1', prefixes[0])
            if p4PathStartsWith(path, depot):
                path = path[len(depot):]

        else:
            for p in prefixes:
                if p4PathStartsWith(path, p):
                    path = path[len(p):]
                    break

        path = wildcard_decode(path)
        return path

    def splitFilesIntoBranches(self, commit):
        """Look at each depotFile in the commit to figure out to what
           branch it belongs."""

        if self.clientSpecDirs:
            files = self.extractFilesFromCommit(commit)
            self.clientSpecDirs.update_client_spec_path_cache(files)

        branches = {}
        fnum = 0
        while "depotFile%s" % fnum in commit:
            raw_path = commit["depotFile%s" % fnum]
            path = decode_path(raw_path)
            found = self.isPathWanted(path)
            if not found:
                fnum = fnum + 1
                continue

            file = {}
            file["path"] = raw_path
            file["rev"] = commit["rev%s" % fnum]
            file["action"] = commit["action%s" % fnum]
            file["type"] = commit["type%s" % fnum]
            fnum = fnum + 1

            # start with the full relative path where this file would
            # go in a p4 client
            if self.useClientSpec:
                relPath = decode_path(self.clientSpecDirs.map_in_client(path))
            else:
                relPath = self.stripRepoPath(path, self.depotPaths)

            for branch in self.knownBranches.keys():
                # add a trailing slash so that a commit into qt/4.2foo
                # doesn't end up in qt/4.2, e.g.
                if p4PathStartsWith(relPath, branch + "/"):
                    if branch not in branches:
                        branches[branch] = []
                    branches[branch].append(file)
                    break

        return branches

    def writeToGitStream(self, gitMode, relPath, contents):
        self.gitStream.write(encode_text_stream(u'M {} inline {}\n'.format(gitMode, relPath)))
        self.gitStream.write('data %d\n' % sum(len(d) for d in contents))
        for d in contents:
            self.gitStream.write(d)
        self.gitStream.write('\n')

    def encodeWithUTF8(self, path):
        try:
            path.decode('ascii')
        except:
            encoding = 'utf8'
            if gitConfig('git-p4.pathEncoding'):
                encoding = gitConfig('git-p4.pathEncoding')
            path = path.decode(encoding, 'replace').encode('utf8', 'replace')
            if self.verbose:
                print('Path with non-ASCII characters detected. Used %s to encode: %s ' % (encoding, path))
        return path

    # output one file from the P4 stream
    # - helper for streamP4Files

    def streamOneP4File(self, file, contents):
        file_path = file['depotFile']
        relPath = self.stripRepoPath(decode_path(file_path), self.branchPrefixes)

        if verbose:
            if 'fileSize' in self.stream_file:
                size = int(self.stream_file['fileSize'])
            else:
                size = 0 # deleted files don't get a fileSize apparently
            sys.stdout.write('\r%s --> %s (%s)\n' % (
                file_path, relPath, format_size_human_readable(size)))
            sys.stdout.flush()

        (type_base, type_mods) = split_p4_type(file["type"])

        git_mode = "100644"
        if "x" in type_mods:
            git_mode = "100755"
        if type_base == "symlink":
            git_mode = "120000"
            # p4 print on a symlink sometimes contains "target\n";
            # if it does, remove the newline
            data = ''.join(decode_text_stream(c) for c in contents)
            if not data:
                # Some version of p4 allowed creating a symlink that pointed
                # to nothing.  This causes p4 errors when checking out such
                # a change, and errors here too.  Work around it by ignoring
                # the bad symlink; hopefully a future change fixes it.
                print("\nIgnoring empty symlink in %s" % file_path)
                return
            elif data[-1] == '\n':
                contents = [data[:-1]]
            else:
                contents = [data]

        if type_base == "utf16":
            # p4 delivers different text in the python output to -G
            # than it does when using "print -o", or normal p4 client
            # operations.  utf16 is converted to ascii or utf8, perhaps.
            # But ascii text saved as -t utf16 is completely mangled.
            # Invoke print -o to get the real contents.
            #
            # On windows, the newlines will always be mangled by print, so put
            # them back too.  This is not needed to the cygwin windows version,
            # just the native "NT" type.
            #
            try:
                text = p4_read_pipe(['print', '-q', '-o', '-', '%s@%s' % (decode_path(file['depotFile']), file['change'])], raw=True)
            except Exception as e:
                if 'Translation of file content failed' in str(e):
                    type_base = 'binary'
                else:
                    raise e
            else:
                if p4_version_string().find('/NT') >= 0:
                    text = text.replace(b'\r\n', b'\n')
                contents = [ text ]

        if type_base == "apple":
            # Apple filetype files will be streamed as a concatenation of
            # its appledouble header and the contents.  This is useless
            # on both macs and non-macs.  If using "print -q -o xx", it
            # will create "xx" with the data, and "%xx" with the header.
            # This is also not very useful.
            #
            # Ideally, someday, this script can learn how to generate
            # appledouble files directly and import those to git, but
            # non-mac machines can never find a use for apple filetype.
            print("\nIgnoring apple filetype file %s" % file['depotFile'])
            return

        # Note that we do not try to de-mangle keywords on utf16 files,
        # even though in theory somebody may want that.
        regexp = p4_keywords_regexp_for_type(type_base, type_mods)
        if regexp:
            contents = [regexp.sub(br'$\1$', c) for c in contents]

        if self.largeFileSystem:
            (git_mode, contents) = self.largeFileSystem.processContent(git_mode, relPath, contents)

        self.writeToGitStream(git_mode, relPath, contents)

    def streamOneP4Deletion(self, file):
        relPath = self.stripRepoPath(decode_path(file['path']), self.branchPrefixes)
        if verbose:
            sys.stdout.write("delete %s\n" % relPath)
            sys.stdout.flush()
        self.gitStream.write(encode_text_stream(u'D {}\n'.format(relPath)))

        if self.largeFileSystem and self.largeFileSystem.isLargeFile(relPath):
            self.largeFileSystem.removeLargeFile(relPath)

    # handle another chunk of streaming data
    def streamP4FilesCb(self, marshalled):

        # catch p4 errors and complain
        err = None
        if "code" in marshalled:
            if marshalled["code"] == "error":
                if "data" in marshalled:
                    err = marshalled["data"].rstrip()

        if not err and 'fileSize' in self.stream_file:
            required_bytes = int((4 * int(self.stream_file["fileSize"])) - calcDiskFree())
            if required_bytes > 0:
                err = 'Not enough space left on %s! Free at least %s.' % (
                    os.getcwd(), format_size_human_readable(required_bytes))

        if err:
            f = None
            if self.stream_have_file_info:
                if "depotFile" in self.stream_file:
                    f = self.stream_file["depotFile"]
            # force a failure in fast-import, else an empty
            # commit will be made
            self.gitStream.write("\n")
            self.gitStream.write("die-now\n")
            self.gitStream.close()
            # ignore errors, but make sure it exits first
            self.importProcess.wait()
            if f:
                die("Error from p4 print for %s: %s" % (f, err))
            else:
                die("Error from p4 print: %s" % err)

        if 'depotFile' in marshalled and self.stream_have_file_info:
            # start of a new file - output the old one first
            self.streamOneP4File(self.stream_file, self.stream_contents)
            self.stream_file = {}
            self.stream_contents = []
            self.stream_have_file_info = False

        # pick up the new file information... for the
        # 'data' field we need to append to our array
        for k in marshalled.keys():
            if k == 'data':
                if 'streamContentSize' not in self.stream_file:
                    self.stream_file['streamContentSize'] = 0
                self.stream_file['streamContentSize'] += len(marshalled['data'])
                self.stream_contents.append(marshalled['data'])
            else:
                self.stream_file[k] = marshalled[k]

        if (verbose and
            'streamContentSize' in self.stream_file and
            'fileSize' in self.stream_file and
            'depotFile' in self.stream_file):
            size = int(self.stream_file["fileSize"])
            if size > 0:
                progress = 100*self.stream_file['streamContentSize']/size
                sys.stdout.write('\r%s %d%% (%s)' % (
                    self.stream_file['depotFile'], progress,
                    format_size_human_readable(size)))
                sys.stdout.flush()

        self.stream_have_file_info = True

    # Stream directly from "p4 files" into "git fast-import"
    def streamP4Files(self, files):
        filesForCommit = []
        filesToRead = []
        filesToDelete = []

        for f in files:
            filesForCommit.append(f)
            if f['action'] in self.delete_actions:
                filesToDelete.append(f)
            else:
                filesToRead.append(f)

        # deleted files...
        for f in filesToDelete:
            self.streamOneP4Deletion(f)

        if len(filesToRead) > 0:
            self.stream_file = {}
            self.stream_contents = []
            self.stream_have_file_info = False

            # curry self argument
            def streamP4FilesCbSelf(entry):
                self.streamP4FilesCb(entry)

            fileArgs = []
            for f in filesToRead:
                if 'shelved_cl' in f:
                    # Handle shelved CLs using the "p4 print file@=N" syntax to print
                    # the contents
                    fileArg = f['path'] + encode_text_stream('@={}'.format(f['shelved_cl']))
                else:
                    fileArg = f['path'] + encode_text_stream('#{}'.format(f['rev']))

                fileArgs.append(fileArg)

            p4CmdList(["-x", "-", "print"],
                      stdin=fileArgs,
                      cb=streamP4FilesCbSelf)

            # do the last chunk
            if 'depotFile' in self.stream_file:
                self.streamOneP4File(self.stream_file, self.stream_contents)

    def make_email(self, userid):
        if userid in self.users:
            return self.users[userid]
        else:
            return "%s <a@b>" % userid

    def streamTag(self, gitStream, labelName, labelDetails, commit, epoch):
        """ Stream a p4 tag.
        commit is either a git commit, or a fast-import mark, ":<p4commit>"
        """

        if verbose:
            print("writing tag %s for commit %s" % (labelName, commit))
        gitStream.write("tag %s\n" % labelName)
        gitStream.write("from %s\n" % commit)

        if 'Owner' in labelDetails:
            owner = labelDetails["Owner"]
        else:
            owner = None

        # Try to use the owner of the p4 label, or failing that,
        # the current p4 user id.
        if owner:
            email = self.make_email(owner)
        else:
            email = self.make_email(self.p4UserId())
        tagger = "%s %s %s" % (email, epoch, self.tz)

        gitStream.write("tagger %s\n" % tagger)

        print("labelDetails=",labelDetails)
        if 'Description' in labelDetails:
            description = labelDetails['Description']
        else:
            description = 'Label from git p4'

        gitStream.write("data %d\n" % len(description))
        gitStream.write(description)
        gitStream.write("\n")

    def inClientSpec(self, path):
        if not self.clientSpecDirs:
            return True
        inClientSpec = self.clientSpecDirs.map_in_client(path)
        if not inClientSpec and self.verbose:
            print('Ignoring file outside of client spec: {0}'.format(path))
        return inClientSpec

    def hasBranchPrefix(self, path):
        if not self.branchPrefixes:
            return True
        hasPrefix = [p for p in self.branchPrefixes
                        if p4PathStartsWith(path, p)]
        if not hasPrefix and self.verbose:
            print('Ignoring file outside of prefix: {0}'.format(path))
        return hasPrefix

    def findShadowedFiles(self, files, change):
        # Perforce allows you commit files and directories with the same name,
        # so you could have files //depot/foo and //depot/foo/bar both checked
        # in.  A p4 sync of a repository in this state fails.  Deleting one of
        # the files recovers the repository.
        #
        # Git will not allow the broken state to exist and only the most recent
        # of the conflicting names is left in the repository.  When one of the
        # conflicting files is deleted we need to re-add the other one to make
        # sure the git repository recovers in the same way as perforce.
        deleted = [f for f in files if f['action'] in self.delete_actions]
        to_check = set()
        for f in deleted:
            path = decode_path(f['path'])
            to_check.add(path + '/...')
            while True:
                path = path.rsplit("/", 1)[0]
                if path == "/" or path in to_check:
                    break
                to_check.add(path)
        to_check = ['%s@%s' % (wildcard_encode(p), change) for p in to_check
            if self.hasBranchPrefix(p)]
        if to_check:
            stat_result = p4CmdList(["-x", "-", "fstat", "-T",
                "depotFile,headAction,headRev,headType"], stdin=to_check)
            for record in stat_result:
                if record['code'] != 'stat':
                    continue
                if record['headAction'] in self.delete_actions:
                    continue
                files.append({
                    'action': 'add',
                    'path': record['depotFile'],
                    'rev': record['headRev'],
                    'type': record['headType']})

    def commit(self, details, files, branch, parent = "", allow_empty=False):
        epoch = details["time"]
        author = details["user"]
        jobs = self.extractJobsFromCommit(details)

        if self.verbose:
            print('commit into {0}'.format(branch))

        files = [f for f in files
            if self.hasBranchPrefix(decode_path(f['path']))]
        self.findShadowedFiles(files, details['change'])

        if self.clientSpecDirs:
            self.clientSpecDirs.update_client_spec_path_cache(files)

        files = [f for f in files if self.inClientSpec(decode_path(f['path']))]

        if gitConfigBool('git-p4.keepEmptyCommits'):
            allow_empty = True

        if not files and not allow_empty:
            print('Ignoring revision {0} as it would produce an empty commit.'
                .format(details['change']))
            return

        self.gitStream.write("commit %s\n" % branch)
        self.gitStream.write("mark :%s\n" % details["change"])
        self.committedChanges.add(int(details["change"]))
        committer = ""
        if author not in self.users:
            self.getUserMapFromPerforceServer()
        committer = "%s %s %s" % (self.make_email(author), epoch, self.tz)

        self.gitStream.write("committer %s\n" % committer)

        self.gitStream.write("data <<EOT\n")
        self.gitStream.write(details["desc"])
        if len(jobs) > 0:
            self.gitStream.write("\nJobs: %s" % (' '.join(jobs)))

        if not self.suppress_meta_comment:
            self.gitStream.write("\n[git-p4: depot-paths = \"%s\": change = %s" %
                                (','.join(self.branchPrefixes), details["change"]))
            if len(details['options']) > 0:
                self.gitStream.write(": options = %s" % details['options'])
            self.gitStream.write("]\n")

        self.gitStream.write("EOT\n\n")

        if len(parent) > 0:
            if self.verbose:
                print("parent %s" % parent)
            self.gitStream.write("from %s\n" % parent)

        self.streamP4Files(files)
        self.gitStream.write("\n")

        change = int(details["change"])

        if change in self.labels:
            label = self.labels[change]
            labelDetails = label[0]
            labelRevisions = label[1]
            if self.verbose:
                print("Change %s is labelled %s" % (change, labelDetails))

            files = p4CmdList(["files"] + ["%s...@%s" % (p, change)
                                                for p in self.branchPrefixes])

            if len(files) == len(labelRevisions):

                cleanedFiles = {}
                for info in files:
                    if info["action"] in self.delete_actions:
                        continue
                    cleanedFiles[info["depotFile"]] = info["rev"]

                if cleanedFiles == labelRevisions:
                    self.streamTag(self.gitStream, 'tag_%s' % labelDetails['label'], labelDetails, branch, epoch)

                else:
                    if not self.silent:
                        print("Tag %s does not match with change %s: files do not match."
                               % (labelDetails["label"], change))

            else:
                if not self.silent:
                    print("Tag %s does not match with change %s: file count is different."
                           % (labelDetails["label"], change))

    # Build a dictionary of changelists and labels, for "detect-labels" option.
    def getLabels(self):
        self.labels = {}

        l = p4CmdList(["labels"] + ["%s..." % p for p in self.depotPaths])
        if len(l) > 0 and not self.silent:
            print("Finding files belonging to labels in %s" % self.depotPaths)

        for output in l:
            label = output["label"]
            revisions = {}
            newestChange = 0
            if self.verbose:
                print("Querying files for label %s" % label)
            for file in p4CmdList(["files"] +
                                      ["%s...@%s" % (p, label)
                                          for p in self.depotPaths]):
                revisions[file["depotFile"]] = file["rev"]
                change = int(file["change"])
                if change > newestChange:
                    newestChange = change

            self.labels[newestChange] = [output, revisions]

        if self.verbose:
            print("Label changes: %s" % self.labels.keys())

    # Import p4 labels as git tags. A direct mapping does not
    # exist, so assume that if all the files are at the same revision
    # then we can use that, or it's something more complicated we should
    # just ignore.
    def importP4Labels(self, stream, p4Labels):
        if verbose:
            print("import p4 labels: " + ' '.join(p4Labels))

        ignoredP4Labels = gitConfigList("git-p4.ignoredP4Labels")
        validLabelRegexp = gitConfig("git-p4.labelImportRegexp")
        if len(validLabelRegexp) == 0:
            validLabelRegexp = defaultLabelRegexp
        m = re.compile(validLabelRegexp)

        for name in p4Labels:
            commitFound = False

            if not m.match(name):
                if verbose:
                    print("label %s does not match regexp %s" % (name,validLabelRegexp))
                continue

            if name in ignoredP4Labels:
                continue

            labelDetails = p4CmdList(['label', "-o", name])[0]

            # get the most recent changelist for each file in this label
            change = p4Cmd(["changes", "-m", "1"] + ["%s...@%s" % (p, name)
                                for p in self.depotPaths])

            if 'change' in change:
                # find the corresponding git commit; take the oldest commit
                changelist = int(change['change'])
                if changelist in self.committedChanges:
                    gitCommit = ":%d" % changelist       # use a fast-import mark
                    commitFound = True
                else:
                    gitCommit = read_pipe(["git", "rev-list", "--max-count=1",
                        "--reverse", ":/\[git-p4:.*change = %d\]" % changelist], ignore_error=True)
                    if len(gitCommit) == 0:
                        print("importing label %s: could not find git commit for changelist %d" % (name, changelist))
                    else:
                        commitFound = True
                        gitCommit = gitCommit.strip()

                if commitFound:
                    # Convert from p4 time format
                    try:
                        tmwhen = time.strptime(labelDetails['Update'], "%Y/%m/%d %H:%M:%S")
                    except ValueError:
                        print("Could not convert label time %s" % labelDetails['Update'])
                        tmwhen = 1

                    when = int(time.mktime(tmwhen))
                    self.streamTag(stream, name, labelDetails, gitCommit, when)
                    if verbose:
                        print("p4 label %s mapped to git commit %s" % (name, gitCommit))
            else:
                if verbose:
                    print("Label %s has no changelists - possibly deleted?" % name)

            if not commitFound:
                # We can't import this label; don't try again as it will get very
                # expensive repeatedly fetching all the files for labels that will
                # never be imported. If the label is moved in the future, the
                # ignore will need to be removed manually.
                system(["git", "config", "--add", "git-p4.ignoredP4Labels", name])

    def guessProjectName(self):
        for p in self.depotPaths:
            if p.endswith("/"):
                p = p[:-1]
            p = p[p.strip().rfind("/") + 1:]
            if not p.endswith("/"):
               p += "/"
            return p

    def getBranchMapping(self):
        lostAndFoundBranches = set()

        user = gitConfig("git-p4.branchUser")
        if len(user) > 0:
            command = "branches -u %s" % user
        else:
            command = "branches"

        for info in p4CmdList(command):
            details = p4Cmd(["branch", "-o", info["branch"]])
            viewIdx = 0
            while "View%s" % viewIdx in details:
                paths = details["View%s" % viewIdx].split(" ")
                viewIdx = viewIdx + 1
                # require standard //depot/foo/... //depot/bar/... mapping
                if len(paths) != 2 or not paths[0].endswith("/...") or not paths[1].endswith("/..."):
                    continue
                source = paths[0]
                destination = paths[1]
                ## HACK
                if p4PathStartsWith(source, self.depotPaths[0]) and p4PathStartsWith(destination, self.depotPaths[0]):
                    source = source[len(self.depotPaths[0]):-4]
                    destination = destination[len(self.depotPaths[0]):-4]

                    if destination in self.knownBranches:
                        if not self.silent:
                            print("p4 branch %s defines a mapping from %s to %s" % (info["branch"], source, destination))
                            print("but there exists another mapping from %s to %s already!" % (self.knownBranches[destination], destination))
                        continue

                    self.knownBranches[destination] = source

                    lostAndFoundBranches.discard(destination)

                    if source not in self.knownBranches:
                        lostAndFoundBranches.add(source)

        # Perforce does not strictly require branches to be defined, so we also
        # check git config for a branch list.
        #
        # Example of branch definition in git config file:
        # [git-p4]
        #   branchList=main:branchA
        #   branchList=main:branchB
        #   branchList=branchA:branchC
        configBranches = gitConfigList("git-p4.branchList")
        for branch in configBranches:
            if branch:
                (source, destination) = branch.split(":")
                self.knownBranches[destination] = source

                lostAndFoundBranches.discard(destination)

                if source not in self.knownBranches:
                    lostAndFoundBranches.add(source)


        for branch in lostAndFoundBranches:
            self.knownBranches[branch] = branch

    def getBranchMappingFromGitBranches(self):
        branches = p4BranchesInGit(self.importIntoRemotes)
        for branch in branches.keys():
            if branch == "master":
                branch = "main"
            else:
                branch = branch[len(self.projectName):]
            self.knownBranches[branch] = branch

    def updateOptionDict(self, d):
        option_keys = {}
        if self.keepRepoPath:
            option_keys['keepRepoPath'] = 1

        d["options"] = ' '.join(sorted(option_keys.keys()))

    def readOptions(self, d):
        self.keepRepoPath = ('options' in d
                             and ('keepRepoPath' in d['options']))

    def gitRefForBranch(self, branch):
        if branch == "main":
            return self.refPrefix + "master"

        if len(branch) <= 0:
            return branch

        return self.refPrefix + self.projectName + branch

    def gitCommitByP4Change(self, ref, change):
        if self.verbose:
            print("looking in ref " + ref + " for change %s using bisect..." % change)

        earliestCommit = ""
        latestCommit = parseRevision(ref)

        while True:
            if self.verbose:
                print("trying: earliest %s latest %s" % (earliestCommit, latestCommit))
            next = read_pipe("git rev-list --bisect %s %s" % (latestCommit, earliestCommit)).strip()
            if len(next) == 0:
                if self.verbose:
                    print("argh")
                return ""
            log = extractLogMessageFromGitCommit(next)
            settings = extractSettingsGitLog(log)
            currentChange = int(settings['change'])
            if self.verbose:
                print("current change %s" % currentChange)

            if currentChange == change:
                if self.verbose:
                    print("found %s" % next)
                return next

            if currentChange < change:
                earliestCommit = "^%s" % next
            else:
                if next == latestCommit:
                    die("Infinite loop while looking in ref %s for change %s. Check your branch mappings" % (ref, change))
                latestCommit = "%s^@" % next

        return ""

    def importNewBranch(self, branch, maxChange):
        # make fast-import flush all changes to disk and update the refs using the checkpoint
        # command so that we can try to find the branch parent in the git history
        self.gitStream.write("checkpoint\n\n");
        self.gitStream.flush();
        branchPrefix = self.depotPaths[0] + branch + "/"
        range = "@1,%s" % maxChange
        #print "prefix" + branchPrefix
        changes = p4ChangesForPaths([branchPrefix], range, self.changes_block_size)
        if len(changes) <= 0:
            return False
        firstChange = changes[0]
        #print "first change in branch: %s" % firstChange
        sourceBranch = self.knownBranches[branch]
        sourceDepotPath = self.depotPaths[0] + sourceBranch
        sourceRef = self.gitRefForBranch(sourceBranch)
        #print "source " + sourceBranch

        branchParentChange = int(p4Cmd(["changes", "-m", "1", "%s...@1,%s" % (sourceDepotPath, firstChange)])["change"])
        #print "branch parent: %s" % branchParentChange
        gitParent = self.gitCommitByP4Change(sourceRef, branchParentChange)
        if len(gitParent) > 0:
            self.initialParents[self.gitRefForBranch(branch)] = gitParent
            #print "parent git commit: %s" % gitParent

        self.importChanges(changes)
        return True

    def searchParent(self, parent, branch, target):
        targetTree = read_pipe(["git", "rev-parse",
                                "{}^{{tree}}".format(target)]).strip()
        for line in read_pipe_lines(["git", "rev-list", "--format=%H %T",
                                     "--no-merges", parent]):
            if line.startswith("commit "):
                continue
            commit, tree = line.strip().split(" ")
            if tree == targetTree:
                if self.verbose:
                    print("Found parent of %s in commit %s" % (branch, commit))
                return commit
        return None

    def importChanges(self, changes, origin_revision=0):
        cnt = 1
        for change in changes:
            description = p4_describe(change)
            self.updateOptionDict(description)

            if not self.silent:
                sys.stdout.write("\rImporting revision %s (%d%%)" % (
                    change, (cnt * 100) // len(changes)))
                sys.stdout.flush()
            cnt = cnt + 1

            try:
                if self.detectBranches:
                    branches = self.splitFilesIntoBranches(description)
                    for branch in branches.keys():
                        ## HACK  --hwn
                        branchPrefix = self.depotPaths[0] + branch + "/"
                        self.branchPrefixes = [ branchPrefix ]

                        parent = ""

                        filesForCommit = branches[branch]

                        if self.verbose:
                            print("branch is %s" % branch)

                        self.updatedBranches.add(branch)

                        if branch not in self.createdBranches:
                            self.createdBranches.add(branch)
                            parent = self.knownBranches[branch]
                            if parent == branch:
                                parent = ""
                            else:
                                fullBranch = self.projectName + branch
                                if fullBranch not in self.p4BranchesInGit:
                                    if not self.silent:
                                        print("\n    Importing new branch %s" % fullBranch);
                                    if self.importNewBranch(branch, change - 1):
                                        parent = ""
                                        self.p4BranchesInGit.append(fullBranch)
                                    if not self.silent:
                                        print("\n    Resuming with change %s" % change);

                                if self.verbose:
                                    print("parent determined through known branches: %s" % parent)

                        branch = self.gitRefForBranch(branch)
                        parent = self.gitRefForBranch(parent)

                        if self.verbose:
                            print("looking for initial parent for %s; current parent is %s" % (branch, parent))

                        if len(parent) == 0 and branch in self.initialParents:
                            parent = self.initialParents[branch]
                            del self.initialParents[branch]

                        blob = None
                        if len(parent) > 0:
                            tempBranch = "%s/%d" % (self.tempBranchLocation, change)
                            if self.verbose:
                                print("Creating temporary branch: " + tempBranch)
                            self.commit(description, filesForCommit, tempBranch)
                            self.tempBranches.append(tempBranch)
                            self.checkpoint()
                            blob = self.searchParent(parent, branch, tempBranch)
                        if blob:
                            self.commit(description, filesForCommit, branch, blob)
                        else:
                            if self.verbose:
                                print("Parent of %s not found. Committing into head of %s" % (branch, parent))
                            self.commit(description, filesForCommit, branch, parent)
                else:
                    files = self.extractFilesFromCommit(description)
                    self.commit(description, files, self.branch,
                                self.initialParent)
                    # only needed once, to connect to the previous commit
                    self.initialParent = ""
            except IOError:
                print(self.gitError.read())
                sys.exit(1)

    def sync_origin_only(self):
        if self.syncWithOrigin:
            self.hasOrigin = originP4BranchesExist()
            if self.hasOrigin:
                if not self.silent:
                    print('Syncing with origin first, using "git fetch origin"')
                system("git fetch origin")

    def importHeadRevision(self, revision):
        print("Doing initial import of %s from revision %s into %s" % (' '.join(self.depotPaths), revision, self.branch))

        details = {}
        details["user"] = "git perforce import user"
        details["desc"] = ("Initial import of %s from the state at revision %s\n"
                           % (' '.join(self.depotPaths), revision))
        details["change"] = revision
        newestRevision = 0

        fileCnt = 0
        fileArgs = ["%s...%s" % (p,revision) for p in self.depotPaths]

        for info in p4CmdList(["files"] + fileArgs):

            if 'code' in info and info['code'] == 'error':
                sys.stderr.write("p4 returned an error: %s\n"
                                 % info['data'])
                if info['data'].find("must refer to client") >= 0:
                    sys.stderr.write("This particular p4 error is misleading.\n")
                    sys.stderr.write("Perhaps the depot path was misspelled.\n");
                    sys.stderr.write("Depot path:  %s\n" % " ".join(self.depotPaths))
                sys.exit(1)
            if 'p4ExitCode' in info:
                sys.stderr.write("p4 exitcode: %s\n" % info['p4ExitCode'])
                sys.exit(1)


            change = int(info["change"])
            if change > newestRevision:
                newestRevision = change

            if info["action"] in self.delete_actions:
                # don't increase the file cnt, otherwise details["depotFile123"] will have gaps!
                #fileCnt = fileCnt + 1
                continue

            for prop in ["depotFile", "rev", "action", "type" ]:
                details["%s%s" % (prop, fileCnt)] = info[prop]

            fileCnt = fileCnt + 1

        details["change"] = newestRevision

        # Use time from top-most change so that all git p4 clones of
        # the same p4 repo have the same commit SHA1s.
        res = p4_describe(newestRevision)
        details["time"] = res["time"]

        self.updateOptionDict(details)
        try:
            self.commit(details, self.extractFilesFromCommit(details), self.branch)
        except IOError as err:
            print("IO error with git fast-import. Is your git version recent enough?")
            print("IO error details: {}".format(err))
            print(self.gitError.read())


    def importRevisions(self, args, branch_arg_given):
        changes = []

        if len(self.changesFile) > 0:
            with open(self.changesFile) as f:
                output = f.readlines()
            changeSet = set()
            for line in output:
                changeSet.add(int(line))

            for change in changeSet:
                changes.append(change)

            changes.sort()
        else:
            # catch "git p4 sync" with no new branches, in a repo that
            # does not have any existing p4 branches
            if len(args) == 0:
                if not self.p4BranchesInGit:
                    raise P4CommandException("No remote p4 branches.  Perhaps you never did \"git p4 clone\" in here.")

                # The default branch is master, unless --branch is used to
                # specify something else.  Make sure it exists, or complain
                # nicely about how to use --branch.
                if not self.detectBranches:
                    if not branch_exists(self.branch):
                        if branch_arg_given:
                            raise P4CommandException("Error: branch %s does not exist." % self.branch)
                        else:
                            raise P4CommandException("Error: no branch %s; perhaps specify one with --branch." %
                                self.branch)

            if self.verbose:
                print("Getting p4 changes for %s...%s" % (', '.join(self.depotPaths),
                                                          self.changeRange))
            changes = p4ChangesForPaths(self.depotPaths, self.changeRange, self.changes_block_size)

            if len(self.maxChanges) > 0:
                changes = changes[:min(int(self.maxChanges), len(changes))]

        if len(changes) == 0:
            if not self.silent:
                print("No changes to import!")
        else:
            if not self.silent and not self.detectBranches:
                print("Import destination: %s" % self.branch)

            self.updatedBranches = set()

            if not self.detectBranches:
                if args:
                    # start a new branch
                    self.initialParent = ""
                else:
                    # build on a previous revision
                    self.initialParent = parseRevision(self.branch)

            self.importChanges(changes)

            if not self.silent:
                print("")
                if len(self.updatedBranches) > 0:
                    sys.stdout.write("Updated branches: ")
                    for b in self.updatedBranches:
                        sys.stdout.write("%s " % b)
                    sys.stdout.write("\n")

    def openStreams(self):
        self.importProcess = subprocess.Popen(["git", "fast-import"],
                                              stdin=subprocess.PIPE,
                                              stdout=subprocess.PIPE,
                                              stderr=subprocess.PIPE);
        self.gitOutput = self.importProcess.stdout
        self.gitStream = self.importProcess.stdin
        self.gitError = self.importProcess.stderr

        if bytes is not str:
            # Wrap gitStream.write() so that it can be called using `str` arguments
            def make_encoded_write(write):
                def encoded_write(s):
                    return write(s.encode() if isinstance(s, str) else s)
                return encoded_write

            self.gitStream.write = make_encoded_write(self.gitStream.write)

    def closeStreams(self):
        if self.gitStream is None:
            return
        self.gitStream.close()
        if self.importProcess.wait() != 0:
            die("fast-import failed: %s" % self.gitError.read())
        self.gitOutput.close()
        self.gitError.close()
        self.gitStream = None

    def run(self, args):
        if self.importIntoRemotes:
            self.refPrefix = "refs/remotes/p4/"
        else:
            self.refPrefix = "refs/heads/p4/"

        self.sync_origin_only()

        branch_arg_given = bool(self.branch)
        if len(self.branch) == 0:
            self.branch = self.refPrefix + "master"
            if gitBranchExists("refs/heads/p4") and self.importIntoRemotes:
                system("git update-ref %s refs/heads/p4" % self.branch)
                system("git branch -D p4")

        # accept either the command-line option, or the configuration variable
        if self.useClientSpec:
            # will use this after clone to set the variable
            self.useClientSpec_from_options = True
        else:
            if gitConfigBool("git-p4.useclientspec"):
                self.useClientSpec = True
        if self.useClientSpec:
            self.clientSpecDirs = getClientSpec()

        # TODO: should always look at previous commits,
        # merge with previous imports, if possible.
        if args == []:
            if self.hasOrigin:
                createOrUpdateBranchesFromOrigin(self.refPrefix, self.silent)

            # branches holds mapping from branch name to sha1
            branches = p4BranchesInGit(self.importIntoRemotes)

            # restrict to just this one, disabling detect-branches
            if branch_arg_given:
                short = self.branch.split("/")[-1]
                if short in branches:
                    self.p4BranchesInGit = [ short ]
            else:
                self.p4BranchesInGit = branches.keys()

            if len(self.p4BranchesInGit) > 1:
                if not self.silent:
                    print("Importing from/into multiple branches")
                self.detectBranches = True
                for branch in branches.keys():
                    self.initialParents[self.refPrefix + branch] = \
                        branches[branch]

            if self.verbose:
                print("branches: %s" % self.p4BranchesInGit)

            p4Change = 0
            for branch in self.p4BranchesInGit:
                logMsg =  extractLogMessageFromGitCommit(self.refPrefix + branch)

                settings = extractSettingsGitLog(logMsg)

                self.readOptions(settings)
                if ('depot-paths' in settings
                    and 'change' in settings):
                    change = int(settings['change']) + 1
                    p4Change = max(p4Change, change)

                    depotPaths = sorted(settings['depot-paths'])
                    if self.previousDepotPaths == []:
                        self.previousDepotPaths = depotPaths
                    else:
                        paths = []
                        for (prev, cur) in zip(self.previousDepotPaths, depotPaths):
                            prev_list = prev.split("/")
                            cur_list = cur.split("/")
                            for i in range(0, min(len(cur_list), len(prev_list))):
                                if cur_list[i] != prev_list[i]:
                                    i = i - 1
                                    break

                            paths.append ("/".join(cur_list[:i + 1]))

                        self.previousDepotPaths = paths

            if p4Change > 0:
                self.depotPaths = sorted(self.previousDepotPaths)
                self.changeRange = "@%s,#head" % p4Change
                if not self.silent and not self.detectBranches:
                    print("Performing incremental import into %s git branch" % self.branch)

        # accept multiple ref name abbreviations:
        #    refs/foo/bar/branch -> use it exactly
        #    p4/branch -> prepend refs/remotes/ or refs/heads/
        #    branch -> prepend refs/remotes/p4/ or refs/heads/p4/
        if not self.branch.startswith("refs/"):
            if self.importIntoRemotes:
                prepend = "refs/remotes/"
            else:
                prepend = "refs/heads/"
            if not self.branch.startswith("p4/"):
                prepend += "p4/"
            self.branch = prepend + self.branch

        if len(args) == 0 and self.depotPaths:
            if not self.silent:
                print("Depot paths: %s" % ' '.join(self.depotPaths))
        else:
            if self.depotPaths and self.depotPaths != args:
                print("previous import used depot path %s and now %s was specified. "
                       "This doesn't work!" % (' '.join (self.depotPaths),
                                               ' '.join (args)))
                sys.exit(1)

            self.depotPaths = sorted(args)

        revision = ""
        self.users = {}

        # Make sure no revision specifiers are used when --changesfile
        # is specified.
        bad_changesfile = False
        if len(self.changesFile) > 0:
            for p in self.depotPaths:
                if p.find("@") >= 0 or p.find("#") >= 0:
                    bad_changesfile = True
                    break
        if bad_changesfile:
            die("Option --changesfile is incompatible with revision specifiers")

        newPaths = []
        for p in self.depotPaths:
            if p.find("@") != -1:
                atIdx = p.index("@")
                self.changeRange = p[atIdx:]
                if self.changeRange == "@all":
                    self.changeRange = ""
                elif ',' not in self.changeRange:
                    revision = self.changeRange
                    self.changeRange = ""
                p = p[:atIdx]
            elif p.find("#") != -1:
                hashIdx = p.index("#")
                revision = p[hashIdx:]
                p = p[:hashIdx]
            elif self.previousDepotPaths == []:
                # pay attention to changesfile, if given, else import
                # the entire p4 tree at the head revision
                if len(self.changesFile) == 0:
                    revision = "#head"

            p = re.sub ("\.\.\.$", "", p)
            if not p.endswith("/"):
                p += "/"

            newPaths.append(p)

        self.depotPaths = newPaths

        # --detect-branches may change this for each branch
        self.branchPrefixes = self.depotPaths

        self.loadUserMapFromCache()
        self.labels = {}
        if self.detectLabels:
            self.getLabels();

        if self.detectBranches:
            ## FIXME - what's a P4 projectName ?
            self.projectName = self.guessProjectName()

            if self.hasOrigin:
                self.getBranchMappingFromGitBranches()
            else:
                self.getBranchMapping()
            if self.verbose:
                print("p4-git branches: %s" % self.p4BranchesInGit)
                print("initial parents: %s" % self.initialParents)
            for b in self.p4BranchesInGit:
                if b != "master":

                    ## FIXME
                    b = b[len(self.projectName):]
                self.createdBranches.add(b)

        p4_check_access()

        self.openStreams()

        err = None

        try:
            if revision:
                self.importHeadRevision(revision)
            else:
                self.importRevisions(args, branch_arg_given)

            if gitConfigBool("git-p4.importLabels"):
                self.importLabels = True

            if self.importLabels:
                p4Labels = getP4Labels(self.depotPaths)
                gitTags = getGitTags()

                missingP4Labels = p4Labels - gitTags
                self.importP4Labels(self.gitStream, missingP4Labels)

        except P4CommandException as e:
            err = e

        finally:
            self.closeStreams()

        if err:
            die(str(err))

        # Cleanup temporary branches created during import
        if self.tempBranches != []:
            for branch in self.tempBranches:
                read_pipe("git update-ref -d %s" % branch)
            os.rmdir(os.path.join(os.environ.get("GIT_DIR", ".git"), self.tempBranchLocation))

        # Create a symbolic ref p4/HEAD pointing to p4/<branch> to allow
        # a convenient shortcut refname "p4".
        if self.importIntoRemotes:
            head_ref = self.refPrefix + "HEAD"
            if not gitBranchExists(head_ref) and gitBranchExists(self.branch):
                system(["git", "symbolic-ref", head_ref, self.branch])

        return True

class P4Rebase(Command):
    def __init__(self):
        Command.__init__(self)
        self.options = [
                optparse.make_option("--import-labels", dest="importLabels", action="store_true"),
        ]
        self.importLabels = False
        self.description = ("Fetches the latest revision from perforce and "
                            + "rebases the current work (branch) against it")

    def run(self, args):
        sync = P4Sync()
        sync.importLabels = self.importLabels
        sync.run([])

        return self.rebase()

    def rebase(self):
        if os.system("git update-index --refresh") != 0:
            die("Some files in your working directory are modified and different than what is in your index. You can use git update-index <filename> to bring the index up to date or stash away all your changes with git stash.");
        if len(read_pipe("git diff-index HEAD --")) > 0:
            die("You have uncommitted changes. Please commit them before rebasing or stash them away with git stash.");

        [upstream, settings] = findUpstreamBranchPoint()
        if len(upstream) == 0:
            die("Cannot find upstream branchpoint for rebase")

        # the branchpoint may be p4/foo~3, so strip off the parent
        upstream = re.sub("~[0-9]+$", "", upstream)

        print("Rebasing the current branch onto %s" % upstream)
        oldHead = read_pipe("git rev-parse HEAD").strip()
        system("git rebase %s" % upstream)
        system("git diff-tree --stat --summary -M %s HEAD --" % oldHead)
        return True

class P4Clone(P4Sync):
    def __init__(self):
        P4Sync.__init__(self)
        self.description = "Creates a new git repository and imports from Perforce into it"
        self.usage = "usage: %prog [options] //depot/path[@revRange]"
        self.options += [
            optparse.make_option("--destination", dest="cloneDestination",
                                 action='store', default=None,
                                 help="where to leave result of the clone"),
            optparse.make_option("--bare", dest="cloneBare",
                                 action="store_true", default=False),
        ]
        self.cloneDestination = None
        self.needsGit = False
        self.cloneBare = False

    def defaultDestination(self, args):
        ## TODO: use common prefix of args?
        depotPath = args[0]
        depotDir = re.sub("(@[^@]*)$", "", depotPath)
        depotDir = re.sub("(#[^#]*)$", "", depotDir)
        depotDir = re.sub(r"\.\.\.$", "", depotDir)
        depotDir = re.sub(r"/$", "", depotDir)
        return os.path.split(depotDir)[1]

    def run(self, args):
        if len(args) < 1:
            return False

        if self.keepRepoPath and not self.cloneDestination:
            sys.stderr.write("Must specify destination for --keep-path\n")
            sys.exit(1)

        depotPaths = args

        if not self.cloneDestination and len(depotPaths) > 1:
            self.cloneDestination = depotPaths[-1]
            depotPaths = depotPaths[:-1]

        for p in depotPaths:
            if not p.startswith("//"):
                sys.stderr.write('Depot paths must start with "//": %s\n' % p)
                return False

        if not self.cloneDestination:
            self.cloneDestination = self.defaultDestination(args)

        print("Importing from %s into %s" % (', '.join(depotPaths), self.cloneDestination))

        if not os.path.exists(self.cloneDestination):
            os.makedirs(self.cloneDestination)
        chdir(self.cloneDestination)

        init_cmd = [ "git", "init" ]
        if self.cloneBare:
            init_cmd.append("--bare")
        retcode = subprocess.call(init_cmd)
        if retcode:
            raise CalledProcessError(retcode, init_cmd)

        if not P4Sync.run(self, depotPaths):
            return False

        # create a master branch and check out a work tree
        if gitBranchExists(self.branch):
            system([ "git", "branch", currentGitBranch(), self.branch ])
            if not self.cloneBare:
                system([ "git", "checkout", "-f" ])
        else:
            print('Not checking out any branch, use ' \
                  '"git checkout -q -b master <branch>"')

        # auto-set this variable if invoked with --use-client-spec
        if self.useClientSpec_from_options:
            system("git config --bool git-p4.useclientspec true")

        return True

class P4Unshelve(Command):
    def __init__(self):
        Command.__init__(self)
        self.options = []
        self.origin = "HEAD"
        self.description = "Unshelve a P4 changelist into a git commit"
        self.usage = "usage: %prog [options] changelist"
        self.options += [
                optparse.make_option("--origin", dest="origin",
                    help="Use this base revision instead of the default (%s)" % self.origin),
        ]
        self.verbose = False
        self.noCommit = False
        self.destbranch = "refs/remotes/p4-unshelved"

    def renameBranch(self, branch_name):
        """ Rename the existing branch to branch_name.N
        """

        found = True
        for i in range(0,1000):
            backup_branch_name = "{0}.{1}".format(branch_name, i)
            if not gitBranchExists(backup_branch_name):
                gitUpdateRef(backup_branch_name, branch_name) # copy ref to backup
                gitDeleteRef(branch_name)
                found = True
                print("renamed old unshelve branch to {0}".format(backup_branch_name))
                break

        if not found:
            sys.exit("gave up trying to rename existing branch {0}".format(sync.branch))

    def findLastP4Revision(self, starting_point):
        """ Look back from starting_point for the first commit created by git-p4
            to find the P4 commit we are based on, and the depot-paths.
        """

        for parent in (range(65535)):
            log = extractLogMessageFromGitCommit("{0}~{1}".format(starting_point, parent))
            settings = extractSettingsGitLog(log)
            if 'change' in settings:
                return settings

        sys.exit("could not find git-p4 commits in {0}".format(self.origin))

    def createShelveParent(self, change, branch_name, sync, origin):
        """ Create a commit matching the parent of the shelved changelist 'change'
        """
        parent_description = p4_describe(change, shelved=True)
        parent_description['desc'] = 'parent for shelved changelist {}\n'.format(change)
        files = sync.extractFilesFromCommit(parent_description, shelved=False, shelved_cl=change)

        parent_files = []
        for f in files:
            # if it was added in the shelved changelist, it won't exist in the parent
            if f['action'] in self.add_actions:
                continue

            # if it was deleted in the shelved changelist it must not be deleted
            # in the parent - we might even need to create it if the origin branch
            # does not have it
            if f['action'] in self.delete_actions:
                f['action'] = 'add'

            parent_files.append(f)

        sync.commit(parent_description, parent_files, branch_name,
                parent=origin, allow_empty=True)
        print("created parent commit for {0} based on {1} in {2}".format(
            change, self.origin, branch_name))

    def run(self, args):
        if len(args) != 1:
            return False

        if not gitBranchExists(self.origin):
            sys.exit("origin branch {0} does not exist".format(self.origin))

        sync = P4Sync()
        changes = args

        # only one change at a time
        change = changes[0]

        # if the target branch already exists, rename it
        branch_name = "{0}/{1}".format(self.destbranch, change)
        if gitBranchExists(branch_name):
            self.renameBranch(branch_name)
        sync.branch = branch_name

        sync.verbose = self.verbose
        sync.suppress_meta_comment = True

        settings = self.findLastP4Revision(self.origin)
        sync.depotPaths = settings['depot-paths']
        sync.branchPrefixes = sync.depotPaths

        sync.openStreams()
        sync.loadUserMapFromCache()
        sync.silent = True

        # create a commit for the parent of the shelved changelist
        self.createShelveParent(change, branch_name, sync, self.origin)

        # create the commit for the shelved changelist itself
        description = p4_describe(change, True)
        files = sync.extractFilesFromCommit(description, True, change)

        sync.commit(description, files, branch_name, "")
        sync.closeStreams()

        print("unshelved changelist {0} into {1}".format(change, branch_name))

        return True

class P4Branches(Command):
    def __init__(self):
        Command.__init__(self)
        self.options = [ ]
        self.description = ("Shows the git branches that hold imports and their "
                            + "corresponding perforce depot paths")
        self.verbose = False

    def run(self, args):
        if originP4BranchesExist():
            createOrUpdateBranchesFromOrigin()

        cmdline = "git rev-parse --symbolic "
        cmdline += " --remotes"

        for line in read_pipe_lines(cmdline):
            line = line.strip()

            if not line.startswith('p4/') or line == "p4/HEAD":
                continue
            branch = line

            log = extractLogMessageFromGitCommit("refs/remotes/%s" % branch)
            settings = extractSettingsGitLog(log)

            print("%s <= %s (%s)" % (branch, ",".join(settings["depot-paths"]), settings["change"]))
        return True

class HelpFormatter(optparse.IndentedHelpFormatter):
    def __init__(self):
        optparse.IndentedHelpFormatter.__init__(self)

    def format_description(self, description):
        if description:
            return description + "\n"
        else:
            return ""

def printUsage(commands):
    print("usage: %s <command> [options]" % sys.argv[0])
    print("")
    print("valid commands: %s" % ", ".join(commands))
    print("")
    print("Try %s <command> --help for command specific help." % sys.argv[0])
    print("")

commands = {
    "debug" : P4Debug,
    "submit" : P4Submit,
    "commit" : P4Submit,
    "sync" : P4Sync,
    "rebase" : P4Rebase,
    "clone" : P4Clone,
    "rollback" : P4RollBack,
    "branches" : P4Branches,
    "unshelve" : P4Unshelve,
}

def main():
    if len(sys.argv[1:]) == 0:
        printUsage(commands.keys())
        sys.exit(2)

    cmdName = sys.argv[1]
    try:
        klass = commands[cmdName]
        cmd = klass()
    except KeyError:
        print("unknown command %s" % cmdName)
        print("")
        printUsage(commands.keys())
        sys.exit(2)

    options = cmd.options
    cmd.gitdir = os.environ.get("GIT_DIR", None)

    args = sys.argv[2:]

    options.append(optparse.make_option("--verbose", "-v", dest="verbose", action="store_true"))
    if cmd.needsGit:
        options.append(optparse.make_option("--git-dir", dest="gitdir"))

    parser = optparse.OptionParser(cmd.usage.replace("%prog", "%prog " + cmdName),
                                   options,
                                   description = cmd.description,
                                   formatter = HelpFormatter())

    try:
        (cmd, args) = parser.parse_args(sys.argv[2:], cmd);
    except:
        parser.print_help()
        raise

    global verbose
    verbose = cmd.verbose
    if cmd.needsGit:
        if cmd.gitdir == None:
            cmd.gitdir = os.path.abspath(".git")
            if not isValidGitDir(cmd.gitdir):
                # "rev-parse --git-dir" without arguments will try $PWD/.git
                cmd.gitdir = read_pipe("git rev-parse --git-dir").strip()
                if os.path.exists(cmd.gitdir):
                    cdup = read_pipe("git rev-parse --show-cdup").strip()
                    if len(cdup) > 0:
                        chdir(cdup);

        if not isValidGitDir(cmd.gitdir):
            if isValidGitDir(cmd.gitdir + "/.git"):
                cmd.gitdir += "/.git"
            else:
                die("fatal: cannot locate git repository at %s" % cmd.gitdir)

        # so git commands invoked from the P4 workspace will succeed
        os.environ["GIT_DIR"] = cmd.gitdir

    if not cmd.run(args):
        parser.print_help()
        sys.exit(2)


if __name__ == '__main__':
    main()<|MERGE_RESOLUTION|>--- conflicted
+++ resolved
@@ -56,10 +56,9 @@
 
 p4_access_checked = False
 
-<<<<<<< HEAD
 re_ko_keywords = re.compile(br'\$(Id|Header)(:[^$\n]+)?\$')
 re_k_keywords = re.compile(br'\$(Id|Header|Author|Date|DateTime|Change|File|Revision)(:[^$\n]+)?\$')
-=======
+
 def format_size_human_readable(num):
     """ Returns a number of units (typically bytes) formatted as a human-readable
         string.
@@ -71,7 +70,6 @@
         if num < 1024.0:
             return "{:3.1f} {}B".format(num, unit)
     return "{:.1f} YiB".format(num)
->>>>>>> 0f829620
 
 def p4_build_cmd(cmd):
     """Build a suitable p4 command line.
