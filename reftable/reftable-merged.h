--- conflicted
+++ resolved
@@ -1,10 +1,10 @@
 /*
- * Copyright 2020 Google LLC
- *
- * Use of this source code is governed by a BSD-style
- * license that can be found in the LICENSE file or at
- * https://developers.google.com/open-source/licenses/bsd
- */
+Copyright 2020 Google LLC
+
+Use of this source code is governed by a BSD-style
+license that can be found in the LICENSE file or at
+https://developers.google.com/open-source/licenses/bsd
+*/
 
 #ifndef REFTABLE_MERGED_H
 #define REFTABLE_MERGED_H
@@ -26,18 +26,14 @@
 /* A merged table is implements seeking/iterating over a stack of tables. */
 struct reftable_merged_table;
 
-struct reftable_table;
+struct reftable_reader;
 
 /*
- * reftable_merged_table_new creates a new merged table. The tables must be
+ * reftable_merged_table_new creates a new merged table. The readers must be
  * kept alive as long as the merged table is still in use.
  */
 int reftable_merged_table_new(struct reftable_merged_table **dest,
-<<<<<<< HEAD
-			      struct reftable_table **tables, size_t n,
-=======
 			      struct reftable_reader **readers, size_t n,
->>>>>>> 515fd3a3
 			      enum reftable_hash hash_id);
 
 /* Initialize a merged table iterator for reading refs. */
