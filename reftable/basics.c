/*
 * Copyright 2020 Google LLC
 *
 * Use of this source code is governed by a BSD-style
 * license that can be found in the LICENSE file or at
 * https://developers.google.com/open-source/licenses/bsd
 */

#define REFTABLE_ALLOW_BANNED_ALLOCATORS
#include "basics.h"
#include "reftable-basics.h"
#include "reftable-error.h"

static void *(*reftable_malloc_ptr)(size_t sz);
static void *(*reftable_realloc_ptr)(void *, size_t);
static void (*reftable_free_ptr)(void *);

void *reftable_malloc(size_t sz)
{
	if (!sz)
		return NULL;
	if (reftable_malloc_ptr)
		return (*reftable_malloc_ptr)(sz);
	return malloc(sz);
}

void *reftable_realloc(void *p, size_t sz)
{
	if (!sz) {
		reftable_free(p);
		return NULL;
	}

	if (reftable_realloc_ptr)
		return (*reftable_realloc_ptr)(p, sz);
	return realloc(p, sz);
}

void reftable_free(void *p)
{
	if (reftable_free_ptr)
		reftable_free_ptr(p);
	else
		free(p);
}

void *reftable_calloc(size_t nelem, size_t elsize)
{
	void *p;

	if (nelem && elsize > SIZE_MAX / nelem)
		return NULL;

	p = reftable_malloc(nelem * elsize);
	if (!p)
		return NULL;

	memset(p, 0, nelem * elsize);
	return p;
}

char *reftable_strdup(const char *str)
{
	size_t len = strlen(str);
	char *result = reftable_malloc(len + 1);
	if (!result)
		return NULL;
	memcpy(result, str, len + 1);
	return result;
}

void reftable_set_alloc(void *(*malloc)(size_t),
			void *(*realloc)(void *, size_t), void (*free)(void *))
{
	reftable_malloc_ptr = malloc;
	reftable_realloc_ptr = realloc;
	reftable_free_ptr = free;
}

void reftable_buf_init(struct reftable_buf *buf)
{
	struct reftable_buf empty = REFTABLE_BUF_INIT;
	*buf = empty;
}

void reftable_buf_release(struct reftable_buf *buf)
{
	reftable_free(buf->buf);
	reftable_buf_init(buf);
}

void reftable_buf_reset(struct reftable_buf *buf)
{
	if (buf->alloc) {
		buf->len = 0;
		buf->buf[0] = '\0';
	}
}

int reftable_buf_setlen(struct reftable_buf *buf, size_t len)
{
	if (len > buf->len)
		return -1;
	if (len == buf->len)
		return 0;
	buf->buf[len] = '\0';
	buf->len = len;
	return 0;
}

int reftable_buf_cmp(const struct reftable_buf *a, const struct reftable_buf *b)
{
	size_t len = a->len < b->len ? a->len : b->len;
	if (len) {
		int cmp = memcmp(a->buf, b->buf, len);
		if (cmp)
			return cmp;
	}
	return a->len < b->len ? -1 : a->len != b->len;
}

int reftable_buf_add(struct reftable_buf *buf, const void *data, size_t len)
{
	size_t newlen = buf->len + len;

	if (newlen + 1 > buf->alloc) {
		if (REFTABLE_ALLOC_GROW(buf->buf, newlen + 1, buf->alloc))
			return REFTABLE_OUT_OF_MEMORY_ERROR;
	}

	memcpy(buf->buf + buf->len, data, len);
	buf->buf[newlen] = '\0';
	buf->len = newlen;

	return 0;
}

int reftable_buf_addstr(struct reftable_buf *buf, const char *s)
{
	return reftable_buf_add(buf, s, strlen(s));
}

char *reftable_buf_detach(struct reftable_buf *buf)
{
	char *result = buf->buf;
	reftable_buf_init(buf);
	return result;
}

size_t binsearch(size_t sz, int (*f)(size_t k, void *args), void *args)
{
	size_t lo = 0;
	size_t hi = sz;

	/* Invariants:
	 *
	 *  (hi == sz) || f(hi) == true
	 *  (lo == 0 && f(0) == true) || fi(lo) == false
	 */
	while (hi - lo > 1) {
		size_t mid = lo + (hi - lo) / 2;
		int ret = f(mid, args);
		if (ret < 0)
			return sz;

		if (ret > 0)
			hi = mid;
		else
			lo = mid;
	}

	if (lo)
		return hi;

	return f(0, args) ? 0 : 1;
}

void free_names(char **a)
{
	char **p;
	if (!a) {
		return;
	}
	for (p = a; *p; p++) {
		reftable_free(*p);
	}
	reftable_free(a);
}

size_t names_length(const char **names)
{
	const char **p = names;
	while (*p)
		p++;
	return p - names;
}

char **parse_names(char *buf, int size)
{
	char **names = NULL;
	size_t names_cap = 0;
	size_t names_len = 0;
	char *p = buf;
	char *end = buf + size;

	while (p < end) {
		char *next = strchr(p, '\n');
		if (next && next < end) {
			*next = 0;
		} else {
			next = end;
		}
		if (p < next) {
			if (REFTABLE_ALLOC_GROW(names, names_len + 1,
						names_cap))
				goto err;

			names[names_len] = reftable_strdup(p);
			if (!names[names_len++])
				goto err;
		}
		p = next + 1;
	}

	if (REFTABLE_ALLOC_GROW(names, names_len + 1, names_cap))
		goto err;
	names[names_len] = NULL;

	return names;

err:
	for (size_t i = 0; i < names_len; i++)
		reftable_free(names[i]);
	reftable_free(names);
	return NULL;
}

int names_equal(const char **a, const char **b)
{
	size_t i = 0;
	for (; a[i] && b[i]; i++)
		if (strcmp(a[i], b[i]))
			return 0;
	return a[i] == b[i];
}

size_t common_prefix_size(struct reftable_buf *a, struct reftable_buf *b)
{
	size_t p = 0;
	for (; p < a->len && p < b->len; p++)
		if (a->buf[p] != b->buf[p])
			break;
	return p;
}

<<<<<<< HEAD
uint32_t hash_size(enum reftable_hash id)
=======
int hash_size(enum reftable_hash id)
>>>>>>> 515fd3a3
{
	if (!id)
		return REFTABLE_HASH_SIZE_SHA1;
	switch (id) {
	case REFTABLE_HASH_SHA1:
		return REFTABLE_HASH_SIZE_SHA1;
	case REFTABLE_HASH_SHA256:
		return REFTABLE_HASH_SIZE_SHA256;
	}
	abort();
}<|MERGE_RESOLUTION|>--- conflicted
+++ resolved
@@ -1,10 +1,10 @@
 /*
- * Copyright 2020 Google LLC
- *
- * Use of this source code is governed by a BSD-style
- * license that can be found in the LICENSE file or at
- * https://developers.google.com/open-source/licenses/bsd
- */
+Copyright 2020 Google LLC
+
+Use of this source code is governed by a BSD-style
+license that can be found in the LICENSE file or at
+https://developers.google.com/open-source/licenses/bsd
+*/
 
 #define REFTABLE_ALLOW_BANNED_ALLOCATORS
 #include "basics.h"
@@ -17,8 +17,6 @@
 
 void *reftable_malloc(size_t sz)
 {
-	if (!sz)
-		return NULL;
 	if (reftable_malloc_ptr)
 		return (*reftable_malloc_ptr)(sz);
 	return malloc(sz);
@@ -26,11 +24,6 @@
 
 void *reftable_realloc(void *p, size_t sz)
 {
-	if (!sz) {
-		reftable_free(p);
-		return NULL;
-	}
-
 	if (reftable_realloc_ptr)
 		return (*reftable_realloc_ptr)(p, sz);
 	return realloc(p, sz);
@@ -124,8 +117,11 @@
 	size_t newlen = buf->len + len;
 
 	if (newlen + 1 > buf->alloc) {
-		if (REFTABLE_ALLOC_GROW(buf->buf, newlen + 1, buf->alloc))
+		char *reallocated = buf->buf;
+		REFTABLE_ALLOC_GROW(reallocated, newlen + 1, buf->alloc);
+		if (!reallocated)
 			return REFTABLE_OUT_OF_MEMORY_ERROR;
+		buf->buf = reallocated;
 	}
 
 	memcpy(buf->buf + buf->len, data, len);
@@ -145,6 +141,25 @@
 	char *result = buf->buf;
 	reftable_buf_init(buf);
 	return result;
+}
+
+void put_be24(uint8_t *out, uint32_t i)
+{
+	out[0] = (uint8_t)((i >> 16) & 0xff);
+	out[1] = (uint8_t)((i >> 8) & 0xff);
+	out[2] = (uint8_t)(i & 0xff);
+}
+
+uint32_t get_be24(uint8_t *in)
+{
+	return (uint32_t)(in[0]) << 16 | (uint32_t)(in[1]) << 8 |
+	       (uint32_t)(in[2]);
+}
+
+void put_be16(uint8_t *out, uint16_t i)
+{
+	out[0] = (uint8_t)((i >> 8) & 0xff);
+	out[1] = (uint8_t)(i & 0xff);
 }
 
 size_t binsearch(size_t sz, int (*f)(size_t k, void *args), void *args)
@@ -211,9 +226,11 @@
 			next = end;
 		}
 		if (p < next) {
-			if (REFTABLE_ALLOC_GROW(names, names_len + 1,
-						names_cap))
+			char **names_grown = names;
+			REFTABLE_ALLOC_GROW(names_grown, names_len + 1, names_cap);
+			if (!names_grown)
 				goto err;
+			names = names_grown;
 
 			names[names_len] = reftable_strdup(p);
 			if (!names[names_len++])
@@ -222,8 +239,7 @@
 		p = next + 1;
 	}
 
-	if (REFTABLE_ALLOC_GROW(names, names_len + 1, names_cap))
-		goto err;
+	REFTABLE_REALLOC_ARRAY(names, names_len + 1);
 	names[names_len] = NULL;
 
 	return names;
@@ -244,20 +260,18 @@
 	return a[i] == b[i];
 }
 
-size_t common_prefix_size(struct reftable_buf *a, struct reftable_buf *b)
-{
-	size_t p = 0;
-	for (; p < a->len && p < b->len; p++)
+int common_prefix_size(struct reftable_buf *a, struct reftable_buf *b)
+{
+	int p = 0;
+	for (; p < a->len && p < b->len; p++) {
 		if (a->buf[p] != b->buf[p])
 			break;
+	}
+
 	return p;
 }
 
-<<<<<<< HEAD
-uint32_t hash_size(enum reftable_hash id)
-=======
 int hash_size(enum reftable_hash id)
->>>>>>> 515fd3a3
 {
 	if (!id)
 		return REFTABLE_HASH_SIZE_SHA1;
