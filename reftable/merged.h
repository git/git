--- conflicted
+++ resolved
@@ -1,28 +1,20 @@
 /*
- * Copyright 2020 Google LLC
- *
- * Use of this source code is governed by a BSD-style
- * license that can be found in the LICENSE file or at
- * https://developers.google.com/open-source/licenses/bsd
- */
+Copyright 2020 Google LLC
+
+Use of this source code is governed by a BSD-style
+license that can be found in the LICENSE file or at
+https://developers.google.com/open-source/licenses/bsd
+*/
 
 #ifndef MERGED_H
 #define MERGED_H
 
 #include "system.h"
-<<<<<<< HEAD
-#include "reftable-basics.h"
-
-struct reftable_merged_table {
-	struct reftable_table **tables;
-	size_t tables_len;
-=======
 #include "basics.h"
 
 struct reftable_merged_table {
 	struct reftable_reader **readers;
 	size_t readers_len;
->>>>>>> 515fd3a3
 	enum reftable_hash hash_id;
 
 	/* If unset, produce deletions. This is useful for compaction. For the
