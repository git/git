--- conflicted
+++ resolved
@@ -11,10 +11,5 @@
 
 int block_test_main(int argc, const char **argv);
 int stack_test_main(int argc, const char **argv);
-<<<<<<< HEAD
-int reftable_dump_main(int argc, char *const *argv);
-=======
-int tree_test_main(int argc, const char **argv);
->>>>>>> e49d2472
 
 #endif