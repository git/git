/*
Copyright 2020 Google LLC

Use of this source code is governed by a BSD-style
license that can be found in the LICENSE file or at
https://developers.google.com/open-source/licenses/bsd
*/

#include "system.h"

#include "basics.h"
#include "blocksource.h"
#include "reftable-blocksource.h"
#include "reftable-error.h"

static void strbuf_return_block(void *b UNUSED, struct reftable_block *dest)
{
	if (dest->len)
		memset(dest->data, 0xff, dest->len);
	reftable_free(dest->data);
}

static void strbuf_close(void *b UNUSED)
{
}

static int strbuf_read_block(void *v, struct reftable_block *dest, uint64_t off,
			     uint32_t size)
{
	struct strbuf *b = v;
	assert(off + size <= b->len);
	REFTABLE_CALLOC_ARRAY(dest->data, size);
	memcpy(dest->data, b->buf + off, size);
	dest->len = size;
	return size;
}

static uint64_t strbuf_size(void *b)
{
	return ((struct strbuf *)b)->len;
}

static struct reftable_block_source_vtable strbuf_vtable = {
	.size = &strbuf_size,
	.read_block = &strbuf_read_block,
	.return_block = &strbuf_return_block,
	.close = &strbuf_close,
};

void block_source_from_strbuf(struct reftable_block_source *bs,
			      struct strbuf *buf)
{
	assert(!bs->ops);
	bs->ops = &strbuf_vtable;
	bs->arg = buf;
}

<<<<<<< HEAD
static void malloc_return_block(void *b UNUSED, struct reftable_block *dest)
{
	if (dest->len)
		memset(dest->data, 0xff, dest->len);
	reftable_free(dest->data);
}

static struct reftable_block_source_vtable malloc_vtable = {
	.return_block = &malloc_return_block,
};

static struct reftable_block_source malloc_block_source_instance = {
	.ops = &malloc_vtable,
};

struct reftable_block_source malloc_block_source(void)
{
	return malloc_block_source_instance;
}

=======
>>>>>>> 85da2a2a
struct file_block_source {
	uint64_t size;
	unsigned char *data;
};

static uint64_t file_size(void *b)
{
	return ((struct file_block_source *)b)->size;
}

static void file_return_block(void *b UNUSED, struct reftable_block *dest UNUSED)
{
}

static void file_close(void *v)
{
	struct file_block_source *b = v;
	munmap(b->data, b->size);
	reftable_free(b);
}

static int file_read_block(void *v, struct reftable_block *dest, uint64_t off,
			   uint32_t size)
{
	struct file_block_source *b = v;
	assert(off + size <= b->size);
	dest->data = b->data + off;
	dest->len = size;
	return size;
}

static struct reftable_block_source_vtable file_vtable = {
	.size = &file_size,
	.read_block = &file_read_block,
	.return_block = &file_return_block,
	.close = &file_close,
};

int reftable_block_source_from_file(struct reftable_block_source *bs,
				    const char *name)
{
	struct file_block_source *p;
	struct stat st;
	int fd;

	fd = open(name, O_RDONLY);
	if (fd < 0) {
		if (errno == ENOENT)
			return REFTABLE_NOT_EXIST_ERROR;
		return -1;
	}

	if (fstat(fd, &st) < 0) {
		close(fd);
		return REFTABLE_IO_ERROR;
	}

	REFTABLE_CALLOC_ARRAY(p, 1);
	p->size = st.st_size;
	p->data = xmmap(NULL, st.st_size, PROT_READ, MAP_PRIVATE, fd, 0);
	close(fd);

	assert(!bs->ops);
	bs->ops = &file_vtable;
	bs->arg = p;
	return 0;
}<|MERGE_RESOLUTION|>--- conflicted
+++ resolved
@@ -55,29 +55,6 @@
 	bs->arg = buf;
 }
 
-<<<<<<< HEAD
-static void malloc_return_block(void *b UNUSED, struct reftable_block *dest)
-{
-	if (dest->len)
-		memset(dest->data, 0xff, dest->len);
-	reftable_free(dest->data);
-}
-
-static struct reftable_block_source_vtable malloc_vtable = {
-	.return_block = &malloc_return_block,
-};
-
-static struct reftable_block_source malloc_block_source_instance = {
-	.ops = &malloc_vtable,
-};
-
-struct reftable_block_source malloc_block_source(void)
-{
-	return malloc_block_source_instance;
-}
-
-=======
->>>>>>> 85da2a2a
 struct file_block_source {
 	uint64_t size;
 	unsigned char *data;
