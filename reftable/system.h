--- conflicted
+++ resolved
@@ -1,94 +1,16 @@
 /*
- * Copyright 2020 Google LLC
- *
- * Use of this source code is governed by a BSD-style
- * license that can be found in the LICENSE file or at
- * https://developers.google.com/open-source/licenses/bsd
- */
+Copyright 2020 Google LLC
+
+Use of this source code is governed by a BSD-style
+license that can be found in the LICENSE file or at
+https://developers.google.com/open-source/licenses/bsd
+*/
 
 #ifndef SYSTEM_H
 #define SYSTEM_H
 
 /* This header glues the reftable library to the rest of Git */
 
-<<<<<<< HEAD
-#define MINGW_DONT_HANDLE_IN_USE_ERROR
-#include "compat/posix.h"
-#include "compat/zlib-compat.h"
-
-/*
- * Return a random 32 bit integer. This function is expected to return
- * pre-seeded data.
- */
-uint32_t reftable_rand(void);
-
-/*
- * An implementation-specific temporary file. By making this specific to the
- * implementation it becomes possible to tie temporary files into any kind of
- * signal or atexit handlers for cleanup on abnormal situations.
- */
-struct reftable_tmpfile {
-	const char *path;
-	int fd;
-	void *priv;
-};
-#define REFTABLE_TMPFILE_INIT ((struct reftable_tmpfile) { .fd = -1, })
-
-/*
- * Create a temporary file from a pattern similar to how mkstemp(3p) would.
- * The `pattern` shall not be modified. On success, the structure at `out` has
- * been initialized such that it is ready for use. Returns 0 on success, a
- * reftable error code on error.
- */
-int tmpfile_from_pattern(struct reftable_tmpfile *out, const char *pattern);
-
-/*
- * Close the temporary file's file descriptor without removing the file itself.
- * This is a no-op in case the file has already been closed beforehand. Returns
- * 0 on success, a reftable error code on error.
- */
-int tmpfile_close(struct reftable_tmpfile *t);
-
-/*
- * Close the temporary file and delete it. This is a no-op in case the file has
- * already been deleted or renamed beforehand. Returns 0 on success, a reftable
- * error code on error.
- */
-int tmpfile_delete(struct reftable_tmpfile *t);
-
-/*
- * Rename the temporary file to the provided path. The temporary file must be
- * active. Return 0 on success, a reftable error code on error. Deactivates the
- * temporary file.
- */
-int tmpfile_rename(struct reftable_tmpfile *t, const char *path);
-
-/*
- * An implementation-specific file lock. Same as with `reftable_tmpfile`,
- * making this specific to the implementation makes it possible to tie this
- * into signal or atexit handlers such that we know to clean up stale locks on
- * abnormal exits.
- */
-struct reftable_flock {
-	const char *path;
-	int fd;
-	void *priv;
-};
-#define REFTABLE_FLOCK_INIT ((struct reftable_flock){ .fd = -1, })
-
-/*
- * Acquire the lock for the given target path by exclusively creating a file
- * with ".lock" appended to it. If that lock exists, we wait up to `timeout_ms`
- * to acquire the lock. If `timeout_ms` is 0 we don't wait, if it is negative
- * we block indefinitely.
- *
- * Retrun 0 on success, a reftable error code on error.
- */
-int flock_acquire(struct reftable_flock *l, const char *target_path,
-		  long timeout_ms);
-
-/*
-=======
 #include "git-compat-util.h"
 
 /*
@@ -156,7 +78,6 @@
 		  long timeout_ms);
 
 /*
->>>>>>> 515fd3a3
  * Close the lockfile's file descriptor without removing the lock itself. This
  * is a no-op in case the lockfile has already been closed beforehand. Returns
  * 0 on success, a reftable error code on error.
