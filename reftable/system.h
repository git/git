--- conflicted
+++ resolved
@@ -11,10 +11,7 @@
 
 /* This header glues the reftable library to the rest of Git */
 
-<<<<<<< HEAD
 #define MINGW_DONT_HANDLE_IN_USE_ERROR
-=======
->>>>>>> e0011188
 #include "compat/posix.h"
 #include "compat/zlib-compat.h"
 
