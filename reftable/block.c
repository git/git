/*
 * Copyright 2020 Google LLC
 *
 * Use of this source code is governed by a BSD-style
 * license that can be found in the LICENSE file or at
 * https://developers.google.com/open-source/licenses/bsd
 */

#include "block.h"

#include "blocksource.h"
#include "constants.h"
#include "iter.h"
#include "record.h"
#include "reftable-error.h"
#include "system.h"

size_t header_size(int version)
{
	switch (version) {
	case 1:
		return 24;
	case 2:
		return 28;
	}
	abort();
}

size_t footer_size(int version)
{
	switch (version) {
	case 1:
		return 68;
	case 2:
		return 72;
	}
	abort();
}

static int block_writer_register_restart(struct block_writer *w, int n,
					 int is_restart, struct reftable_buf *key)
{
	uint32_t rlen;
	int err;

	rlen = w->restart_len;
	if (rlen >= MAX_RESTARTS)
		is_restart = 0;

	if (is_restart)
		rlen++;
	if (2 + 3 * rlen + n > w->block_size - w->next)
		return REFTABLE_ENTRY_TOO_BIG_ERROR;
	if (is_restart) {
		REFTABLE_ALLOC_GROW_OR_NULL(w->restarts, w->restart_len + 1,
					    w->restart_cap);
		if (!w->restarts)
			return REFTABLE_OUT_OF_MEMORY_ERROR;
		w->restarts[w->restart_len++] = w->next;
	}

	w->next += n;

	reftable_buf_reset(&w->last_key);
	err = reftable_buf_add(&w->last_key, key->buf, key->len);
	if (err < 0)
		return err;

	w->entries++;
	return 0;
}

int block_writer_init(struct block_writer *bw, uint8_t typ, uint8_t *block,
		      uint32_t block_size, uint32_t header_off, uint32_t hash_size)
{
	bw->block = block;
	bw->hash_size = hash_size;
	bw->block_size = block_size;
	bw->header_off = header_off;
	bw->block[header_off] = typ;
	bw->next = header_off + 4;
	bw->restart_interval = 16;
	bw->entries = 0;
	bw->restart_len = 0;
	bw->last_key.len = 0;
	if (!bw->zstream) {
		REFTABLE_CALLOC_ARRAY(bw->zstream, 1);
		if (!bw->zstream)
			return REFTABLE_OUT_OF_MEMORY_ERROR;
		deflateInit(bw->zstream, 9);
	}

	return 0;
}

uint8_t block_writer_type(struct block_writer *bw)
{
	return bw->block[bw->header_off];
}

/*
 * Adds the reftable_record to the block. Returns 0 on success and
 * appropriate error codes on failure.
 */
int block_writer_add(struct block_writer *w, struct reftable_record *rec)
{
	struct reftable_buf empty = REFTABLE_BUF_INIT;
	struct reftable_buf last =
		w->entries % w->restart_interval == 0 ? empty : w->last_key;
	struct string_view out = {
		.buf = w->block + w->next,
		.len = w->block_size - w->next,
	};
	struct string_view start = out;
	int is_restart = 0;
	int n = 0;
	int err;

	err = reftable_record_key(rec, &w->scratch);
	if (err < 0)
		goto done;

	if (!w->scratch.len) {
		err = REFTABLE_API_ERROR;
		goto done;
	}

	n = reftable_encode_key(&is_restart, out, last, w->scratch,
				reftable_record_val_type(rec));
	if (n < 0) {
		err = n;
		goto done;
	}
	string_view_consume(&out, n);

	n = reftable_record_encode(rec, out, w->hash_size);
	if (n < 0) {
		err = n;
		goto done;
	}
	string_view_consume(&out, n);

	err = block_writer_register_restart(w, start.len - out.len, is_restart,
					    &w->scratch);
done:
	return err;
}

int block_writer_finish(struct block_writer *w)
{
	for (uint32_t i = 0; i < w->restart_len; i++) {
		reftable_put_be24(w->block + w->next, w->restarts[i]);
		w->next += 3;
	}

	reftable_put_be16(w->block + w->next, w->restart_len);
	w->next += 2;
	reftable_put_be24(w->block + 1 + w->header_off, w->next);

	/*
	 * Log records are stored zlib-compressed. Note that the compression
	 * also spans over the restart points we have just written.
	 */
	if (block_writer_type(w) == REFTABLE_BLOCK_TYPE_LOG) {
		int block_header_skip = 4 + w->header_off;
		uLongf src_len = w->next - block_header_skip, compressed_len;
		int ret;

		ret = deflateReset(w->zstream);
		if (ret != Z_OK)
			return REFTABLE_ZLIB_ERROR;

		/*
		 * Precompute the upper bound of how many bytes the compressed
		 * data may end up with. Combined with `Z_FINISH`, `deflate()`
		 * is guaranteed to return `Z_STREAM_END`.
		 */
		compressed_len = deflateBound(w->zstream, src_len);
		REFTABLE_ALLOC_GROW_OR_NULL(w->compressed, compressed_len,
					    w->compressed_cap);
		if (!w->compressed) {
			ret = REFTABLE_OUT_OF_MEMORY_ERROR;
			return ret;
		}

		w->zstream->next_out = w->compressed;
		w->zstream->avail_out = compressed_len;
		w->zstream->next_in = w->block + block_header_skip;
		w->zstream->avail_in = src_len;

		/*
		 * We want to perform all decompression in a single step, which
		 * is why we can pass Z_FINISH here. As we have precomputed the
		 * deflated buffer's size via `deflateBound()` this function is
		 * guaranteed to succeed according to the zlib documentation.
		 */
		ret = deflate(w->zstream, Z_FINISH);
		if (ret != Z_STREAM_END)
			return REFTABLE_ZLIB_ERROR;

		/*
		 * Overwrite the uncompressed data we have already written and
		 * adjust the `next` pointer to point right after the
		 * compressed data.
		 */
		memcpy(w->block + block_header_skip, w->compressed,
		       w->zstream->total_out);
		w->next = w->zstream->total_out + block_header_skip;
	}

	return w->next;
}

static int read_block(struct reftable_block_source *source,
		      struct reftable_block_data *dest, uint64_t off,
		      uint32_t sz)
{
	size_t size = block_source_size(source);
	block_source_release_data(dest);
	if (off >= size)
		return 0;
	if (off + sz > size)
		sz = size - off;
	return block_source_read_data(source, dest, off, sz);
}

int reftable_block_init(struct reftable_block *block,
			struct reftable_block_source *source,
			uint32_t offset, uint32_t header_size,
			uint32_t table_block_size, uint32_t hash_size)
{
	uint32_t guess_block_size = table_block_size ?
		table_block_size : DEFAULT_BLOCK_SIZE;
	uint32_t full_block_size = table_block_size;
<<<<<<< HEAD
	uint8_t typ = block->data[header_off];
	uint32_t sz = reftable_get_be24(block->data + header_off + 1);
	int err = 0;
	uint16_t restart_count = 0;
	uint32_t restart_start = 0;
	uint8_t *restart_bytes = NULL;
=======
	uint16_t restart_count;
	uint32_t restart_off;
	uint32_t block_size;
	uint8_t block_type;
	int err;
>>>>>>> e0011188

	err = read_block(source, &block->block_data, offset, guess_block_size);
	if (err < 0)
		goto done;

	block_type = block->block_data.data[header_size];
	if (!reftable_is_block_type(block_type)) {
		err = REFTABLE_FORMAT_ERROR;
		goto done;
	}

	block_size = reftable_get_be24(block->block_data.data + header_size + 1);
	if (block_size > guess_block_size) {
		err = read_block(source, &block->block_data, offset, block_size);
		if (err < 0)
			goto done;
	}

	if (block_type == REFTABLE_BLOCK_TYPE_LOG) {
		uint32_t block_header_skip = 4 + header_size;
		uLong dst_len = block_size - block_header_skip;
		uLong src_len = block->block_data.len - block_header_skip;

		/* Log blocks specify the *uncompressed* size in their header. */
		REFTABLE_ALLOC_GROW_OR_NULL(block->uncompressed_data, block_size,
					    block->uncompressed_cap);
		if (!block->uncompressed_data) {
			err = REFTABLE_OUT_OF_MEMORY_ERROR;
			goto done;
		}

		/* Copy over the block header verbatim. It's not compressed. */
		memcpy(block->uncompressed_data, block->block_data.data, block_header_skip);

		if (!block->zstream) {
			REFTABLE_CALLOC_ARRAY(block->zstream, 1);
			if (!block->zstream) {
				err = REFTABLE_OUT_OF_MEMORY_ERROR;
				goto done;
			}

			err = inflateInit(block->zstream);
		} else {
			err = inflateReset(block->zstream);
		}
		if (err != Z_OK) {
			err = REFTABLE_ZLIB_ERROR;
			goto done;
		}

		block->zstream->next_in = block->block_data.data + block_header_skip;
		block->zstream->avail_in = src_len;
		block->zstream->next_out = block->uncompressed_data + block_header_skip;
		block->zstream->avail_out = dst_len;

		/*
		 * We know both input as well as output size, and we know that
		 * the sizes should never be bigger than `uInt_MAX` because
		 * blocks can at most be 16MB large. We can thus use `Z_FINISH`
		 * here to instruct zlib to inflate the data in one go, which
		 * is more efficient than using `Z_NO_FLUSH`.
		 */
		err = inflate(block->zstream, Z_FINISH);
		if (err != Z_STREAM_END) {
			err = REFTABLE_ZLIB_ERROR;
			goto done;
		}
		err = 0;

		if (block->zstream->total_out + block_header_skip != block_size) {
			err = REFTABLE_FORMAT_ERROR;
			goto done;
		}

		/* We're done with the input data. */
		block_source_release_data(&block->block_data);
		block->block_data.data = block->uncompressed_data;
		block->block_data.len = block_size;
		full_block_size = src_len + block_header_skip - block->zstream->avail_in;
	} else if (full_block_size == 0) {
		full_block_size = block_size;
	} else if (block_size < full_block_size && block_size < block->block_data.len &&
		   block->block_data.data[block_size] != 0) {
		/* If the block is smaller than the full block size, it is
		   padded (data followed by '\0') or the next block is
		   unaligned. */
		full_block_size = block_size;
	}

<<<<<<< HEAD
	restart_count = reftable_get_be16(block->data + sz - 2);
	restart_start = sz - 2 - 3 * restart_count;
	restart_bytes = block->data + restart_start;
=======
	restart_count = reftable_get_be16(block->block_data.data + block_size - 2);
	restart_off = block_size - 2 - 3 * restart_count;
>>>>>>> e0011188

	block->block_type = block_type;
	block->hash_size = hash_size;
	block->restart_off = restart_off;
	block->full_block_size = full_block_size;
	block->header_off = header_size;
	block->restart_count = restart_count;

	err = 0;

done:
	if (err < 0)
		reftable_block_release(block);
	return err;
}

void reftable_block_release(struct reftable_block *block)
{
	inflateEnd(block->zstream);
	reftable_free(block->zstream);
	reftable_free(block->uncompressed_data);
	block_source_release_data(&block->block_data);
	memset(block, 0, sizeof(*block));
}

uint8_t reftable_block_type(const struct reftable_block *b)
{
	return b->block_data.data[b->header_off];
}

int reftable_block_first_key(const struct reftable_block *block, struct reftable_buf *key)
{
	int off = block->header_off + 4, n;
	struct string_view in = {
		.buf = block->block_data.data + off,
		.len = block->restart_off - off,
	};
	uint8_t extra = 0;

	reftable_buf_reset(key);

	n = reftable_decode_key(key, &extra, in);
	if (n < 0)
		return n;
	if (!key->len)
		return REFTABLE_FORMAT_ERROR;

	return 0;
}

static uint32_t block_restart_offset(const struct reftable_block *b, size_t idx)
{
	return reftable_get_be24(b->block_data.data + b->restart_off + 3 * idx);
}

void block_iter_init(struct block_iter *it, const struct reftable_block *block)
{
<<<<<<< HEAD
	return reftable_get_be24(br->restart_bytes + 3 * idx);
=======
	it->block = block;
	block_iter_seek_start(it);
>>>>>>> e0011188
}

void block_iter_seek_start(struct block_iter *it)
{
	reftable_buf_reset(&it->last_key);
	it->next_off = it->block->header_off + 4;
}

struct restart_needle_less_args {
	int error;
	struct reftable_buf needle;
	const struct reftable_block *block;
};

static int restart_needle_less(size_t idx, void *_args)
{
	struct restart_needle_less_args *args = _args;
	uint32_t off = block_restart_offset(args->block, idx);
	struct string_view in = {
		.buf = args->block->block_data.data + off,
		.len = args->block->restart_off - off,
	};
	uint64_t prefix_len, suffix_len;
	uint8_t extra;
	int n;

	/*
	 * Records at restart points are stored without prefix compression, so
	 * there is no need to fully decode the record key here. This removes
	 * the need for allocating memory.
	 */
	n = reftable_decode_keylen(in, &prefix_len, &suffix_len, &extra);
	if (n < 0 || prefix_len) {
		args->error = 1;
		return -1;
	}

	string_view_consume(&in, n);
	if (suffix_len > in.len) {
		args->error = 1;
		return -1;
	}

	n = memcmp(args->needle.buf, in.buf,
		   args->needle.len < suffix_len ? args->needle.len : suffix_len);
	if (n)
		return n < 0;
	return args->needle.len < suffix_len;
}

int block_iter_next(struct block_iter *it, struct reftable_record *rec)
{
	struct string_view in = {
		.buf = (unsigned char *) it->block->block_data.data + it->next_off,
		.len = it->block->restart_off - it->next_off,
	};
	struct string_view start = in;
	uint8_t extra = 0;
	int n = 0;

	if (it->next_off >= it->block->restart_off)
		return 1;

	n = reftable_decode_key(&it->last_key, &extra, in);
	if (n < 0)
		return -1;
	if (!it->last_key.len)
		return REFTABLE_FORMAT_ERROR;

	string_view_consume(&in, n);
	n = reftable_record_decode(rec, it->last_key, extra, in, it->block->hash_size,
				   &it->scratch);
	if (n < 0)
		return -1;
	string_view_consume(&in, n);

	it->next_off += start.len - in.len;
	return 0;
}

void block_iter_reset(struct block_iter *it)
{
	reftable_buf_reset(&it->last_key);
	it->next_off = 0;
	it->block = NULL;
}

void block_iter_close(struct block_iter *it)
{
	reftable_buf_release(&it->last_key);
	reftable_buf_release(&it->scratch);
}

int block_iter_seek_key(struct block_iter *it, struct reftable_buf *want)
{
	struct restart_needle_less_args args = {
		.needle = *want,
		.block = it->block,
	};
	struct reftable_record rec;
	int err = 0;
	size_t i;

	/*
	 * Perform a binary search over the block's restart points, which
	 * avoids doing a linear scan over the whole block. Like this, we
	 * identify the section of the block that should contain our key.
	 *
	 * Note that we explicitly search for the first restart point _greater_
	 * than the sought-after record, not _greater or equal_ to it. In case
	 * the sought-after record is located directly at the restart point we
	 * would otherwise start doing the linear search at the preceding
	 * restart point. While that works alright, we would end up scanning
	 * too many record.
	 */
	i = binsearch(it->block->restart_count, &restart_needle_less, &args);
	if (args.error) {
		err = REFTABLE_FORMAT_ERROR;
		goto done;
	}

	/*
	 * Now there are multiple cases:
	 *
	 *   - `i == 0`: The wanted record is smaller than the record found at
	 *     the first restart point. As the first restart point is the first
	 *     record in the block, our wanted record cannot be located in this
	 *     block at all. We still need to position the iterator so that the
	 *     next call to `block_iter_next()` will yield an end-of-iterator
	 *     signal.
	 *
	 *   - `i == restart_count`: The wanted record was not found at any of
	 *     the restart points. As there is no restart point at the end of
	 *     the section the record may thus be contained in the last block.
	 *
	 *   - `i > 0`: The wanted record must be contained in the section
	 *     before the found restart point. We thus do a linear search
	 *     starting from the preceding restart point.
	 */
	if (i > 0)
		it->next_off = block_restart_offset(it->block, i - 1);
	else
		it->next_off = it->block->header_off + 4;

<<<<<<< HEAD
	err = reftable_record_init(&rec, block_reader_type(br));
=======
	err = reftable_record_init(&rec, reftable_block_type(it->block));
>>>>>>> e0011188
	if (err < 0)
		goto done;

	/*
	 * We're looking for the last entry less than the wanted key so that
	 * the next call to `block_reader_next()` would yield the wanted
	 * record. We thus don't want to position our iterator at the sought
	 * after record, but one before. To do so, we have to go one entry too
	 * far and then back up.
	 */
	while (1) {
		size_t prev_off = it->next_off;

		err = block_iter_next(it, &rec);
		if (err < 0)
			goto done;
		if (err > 0) {
			it->next_off = prev_off;
			err = 0;
			goto done;
		}

		err = reftable_record_key(&rec, &it->last_key);
		if (err < 0)
			goto done;

		/*
		 * Check whether the current key is greater or equal to the
		 * sought-after key. In case it is greater we know that the
		 * record does not exist in the block and can thus abort early.
		 * In case it is equal to the sought-after key we have found
		 * the desired record.
		 *
		 * Note that we store the next record's key record directly in
		 * `last_key` without restoring the key of the preceding record
		 * in case we need to go one record back. This is safe to do as
		 * `block_iter_next()` would return the ref whose key is equal
		 * to `last_key` now, and naturally all keys share a prefix
		 * with themselves.
		 */
		if (reftable_buf_cmp(&it->last_key, want) >= 0) {
			it->next_off = prev_off;
			goto done;
		}
	}

done:
	reftable_record_release(&rec);
	return err;
}

static int block_iter_seek_void(void *it, struct reftable_record *want)
{
	struct reftable_buf buf = REFTABLE_BUF_INIT;
	struct block_iter *bi = it;
	int err;

	if (bi->block->block_type != want->type)
		return REFTABLE_API_ERROR;

	err = reftable_record_key(want, &buf);
	if (err < 0)
		goto out;

	err = block_iter_seek_key(it, &buf);
	if (err < 0)
		goto out;

	err = 0;

out:
	reftable_buf_release(&buf);
	return err;
}

static int block_iter_next_void(void *it, struct reftable_record *rec)
{
	return block_iter_next(it, rec);
}

static void block_iter_close_void(void *it)
{
	block_iter_close(it);
}

static struct reftable_iterator_vtable block_iter_vtable = {
	.seek = &block_iter_seek_void,
	.next = &block_iter_next_void,
	.close = &block_iter_close_void,
};

int reftable_block_init_iterator(const struct reftable_block *b,
				 struct reftable_iterator *it)
{
	struct block_iter *bi;

	REFTABLE_CALLOC_ARRAY(bi, 1);
	block_iter_init(bi, b);

	assert(!it->ops);
	it->iter_arg = bi;
	it->ops = &block_iter_vtable;

	return 0;
}

void block_writer_release(struct block_writer *bw)
{
	deflateEnd(bw->zstream);
	REFTABLE_FREE_AND_NULL(bw->zstream);
	REFTABLE_FREE_AND_NULL(bw->restarts);
	REFTABLE_FREE_AND_NULL(bw->compressed);
	reftable_buf_release(&bw->scratch);
	reftable_buf_release(&bw->last_key);
	/* the block is not owned. */
}<|MERGE_RESOLUTION|>--- conflicted
+++ resolved
@@ -232,20 +232,11 @@
 	uint32_t guess_block_size = table_block_size ?
 		table_block_size : DEFAULT_BLOCK_SIZE;
 	uint32_t full_block_size = table_block_size;
-<<<<<<< HEAD
-	uint8_t typ = block->data[header_off];
-	uint32_t sz = reftable_get_be24(block->data + header_off + 1);
-	int err = 0;
-	uint16_t restart_count = 0;
-	uint32_t restart_start = 0;
-	uint8_t *restart_bytes = NULL;
-=======
 	uint16_t restart_count;
 	uint32_t restart_off;
 	uint32_t block_size;
 	uint8_t block_type;
 	int err;
->>>>>>> e0011188
 
 	err = read_block(source, &block->block_data, offset, guess_block_size);
 	if (err < 0)
@@ -335,14 +326,8 @@
 		full_block_size = block_size;
 	}
 
-<<<<<<< HEAD
-	restart_count = reftable_get_be16(block->data + sz - 2);
-	restart_start = sz - 2 - 3 * restart_count;
-	restart_bytes = block->data + restart_start;
-=======
 	restart_count = reftable_get_be16(block->block_data.data + block_size - 2);
 	restart_off = block_size - 2 - 3 * restart_count;
->>>>>>> e0011188
 
 	block->block_type = block_type;
 	block->hash_size = hash_size;
@@ -400,12 +385,8 @@
 
 void block_iter_init(struct block_iter *it, const struct reftable_block *block)
 {
-<<<<<<< HEAD
-	return reftable_get_be24(br->restart_bytes + 3 * idx);
-=======
 	it->block = block;
 	block_iter_seek_start(it);
->>>>>>> e0011188
 }
 
 void block_iter_seek_start(struct block_iter *it)
@@ -550,11 +531,7 @@
 	else
 		it->next_off = it->block->header_off + 4;
 
-<<<<<<< HEAD
-	err = reftable_record_init(&rec, block_reader_type(br));
-=======
 	err = reftable_record_init(&rec, reftable_block_type(it->block));
->>>>>>> e0011188
 	if (err < 0)
 		goto done;
 
