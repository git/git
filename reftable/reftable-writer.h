--- conflicted
+++ resolved
@@ -1,10 +1,10 @@
 /*
- * Copyright 2020 Google LLC
- *
- * Use of this source code is governed by a BSD-style
- * license that can be found in the LICENSE file or at
- * https://developers.google.com/open-source/licenses/bsd
- */
+Copyright 2020 Google LLC
+
+Use of this source code is governed by a BSD-style
+license that can be found in the LICENSE file or at
+https://developers.google.com/open-source/licenses/bsd
+*/
 
 #ifndef REFTABLE_WRITER_H
 #define REFTABLE_WRITER_H
@@ -68,18 +68,6 @@
 	 * fsync(3P) when unset.
 	 */
 	int (*fsync)(int fd);
-<<<<<<< HEAD
-
-	/*
-	 * Callback function to execute whenever the stack is being reloaded.
-	 * This can be used e.g. to discard cached information that relies on
-	 * the old stack's data. The payload data will be passed as argument to
-	 * the callback.
-	 */
-	void (*on_reload)(void *payload);
-	void *on_reload_payload;
-=======
->>>>>>> 515fd3a3
 };
 
 /* reftable_block_stats holds statistics for a single block type */
@@ -87,7 +75,7 @@
 	/* total number of entries written */
 	int entries;
 	/* total number of key restarts */
-	uint32_t restarts;
+	int restarts;
 	/* total number of blocks */
 	int blocks;
 	/* total number of index blocks */
@@ -127,21 +115,17 @@
 			int (*flush_func)(void *),
 			void *writer_arg, const struct reftable_write_options *opts);
 
-/*
- * Set the range of update indices for the records we will add. When writing a
- * table into a stack, the min should be at least
- * reftable_stack_next_update_index(), or REFTABLE_API_ERROR is returned.
- *
- * For transactional updates to a stack, typically min==max, and the
- * update_index can be obtained by inspeciting the stack. When converting an
- * existing ref database into a single reftable, this would be a range of
- * update-index timestamps.
- *
- * The function should be called before adding any records to the writer. If not
- * it will fail with REFTABLE_API_ERROR.
+/* Set the range of update indices for the records we will add. When writing a
+   table into a stack, the min should be at least
+   reftable_stack_next_update_index(), or REFTABLE_API_ERROR is returned.
+
+   For transactional updates to a stack, typically min==max, and the
+   update_index can be obtained by inspeciting the stack. When converting an
+   existing ref database into a single reftable, this would be a range of
+   update-index timestamps.
  */
-int reftable_writer_set_limits(struct reftable_writer *w, uint64_t min,
-			       uint64_t max);
+void reftable_writer_set_limits(struct reftable_writer *w, uint64_t min,
+				uint64_t max);
 
 /*
   Add a reftable_ref_record. The record should have names that come after
