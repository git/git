--- conflicted
+++ resolved
@@ -285,17 +285,12 @@
 
 static void init_pack_info(struct repository *r, const char *infofile, int force)
 {
-	struct packfile_store *packs = r->objects->packfiles;
 	struct packed_git *p;
 	int stale;
 	int i;
 	size_t alloc = 0;
 
-<<<<<<< HEAD
 	repo_for_each_pack(r, p) {
-=======
-	for (p = packfile_store_get_all_packs(packs); p; p = p->next) {
->>>>>>> 61ac8ba0
 		/* we ignore things on alternate path since they are
 		 * not available to the pullers in general.
 		 */
