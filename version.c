--- conflicted
+++ resolved
@@ -1,31 +1,9 @@
-#define USE_THE_REPOSITORY_VARIABLE
-
 #include "git-compat-util.h"
 #include "version.h"
 #include "strbuf.h"
-#include "gettext.h"
-
-#ifndef GIT_VERSION_H
-# include "version-def.h"
-#else
-# include GIT_VERSION_H
-#endif
 
 const char git_version_string[] = GIT_VERSION;
 const char git_built_from_commit_string[] = GIT_BUILT_FROM_COMMIT;
-
-/*
- * Trim and replace each character with ascii code below 32 or above
- * 127 (included) using a dot '.' character.
- */
-static void redact_non_printables(struct strbuf *buf)
-{
-	strbuf_trim(buf);
-	for (size_t i = 0; i < buf->len; i++) {
-		if (!isprint(buf->buf[i]) || buf->buf[i] == ' ')
-			buf->buf[i] = '.';
-	}
-}
 
 const char *git_user_agent(void)
 {
@@ -40,27 +18,6 @@
 	return agent;
 }
 
-/*
-  Retrieve, sanitize and cache operating system info for subsequent
-  calls. Return a pointer to the sanitized operating system info
-  string.
-*/
-static const char *os_info(void)
-{
-	static const char *os = NULL;
-
-	if (!os) {
-		struct strbuf buf = STRBUF_INIT;
-
-		get_uname_info(&buf, 0);
-		/* Sanitize the os information immediately */
-		redact_non_printables(&buf);
-		os = strbuf_detach(&buf, NULL);
-	}
-
-	return os;
-}
-
 const char *git_user_agent_sanitized(void)
 {
 	static const char *agent = NULL;
@@ -69,39 +26,9 @@
 		struct strbuf buf = STRBUF_INIT;
 
 		strbuf_addstr(&buf, git_user_agent());
-<<<<<<< HEAD
-
-		if (!getenv("GIT_USER_AGENT")) {
-			strbuf_addch(&buf, '-');
-			strbuf_addstr(&buf, os_info());
-		}
-		redact_non_printables(&buf);
-=======
 		strbuf_sanitize(&buf);
->>>>>>> 515fd3a3
 		agent = strbuf_detach(&buf, NULL);
 	}
 
 	return agent;
-}
-
-int get_uname_info(struct strbuf *buf, unsigned int full)
-{
-	struct utsname uname_info;
-
-	if (uname(&uname_info)) {
-		strbuf_addf(buf, _("uname() failed with error '%s' (%d)\n"),
-			    strerror(errno),
-			    errno);
-		return -1;
-	}
-	if (full)
-		strbuf_addf(buf, "%s %s %s %s\n",
-			    uname_info.sysname,
-			    uname_info.release,
-			    uname_info.version,
-			    uname_info.machine);
-	else
-	     strbuf_addf(buf, "%s\n", uname_info.sysname);
-	return 0;
 }