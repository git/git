#ifndef OBJECT_STORE_H
#define OBJECT_STORE_H

#include "cache.h"
#include "oidmap.h"
#include "list.h"
#include "sha1-array.h"
#include "strbuf.h"
#include "thread-utils.h"
<<<<<<< HEAD
=======
#include "packfile.h"
>>>>>>> a66c6fa1

struct object_directory {
	struct object_directory *next;

	/*
	 * Used to store the results of readdir(3) calls when we are OK
	 * sacrificing accuracy due to races for speed. That includes
	 * object existence with OBJECT_INFO_QUICK, as well as
	 * our search for unique abbreviated hashes. Don't use it for tasks
	 * requiring greater accuracy!
	 *
	 * Be sure to call odb_load_loose_cache() before using.
	 */
	char loose_objects_subdir_seen[256];
	struct oid_array loose_objects_cache[256];

	/*
	 * Path to the alternative object store. If this is a relative path,
	 * it is relative to the current working directory.
	 */
	char *path;
};

void prepare_alt_odb(struct repository *r);
char *compute_alternate_path(const char *path, struct strbuf *err);
typedef int alt_odb_fn(struct object_directory *, void *);
int foreach_alt_odb(alt_odb_fn, void*);
typedef void alternate_ref_fn(const struct object_id *oid, void *);
void for_each_alternate_ref(alternate_ref_fn, void *);

/*
 * Add the directory to the on-disk alternates file; the new entry will also
 * take effect in the current process.
 */
void add_to_alternates_file(const char *dir);

/*
 * Add the directory to the in-memory list of alternates (along with any
 * recursive alternates it points to), but do not modify the on-disk alternates
 * file.
 */
void add_to_alternates_memory(const char *dir);

/*
 * Populate and return the loose object cache array corresponding to the
 * given object ID.
 */
struct oid_array *odb_loose_cache(struct object_directory *odb,
				  const struct object_id *oid);

/* Empty the loose object cache for the specified object directory. */
void odb_clear_loose_cache(struct object_directory *odb);

struct packed_git {
	struct hashmap_entry packmap_ent;
	struct packed_git *next;
	struct list_head mru;
	struct pack_window *windows;
	off_t pack_size;
	const void *index_data;
	size_t index_size;
	uint32_t num_objects;
	uint32_t num_bad_objects;
	unsigned char *bad_object_sha1;
	int index_version;
	time_t mtime;
	int pack_fd;
	int index;              /* for builtin/pack-objects.c */
	unsigned pack_local:1,
		 pack_keep:1,
		 pack_keep_in_core:1,
		 freshened:1,
		 do_not_close:1,
		 pack_promisor:1,
		 multi_pack_index:1;
	unsigned char hash[GIT_MAX_RAWSZ];
	struct revindex_entry *revindex;
	/* something like ".git/objects/pack/xxxxx.pack" */
	char pack_name[FLEX_ARRAY]; /* more */
};

struct multi_pack_index;

static inline int pack_map_entry_cmp(const void *unused_cmp_data,
				     const struct hashmap_entry *entry,
				     const struct hashmap_entry *entry2,
				     const void *keydata)
{
	const char *key = keydata;
	const struct packed_git *pg1, *pg2;

	pg1 = container_of(entry, const struct packed_git, packmap_ent);
	pg2 = container_of(entry2, const struct packed_git, packmap_ent);

	return strcmp(pg1->pack_name, key ? key : pg2->pack_name);
}

struct raw_object_store {
	/*
	 * Set of all object directories; the main directory is first (and
	 * cannot be NULL after initialization). Subsequent directories are
	 * alternates.
	 */
	struct object_directory *odb;
	struct object_directory **odb_tail;
	int loaded_alternates;

	/*
	 * A list of alternate object directories loaded from the environment;
	 * this should not generally need to be accessed directly, but will
	 * populate the "odb" list when prepare_alt_odb() is run.
	 */
	char *alternate_db;

	/*
	 * Objects that should be substituted by other objects
	 * (see git-replace(1)).
	 */
	struct oidmap *replace_map;
	unsigned replace_map_initialized : 1;
	pthread_mutex_t replace_mutex; /* protect object replace functions */

	struct commit_graph *commit_graph;
	unsigned commit_graph_attempted : 1; /* if loading has been attempted */

	/*
	 * private data
	 *
	 * should only be accessed directly by packfile.c and midx.c
	 */
	struct multi_pack_index *multi_pack_index;

	/*
	 * private data
	 *
	 * should only be accessed directly by packfile.c
	 */

	struct packed_git *packed_git;
	/* A most-recently-used ordered version of the packed_git list. */
	struct list_head packed_git_mru;

	/*
	 * A map of packfiles to packed_git structs for tracking which
	 * packs have been loaded already.
	 */
	struct hashmap pack_map;

	/*
	 * A fast, rough count of the number of objects in the repository.
	 * These two fields are not meant for direct access. Use
	 * approximate_object_count() instead.
	 */
	unsigned long approximate_object_count;
	unsigned approximate_object_count_valid : 1;

	/*
	 * Whether packed_git has already been populated with this repository's
	 * packs.
	 */
	unsigned packed_git_initialized : 1;
};

struct raw_object_store *raw_object_store_new(void);
void raw_object_store_clear(struct raw_object_store *o);

/*
 * Put in `buf` the name of the file in the local object database that
 * would be used to store a loose object with the specified oid.
 */
const char *loose_object_path(struct repository *r, struct strbuf *buf,
			      const struct object_id *oid);

void *map_loose_object(struct repository *r, const struct object_id *oid,
		       unsigned long *size);

void *read_object_file_extended(struct repository *r,
				const struct object_id *oid,
				enum object_type *type,
				unsigned long *size, int lookup_replace);
static inline void *repo_read_object_file(struct repository *r,
					  const struct object_id *oid,
					  enum object_type *type,
					  unsigned long *size)
{
	return read_object_file_extended(r, oid, type, size, 1);
}
#ifndef NO_THE_REPOSITORY_COMPATIBILITY_MACROS
#define read_object_file(oid, type, size) repo_read_object_file(the_repository, oid, type, size)
#endif

/* Read and unpack an object file into memory, write memory to an object file */
int oid_object_info(struct repository *r, const struct object_id *, unsigned long *);

int hash_object_file(const struct git_hash_algo *algo, const void *buf,
		     unsigned long len, const char *type,
		     struct object_id *oid);

int write_object_file(const void *buf, unsigned long len,
		      const char *type, struct object_id *oid);

int hash_object_file_literally(const void *buf, unsigned long len,
			       const char *type, struct object_id *oid,
			       unsigned flags);

/*
 * Add an object file to the in-memory object store, without writing it
 * to disk.
 *
 * Callers are responsible for calling write_object_file to record the
 * object in persistent storage before writing any other new objects
 * that reference it.
 */
int pretend_object_file(void *, unsigned long, enum object_type,
			struct object_id *oid);

int force_object_loose(const struct object_id *oid, time_t mtime);

/*
 * Open the loose object at path, check its hash, and return the contents,
 * type, and size. If the object is a blob, then "contents" may return NULL,
 * to allow streaming of large blobs.
 *
 * Returns 0 on success, negative on error (details may be written to stderr).
 */
int read_loose_object(const char *path,
		      const struct object_id *expected_oid,
		      enum object_type *type,
		      unsigned long *size,
		      void **contents);

#ifndef NO_THE_REPOSITORY_COMPATIBILITY_MACROS
#define has_sha1_file_with_flags(sha1, flags) repo_has_sha1_file_with_flags(the_repository, sha1, flags)
#define has_sha1_file(sha1) repo_has_sha1_file(the_repository, sha1)
#endif

/* Same as the above, except for struct object_id. */
int repo_has_object_file(struct repository *r, const struct object_id *oid);
int repo_has_object_file_with_flags(struct repository *r,
				    const struct object_id *oid, int flags);
#ifndef NO_THE_REPOSITORY_COMPATIBILITY_MACROS
#define has_object_file(oid) repo_has_object_file(the_repository, oid)
#define has_object_file_with_flags(oid, flags) repo_has_object_file_with_flags(the_repository, oid, flags)
#endif

/*
 * Return true iff an alternate object database has a loose object
 * with the specified name.  This function does not respect replace
 * references.
 */
int has_loose_object_nonlocal(const struct object_id *);

void assert_oid_type(const struct object_id *oid, enum object_type expect);

/*
 * Enabling the object read lock allows multiple threads to safely call the
 * following functions in parallel: repo_read_object_file(), read_object_file(),
 * read_object_file_extended(), read_object_with_reference(), read_object(),
 * oid_object_info() and oid_object_info_extended().
 *
 * obj_read_lock() and obj_read_unlock() may also be used to protect other
 * section which cannot execute in parallel with object reading. Since the used
 * lock is a recursive mutex, these sections can even contain calls to object
 * reading functions. However, beware that in these cases zlib inflation won't
 * be performed in parallel, losing performance.
 *
 * TODO: oid_object_info_extended()'s call stack has a recursive behavior. If
 * any of its callees end up calling it, this recursive call won't benefit from
 * parallel inflation.
 */
void enable_obj_read_lock(void);
void disable_obj_read_lock(void);

extern int obj_read_use_lock;
extern pthread_mutex_t obj_read_mutex;

static inline void obj_read_lock(void)
{
	if(obj_read_use_lock)
		pthread_mutex_lock(&obj_read_mutex);
}

static inline void obj_read_unlock(void)
{
	if(obj_read_use_lock)
		pthread_mutex_unlock(&obj_read_mutex);
}

struct object_info {
	/* Request */
	enum object_type *typep;
	unsigned long *sizep;
	off_t *disk_sizep;
	unsigned char *delta_base_sha1;
	struct strbuf *type_name;
	void **contentp;

	/* Response */
	enum {
		OI_CACHED,
		OI_LOOSE,
		OI_PACKED,
		OI_DBCACHED
	} whence;
	union {
		/*
		 * struct {
		 * 	... Nothing to expose in this case
		 * } cached;
		 * struct {
		 * 	... Nothing to expose in this case
		 * } loose;
		 */
		struct {
			struct packed_git *pack;
			off_t offset;
			unsigned int is_delta;
		} packed;
	} u;
};

/*
 * Initializer for a "struct object_info" that wants no items. You may
 * also memset() the memory to all-zeroes.
 */
#define OBJECT_INFO_INIT {NULL}

/* Invoke lookup_replace_object() on the given hash */
#define OBJECT_INFO_LOOKUP_REPLACE 1
/* Allow reading from a loose object file of unknown/bogus type */
#define OBJECT_INFO_ALLOW_UNKNOWN_TYPE 2
/* Do not retry packed storage after checking packed and loose storage */
#define OBJECT_INFO_QUICK 8
/* Do not check loose object */
#define OBJECT_INFO_IGNORE_LOOSE 16
/*
 * Do not attempt to fetch the object if missing (even if fetch_is_missing is
 * nonzero).
 */
#define OBJECT_INFO_SKIP_FETCH_OBJECT 32
/*
 * This is meant for bulk prefetching of missing blobs in a partial
 * clone. Implies OBJECT_INFO_SKIP_FETCH_OBJECT and OBJECT_INFO_QUICK
 */
#define OBJECT_INFO_FOR_PREFETCH (OBJECT_INFO_SKIP_FETCH_OBJECT | OBJECT_INFO_QUICK)

int oid_object_info_extended(struct repository *r,
			     const struct object_id *,
			     struct object_info *, unsigned flags);

/*
 * Iterate over the files in the loose-object parts of the object
 * directory "path", triggering the following callbacks:
 *
 *  - loose_object is called for each loose object we find.
 *
 *  - loose_cruft is called for any files that do not appear to be
 *    loose objects. Note that we only look in the loose object
 *    directories "objects/[0-9a-f]{2}/", so we will not report
 *    "objects/foobar" as cruft.
 *
 *  - loose_subdir is called for each top-level hashed subdirectory
 *    of the object directory (e.g., "$OBJDIR/f0"). It is called
 *    after the objects in the directory are processed.
 *
 * Any callback that is NULL will be ignored. Callbacks returning non-zero
 * will end the iteration.
 *
 * In the "buf" variant, "path" is a strbuf which will also be used as a
 * scratch buffer, but restored to its original contents before
 * the function returns.
 */
typedef int each_loose_object_fn(const struct object_id *oid,
				 const char *path,
				 void *data);
typedef int each_loose_cruft_fn(const char *basename,
				const char *path,
				void *data);
typedef int each_loose_subdir_fn(unsigned int nr,
				 const char *path,
				 void *data);
int for_each_file_in_obj_subdir(unsigned int subdir_nr,
				struct strbuf *path,
				each_loose_object_fn obj_cb,
				each_loose_cruft_fn cruft_cb,
				each_loose_subdir_fn subdir_cb,
				void *data);
int for_each_loose_file_in_objdir(const char *path,
				  each_loose_object_fn obj_cb,
				  each_loose_cruft_fn cruft_cb,
				  each_loose_subdir_fn subdir_cb,
				  void *data);
int for_each_loose_file_in_objdir_buf(struct strbuf *path,
				      each_loose_object_fn obj_cb,
				      each_loose_cruft_fn cruft_cb,
				      each_loose_subdir_fn subdir_cb,
				      void *data);

/* Flags for for_each_*_object() below. */
enum for_each_object_flags {
	/* Iterate only over local objects, not alternates. */
	FOR_EACH_OBJECT_LOCAL_ONLY = (1<<0),

	/* Only iterate over packs obtained from the promisor remote. */
	FOR_EACH_OBJECT_PROMISOR_ONLY = (1<<1),

	/*
	 * Visit objects within a pack in packfile order rather than .idx order
	 */
	FOR_EACH_OBJECT_PACK_ORDER = (1<<2),
};

/*
 * Iterate over all accessible loose objects without respect to
 * reachability. By default, this includes both local and alternate objects.
 * The order in which objects are visited is unspecified.
 *
 * Any flags specific to packs are ignored.
 */
int for_each_loose_object(each_loose_object_fn, void *,
			  enum for_each_object_flags flags);

/*
 * Iterate over all accessible packed objects without respect to reachability.
 * By default, this includes both local and alternate packs.
 *
 * Note that some objects may appear twice if they are found in multiple packs.
 * Each pack is visited in an unspecified order. By default, objects within a
 * pack are visited in pack-idx order (i.e., sorted by oid).
 */
typedef int each_packed_object_fn(const struct object_id *oid,
				  struct packed_git *pack,
				  uint32_t pos,
				  void *data);
int for_each_object_in_pack(struct packed_git *p,
			    each_packed_object_fn, void *data,
			    enum for_each_object_flags flags);
int for_each_packed_object(each_packed_object_fn, void *,
			   enum for_each_object_flags flags);

#define for_each_pack(repo, pack) 		\
		for (pack = get_all_packs(repo);\
		     pack;			\
		     pack = pack->next)

#endif /* OBJECT_STORE_H */<|MERGE_RESOLUTION|>--- conflicted
+++ resolved
@@ -7,10 +7,7 @@
 #include "sha1-array.h"
 #include "strbuf.h"
 #include "thread-utils.h"
-<<<<<<< HEAD
-=======
 #include "packfile.h"
->>>>>>> a66c6fa1
 
 struct object_directory {
 	struct object_directory *next;
