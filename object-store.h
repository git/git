--- conflicted
+++ resolved
@@ -6,11 +6,8 @@
 #include "list.h"
 #include "sha1-array.h"
 #include "strbuf.h"
-<<<<<<< HEAD
 #include "thread-utils.h"
-=======
 #include "packfile.h"
->>>>>>> afeda5e1
 
 struct object_directory {
 	struct object_directory *next;
