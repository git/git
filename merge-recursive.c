--- conflicted
+++ resolved
@@ -1722,7 +1722,6 @@
 
 	if (opt->priv->call_depth)
 		remove_file_from_index(opt->repo->index, o->path);
-<<<<<<< HEAD
 
 	/*
 	 * For each destination path, we need to see if there is a
@@ -1751,45 +1750,6 @@
 			return -1;
 	}
 
-	add = &ci->ren2->dst_entry->stages[flip_stage(3)];
-	if (is_valid(add)) {
-		add->path = mfi.blob.path = b->path;
-		if (handle_file_collision(opt, b->path,
-					  NULL, NULL,
-					  ci->ren1->branch,
-					  ci->ren2->branch,
-					  add, &mfi.blob) < 0)
-			return -1;
-	} else {
-=======
-
-	/*
-	 * For each destination path, we need to see if there is a
-	 * rename/add collision.  If not, we can write the file out
-	 * to the specified location.
-	 */
-	add = &ci->ren1->dst_entry->stages[flip_stage(2)];
-	if (is_valid(add)) {
-		add->path = mfi.blob.path = a->path;
-		if (handle_file_collision(opt, a->path,
-					  NULL, NULL,
-					  ci->ren1->branch,
-					  ci->ren2->branch,
-					  &mfi.blob, add) < 0)
-			return -1;
-	} else {
-		char *new_path = find_path_for_conflict(opt, a->path,
-							ci->ren1->branch,
-							ci->ren2->branch);
-		if (update_file(opt, 0, &mfi.blob,
-				new_path ? new_path : a->path))
-			return -1;
-		free(new_path);
-		if (!opt->priv->call_depth &&
-		    update_stages(opt, a->path, NULL, a, NULL))
-			return -1;
-	}
-
 	if (!mfi.clean && mfi.blob.mode == a->mode &&
 	    oideq(&mfi.blob.oid, &a->oid)) {
 		/*
@@ -1812,7 +1772,6 @@
 					  add, &mfi.blob) < 0)
 			return -1;
 	} else {
->>>>>>> b3d7a52f
 		char *new_path = find_path_for_conflict(opt, b->path,
 							ci->ren2->branch,
 							ci->ren1->branch);
