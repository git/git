#include "cache.h"
#include "commit.h"
#include "utf8.h"
#include "diff.h"
#include "revision.h"
#include "string-list.h"
#include "mailmap.h"
#include "log-tree.h"
#include "notes.h"
#include "color.h"
#include "reflog-walk.h"

static char *user_format;
static struct cmt_fmt_map {
	const char *name;
	enum cmit_fmt format;
	int is_tformat;
	int is_alias;
	const char *user_format;
} *commit_formats;
static size_t builtin_formats_len;
static size_t commit_formats_len;
static size_t commit_formats_alloc;
static struct cmt_fmt_map *find_commit_format(const char *sought);

static void save_user_format(struct rev_info *rev, const char *cp, int is_tformat)
{
	free(user_format);
	user_format = xstrdup(cp);
	if (is_tformat)
		rev->use_terminator = 1;
	rev->commit_format = CMIT_FMT_USERFORMAT;
}

static int git_pretty_formats_config(const char *var, const char *value, void *cb)
{
	struct cmt_fmt_map *commit_format = NULL;
	const char *name;
	const char *fmt;
	int i;

	if (prefixcmp(var, "pretty."))
		return 0;

	name = var + strlen("pretty.");
	for (i = 0; i < builtin_formats_len; i++) {
		if (!strcmp(commit_formats[i].name, name))
			return 0;
	}

	for (i = builtin_formats_len; i < commit_formats_len; i++) {
		if (!strcmp(commit_formats[i].name, name)) {
			commit_format = &commit_formats[i];
			break;
		}
	}

	if (!commit_format) {
		ALLOC_GROW(commit_formats, commit_formats_len+1,
			   commit_formats_alloc);
		commit_format = &commit_formats[commit_formats_len];
		memset(commit_format, 0, sizeof(*commit_format));
		commit_formats_len++;
	}

	commit_format->name = xstrdup(name);
	commit_format->format = CMIT_FMT_USERFORMAT;
	git_config_string(&fmt, var, value);
	if (!prefixcmp(fmt, "format:") || !prefixcmp(fmt, "tformat:")) {
		commit_format->is_tformat = fmt[0] == 't';
		fmt = strchr(fmt, ':') + 1;
	} else if (strchr(fmt, '%'))
		commit_format->is_tformat = 1;
	else
		commit_format->is_alias = 1;
	commit_format->user_format = fmt;

	return 0;
}

static void setup_commit_formats(void)
{
	struct cmt_fmt_map builtin_formats[] = {
		{ "raw",	CMIT_FMT_RAW,		0 },
		{ "medium",	CMIT_FMT_MEDIUM,	0 },
		{ "short",	CMIT_FMT_SHORT,		0 },
		{ "email",	CMIT_FMT_EMAIL,		0 },
		{ "fuller",	CMIT_FMT_FULLER,	0 },
		{ "full",	CMIT_FMT_FULL,		0 },
		{ "oneline",	CMIT_FMT_ONELINE,	1 }
	};
	commit_formats_len = ARRAY_SIZE(builtin_formats);
	builtin_formats_len = commit_formats_len;
	ALLOC_GROW(commit_formats, commit_formats_len, commit_formats_alloc);
	memcpy(commit_formats, builtin_formats,
	       sizeof(*builtin_formats)*ARRAY_SIZE(builtin_formats));

	git_config(git_pretty_formats_config, NULL);
}

static struct cmt_fmt_map *find_commit_format_recursive(const char *sought,
							const char *original,
							int num_redirections)
{
	struct cmt_fmt_map *found = NULL;
	size_t found_match_len = 0;
	int i;

	if (num_redirections >= commit_formats_len)
		die("invalid --pretty format: "
		    "'%s' references an alias which points to itself",
		    original);

	for (i = 0; i < commit_formats_len; i++) {
		size_t match_len;

		if (prefixcmp(commit_formats[i].name, sought))
			continue;

		match_len = strlen(commit_formats[i].name);
		if (found == NULL || found_match_len > match_len) {
			found = &commit_formats[i];
			found_match_len = match_len;
		}
	}

	if (found && found->is_alias) {
		found = find_commit_format_recursive(found->user_format,
						     original,
						     num_redirections+1);
	}

	return found;
}

static struct cmt_fmt_map *find_commit_format(const char *sought)
{
	if (!commit_formats)
		setup_commit_formats();

	return find_commit_format_recursive(sought, sought, 0);
}

void get_commit_format(const char *arg, struct rev_info *rev)
{
	struct cmt_fmt_map *commit_format;

	rev->use_terminator = 0;
	if (!arg || !*arg) {
		rev->commit_format = CMIT_FMT_DEFAULT;
		return;
	}
	if (!prefixcmp(arg, "format:") || !prefixcmp(arg, "tformat:")) {
		save_user_format(rev, strchr(arg, ':') + 1, arg[0] == 't');
		return;
	}

	if (strchr(arg, '%')) {
		save_user_format(rev, arg, 1);
		return;
	}

	commit_format = find_commit_format(arg);
	if (!commit_format)
		die("invalid --pretty format: %s", arg);

	rev->commit_format = commit_format->format;
	rev->use_terminator = commit_format->is_tformat;
	if (commit_format->format == CMIT_FMT_USERFORMAT) {
		save_user_format(rev, commit_format->user_format,
				 commit_format->is_tformat);
	}
}

/*
 * Generic support for pretty-printing the header
 */
static int get_one_line(const char *msg)
{
	int ret = 0;

	for (;;) {
		char c = *msg++;
		if (!c)
			break;
		ret++;
		if (c == '\n')
			break;
	}
	return ret;
}

/* High bit set, or ISO-2022-INT */
static int non_ascii(int ch)
{
	return !isascii(ch) || ch == '\033';
}

int has_non_ascii(const char *s)
{
	int ch;
	if (!s)
		return 0;
	while ((ch = *s++) != '\0') {
		if (non_ascii(ch))
			return 1;
	}
	return 0;
}

static int is_rfc2047_special(char ch)
{
	return (non_ascii(ch) || (ch == '=') || (ch == '?') || (ch == '_'));
}

static void add_rfc2047(struct strbuf *sb, const char *line, int len,
		       const char *encoding)
{
	int i, last;

	for (i = 0; i < len; i++) {
		int ch = line[i];
		if (non_ascii(ch))
			goto needquote;
		if ((i + 1 < len) && (ch == '=' && line[i+1] == '?'))
			goto needquote;
	}
	strbuf_add(sb, line, len);
	return;

needquote:
	strbuf_grow(sb, len * 3 + strlen(encoding) + 100);
	strbuf_addf(sb, "=?%s?q?", encoding);
	for (i = last = 0; i < len; i++) {
		unsigned ch = line[i] & 0xFF;
		/*
		 * We encode ' ' using '=20' even though rfc2047
		 * allows using '_' for readability.  Unfortunately,
		 * many programs do not understand this and just
		 * leave the underscore in place.
		 */
		if (is_rfc2047_special(ch) || ch == ' ') {
			strbuf_add(sb, line + last, i - last);
			strbuf_addf(sb, "=%02X", ch);
			last = i + 1;
		}
	}
	strbuf_add(sb, line + last, len - last);
	strbuf_addstr(sb, "?=");
}

void pp_user_info(const char *what, enum cmit_fmt fmt, struct strbuf *sb,
		  const char *line, enum date_mode dmode,
		  const char *encoding)
{
	char *date;
	int namelen;
	unsigned long time;
	int tz;

	if (fmt == CMIT_FMT_ONELINE)
		return;
	date = strchr(line, '>');
	if (!date)
		return;
	namelen = ++date - line;
	time = strtoul(date, &date, 10);
	tz = strtol(date, NULL, 10);

	if (fmt == CMIT_FMT_EMAIL) {
		char *name_tail = strchr(line, '<');
		int display_name_length;
		if (!name_tail)
			return;
		while (line < name_tail && isspace(name_tail[-1]))
			name_tail--;
		display_name_length = name_tail - line;
		strbuf_addstr(sb, "From: ");
		add_rfc2047(sb, line, display_name_length, encoding);
		strbuf_add(sb, name_tail, namelen - display_name_length);
		strbuf_addch(sb, '\n');
	} else {
		strbuf_addf(sb, "%s: %.*s%.*s\n", what,
			      (fmt == CMIT_FMT_FULLER) ? 4 : 0,
			      "    ", namelen, line);
	}
	switch (fmt) {
	case CMIT_FMT_MEDIUM:
		strbuf_addf(sb, "Date:   %s\n", show_date(time, tz, dmode));
		break;
	case CMIT_FMT_EMAIL:
		strbuf_addf(sb, "Date: %s\n", show_date(time, tz, DATE_RFC2822));
		break;
	case CMIT_FMT_FULLER:
		strbuf_addf(sb, "%sDate: %s\n", what, show_date(time, tz, dmode));
		break;
	default:
		/* notin' */
		break;
	}
}

static int is_empty_line(const char *line, int *len_p)
{
	int len = *len_p;
	while (len && isspace(line[len-1]))
		len--;
	*len_p = len;
	return !len;
}

static const char *skip_empty_lines(const char *msg)
{
	for (;;) {
		int linelen = get_one_line(msg);
		int ll = linelen;
		if (!linelen)
			break;
		if (!is_empty_line(msg, &ll))
			break;
		msg += linelen;
	}
	return msg;
}

static void add_merge_info(enum cmit_fmt fmt, struct strbuf *sb,
			const struct commit *commit, int abbrev)
{
	struct commit_list *parent = commit->parents;

	if ((fmt == CMIT_FMT_ONELINE) || (fmt == CMIT_FMT_EMAIL) ||
	    !parent || !parent->next)
		return;

	strbuf_addstr(sb, "Merge:");

	while (parent) {
		struct commit *p = parent->item;
		const char *hex = NULL;
		if (abbrev)
			hex = find_unique_abbrev(p->object.sha1, abbrev);
		if (!hex)
			hex = sha1_to_hex(p->object.sha1);
		parent = parent->next;

		strbuf_addf(sb, " %s", hex);
	}
	strbuf_addch(sb, '\n');
}

static char *get_header(const struct commit *commit, const char *key)
{
	int key_len = strlen(key);
	const char *line = commit->buffer;

	for (;;) {
		const char *eol = strchr(line, '\n'), *next;

		if (line == eol)
			return NULL;
		if (!eol) {
			eol = line + strlen(line);
			next = NULL;
		} else
			next = eol + 1;
		if (eol - line > key_len &&
		    !strncmp(line, key, key_len) &&
		    line[key_len] == ' ') {
			return xmemdupz(line + key_len + 1, eol - line - key_len - 1);
		}
		line = next;
	}
}

static char *replace_encoding_header(char *buf, const char *encoding)
{
	struct strbuf tmp = STRBUF_INIT;
	size_t start, len;
	char *cp = buf;

	/* guess if there is an encoding header before a \n\n */
	while (strncmp(cp, "encoding ", strlen("encoding "))) {
		cp = strchr(cp, '\n');
		if (!cp || *++cp == '\n')
			return buf;
	}
	start = cp - buf;
	cp = strchr(cp, '\n');
	if (!cp)
		return buf; /* should not happen but be defensive */
	len = cp + 1 - (buf + start);

	strbuf_attach(&tmp, buf, strlen(buf), strlen(buf) + 1);
	if (is_encoding_utf8(encoding)) {
		/* we have re-coded to UTF-8; drop the header */
		strbuf_remove(&tmp, start, len);
	} else {
		/* just replaces XXXX in 'encoding XXXX\n' */
		strbuf_splice(&tmp, start + strlen("encoding "),
					  len - strlen("encoding \n"),
					  encoding, strlen(encoding));
	}
	return strbuf_detach(&tmp, NULL);
}

static char *logmsg_reencode(const struct commit *commit,
			     const char *output_encoding)
{
	static const char *utf8 = "UTF-8";
	const char *use_encoding;
	char *encoding;
	char *out;

	if (!*output_encoding)
		return NULL;
	encoding = get_header(commit, "encoding");
	use_encoding = encoding ? encoding : utf8;
	if (!strcmp(use_encoding, output_encoding))
		if (encoding) /* we'll strip encoding header later */
			out = xstrdup(commit->buffer);
		else
			return NULL; /* nothing to do */
	else
		out = reencode_string(commit->buffer,
				      output_encoding, use_encoding);
	if (out)
		out = replace_encoding_header(out, output_encoding);

	free(encoding);
	return out;
}

static int mailmap_name(char *email, int email_len, char *name, int name_len)
{
	static struct string_list *mail_map;
	if (!mail_map) {
		mail_map = xcalloc(1, sizeof(*mail_map));
		read_mailmap(mail_map, NULL);
	}
	return mail_map->nr && map_user(mail_map, email, email_len, name, name_len);
}

static size_t format_person_part(struct strbuf *sb, char part,
				 const char *msg, int len, enum date_mode dmode)
{
	/* currently all placeholders have same length */
	const int placeholder_len = 2;
	int start, end, tz = 0;
	unsigned long date = 0;
	char *ep;
	const char *name_start, *name_end, *mail_start, *mail_end, *msg_end = msg+len;
	char person_name[1024];
	char person_mail[1024];

	/* advance 'end' to point to email start delimiter */
	for (end = 0; end < len && msg[end] != '<'; end++)
		; /* do nothing */

	/*
	 * When end points at the '<' that we found, it should have
	 * matching '>' later, which means 'end' must be strictly
	 * below len - 1.
	 */
	if (end >= len - 2)
		goto skip;

	/* Seek for both name and email part */
	name_start = msg;
	name_end = msg+end;
	while (name_end > name_start && isspace(*(name_end-1)))
		name_end--;
	mail_start = msg+end+1;
	mail_end = mail_start;
	while (mail_end < msg_end && *mail_end != '>')
		mail_end++;
	if (mail_end == msg_end)
		goto skip;
	end = mail_end-msg;

	if (part == 'N' || part == 'E') { /* mailmap lookup */
		strlcpy(person_name, name_start, name_end-name_start+1);
		strlcpy(person_mail, mail_start, mail_end-mail_start+1);
		mailmap_name(person_mail, sizeof(person_mail), person_name, sizeof(person_name));
		name_start = person_name;
		name_end = name_start + strlen(person_name);
		mail_start = person_mail;
		mail_end = mail_start +  strlen(person_mail);
	}
	if (part == 'n' || part == 'N') {	/* name */
		strbuf_add(sb, name_start, name_end-name_start);
		return placeholder_len;
	}
	if (part == 'e' || part == 'E') {	/* email */
		strbuf_add(sb, mail_start, mail_end-mail_start);
		return placeholder_len;
	}

	/* advance 'start' to point to date start delimiter */
	for (start = end + 1; start < len && isspace(msg[start]); start++)
		; /* do nothing */
	if (start >= len)
		goto skip;
	date = strtoul(msg + start, &ep, 10);
	if (msg + start == ep)
		goto skip;

	if (part == 't') {	/* date, UNIX timestamp */
		strbuf_add(sb, msg + start, ep - (msg + start));
		return placeholder_len;
	}

	/* parse tz */
	for (start = ep - msg + 1; start < len && isspace(msg[start]); start++)
		; /* do nothing */
	if (start + 1 < len) {
		tz = strtoul(msg + start + 1, NULL, 10);
		if (msg[start] == '-')
			tz = -tz;
	}

	switch (part) {
	case 'd':	/* date */
		strbuf_addstr(sb, show_date(date, tz, dmode));
		return placeholder_len;
	case 'D':	/* date, RFC2822 style */
		strbuf_addstr(sb, show_date(date, tz, DATE_RFC2822));
		return placeholder_len;
	case 'r':	/* date, relative */
		strbuf_addstr(sb, show_date(date, tz, DATE_RELATIVE));
		return placeholder_len;
	case 'i':	/* date, ISO 8601 */
		strbuf_addstr(sb, show_date(date, tz, DATE_ISO8601));
		return placeholder_len;
	}

skip:
	/*
	 * bogus commit, 'sb' cannot be updated, but we still need to
	 * compute a valid return value.
	 */
	if (part == 'n' || part == 'e' || part == 't' || part == 'd'
	    || part == 'D' || part == 'r' || part == 'i')
		return placeholder_len;

	return 0; /* unknown placeholder */
}

struct chunk {
	size_t off;
	size_t len;
};

struct format_commit_context {
	const struct commit *commit;
	const struct pretty_print_context *pretty_ctx;
	unsigned commit_header_parsed:1;
	unsigned commit_message_parsed:1;
	size_t width, indent1, indent2;

	/* These offsets are relative to the start of the commit message. */
	struct chunk author;
	struct chunk committer;
	struct chunk encoding;
	size_t message_off;
	size_t subject_off;
	size_t body_off;

	/* The following ones are relative to the result struct strbuf. */
	struct chunk abbrev_commit_hash;
	struct chunk abbrev_tree_hash;
	struct chunk abbrev_parent_hashes;
	size_t wrap_start;
};

static int add_again(struct strbuf *sb, struct chunk *chunk)
{
	if (chunk->len) {
		strbuf_adddup(sb, chunk->off, chunk->len);
		return 1;
	}

	/*
	 * We haven't seen this chunk before.  Our caller is surely
	 * going to add it the hard way now.  Remember the most likely
	 * start of the to-be-added chunk: the current end of the
	 * struct strbuf.
	 */
	chunk->off = sb->len;
	return 0;
}

static void parse_commit_header(struct format_commit_context *context)
{
	const char *msg = context->commit->buffer;
	int i;

	for (i = 0; msg[i]; i++) {
		int eol;
		for (eol = i; msg[eol] && msg[eol] != '\n'; eol++)
			; /* do nothing */

		if (i == eol) {
			break;
		} else if (!prefixcmp(msg + i, "author ")) {
			context->author.off = i + 7;
			context->author.len = eol - i - 7;
		} else if (!prefixcmp(msg + i, "committer ")) {
			context->committer.off = i + 10;
			context->committer.len = eol - i - 10;
		} else if (!prefixcmp(msg + i, "encoding ")) {
			context->encoding.off = i + 9;
			context->encoding.len = eol - i - 9;
		}
		i = eol;
	}
	context->message_off = i;
	context->commit_header_parsed = 1;
}

static int istitlechar(char c)
{
	return (c >= 'a' && c <= 'z') || (c >= 'A' && c <= 'Z') ||
		(c >= '0' && c <= '9') || c == '.' || c == '_';
}

static void format_sanitized_subject(struct strbuf *sb, const char *msg)
{
	size_t trimlen;
	size_t start_len = sb->len;
	int space = 2;

	for (; *msg && *msg != '\n'; msg++) {
		if (istitlechar(*msg)) {
			if (space == 1)
				strbuf_addch(sb, '-');
			space = 0;
			strbuf_addch(sb, *msg);
			if (*msg == '.')
				while (*(msg+1) == '.')
					msg++;
		} else
			space |= 1;
	}

	/* trim any trailing '.' or '-' characters */
	trimlen = 0;
	while (sb->len - trimlen > start_len &&
		(sb->buf[sb->len - 1 - trimlen] == '.'
		|| sb->buf[sb->len - 1 - trimlen] == '-'))
		trimlen++;
	strbuf_remove(sb, sb->len - trimlen, trimlen);
}

const char *format_subject(struct strbuf *sb, const char *msg,
			   const char *line_separator)
{
	int first = 1;

	for (;;) {
		const char *line = msg;
		int linelen = get_one_line(line);

		msg += linelen;
		if (!linelen || is_empty_line(line, &linelen))
			break;

		if (!sb)
			continue;
		strbuf_grow(sb, linelen + 2);
		if (!first)
			strbuf_addstr(sb, line_separator);
		strbuf_add(sb, line, linelen);
		first = 0;
	}
	return msg;
}

static void parse_commit_message(struct format_commit_context *c)
{
	const char *msg = c->commit->buffer + c->message_off;
	const char *start = c->commit->buffer;

	msg = skip_empty_lines(msg);
	c->subject_off = msg - start;

	msg = format_subject(NULL, msg, NULL);
	msg = skip_empty_lines(msg);
	c->body_off = msg - start;

	c->commit_message_parsed = 1;
}

static void format_decoration(struct strbuf *sb, const struct commit *commit)
{
	struct name_decoration *d;
	const char *prefix = " (";

	load_ref_decorations(DECORATE_SHORT_REFS);
	d = lookup_decoration(&name_decoration, &commit->object);
	while (d) {
		strbuf_addstr(sb, prefix);
		prefix = ", ";
		strbuf_addstr(sb, d->name);
		d = d->next;
	}
	if (prefix[0] == ',')
		strbuf_addch(sb, ')');
}

static void strbuf_wrap(struct strbuf *sb, size_t pos,
			size_t width, size_t indent1, size_t indent2)
{
	struct strbuf tmp = STRBUF_INIT;

	if (pos)
		strbuf_add(&tmp, sb->buf, pos);
	strbuf_add_wrapped_text(&tmp, sb->buf + pos,
				(int) indent1, (int) indent2, (int) width);
	strbuf_swap(&tmp, sb);
	strbuf_release(&tmp);
}

static void rewrap_message_tail(struct strbuf *sb,
				struct format_commit_context *c,
				size_t new_width, size_t new_indent1,
				size_t new_indent2)
{
	if (c->width == new_width && c->indent1 == new_indent1 &&
	    c->indent2 == new_indent2)
		return;
	if (c->wrap_start < sb->len)
		strbuf_wrap(sb, c->wrap_start, c->width, c->indent1, c->indent2);
	c->wrap_start = sb->len;
	c->width = new_width;
	c->indent1 = new_indent1;
	c->indent2 = new_indent2;
}

static size_t format_commit_one(struct strbuf *sb, const char *placeholder,
				void *context)
{
	struct format_commit_context *c = context;
	const struct commit *commit = c->commit;
	const char *msg = commit->buffer;
	struct commit_list *p;
	int h1, h2;

	/* these are independent of the commit */
	switch (placeholder[0]) {
	case 'C':
		if (placeholder[1] == '(') {
			const char *end = strchr(placeholder + 2, ')');
			char color[COLOR_MAXLEN];
			if (!end)
				return 0;
			color_parse_mem(placeholder + 2,
					end - (placeholder + 2),
					"--pretty format", color);
			strbuf_addstr(sb, color);
			return end - placeholder + 1;
		}
		if (!prefixcmp(placeholder + 1, "red")) {
			strbuf_addstr(sb, GIT_COLOR_RED);
			return 4;
		} else if (!prefixcmp(placeholder + 1, "green")) {
			strbuf_addstr(sb, GIT_COLOR_GREEN);
			return 6;
		} else if (!prefixcmp(placeholder + 1, "blue")) {
			strbuf_addstr(sb, GIT_COLOR_BLUE);
			return 5;
		} else if (!prefixcmp(placeholder + 1, "reset")) {
			strbuf_addstr(sb, GIT_COLOR_RESET);
			return 6;
		} else
			return 0;
	case 'n':		/* newline */
		strbuf_addch(sb, '\n');
		return 1;
	case 'x':
		/* %x00 == NUL, %x0a == LF, etc. */
		if (0 <= (h1 = hexval_table[0xff & placeholder[1]]) &&
		    h1 <= 16 &&
		    0 <= (h2 = hexval_table[0xff & placeholder[2]]) &&
		    h2 <= 16) {
			strbuf_addch(sb, (h1<<4)|h2);
			return 3;
		} else
			return 0;
	case 'w':
		if (placeholder[1] == '(') {
			unsigned long width = 0, indent1 = 0, indent2 = 0;
			char *next;
			const char *start = placeholder + 2;
			const char *end = strchr(start, ')');
			if (!end)
				return 0;
			if (end > start) {
				width = strtoul(start, &next, 10);
				if (*next == ',') {
					indent1 = strtoul(next + 1, &next, 10);
					if (*next == ',') {
						indent2 = strtoul(next + 1,
								 &next, 10);
					}
				}
				if (*next != ')')
					return 0;
			}
			rewrap_message_tail(sb, c, width, indent1, indent2);
			return end - placeholder + 1;
		} else
			return 0;
	}

	/* these depend on the commit */
	if (!commit->object.parsed)
		parse_object(commit->object.sha1);

	switch (placeholder[0]) {
	case 'H':		/* commit hash */
		strbuf_addstr(sb, sha1_to_hex(commit->object.sha1));
		return 1;
	case 'h':		/* abbreviated commit hash */
		if (add_again(sb, &c->abbrev_commit_hash))
			return 1;
		strbuf_addstr(sb, find_unique_abbrev(commit->object.sha1,
						     c->pretty_ctx->abbrev));
		c->abbrev_commit_hash.len = sb->len - c->abbrev_commit_hash.off;
		return 1;
	case 'T':		/* tree hash */
		strbuf_addstr(sb, sha1_to_hex(commit->tree->object.sha1));
		return 1;
	case 't':		/* abbreviated tree hash */
		if (add_again(sb, &c->abbrev_tree_hash))
			return 1;
		strbuf_addstr(sb, find_unique_abbrev(commit->tree->object.sha1,
						     c->pretty_ctx->abbrev));
		c->abbrev_tree_hash.len = sb->len - c->abbrev_tree_hash.off;
		return 1;
	case 'P':		/* parent hashes */
		for (p = commit->parents; p; p = p->next) {
			if (p != commit->parents)
				strbuf_addch(sb, ' ');
			strbuf_addstr(sb, sha1_to_hex(p->item->object.sha1));
		}
		return 1;
	case 'p':		/* abbreviated parent hashes */
		if (add_again(sb, &c->abbrev_parent_hashes))
			return 1;
		for (p = commit->parents; p; p = p->next) {
			if (p != commit->parents)
				strbuf_addch(sb, ' ');
			strbuf_addstr(sb, find_unique_abbrev(
					p->item->object.sha1,
					c->pretty_ctx->abbrev));
		}
		c->abbrev_parent_hashes.len = sb->len -
		                              c->abbrev_parent_hashes.off;
		return 1;
	case 'm':		/* left/right/bottom */
		strbuf_addch(sb, (commit->object.flags & BOUNDARY)
		                 ? '-'
		                 : (commit->object.flags & SYMMETRIC_LEFT)
		                 ? '<'
		                 : '>');
		return 1;
	case 'd':
		format_decoration(sb, commit);
		return 1;
	case 'g':		/* reflog info */
		switch(placeholder[1]) {
		case 'd':	/* reflog selector */
		case 'D':
			if (c->pretty_ctx->reflog_info)
				get_reflog_selector(sb,
						    c->pretty_ctx->reflog_info,
						    c->pretty_ctx->date_mode,
						    (placeholder[1] == 'd'));
			return 2;
		case 's':	/* reflog message */
			if (c->pretty_ctx->reflog_info)
				get_reflog_message(sb, c->pretty_ctx->reflog_info);
			return 2;
		}
		return 0;	/* unknown %g placeholder */
	case 'N':
		if (c->pretty_ctx->show_notes) {
			format_display_notes(commit->object.sha1, sb,
				    git_log_output_encoding ? git_log_output_encoding
							    : git_commit_encoding, 0);
			return 1;
		}
		return 0;
	}

	/* For the rest we have to parse the commit header. */
	if (!c->commit_header_parsed)
		parse_commit_header(c);

	switch (placeholder[0]) {
	case 'a':	/* author ... */
		return format_person_part(sb, placeholder[1],
				   msg + c->author.off, c->author.len,
				   c->pretty_ctx->date_mode);
	case 'c':	/* committer ... */
		return format_person_part(sb, placeholder[1],
				   msg + c->committer.off, c->committer.len,
				   c->pretty_ctx->date_mode);
	case 'e':	/* encoding */
		strbuf_add(sb, msg + c->encoding.off, c->encoding.len);
		return 1;
	case 'B':	/* raw body */
		/* message_off is always left at the initial newline */
		strbuf_addstr(sb, msg + c->message_off + 1);
		return 1;
	}

	/* Now we need to parse the commit message. */
	if (!c->commit_message_parsed)
		parse_commit_message(c);

	switch (placeholder[0]) {
	case 's':	/* subject */
		format_subject(sb, msg + c->subject_off, " ");
		return 1;
	case 'f':	/* sanitized subject */
		format_sanitized_subject(sb, msg + c->subject_off);
		return 1;
	case 'b':	/* body */
		strbuf_addstr(sb, msg + c->body_off);
		return 1;
	}
	return 0;	/* unknown placeholder */
}

static size_t format_commit_item(struct strbuf *sb, const char *placeholder,
				 void *context)
{
	int consumed;
	size_t orig_len;
	enum {
		NO_MAGIC,
		ADD_LF_BEFORE_NON_EMPTY,
<<<<<<< HEAD
		DEL_LF_BEFORE_EMPTY
=======
		DEL_LF_BEFORE_EMPTY,
		ADD_SP_BEFORE_NON_EMPTY,
>>>>>>> 7b88176e
	} magic = NO_MAGIC;

	switch (placeholder[0]) {
	case '-':
		magic = DEL_LF_BEFORE_EMPTY;
		break;
	case '+':
		magic = ADD_LF_BEFORE_NON_EMPTY;
		break;
	case ' ':
		magic = ADD_SP_BEFORE_NON_EMPTY;
		break;
	default:
		break;
	}
	if (magic != NO_MAGIC)
		placeholder++;

	orig_len = sb->len;
	consumed = format_commit_one(sb, placeholder, context);
	if (magic == NO_MAGIC)
		return consumed;

	if ((orig_len == sb->len) && magic == DEL_LF_BEFORE_EMPTY) {
		while (sb->len && sb->buf[sb->len - 1] == '\n')
			strbuf_setlen(sb, sb->len - 1);
	} else if (orig_len != sb->len) {
		if (magic == ADD_LF_BEFORE_NON_EMPTY)
			strbuf_insert(sb, orig_len, "\n", 1);
		else if (magic == ADD_SP_BEFORE_NON_EMPTY)
			strbuf_insert(sb, orig_len, " ", 1);
	}
	return consumed + 1;
}

static size_t userformat_want_item(struct strbuf *sb, const char *placeholder,
				   void *context)
{
	struct userformat_want *w = context;

	if (*placeholder == '+' || *placeholder == '-' || *placeholder == ' ')
		placeholder++;

	switch (*placeholder) {
	case 'N':
		w->notes = 1;
		break;
	}
	return 0;
}

void userformat_find_requirements(const char *fmt, struct userformat_want *w)
{
	struct strbuf dummy = STRBUF_INIT;

	if (!fmt) {
		if (!user_format)
			return;
		fmt = user_format;
	}
	strbuf_expand(&dummy, user_format, userformat_want_item, w);
	strbuf_release(&dummy);
}

void format_commit_message(const struct commit *commit,
			   const char *format, struct strbuf *sb,
			   const struct pretty_print_context *pretty_ctx)
{
	struct format_commit_context context;

	memset(&context, 0, sizeof(context));
	context.commit = commit;
	context.pretty_ctx = pretty_ctx;
	context.wrap_start = sb->len;
	strbuf_expand(sb, format, format_commit_item, &context);
	rewrap_message_tail(sb, &context, 0, 0, 0);
}

static void pp_header(enum cmit_fmt fmt,
		      int abbrev,
		      enum date_mode dmode,
		      const char *encoding,
		      const struct commit *commit,
		      const char **msg_p,
		      struct strbuf *sb)
{
	int parents_shown = 0;

	for (;;) {
		const char *line = *msg_p;
		int linelen = get_one_line(*msg_p);

		if (!linelen)
			return;
		*msg_p += linelen;

		if (linelen == 1)
			/* End of header */
			return;

		if (fmt == CMIT_FMT_RAW) {
			strbuf_add(sb, line, linelen);
			continue;
		}

		if (!memcmp(line, "parent ", 7)) {
			if (linelen != 48)
				die("bad parent line in commit");
			continue;
		}

		if (!parents_shown) {
			struct commit_list *parent;
			int num;
			for (parent = commit->parents, num = 0;
			     parent;
			     parent = parent->next, num++)
				;
			/* with enough slop */
			strbuf_grow(sb, num * 50 + 20);
			add_merge_info(fmt, sb, commit, abbrev);
			parents_shown = 1;
		}

		/*
		 * MEDIUM == DEFAULT shows only author with dates.
		 * FULL shows both authors but not dates.
		 * FULLER shows both authors and dates.
		 */
		if (!memcmp(line, "author ", 7)) {
			strbuf_grow(sb, linelen + 80);
			pp_user_info("Author", fmt, sb, line + 7, dmode, encoding);
		}
		if (!memcmp(line, "committer ", 10) &&
		    (fmt == CMIT_FMT_FULL || fmt == CMIT_FMT_FULLER)) {
			strbuf_grow(sb, linelen + 80);
			pp_user_info("Commit", fmt, sb, line + 10, dmode, encoding);
		}
	}
}

void pp_title_line(enum cmit_fmt fmt,
		   const char **msg_p,
		   struct strbuf *sb,
		   const char *subject,
		   const char *after_subject,
		   const char *encoding,
		   int need_8bit_cte)
{
	const char *line_separator = (fmt == CMIT_FMT_EMAIL) ? "\n " : " ";
	struct strbuf title;

	strbuf_init(&title, 80);
	*msg_p = format_subject(&title, *msg_p, line_separator);

	strbuf_grow(sb, title.len + 1024);
	if (subject) {
		strbuf_addstr(sb, subject);
		add_rfc2047(sb, title.buf, title.len, encoding);
	} else {
		strbuf_addbuf(sb, &title);
	}
	strbuf_addch(sb, '\n');

	if (need_8bit_cte > 0) {
		const char *header_fmt =
			"MIME-Version: 1.0\n"
			"Content-Type: text/plain; charset=%s\n"
			"Content-Transfer-Encoding: 8bit\n";
		strbuf_addf(sb, header_fmt, encoding);
	}
	if (after_subject) {
		strbuf_addstr(sb, after_subject);
	}
	if (fmt == CMIT_FMT_EMAIL) {
		strbuf_addch(sb, '\n');
	}
	strbuf_release(&title);
}

void pp_remainder(enum cmit_fmt fmt,
		  const char **msg_p,
		  struct strbuf *sb,
		  int indent)
{
	int first = 1;
	for (;;) {
		const char *line = *msg_p;
		int linelen = get_one_line(line);
		*msg_p += linelen;

		if (!linelen)
			break;

		if (is_empty_line(line, &linelen)) {
			if (first)
				continue;
			if (fmt == CMIT_FMT_SHORT)
				break;
		}
		first = 0;

		strbuf_grow(sb, linelen + indent + 20);
		if (indent) {
			memset(sb->buf + sb->len, ' ', indent);
			strbuf_setlen(sb, sb->len + indent);
		}
		strbuf_add(sb, line, linelen);
		strbuf_addch(sb, '\n');
	}
}

char *reencode_commit_message(const struct commit *commit, const char **encoding_p)
{
	const char *encoding;

	encoding = (git_log_output_encoding
		    ? git_log_output_encoding
		    : git_commit_encoding);
	if (!encoding)
		encoding = "UTF-8";
	if (encoding_p)
		*encoding_p = encoding;
	return logmsg_reencode(commit, encoding);
}

void pretty_print_commit(enum cmit_fmt fmt, const struct commit *commit,
			 struct strbuf *sb,
			 const struct pretty_print_context *context)
{
	unsigned long beginning_of_body;
	int indent = 4;
	const char *msg = commit->buffer;
	char *reencoded;
	const char *encoding;
	int need_8bit_cte = context->need_8bit_cte;

	if (fmt == CMIT_FMT_USERFORMAT) {
		format_commit_message(commit, user_format, sb, context);
		return;
	}

	reencoded = reencode_commit_message(commit, &encoding);
	if (reencoded) {
		msg = reencoded;
	}

	if (fmt == CMIT_FMT_ONELINE || fmt == CMIT_FMT_EMAIL)
		indent = 0;

	/*
	 * We need to check and emit Content-type: to mark it
	 * as 8-bit if we haven't done so.
	 */
	if (fmt == CMIT_FMT_EMAIL && need_8bit_cte == 0) {
		int i, ch, in_body;

		for (in_body = i = 0; (ch = msg[i]); i++) {
			if (!in_body) {
				/* author could be non 7-bit ASCII but
				 * the log may be so; skip over the
				 * header part first.
				 */
				if (ch == '\n' && msg[i+1] == '\n')
					in_body = 1;
			}
			else if (non_ascii(ch)) {
				need_8bit_cte = 1;
				break;
			}
		}
	}

	pp_header(fmt, context->abbrev, context->date_mode, encoding,
		  commit, &msg, sb);
	if (fmt != CMIT_FMT_ONELINE && !context->subject) {
		strbuf_addch(sb, '\n');
	}

	/* Skip excess blank lines at the beginning of body, if any... */
	msg = skip_empty_lines(msg);

	/* These formats treat the title line specially. */
	if (fmt == CMIT_FMT_ONELINE || fmt == CMIT_FMT_EMAIL)
		pp_title_line(fmt, &msg, sb, context->subject,
			      context->after_subject, encoding, need_8bit_cte);

	beginning_of_body = sb->len;
	if (fmt != CMIT_FMT_ONELINE)
		pp_remainder(fmt, &msg, sb, indent);
	strbuf_rtrim(sb);

	/* Make sure there is an EOLN for the non-oneline case */
	if (fmt != CMIT_FMT_ONELINE)
		strbuf_addch(sb, '\n');

	/*
	 * The caller may append additional body text in e-mail
	 * format.  Make sure we did not strip the blank line
	 * between the header and the body.
	 */
	if (fmt == CMIT_FMT_EMAIL && sb->len <= beginning_of_body)
		strbuf_addch(sb, '\n');

	if (context->show_notes)
		format_display_notes(commit->object.sha1, sb, encoding,
				     NOTES_SHOW_HEADER | NOTES_INDENT);

	free(reencoded);
}<|MERGE_RESOLUTION|>--- conflicted
+++ resolved
@@ -941,12 +941,8 @@
 	enum {
 		NO_MAGIC,
 		ADD_LF_BEFORE_NON_EMPTY,
-<<<<<<< HEAD
-		DEL_LF_BEFORE_EMPTY
-=======
 		DEL_LF_BEFORE_EMPTY,
-		ADD_SP_BEFORE_NON_EMPTY,
->>>>>>> 7b88176e
+		ADD_SP_BEFORE_NON_EMPTY
 	} magic = NO_MAGIC;
 
 	switch (placeholder[0]) {
