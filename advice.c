#include "cache.h"
#include "config.h"
#include "color.h"
#include "help.h"

int advice_fetch_show_forced_updates = 1;
int advice_push_update_rejected = 1;
int advice_push_non_ff_current = 1;
int advice_push_non_ff_matching = 1;
int advice_push_already_exists = 1;
int advice_push_fetch_first = 1;
int advice_push_needs_force = 1;
int advice_push_unqualified_ref_name = 1;
int advice_status_hints = 1;
int advice_status_u_option = 1;
int advice_status_ahead_behind_warning = 1;
int advice_commit_before_merge = 1;
int advice_reset_quiet_warning = 1;
int advice_resolve_conflict = 1;
int advice_sequencer_in_use = 1;
int advice_implicit_identity = 1;
int advice_detached_head = 1;
int advice_set_upstream_failure = 1;
int advice_object_name_warning = 1;
int advice_amworkdir = 1;
int advice_rm_hints = 1;
int advice_add_embedded_repo = 1;
int advice_ignored_hook = 1;
int advice_waiting_for_editor = 1;
int advice_graft_file_deprecated = 1;
int advice_checkout_ambiguous_remote_branch_name = 1;
int advice_nested_tag = 1;
int advice_submodule_alternate_error_strategy_die = 1;
<<<<<<< HEAD
int advice_add_nothing = 1;
=======
int advice_add_ignored_file = 1;
int advice_add_empty_pathspec = 1;
>>>>>>> 5c85173d

static int advice_use_color = -1;
static char advice_colors[][COLOR_MAXLEN] = {
	GIT_COLOR_RESET,
	GIT_COLOR_YELLOW,	/* HINT */
};

enum color_advice {
	ADVICE_COLOR_RESET = 0,
	ADVICE_COLOR_HINT = 1,
};

static int parse_advise_color_slot(const char *slot)
{
	if (!strcasecmp(slot, "reset"))
		return ADVICE_COLOR_RESET;
	if (!strcasecmp(slot, "hint"))
		return ADVICE_COLOR_HINT;
	return -1;
}

static const char *advise_get_color(enum color_advice ix)
{
	if (want_color_stderr(advice_use_color))
		return advice_colors[ix];
	return "";
}

static struct {
	const char *name;
	int *preference;
} advice_config[] = {
	{ "fetchShowForcedUpdates", &advice_fetch_show_forced_updates },
	{ "pushUpdateRejected", &advice_push_update_rejected },
	{ "pushNonFFCurrent", &advice_push_non_ff_current },
	{ "pushNonFFMatching", &advice_push_non_ff_matching },
	{ "pushAlreadyExists", &advice_push_already_exists },
	{ "pushFetchFirst", &advice_push_fetch_first },
	{ "pushNeedsForce", &advice_push_needs_force },
	{ "pushUnqualifiedRefName", &advice_push_unqualified_ref_name },
	{ "statusHints", &advice_status_hints },
	{ "statusUoption", &advice_status_u_option },
	{ "statusAheadBehindWarning", &advice_status_ahead_behind_warning },
	{ "commitBeforeMerge", &advice_commit_before_merge },
	{ "resetQuiet", &advice_reset_quiet_warning },
	{ "resolveConflict", &advice_resolve_conflict },
	{ "sequencerInUse", &advice_sequencer_in_use },
	{ "implicitIdentity", &advice_implicit_identity },
	{ "detachedHead", &advice_detached_head },
	{ "setupStreamFailure", &advice_set_upstream_failure },
	{ "objectNameWarning", &advice_object_name_warning },
	{ "amWorkDir", &advice_amworkdir },
	{ "rmHints", &advice_rm_hints },
	{ "addEmbeddedRepo", &advice_add_embedded_repo },
	{ "ignoredHook", &advice_ignored_hook },
	{ "waitingForEditor", &advice_waiting_for_editor },
	{ "graftFileDeprecated", &advice_graft_file_deprecated },
	{ "checkoutAmbiguousRemoteBranchName", &advice_checkout_ambiguous_remote_branch_name },
	{ "nestedTag", &advice_nested_tag },
	{ "submoduleAlternateErrorStrategyDie", &advice_submodule_alternate_error_strategy_die },
<<<<<<< HEAD
	{ "addNothing", &advice_add_nothing },
=======
	{ "addIgnoredFile", &advice_add_ignored_file },
	{ "addEmptyPathspec", &advice_add_empty_pathspec },
>>>>>>> 5c85173d

	/* make this an alias for backward compatibility */
	{ "pushNonFastForward", &advice_push_update_rejected }
};

void advise(const char *advice, ...)
{
	struct strbuf buf = STRBUF_INIT;
	va_list params;
	const char *cp, *np;

	va_start(params, advice);
	strbuf_vaddf(&buf, advice, params);
	va_end(params);

	for (cp = buf.buf; *cp; cp = np) {
		np = strchrnul(cp, '\n');
		fprintf(stderr,	_("%shint: %.*s%s\n"),
			advise_get_color(ADVICE_COLOR_HINT),
			(int)(np - cp), cp,
			advise_get_color(ADVICE_COLOR_RESET));
		if (*np)
			np++;
	}
	strbuf_release(&buf);
}

int git_default_advice_config(const char *var, const char *value)
{
	const char *k, *slot_name;
	int i;

	if (!strcmp(var, "color.advice")) {
		advice_use_color = git_config_colorbool(var, value);
		return 0;
	}

	if (skip_prefix(var, "color.advice.", &slot_name)) {
		int slot = parse_advise_color_slot(slot_name);
		if (slot < 0)
			return 0;
		if (!value)
			return config_error_nonbool(var);
		return color_parse(value, advice_colors[slot]);
	}

	if (!skip_prefix(var, "advice.", &k))
		return 0;

	for (i = 0; i < ARRAY_SIZE(advice_config); i++) {
		if (strcasecmp(k, advice_config[i].name))
			continue;
		*advice_config[i].preference = git_config_bool(var, value);
		return 0;
	}

	return 0;
}

void list_config_advices(struct string_list *list, const char *prefix)
{
	int i;

	for (i = 0; i < ARRAY_SIZE(advice_config); i++)
		list_config_item(list, prefix, advice_config[i].name);
}

int error_resolve_conflict(const char *me)
{
	if (!strcmp(me, "cherry-pick"))
		error(_("Cherry-picking is not possible because you have unmerged files."));
	else if (!strcmp(me, "commit"))
		error(_("Committing is not possible because you have unmerged files."));
	else if (!strcmp(me, "merge"))
		error(_("Merging is not possible because you have unmerged files."));
	else if (!strcmp(me, "pull"))
		error(_("Pulling is not possible because you have unmerged files."));
	else if (!strcmp(me, "revert"))
		error(_("Reverting is not possible because you have unmerged files."));
	else
		error(_("It is not possible to %s because you have unmerged files."),
			me);

	if (advice_resolve_conflict)
		/*
		 * Message used both when 'git commit' fails and when
		 * other commands doing a merge do.
		 */
		advise(_("Fix them up in the work tree, and then use 'git add/rm <file>'\n"
			 "as appropriate to mark resolution and make a commit."));
	return -1;
}

void NORETURN die_resolve_conflict(const char *me)
{
	error_resolve_conflict(me);
	die(_("Exiting because of an unresolved conflict."));
}

void NORETURN die_conclude_merge(void)
{
	error(_("You have not concluded your merge (MERGE_HEAD exists)."));
	if (advice_resolve_conflict)
		advise(_("Please, commit your changes before merging."));
	die(_("Exiting because of unfinished merge."));
}

void detach_advice(const char *new_name)
{
	const char *fmt =
	_("Note: switching to '%s'.\n"
	"\n"
	"You are in 'detached HEAD' state. You can look around, make experimental\n"
	"changes and commit them, and you can discard any commits you make in this\n"
	"state without impacting any branches by switching back to a branch.\n"
	"\n"
	"If you want to create a new branch to retain commits you create, you may\n"
	"do so (now or later) by using -c with the switch command. Example:\n"
	"\n"
	"  git switch -c <new-branch-name>\n"
	"\n"
	"Or undo this operation with:\n"
	"\n"
	"  git switch -\n"
	"\n"
	"Turn off this advice by setting config variable advice.detachedHead to false\n\n");

	fprintf(stderr, fmt, new_name);
}<|MERGE_RESOLUTION|>--- conflicted
+++ resolved
@@ -31,12 +31,8 @@
 int advice_checkout_ambiguous_remote_branch_name = 1;
 int advice_nested_tag = 1;
 int advice_submodule_alternate_error_strategy_die = 1;
-<<<<<<< HEAD
-int advice_add_nothing = 1;
-=======
 int advice_add_ignored_file = 1;
 int advice_add_empty_pathspec = 1;
->>>>>>> 5c85173d
 
 static int advice_use_color = -1;
 static char advice_colors[][COLOR_MAXLEN] = {
@@ -97,12 +93,8 @@
 	{ "checkoutAmbiguousRemoteBranchName", &advice_checkout_ambiguous_remote_branch_name },
 	{ "nestedTag", &advice_nested_tag },
 	{ "submoduleAlternateErrorStrategyDie", &advice_submodule_alternate_error_strategy_die },
-<<<<<<< HEAD
-	{ "addNothing", &advice_add_nothing },
-=======
 	{ "addIgnoredFile", &advice_add_ignored_file },
 	{ "addEmptyPathspec", &advice_add_empty_pathspec },
->>>>>>> 5c85173d
 
 	/* make this an alias for backward compatibility */
 	{ "pushNonFastForward", &advice_push_update_rejected }
