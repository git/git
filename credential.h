#ifndef CREDENTIAL_H
#define CREDENTIAL_H

#include "string-list.h"

/**
 * The credentials API provides an abstracted way of gathering username and
 * password credentials from the user.
 *
 * Typical setup
 * -------------
 *
 * ------------
 * +-----------------------+
 * | Git code (C)          |--- to server requiring --->
 * |                       |        authentication
 * |.......................|
 * | C credential API      |--- prompt ---> User
 * +-----------------------+
 * 	^      |
 * 	| pipe |
 * 	|      v
 * +-----------------------+
 * | Git credential helper |
 * +-----------------------+
 * ------------
 *
 * The Git code (typically a remote-helper) will call the C API to obtain
 * credential data like a login/password pair (credential_fill). The
 * API will itself call a remote helper (e.g. "git credential-cache" or
 * "git credential-store") that may retrieve credential data from a
 * store. If the credential helper cannot find the information, the C API
 * will prompt the user. Then, the caller of the API takes care of
 * contacting the server, and does the actual authentication.
 *
 * C API
 * -----
 *
 * The credential C API is meant to be called by Git code which needs to
 * acquire or store a credential. It is centered around an object
 * representing a single credential and provides three basic operations:
 * fill (acquire credentials by calling helpers and/or prompting the user),
 * approve (mark a credential as successfully used so that it can be stored
 * for later use), and reject (mark a credential as unsuccessful so that it
 * can be erased from any persistent storage).
 *
 * Example
 * ~~~~~~~
 *
 * The example below shows how the functions of the credential API could be
 * used to login to a fictitious "foo" service on a remote host:
 *
 * -----------------------------------------------------------------------
 * int foo_login(struct foo_connection *f)
 * {
 * 	int status;
 * 	// Create a credential with some context; we don't yet know the
 * 	// username or password.
 *
 * struct credential c = CREDENTIAL_INIT;
 * c.protocol = xstrdup("foo");
 * c.host = xstrdup(f->hostname);
 *
 * // Fill in the username and password fields by contacting
 * // helpers and/or asking the user. The function will die if it
 * // fails.
 * credential_fill(&c);
 *
 * // Otherwise, we have a username and password. Try to use it.
 *
 * status = send_foo_login(f, c.username, c.password);
 * switch (status) {
 * case FOO_OK:
 * // It worked. Store the credential for later use.
 * credential_accept(&c);
 * break;
 * case FOO_BAD_LOGIN:
 * // Erase the credential from storage so we don't try it again.
 * credential_reject(&c);
 * break;
 * default:
 * // Some other error occurred. We don't know if the
 * // credential is good or bad, so report nothing to the
 * // credential subsystem.
 * }
 *
 * // Free any associated resources.
 * credential_clear(&c);
 *
 * return status;
 * }
 * -----------------------------------------------------------------------
<<<<<<< HEAD
 *
 * Credential Helpers
 * ------------------
 *
 * Credential helpers are programs executed by Git to fetch or save
 * credentials from and to long-term storage (where "long-term" is simply
 * longer than a single Git process; e.g., credentials may be stored
 * in-memory for a few minutes, or indefinitely on disk).
 *
 * Each helper is specified by a single string in the configuration
 * variable `credential.helper` (and others, see Documentation/git-config.txt).
 * The string is transformed by Git into a command to be executed using
 * these rules:
 *
 *   1. If the helper string begins with "!", it is considered a shell
 *      snippet, and everything after the "!" becomes the command.
 *
 *   2. Otherwise, if the helper string begins with an absolute path, the
 *      verbatim helper string becomes the command.
 *
 *   3. Otherwise, the string "git credential-" is prepended to the helper
 *      string, and the result becomes the command.
 *
 * The resulting command then has an "operation" argument appended to it
 * (see below for details), and the result is executed by the shell.
 *
 * Here are some example specifications:
 *
 * ----------------------------------------------------
 * # run "git credential-foo"
 * foo
 *
 * # same as above, but pass an argument to the helper
 * foo --bar=baz
 *
 * # the arguments are parsed by the shell, so use shell
 * # quoting if necessary
 * foo --bar="whitespace arg"
 *
 * # you can also use an absolute path, which will not use the git wrapper
 * /path/to/my/helper --with-arguments
 *
 * # or you can specify your own shell snippet
 * !f() { echo "password=`cat $HOME/.secret`"; }; f
 * ----------------------------------------------------
 *
 * Generally speaking, rule (3) above is the simplest for users to specify.
 * Authors of credential helpers should make an effort to assist their
 * users by naming their program "git-credential-$NAME", and putting it in
 * the $PATH or $GIT_EXEC_PATH during installation, which will allow a user
 * to enable it with `git config credential.helper $NAME`.
 *
 * When a helper is executed, it will have one "operation" argument
 * appended to its command line, which is one of:
 *
 * `get`::
 *
 * 	Return a matching credential, if any exists.
 *
 * `store`::
 *
 * 	Store the credential, if applicable to the helper.
 *
 * `erase`::
 *
 * 	Remove a matching credential, if any, from the helper's storage.
 *
 * The details of the credential will be provided on the helper's stdin
 * stream. The exact format is the same as the input/output format of the
 * `git credential` plumbing command (see the section `INPUT/OUTPUT
 * FORMAT` in Documentation/git-credential.txt for a detailed specification).
 *
 * For a `get` operation, the helper should produce a list of attributes
 * on stdout in the same format. A helper is free to produce a subset, or
 * even no values at all if it has nothing useful to provide. Any provided
 * attributes will overwrite those already known about by Git.  If a helper
 * outputs a `quit` attribute with a value of `true` or `1`, no further
 * helpers will be consulted, nor will the user be prompted (if no
 * credential has been provided, the operation will then fail).
 *
 * For a `store` or `erase` operation, the helper's output is ignored.
 * If it fails to perform the requested operation, it may complain to
 * stderr to inform the user. If it does not support the requested
 * operation (e.g., a read-only store), it should silently ignore the
 * request.
 *
 * If a helper receives any other operation, it should silently ignore the
 * request. This leaves room for future operations to be added (older
 * helpers will just ignore the new requests).
 *
=======
>>>>>>> 9a5d6d0f
 */


/**
 * This struct represents a single username/password combination
 * along with any associated context. All string fields should be
 * heap-allocated (or NULL if they are not known or not applicable).
 * The meaning of the individual context fields is the same as
 * their counterparts in the helper protocol.
 *
 * This struct should always be initialized with `CREDENTIAL_INIT` or
 * `credential_init`.
 */
struct credential {

	/**
	 * A `string_list` of helpers. Each string specifies an external
	 * helper which will be run, in order, to either acquire or store
	 * credentials. This list is filled-in by the API functions
	 * according to the corresponding configuration variables before
	 * consulting helpers, so there usually is no need for a caller to
	 * modify the helpers field at all.
	 */
	struct string_list helpers;

	unsigned approved:1,
		 configured:1,
		 quit:1,
		 use_http_path:1,
		 username_from_proto:1;

	char *username;
	char *password;
	char *protocol;
	char *host;
	char *path;
};

#define CREDENTIAL_INIT { STRING_LIST_INIT_DUP }

/* Initialize a credential structure, setting all fields to empty. */
void credential_init(struct credential *);

/**
 * Free any resources associated with the credential structure, returning
 * it to a pristine initialized state.
 */
void credential_clear(struct credential *);

/**
 * Instruct the credential subsystem to fill the username and
 * password fields of the passed credential struct by first
 * consulting helpers, then asking the user. After this function
 * returns, the username and password fields of the credential are
 * guaranteed to be non-NULL. If an error occurs, the function will
 * die().
 */
void credential_fill(struct credential *);

/**
 * Inform the credential subsystem that the provided credentials
 * were successfully used for authentication.  This will cause the
 * credential subsystem to notify any helpers of the approval, so
 * that they may store the result to be used again.  Any errors
 * from helpers are ignored.
 */
void credential_approve(struct credential *);

/**
 * Inform the credential subsystem that the provided credentials
 * have been rejected. This will cause the credential subsystem to
 * notify any helpers of the rejection (which allows them, for
 * example, to purge the invalid credentials from storage). It
 * will also free() the username and password fields of the
 * credential and set them to NULL (readying the credential for
 * another call to `credential_fill`). Any errors from helpers are
 * ignored.
 */
void credential_reject(struct credential *);

int credential_read(struct credential *, FILE *);
void credential_write(const struct credential *, FILE *);

/* Parse a URL into broken-down credential fields. */
void credential_from_url(struct credential *, const char *url);

int credential_match(const struct credential *have,
		     const struct credential *want);

#endif /* CREDENTIAL_H */<|MERGE_RESOLUTION|>--- conflicted
+++ resolved
@@ -90,99 +90,6 @@
  * return status;
  * }
  * -----------------------------------------------------------------------
-<<<<<<< HEAD
- *
- * Credential Helpers
- * ------------------
- *
- * Credential helpers are programs executed by Git to fetch or save
- * credentials from and to long-term storage (where "long-term" is simply
- * longer than a single Git process; e.g., credentials may be stored
- * in-memory for a few minutes, or indefinitely on disk).
- *
- * Each helper is specified by a single string in the configuration
- * variable `credential.helper` (and others, see Documentation/git-config.txt).
- * The string is transformed by Git into a command to be executed using
- * these rules:
- *
- *   1. If the helper string begins with "!", it is considered a shell
- *      snippet, and everything after the "!" becomes the command.
- *
- *   2. Otherwise, if the helper string begins with an absolute path, the
- *      verbatim helper string becomes the command.
- *
- *   3. Otherwise, the string "git credential-" is prepended to the helper
- *      string, and the result becomes the command.
- *
- * The resulting command then has an "operation" argument appended to it
- * (see below for details), and the result is executed by the shell.
- *
- * Here are some example specifications:
- *
- * ----------------------------------------------------
- * # run "git credential-foo"
- * foo
- *
- * # same as above, but pass an argument to the helper
- * foo --bar=baz
- *
- * # the arguments are parsed by the shell, so use shell
- * # quoting if necessary
- * foo --bar="whitespace arg"
- *
- * # you can also use an absolute path, which will not use the git wrapper
- * /path/to/my/helper --with-arguments
- *
- * # or you can specify your own shell snippet
- * !f() { echo "password=`cat $HOME/.secret`"; }; f
- * ----------------------------------------------------
- *
- * Generally speaking, rule (3) above is the simplest for users to specify.
- * Authors of credential helpers should make an effort to assist their
- * users by naming their program "git-credential-$NAME", and putting it in
- * the $PATH or $GIT_EXEC_PATH during installation, which will allow a user
- * to enable it with `git config credential.helper $NAME`.
- *
- * When a helper is executed, it will have one "operation" argument
- * appended to its command line, which is one of:
- *
- * `get`::
- *
- * 	Return a matching credential, if any exists.
- *
- * `store`::
- *
- * 	Store the credential, if applicable to the helper.
- *
- * `erase`::
- *
- * 	Remove a matching credential, if any, from the helper's storage.
- *
- * The details of the credential will be provided on the helper's stdin
- * stream. The exact format is the same as the input/output format of the
- * `git credential` plumbing command (see the section `INPUT/OUTPUT
- * FORMAT` in Documentation/git-credential.txt for a detailed specification).
- *
- * For a `get` operation, the helper should produce a list of attributes
- * on stdout in the same format. A helper is free to produce a subset, or
- * even no values at all if it has nothing useful to provide. Any provided
- * attributes will overwrite those already known about by Git.  If a helper
- * outputs a `quit` attribute with a value of `true` or `1`, no further
- * helpers will be consulted, nor will the user be prompted (if no
- * credential has been provided, the operation will then fail).
- *
- * For a `store` or `erase` operation, the helper's output is ignored.
- * If it fails to perform the requested operation, it may complain to
- * stderr to inform the user. If it does not support the requested
- * operation (e.g., a read-only store), it should silently ignore the
- * request.
- *
- * If a helper receives any other operation, it should silently ignore the
- * request. This leaves room for future operations to be added (older
- * helpers will just ignore the new requests).
- *
-=======
->>>>>>> 9a5d6d0f
  */
 
 
