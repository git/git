/*
 * GIT - The information manager from hell
 *
 * Copyright (C) Linus Torvalds, 2005
 *
 * This handles basic git sha1 object files - packing, unpacking,
 * creation etc.
 */
#include "cache.h"
#include "config.h"
#include "string-list.h"
#include "lockfile.h"
#include "delta.h"
#include "pack.h"
#include "blob.h"
#include "commit.h"
#include "run-command.h"
#include "tag.h"
#include "tree.h"
#include "tree-walk.h"
#include "refs.h"
#include "pack-revindex.h"
#include "sha1-lookup.h"
#include "bulk-checkin.h"
#include "repository.h"
#include "replace-object.h"
#include "streaming.h"
#include "dir.h"
#include "list.h"
#include "mergesort.h"
#include "quote.h"
#include "packfile.h"
#include "object-store.h"
#include "promisor-remote.h"

/* The maximum size for an object header. */
#define MAX_HEADER_LEN 32


#define EMPTY_TREE_SHA1_BIN_LITERAL \
	 "\x4b\x82\x5d\xc6\x42\xcb\x6e\xb9\xa0\x60" \
	 "\xe5\x4b\xf8\xd6\x92\x88\xfb\xee\x49\x04"
#define EMPTY_TREE_SHA256_BIN_LITERAL \
	"\x6e\xf1\x9b\x41\x22\x5c\x53\x69\xf1\xc1" \
	"\x04\xd4\x5d\x8d\x85\xef\xa9\xb0\x57\xb5" \
	"\x3b\x14\xb4\xb9\xb9\x39\xdd\x74\xde\xcc" \
	"\x53\x21"

#define EMPTY_BLOB_SHA1_BIN_LITERAL \
	"\xe6\x9d\xe2\x9b\xb2\xd1\xd6\x43\x4b\x8b" \
	"\x29\xae\x77\x5a\xd8\xc2\xe4\x8c\x53\x91"
#define EMPTY_BLOB_SHA256_BIN_LITERAL \
	"\x47\x3a\x0f\x4c\x3b\xe8\xa9\x36\x81\xa2" \
	"\x67\xe3\xb1\xe9\xa7\xdc\xda\x11\x85\x43" \
	"\x6f\xe1\x41\xf7\x74\x91\x20\xa3\x03\x72" \
	"\x18\x13"

const struct object_id null_oid;
static const struct object_id empty_tree_oid = {
	EMPTY_TREE_SHA1_BIN_LITERAL
};
static const struct object_id empty_blob_oid = {
	EMPTY_BLOB_SHA1_BIN_LITERAL
};
static const struct object_id empty_tree_oid_sha256 = {
	EMPTY_TREE_SHA256_BIN_LITERAL
};
static const struct object_id empty_blob_oid_sha256 = {
	EMPTY_BLOB_SHA256_BIN_LITERAL
};

static void git_hash_sha1_init(git_hash_ctx *ctx)
{
	git_SHA1_Init(&ctx->sha1);
}

static void git_hash_sha1_clone(git_hash_ctx *dst, const git_hash_ctx *src)
{
	git_SHA1_Clone(&dst->sha1, &src->sha1);
}

static void git_hash_sha1_update(git_hash_ctx *ctx, const void *data, size_t len)
{
	git_SHA1_Update(&ctx->sha1, data, len);
}

static void git_hash_sha1_final(unsigned char *hash, git_hash_ctx *ctx)
{
	git_SHA1_Final(hash, &ctx->sha1);
}


static void git_hash_sha256_init(git_hash_ctx *ctx)
{
	git_SHA256_Init(&ctx->sha256);
}

static void git_hash_sha256_clone(git_hash_ctx *dst, const git_hash_ctx *src)
{
	git_SHA256_Clone(&dst->sha256, &src->sha256);
}

static void git_hash_sha256_update(git_hash_ctx *ctx, const void *data, size_t len)
{
	git_SHA256_Update(&ctx->sha256, data, len);
}

static void git_hash_sha256_final(unsigned char *hash, git_hash_ctx *ctx)
{
	git_SHA256_Final(hash, &ctx->sha256);
}

static void git_hash_unknown_init(git_hash_ctx *ctx)
{
	BUG("trying to init unknown hash");
}

static void git_hash_unknown_clone(git_hash_ctx *dst, const git_hash_ctx *src)
{
	BUG("trying to clone unknown hash");
}

static void git_hash_unknown_update(git_hash_ctx *ctx, const void *data, size_t len)
{
	BUG("trying to update unknown hash");
}

static void git_hash_unknown_final(unsigned char *hash, git_hash_ctx *ctx)
{
	BUG("trying to finalize unknown hash");
}

const struct git_hash_algo hash_algos[GIT_HASH_NALGOS] = {
	{
		NULL,
		0x00000000,
		0,
		0,
		0,
		git_hash_unknown_init,
		git_hash_unknown_clone,
		git_hash_unknown_update,
		git_hash_unknown_final,
		NULL,
		NULL,
	},
	{
		"sha1",
		/* "sha1", big-endian */
		0x73686131,
		GIT_SHA1_RAWSZ,
		GIT_SHA1_HEXSZ,
		GIT_SHA1_BLKSZ,
		git_hash_sha1_init,
		git_hash_sha1_clone,
		git_hash_sha1_update,
		git_hash_sha1_final,
		&empty_tree_oid,
		&empty_blob_oid,
	},
	{
		"sha256",
		/* "s256", big-endian */
		0x73323536,
		GIT_SHA256_RAWSZ,
		GIT_SHA256_HEXSZ,
		GIT_SHA256_BLKSZ,
		git_hash_sha256_init,
		git_hash_sha256_clone,
		git_hash_sha256_update,
		git_hash_sha256_final,
		&empty_tree_oid_sha256,
		&empty_blob_oid_sha256,
	}
};

const char *empty_tree_oid_hex(void)
{
	static char buf[GIT_MAX_HEXSZ + 1];
	return oid_to_hex_r(buf, the_hash_algo->empty_tree);
}

const char *empty_blob_oid_hex(void)
{
	static char buf[GIT_MAX_HEXSZ + 1];
	return oid_to_hex_r(buf, the_hash_algo->empty_blob);
}

int hash_algo_by_name(const char *name)
{
	int i;
	if (!name)
		return GIT_HASH_UNKNOWN;
	for (i = 1; i < GIT_HASH_NALGOS; i++)
		if (!strcmp(name, hash_algos[i].name))
			return i;
	return GIT_HASH_UNKNOWN;
}

int hash_algo_by_id(uint32_t format_id)
{
	int i;
	for (i = 1; i < GIT_HASH_NALGOS; i++)
		if (format_id == hash_algos[i].format_id)
			return i;
	return GIT_HASH_UNKNOWN;
}

int hash_algo_by_length(int len)
{
	int i;
	for (i = 1; i < GIT_HASH_NALGOS; i++)
		if (len == hash_algos[i].rawsz)
			return i;
	return GIT_HASH_UNKNOWN;
}

/*
 * This is meant to hold a *small* number of objects that you would
 * want read_object_file() to be able to return, but yet you do not want
 * to write them into the object store (e.g. a browse-only
 * application).
 */
static struct cached_object {
	struct object_id oid;
	enum object_type type;
	void *buf;
	unsigned long size;
} *cached_objects;
static int cached_object_nr, cached_object_alloc;

static struct cached_object empty_tree = {
	{ EMPTY_TREE_SHA1_BIN_LITERAL },
	OBJ_TREE,
	"",
	0
};

static struct cached_object *find_cached_object(const struct object_id *oid)
{
	int i;
	struct cached_object *co = cached_objects;

	for (i = 0; i < cached_object_nr; i++, co++) {
		if (oideq(&co->oid, oid))
			return co;
	}
	if (oideq(oid, the_hash_algo->empty_tree))
		return &empty_tree;
	return NULL;
}


static int get_conv_flags(unsigned flags)
{
	if (flags & HASH_RENORMALIZE)
		return CONV_EOL_RENORMALIZE;
	else if (flags & HASH_WRITE_OBJECT)
		return global_conv_flags_eol | CONV_WRITE_OBJECT;
	else
		return 0;
}


int mkdir_in_gitdir(const char *path)
{
	if (mkdir(path, 0777)) {
		int saved_errno = errno;
		struct stat st;
		struct strbuf sb = STRBUF_INIT;

		if (errno != EEXIST)
			return -1;
		/*
		 * Are we looking at a path in a symlinked worktree
		 * whose original repository does not yet have it?
		 * e.g. .git/rr-cache pointing at its original
		 * repository in which the user hasn't performed any
		 * conflict resolution yet?
		 */
		if (lstat(path, &st) || !S_ISLNK(st.st_mode) ||
		    strbuf_readlink(&sb, path, st.st_size) ||
		    !is_absolute_path(sb.buf) ||
		    mkdir(sb.buf, 0777)) {
			strbuf_release(&sb);
			errno = saved_errno;
			return -1;
		}
		strbuf_release(&sb);
	}
	return adjust_shared_perm(path);
}

enum scld_error safe_create_leading_directories(char *path)
{
	char *next_component = path + offset_1st_component(path);
	enum scld_error ret = SCLD_OK;

	while (ret == SCLD_OK && next_component) {
		struct stat st;
		char *slash = next_component, slash_character;

		while (*slash && !is_dir_sep(*slash))
			slash++;

		if (!*slash)
			break;

		next_component = slash + 1;
		while (is_dir_sep(*next_component))
			next_component++;
		if (!*next_component)
			break;

		slash_character = *slash;
		*slash = '\0';
		if (!stat(path, &st)) {
			/* path exists */
			if (!S_ISDIR(st.st_mode)) {
				errno = ENOTDIR;
				ret = SCLD_EXISTS;
			}
		} else if (mkdir(path, 0777)) {
			if (errno == EEXIST &&
			    !stat(path, &st) && S_ISDIR(st.st_mode))
				; /* somebody created it since we checked */
			else if (errno == ENOENT)
				/*
				 * Either mkdir() failed because
				 * somebody just pruned the containing
				 * directory, or stat() failed because
				 * the file that was in our way was
				 * just removed.  Either way, inform
				 * the caller that it might be worth
				 * trying again:
				 */
				ret = SCLD_VANISHED;
			else
				ret = SCLD_FAILED;
		} else if (adjust_shared_perm(path)) {
			ret = SCLD_PERMS;
		}
		*slash = slash_character;
	}
	return ret;
}

enum scld_error safe_create_leading_directories_const(const char *path)
{
	int save_errno;
	/* path points to cache entries, so xstrdup before messing with it */
	char *buf = xstrdup(path);
	enum scld_error result = safe_create_leading_directories(buf);

	save_errno = errno;
	free(buf);
	errno = save_errno;
	return result;
}

int raceproof_create_file(const char *path, create_file_fn fn, void *cb)
{
	/*
	 * The number of times we will try to remove empty directories
	 * in the way of path. This is only 1 because if another
	 * process is racily creating directories that conflict with
	 * us, we don't want to fight against them.
	 */
	int remove_directories_remaining = 1;

	/*
	 * The number of times that we will try to create the
	 * directories containing path. We are willing to attempt this
	 * more than once, because another process could be trying to
	 * clean up empty directories at the same time as we are
	 * trying to create them.
	 */
	int create_directories_remaining = 3;

	/* A scratch copy of path, filled lazily if we need it: */
	struct strbuf path_copy = STRBUF_INIT;

	int ret, save_errno;

	/* Sanity check: */
	assert(*path);

retry_fn:
	ret = fn(path, cb);
	save_errno = errno;
	if (!ret)
		goto out;

	if (errno == EISDIR && remove_directories_remaining-- > 0) {
		/*
		 * A directory is in the way. Maybe it is empty; try
		 * to remove it:
		 */
		if (!path_copy.len)
			strbuf_addstr(&path_copy, path);

		if (!remove_dir_recursively(&path_copy, REMOVE_DIR_EMPTY_ONLY))
			goto retry_fn;
	} else if (errno == ENOENT && create_directories_remaining-- > 0) {
		/*
		 * Maybe the containing directory didn't exist, or
		 * maybe it was just deleted by a process that is
		 * racing with us to clean up empty directories. Try
		 * to create it:
		 */
		enum scld_error scld_result;

		if (!path_copy.len)
			strbuf_addstr(&path_copy, path);

		do {
			scld_result = safe_create_leading_directories(path_copy.buf);
			if (scld_result == SCLD_OK)
				goto retry_fn;
		} while (scld_result == SCLD_VANISHED && create_directories_remaining-- > 0);
	}

out:
	strbuf_release(&path_copy);
	errno = save_errno;
	return ret;
}

static void fill_loose_path(struct strbuf *buf, const struct object_id *oid)
{
	int i;
	for (i = 0; i < the_hash_algo->rawsz; i++) {
		static char hex[] = "0123456789abcdef";
		unsigned int val = oid->hash[i];
		strbuf_addch(buf, hex[val >> 4]);
		strbuf_addch(buf, hex[val & 0xf]);
		if (!i)
			strbuf_addch(buf, '/');
	}
}

static const char *odb_loose_path(struct object_directory *odb,
				  struct strbuf *buf,
				  const struct object_id *oid)
{
	strbuf_reset(buf);
	strbuf_addstr(buf, odb->path);
	strbuf_addch(buf, '/');
	fill_loose_path(buf, oid);
	return buf->buf;
}

const char *loose_object_path(struct repository *r, struct strbuf *buf,
			      const struct object_id *oid)
{
	return odb_loose_path(r->objects->odb, buf, oid);
}

/*
 * Return non-zero iff the path is usable as an alternate object database.
 */
static int alt_odb_usable(struct raw_object_store *o,
			  struct strbuf *path,
			  const char *normalized_objdir)
{
	struct object_directory *odb;

	/* Detect cases where alternate disappeared */
	if (!is_directory(path->buf)) {
		error(_("object directory %s does not exist; "
			"check .git/objects/info/alternates"),
		      path->buf);
		return 0;
	}

	/*
	 * Prevent the common mistake of listing the same
	 * thing twice, or object directory itself.
	 */
	for (odb = o->odb; odb; odb = odb->next) {
		if (!fspathcmp(path->buf, odb->path))
			return 0;
	}
	if (!fspathcmp(path->buf, normalized_objdir))
		return 0;

	return 1;
}

/*
 * Prepare alternate object database registry.
 *
 * The variable alt_odb_list points at the list of struct
 * object_directory.  The elements on this list come from
 * non-empty elements from colon separated ALTERNATE_DB_ENVIRONMENT
 * environment variable, and $GIT_OBJECT_DIRECTORY/info/alternates,
 * whose contents is similar to that environment variable but can be
 * LF separated.  Its base points at a statically allocated buffer that
 * contains "/the/directory/corresponding/to/.git/objects/...", while
 * its name points just after the slash at the end of ".git/objects/"
 * in the example above, and has enough space to hold 40-byte hex
 * SHA1, an extra slash for the first level indirection, and the
 * terminating NUL.
 */
static void read_info_alternates(struct repository *r,
				 const char *relative_base,
				 int depth);
static int link_alt_odb_entry(struct repository *r, const char *entry,
	const char *relative_base, int depth, const char *normalized_objdir)
{
	struct object_directory *ent;
	struct strbuf pathbuf = STRBUF_INIT;

	if (!is_absolute_path(entry) && relative_base) {
		strbuf_realpath(&pathbuf, relative_base, 1);
		strbuf_addch(&pathbuf, '/');
	}
	strbuf_addstr(&pathbuf, entry);

	if (strbuf_normalize_path(&pathbuf) < 0 && relative_base) {
		error(_("unable to normalize alternate object path: %s"),
		      pathbuf.buf);
		strbuf_release(&pathbuf);
		return -1;
	}

	/*
	 * The trailing slash after the directory name is given by
	 * this function at the end. Remove duplicates.
	 */
	while (pathbuf.len && pathbuf.buf[pathbuf.len - 1] == '/')
		strbuf_setlen(&pathbuf, pathbuf.len - 1);

	if (!alt_odb_usable(r->objects, &pathbuf, normalized_objdir)) {
		strbuf_release(&pathbuf);
		return -1;
	}

	ent = xcalloc(1, sizeof(*ent));
	ent->path = xstrdup(pathbuf.buf);

	/* add the alternate entry */
	*r->objects->odb_tail = ent;
	r->objects->odb_tail = &(ent->next);
	ent->next = NULL;

	/* recursively add alternates */
	read_info_alternates(r, pathbuf.buf, depth + 1);

	strbuf_release(&pathbuf);
	return 0;
}

static const char *parse_alt_odb_entry(const char *string,
				       int sep,
				       struct strbuf *out)
{
	const char *end;

	strbuf_reset(out);

	if (*string == '#') {
		/* comment; consume up to next separator */
		end = strchrnul(string, sep);
	} else if (*string == '"' && !unquote_c_style(out, string, &end)) {
		/*
		 * quoted path; unquote_c_style has copied the
		 * data for us and set "end". Broken quoting (e.g.,
		 * an entry that doesn't end with a quote) falls
		 * back to the unquoted case below.
		 */
	} else {
		/* normal, unquoted path */
		end = strchrnul(string, sep);
		strbuf_add(out, string, end - string);
	}

	if (*end)
		end++;
	return end;
}

static void link_alt_odb_entries(struct repository *r, const char *alt,
				 int sep, const char *relative_base, int depth)
{
	struct strbuf objdirbuf = STRBUF_INIT;
	struct strbuf entry = STRBUF_INIT;

	if (!alt || !*alt)
		return;

	if (depth > 5) {
		error(_("%s: ignoring alternate object stores, nesting too deep"),
				relative_base);
		return;
	}

	strbuf_add_absolute_path(&objdirbuf, r->objects->odb->path);
	if (strbuf_normalize_path(&objdirbuf) < 0)
		die(_("unable to normalize object directory: %s"),
		    objdirbuf.buf);

	while (*alt) {
		alt = parse_alt_odb_entry(alt, sep, &entry);
		if (!entry.len)
			continue;
		link_alt_odb_entry(r, entry.buf,
				   relative_base, depth, objdirbuf.buf);
	}
	strbuf_release(&entry);
	strbuf_release(&objdirbuf);
}

static void read_info_alternates(struct repository *r,
				 const char *relative_base,
				 int depth)
{
	char *path;
	struct strbuf buf = STRBUF_INIT;

	path = xstrfmt("%s/info/alternates", relative_base);
	if (strbuf_read_file(&buf, path, 1024) < 0) {
		warn_on_fopen_errors(path);
		free(path);
		return;
	}

	link_alt_odb_entries(r, buf.buf, '\n', relative_base, depth);
	strbuf_release(&buf);
	free(path);
}

void add_to_alternates_file(const char *reference)
{
	struct lock_file lock = LOCK_INIT;
	char *alts = git_pathdup("objects/info/alternates");
	FILE *in, *out;
	int found = 0;

	hold_lock_file_for_update(&lock, alts, LOCK_DIE_ON_ERROR);
	out = fdopen_lock_file(&lock, "w");
	if (!out)
		die_errno(_("unable to fdopen alternates lockfile"));

	in = fopen(alts, "r");
	if (in) {
		struct strbuf line = STRBUF_INIT;

		while (strbuf_getline(&line, in) != EOF) {
			if (!strcmp(reference, line.buf)) {
				found = 1;
				break;
			}
			fprintf_or_die(out, "%s\n", line.buf);
		}

		strbuf_release(&line);
		fclose(in);
	}
	else if (errno != ENOENT)
		die_errno(_("unable to read alternates file"));

	if (found) {
		rollback_lock_file(&lock);
	} else {
		fprintf_or_die(out, "%s\n", reference);
		if (commit_lock_file(&lock))
			die_errno(_("unable to move new alternates file into place"));
		if (the_repository->objects->loaded_alternates)
			link_alt_odb_entries(the_repository, reference,
					     '\n', NULL, 0);
	}
	free(alts);
}

void add_to_alternates_memory(const char *reference)
{
	/*
	 * Make sure alternates are initialized, or else our entry may be
	 * overwritten when they are.
	 */
	prepare_alt_odb(the_repository);

	link_alt_odb_entries(the_repository, reference,
			     '\n', NULL, 0);
}

/*
 * Compute the exact path an alternate is at and returns it. In case of
 * error NULL is returned and the human readable error is added to `err`
 * `path` may be relative and should point to $GIT_DIR.
 * `err` must not be null.
 */
char *compute_alternate_path(const char *path, struct strbuf *err)
{
	char *ref_git = NULL;
	const char *repo;
	int seen_error = 0;

	ref_git = real_pathdup(path, 0);
	if (!ref_git) {
		seen_error = 1;
		strbuf_addf(err, _("path '%s' does not exist"), path);
		goto out;
	}

	repo = read_gitfile(ref_git);
	if (!repo)
		repo = read_gitfile(mkpath("%s/.git", ref_git));
	if (repo) {
		free(ref_git);
		ref_git = xstrdup(repo);
	}

	if (!repo && is_directory(mkpath("%s/.git/objects", ref_git))) {
		char *ref_git_git = mkpathdup("%s/.git", ref_git);
		free(ref_git);
		ref_git = ref_git_git;
	} else if (!is_directory(mkpath("%s/objects", ref_git))) {
		struct strbuf sb = STRBUF_INIT;
		seen_error = 1;
		if (get_common_dir(&sb, ref_git)) {
			strbuf_addf(err,
				    _("reference repository '%s' as a linked "
				      "checkout is not supported yet."),
				    path);
			goto out;
		}

		strbuf_addf(err, _("reference repository '%s' is not a "
					"local repository."), path);
		goto out;
	}

	if (!access(mkpath("%s/shallow", ref_git), F_OK)) {
		strbuf_addf(err, _("reference repository '%s' is shallow"),
			    path);
		seen_error = 1;
		goto out;
	}

	if (!access(mkpath("%s/info/grafts", ref_git), F_OK)) {
		strbuf_addf(err,
			    _("reference repository '%s' is grafted"),
			    path);
		seen_error = 1;
		goto out;
	}

out:
	if (seen_error) {
		FREE_AND_NULL(ref_git);
	}

	return ref_git;
}

static void fill_alternate_refs_command(struct child_process *cmd,
					const char *repo_path)
{
	const char *value;

	if (!git_config_get_value("core.alternateRefsCommand", &value)) {
		cmd->use_shell = 1;

		argv_array_push(&cmd->args, value);
		argv_array_push(&cmd->args, repo_path);
	} else {
		cmd->git_cmd = 1;

		argv_array_pushf(&cmd->args, "--git-dir=%s", repo_path);
		argv_array_push(&cmd->args, "for-each-ref");
		argv_array_push(&cmd->args, "--format=%(objectname)");

		if (!git_config_get_value("core.alternateRefsPrefixes", &value)) {
			argv_array_push(&cmd->args, "--");
			argv_array_split(&cmd->args, value);
		}
	}

	cmd->env = local_repo_env;
	cmd->out = -1;
}

static void read_alternate_refs(const char *path,
				alternate_ref_fn *cb,
				void *data)
{
	struct child_process cmd = CHILD_PROCESS_INIT;
	struct strbuf line = STRBUF_INIT;
	FILE *fh;

	fill_alternate_refs_command(&cmd, path);

	if (start_command(&cmd))
		return;

	fh = xfdopen(cmd.out, "r");
	while (strbuf_getline_lf(&line, fh) != EOF) {
		struct object_id oid;
		const char *p;

		if (parse_oid_hex(line.buf, &oid, &p) || *p) {
			warning(_("invalid line while parsing alternate refs: %s"),
				line.buf);
			break;
		}

		cb(&oid, data);
	}

	fclose(fh);
	finish_command(&cmd);
	strbuf_release(&line);
}

struct alternate_refs_data {
	alternate_ref_fn *fn;
	void *data;
};

static int refs_from_alternate_cb(struct object_directory *e,
				  void *data)
{
	struct strbuf path = STRBUF_INIT;
	size_t base_len;
	struct alternate_refs_data *cb = data;

	if (!strbuf_realpath(&path, e->path, 0))
		goto out;
	if (!strbuf_strip_suffix(&path, "/objects"))
		goto out;
	base_len = path.len;

	/* Is this a git repository with refs? */
	strbuf_addstr(&path, "/refs");
	if (!is_directory(path.buf))
		goto out;
	strbuf_setlen(&path, base_len);

	read_alternate_refs(path.buf, cb->fn, cb->data);

out:
	strbuf_release(&path);
	return 0;
}

void for_each_alternate_ref(alternate_ref_fn fn, void *data)
{
	struct alternate_refs_data cb;
	cb.fn = fn;
	cb.data = data;
	foreach_alt_odb(refs_from_alternate_cb, &cb);
}

int foreach_alt_odb(alt_odb_fn fn, void *cb)
{
	struct object_directory *ent;
	int r = 0;

	prepare_alt_odb(the_repository);
	for (ent = the_repository->objects->odb->next; ent; ent = ent->next) {
		r = fn(ent, cb);
		if (r)
			break;
	}
	return r;
}

void prepare_alt_odb(struct repository *r)
{
	if (r->objects->loaded_alternates)
		return;

	link_alt_odb_entries(r, r->objects->alternate_db, PATH_SEP, NULL, 0);

	read_info_alternates(r, r->objects->odb->path, 0);
	r->objects->loaded_alternates = 1;
}

/* Returns 1 if we have successfully freshened the file, 0 otherwise. */
static int freshen_file(const char *fn)
{
	struct utimbuf t;
	t.actime = t.modtime = time(NULL);
	return !utime(fn, &t);
}

/*
 * All of the check_and_freshen functions return 1 if the file exists and was
 * freshened (if freshening was requested), 0 otherwise. If they return
 * 0, you should not assume that it is safe to skip a write of the object (it
 * either does not exist on disk, or has a stale mtime and may be subject to
 * pruning).
 */
int check_and_freshen_file(const char *fn, int freshen)
{
	if (access(fn, F_OK))
		return 0;
	if (freshen && !freshen_file(fn))
		return 0;
	return 1;
}

static int check_and_freshen_odb(struct object_directory *odb,
				 const struct object_id *oid,
				 int freshen)
{
	static struct strbuf path = STRBUF_INIT;
	odb_loose_path(odb, &path, oid);
	return check_and_freshen_file(path.buf, freshen);
}

static int check_and_freshen_local(const struct object_id *oid, int freshen)
{
	return check_and_freshen_odb(the_repository->objects->odb, oid, freshen);
}

static int check_and_freshen_nonlocal(const struct object_id *oid, int freshen)
{
	struct object_directory *odb;

	prepare_alt_odb(the_repository);
	for (odb = the_repository->objects->odb->next; odb; odb = odb->next) {
		if (check_and_freshen_odb(odb, oid, freshen))
			return 1;
	}
	return 0;
}

static int check_and_freshen(const struct object_id *oid, int freshen)
{
	return check_and_freshen_local(oid, freshen) ||
	       check_and_freshen_nonlocal(oid, freshen);
}

int has_loose_object_nonlocal(const struct object_id *oid)
{
	return check_and_freshen_nonlocal(oid, 0);
}

static int has_loose_object(const struct object_id *oid)
{
	return check_and_freshen(oid, 0);
}

static void mmap_limit_check(size_t length)
{
	static size_t limit = 0;
	if (!limit) {
		limit = git_env_ulong("GIT_MMAP_LIMIT", 0);
		if (!limit)
			limit = SIZE_MAX;
	}
	if (length > limit)
		die(_("attempting to mmap %"PRIuMAX" over limit %"PRIuMAX),
		    (uintmax_t)length, (uintmax_t)limit);
}

void *xmmap_gently(void *start, size_t length,
		  int prot, int flags, int fd, off_t offset)
{
	void *ret;

	mmap_limit_check(length);
	ret = mmap(start, length, prot, flags, fd, offset);
	if (ret == MAP_FAILED && !length)
		ret = NULL;
	return ret;
}

void *xmmap(void *start, size_t length,
	int prot, int flags, int fd, off_t offset)
{
	void *ret = xmmap_gently(start, length, prot, flags, fd, offset);
	if (ret == MAP_FAILED)
		die_errno(_("mmap failed"));
	return ret;
}

/*
 * With an in-core object data in "map", rehash it to make sure the
 * object name actually matches "oid" to detect object corruption.
 * With "map" == NULL, try reading the object named with "oid" using
 * the streaming interface and rehash it to do the same.
 */
int check_object_signature(struct repository *r, const struct object_id *oid,
			   void *map, unsigned long size, const char *type)
{
	struct object_id real_oid;
	enum object_type obj_type;
	struct git_istream *st;
	git_hash_ctx c;
	char hdr[MAX_HEADER_LEN];
	int hdrlen;

	if (map) {
		hash_object_file(r->hash_algo, map, size, type, &real_oid);
		return !oideq(oid, &real_oid) ? -1 : 0;
	}

	st = open_istream(r, oid, &obj_type, &size, NULL);
	if (!st)
		return -1;

	/* Generate the header */
	hdrlen = xsnprintf(hdr, sizeof(hdr), "%s %"PRIuMAX , type_name(obj_type), (uintmax_t)size) + 1;

	/* Sha1.. */
	r->hash_algo->init_fn(&c);
	r->hash_algo->update_fn(&c, hdr, hdrlen);
	for (;;) {
		char buf[1024 * 16];
		ssize_t readlen = read_istream(st, buf, sizeof(buf));

		if (readlen < 0) {
			close_istream(st);
			return -1;
		}
		if (!readlen)
			break;
		r->hash_algo->update_fn(&c, buf, readlen);
	}
	r->hash_algo->final_fn(real_oid.hash, &c);
	close_istream(st);
	return !oideq(oid, &real_oid) ? -1 : 0;
}

int git_open_cloexec(const char *name, int flags)
{
	int fd;
	static int o_cloexec = O_CLOEXEC;

	fd = open(name, flags | o_cloexec);
	if ((o_cloexec & O_CLOEXEC) && fd < 0 && errno == EINVAL) {
		/* Try again w/o O_CLOEXEC: the kernel might not support it */
		o_cloexec &= ~O_CLOEXEC;
		fd = open(name, flags | o_cloexec);
	}

#if defined(F_GETFD) && defined(F_SETFD) && defined(FD_CLOEXEC)
	{
		static int fd_cloexec = FD_CLOEXEC;

		if (!o_cloexec && 0 <= fd && fd_cloexec) {
			/* Opened w/o O_CLOEXEC?  try with fcntl(2) to add it */
			int flags = fcntl(fd, F_GETFD);
			if (fcntl(fd, F_SETFD, flags | fd_cloexec))
				fd_cloexec = 0;
		}
	}
#endif
	return fd;
}

/*
 * Find "oid" as a loose object in the local repository or in an alternate.
 * Returns 0 on success, negative on failure.
 *
 * The "path" out-parameter will give the path of the object we found (if any).
 * Note that it may point to static storage and is only valid until another
 * call to stat_loose_object().
 */
static int stat_loose_object(struct repository *r, const struct object_id *oid,
			     struct stat *st, const char **path)
{
	struct object_directory *odb;
	static struct strbuf buf = STRBUF_INIT;

	prepare_alt_odb(r);
	for (odb = r->objects->odb; odb; odb = odb->next) {
		*path = odb_loose_path(odb, &buf, oid);
		if (!lstat(*path, st))
			return 0;
	}

	return -1;
}

/*
 * Like stat_loose_object(), but actually open the object and return the
 * descriptor. See the caveats on the "path" parameter above.
 */
static int open_loose_object(struct repository *r,
			     const struct object_id *oid, const char **path)
{
	int fd;
	struct object_directory *odb;
	int most_interesting_errno = ENOENT;
	static struct strbuf buf = STRBUF_INIT;

	prepare_alt_odb(r);
	for (odb = r->objects->odb; odb; odb = odb->next) {
		*path = odb_loose_path(odb, &buf, oid);
		fd = git_open(*path);
		if (fd >= 0)
			return fd;

		if (most_interesting_errno == ENOENT)
			most_interesting_errno = errno;
	}
	errno = most_interesting_errno;
	return -1;
}

static int quick_has_loose(struct repository *r,
			   const struct object_id *oid)
{
	struct object_directory *odb;

	prepare_alt_odb(r);
	for (odb = r->objects->odb; odb; odb = odb->next) {
		if (oid_array_lookup(odb_loose_cache(odb, oid), oid) >= 0)
			return 1;
	}
	return 0;
}

/*
 * Map the loose object at "path" if it is not NULL, or the path found by
 * searching for a loose object named "oid".
 */
static void *map_loose_object_1(struct repository *r, const char *path,
			     const struct object_id *oid, unsigned long *size)
{
	void *map;
	int fd;

	if (path)
		fd = git_open(path);
	else
		fd = open_loose_object(r, oid, &path);
	map = NULL;
	if (fd >= 0) {
		struct stat st;

		if (!fstat(fd, &st)) {
			*size = xsize_t(st.st_size);
			if (!*size) {
				/* mmap() is forbidden on empty files */
				error(_("object file %s is empty"), path);
				close(fd);
				return NULL;
			}
			map = xmmap(NULL, *size, PROT_READ, MAP_PRIVATE, fd, 0);
		}
		close(fd);
	}
	return map;
}

void *map_loose_object(struct repository *r,
		       const struct object_id *oid,
		       unsigned long *size)
{
	return map_loose_object_1(r, NULL, oid, size);
}

static int unpack_loose_short_header(git_zstream *stream,
				     unsigned char *map, unsigned long mapsize,
				     void *buffer, unsigned long bufsiz)
{
	int ret;

	/* Get the data stream */
	memset(stream, 0, sizeof(*stream));
	stream->next_in = map;
	stream->avail_in = mapsize;
	stream->next_out = buffer;
	stream->avail_out = bufsiz;

	git_inflate_init(stream);
	obj_read_unlock();
	ret = git_inflate(stream, 0);
	obj_read_lock();

	return ret;
}

int unpack_loose_header(git_zstream *stream,
			unsigned char *map, unsigned long mapsize,
			void *buffer, unsigned long bufsiz)
{
	int status = unpack_loose_short_header(stream, map, mapsize,
					       buffer, bufsiz);

	if (status < Z_OK)
		return status;

	/* Make sure we have the terminating NUL */
	if (!memchr(buffer, '\0', stream->next_out - (unsigned char *)buffer))
		return -1;
	return 0;
}

static int unpack_loose_header_to_strbuf(git_zstream *stream, unsigned char *map,
					 unsigned long mapsize, void *buffer,
					 unsigned long bufsiz, struct strbuf *header)
{
	int status;

	status = unpack_loose_short_header(stream, map, mapsize, buffer, bufsiz);
	if (status < Z_OK)
		return -1;

	/*
	 * Check if entire header is unpacked in the first iteration.
	 */
	if (memchr(buffer, '\0', stream->next_out - (unsigned char *)buffer))
		return 0;

	/*
	 * buffer[0..bufsiz] was not large enough.  Copy the partial
	 * result out to header, and then append the result of further
	 * reading the stream.
	 */
	strbuf_add(header, buffer, stream->next_out - (unsigned char *)buffer);
	stream->next_out = buffer;
	stream->avail_out = bufsiz;

	do {
		obj_read_unlock();
		status = git_inflate(stream, 0);
		obj_read_lock();
		strbuf_add(header, buffer, stream->next_out - (unsigned char *)buffer);
		if (memchr(buffer, '\0', stream->next_out - (unsigned char *)buffer))
			return 0;
		stream->next_out = buffer;
		stream->avail_out = bufsiz;
	} while (status != Z_STREAM_END);
	return -1;
}

static void *unpack_loose_rest(git_zstream *stream,
			       void *buffer, unsigned long size,
			       const struct object_id *oid)
{
	int bytes = strlen(buffer) + 1;
	unsigned char *buf = xmallocz(size);
	unsigned long n;
	int status = Z_OK;

	n = stream->total_out - bytes;
	if (n > size)
		n = size;
	memcpy(buf, (char *) buffer + bytes, n);
	bytes = n;
	if (bytes <= size) {
		/*
		 * The above condition must be (bytes <= size), not
		 * (bytes < size).  In other words, even though we
		 * expect no more output and set avail_out to zero,
		 * the input zlib stream may have bytes that express
		 * "this concludes the stream", and we *do* want to
		 * eat that input.
		 *
		 * Otherwise we would not be able to test that we
		 * consumed all the input to reach the expected size;
		 * we also want to check that zlib tells us that all
		 * went well with status == Z_STREAM_END at the end.
		 */
		stream->next_out = buf + bytes;
		stream->avail_out = size - bytes;
		while (status == Z_OK) {
			obj_read_unlock();
			status = git_inflate(stream, Z_FINISH);
			obj_read_lock();
		}
	}
	if (status == Z_STREAM_END && !stream->avail_in) {
		git_inflate_end(stream);
		return buf;
	}

	if (status < 0)
		error(_("corrupt loose object '%s'"), oid_to_hex(oid));
	else if (stream->avail_in)
		error(_("garbage at end of loose object '%s'"),
		      oid_to_hex(oid));
	free(buf);
	return NULL;
}

/*
 * We used to just use "sscanf()", but that's actually way
 * too permissive for what we want to check. So do an anal
 * object header parse by hand.
 */
static int parse_loose_header_extended(const char *hdr, struct object_info *oi,
				       unsigned int flags)
{
	const char *type_buf = hdr;
	unsigned long size;
	int type, type_len = 0;

	/*
	 * The type can be of any size but is followed by
	 * a space.
	 */
	for (;;) {
		char c = *hdr++;
		if (!c)
			return -1;
		if (c == ' ')
			break;
		type_len++;
	}

	type = type_from_string_gently(type_buf, type_len, 1);
	if (oi->type_name)
		strbuf_add(oi->type_name, type_buf, type_len);
	/*
	 * Set type to 0 if its an unknown object and
	 * we're obtaining the type using '--allow-unknown-type'
	 * option.
	 */
	if ((flags & OBJECT_INFO_ALLOW_UNKNOWN_TYPE) && (type < 0))
		type = 0;
	else if (type < 0)
		die(_("invalid object type"));
	if (oi->typep)
		*oi->typep = type;

	/*
	 * The length must follow immediately, and be in canonical
	 * decimal format (ie "010" is not valid).
	 */
	size = *hdr++ - '0';
	if (size > 9)
		return -1;
	if (size) {
		for (;;) {
			unsigned long c = *hdr - '0';
			if (c > 9)
				break;
			hdr++;
			size = size * 10 + c;
		}
	}

	if (oi->sizep)
		*oi->sizep = size;

	/*
	 * The length must be followed by a zero byte
	 */
	return *hdr ? -1 : type;
}

int parse_loose_header(const char *hdr, unsigned long *sizep)
{
	struct object_info oi = OBJECT_INFO_INIT;

	oi.sizep = sizep;
	return parse_loose_header_extended(hdr, &oi, 0);
}

static int loose_object_info(struct repository *r,
			     const struct object_id *oid,
			     struct object_info *oi, int flags)
{
	int status = 0;
	unsigned long mapsize;
	void *map;
	git_zstream stream;
	char hdr[MAX_HEADER_LEN];
	struct strbuf hdrbuf = STRBUF_INIT;
	unsigned long size_scratch;

	if (oi->delta_base_oid)
		oidclr(oi->delta_base_oid);

	/*
	 * If we don't care about type or size, then we don't
	 * need to look inside the object at all. Note that we
	 * do not optimize out the stat call, even if the
	 * caller doesn't care about the disk-size, since our
	 * return value implicitly indicates whether the
	 * object even exists.
	 */
	if (!oi->typep && !oi->type_name && !oi->sizep && !oi->contentp) {
		const char *path;
		struct stat st;
		if (!oi->disk_sizep && (flags & OBJECT_INFO_QUICK))
			return quick_has_loose(r, oid) ? 0 : -1;
		if (stat_loose_object(r, oid, &st, &path) < 0)
			return -1;
		if (oi->disk_sizep)
			*oi->disk_sizep = st.st_size;
		return 0;
	}

	map = map_loose_object(r, oid, &mapsize);
	if (!map)
		return -1;

	if (!oi->sizep)
		oi->sizep = &size_scratch;

	if (oi->disk_sizep)
		*oi->disk_sizep = mapsize;
	if ((flags & OBJECT_INFO_ALLOW_UNKNOWN_TYPE)) {
		if (unpack_loose_header_to_strbuf(&stream, map, mapsize, hdr, sizeof(hdr), &hdrbuf) < 0)
			status = error(_("unable to unpack %s header with --allow-unknown-type"),
				       oid_to_hex(oid));
	} else if (unpack_loose_header(&stream, map, mapsize, hdr, sizeof(hdr)) < 0)
		status = error(_("unable to unpack %s header"),
			       oid_to_hex(oid));
	if (status < 0)
		; /* Do nothing */
	else if (hdrbuf.len) {
		if ((status = parse_loose_header_extended(hdrbuf.buf, oi, flags)) < 0)
			status = error(_("unable to parse %s header with --allow-unknown-type"),
				       oid_to_hex(oid));
	} else if ((status = parse_loose_header_extended(hdr, oi, flags)) < 0)
		status = error(_("unable to parse %s header"), oid_to_hex(oid));

	if (status >= 0 && oi->contentp) {
		*oi->contentp = unpack_loose_rest(&stream, hdr,
						  *oi->sizep, oid);
		if (!*oi->contentp) {
			git_inflate_end(&stream);
			status = -1;
		}
	} else
		git_inflate_end(&stream);

	munmap(map, mapsize);
	if (status && oi->typep)
		*oi->typep = status;
	if (oi->sizep == &size_scratch)
		oi->sizep = NULL;
	strbuf_release(&hdrbuf);
	oi->whence = OI_LOOSE;
	return (status < 0) ? status : 0;
}

int obj_read_use_lock = 0;
pthread_mutex_t obj_read_mutex;

void enable_obj_read_lock(void)
{
	if (obj_read_use_lock)
		return;

	obj_read_use_lock = 1;
	init_recursive_mutex(&obj_read_mutex);
}

void disable_obj_read_lock(void)
{
	if (!obj_read_use_lock)
		return;

	obj_read_use_lock = 0;
	pthread_mutex_destroy(&obj_read_mutex);
}

int fetch_if_missing = 1;

static int do_oid_object_info_extended(struct repository *r,
				       const struct object_id *oid,
				       struct object_info *oi, unsigned flags)
{
	static struct object_info blank_oi = OBJECT_INFO_INIT;
	struct cached_object *co;
	struct pack_entry e;
	int rtype;
	const struct object_id *real = oid;
	int already_retried = 0;


	if (flags & OBJECT_INFO_LOOKUP_REPLACE)
		real = lookup_replace_object(r, oid);

	if (is_null_oid(real))
		return -1;

	if (!oi)
		oi = &blank_oi;

	co = find_cached_object(real);
	if (co) {
		if (oi->typep)
			*(oi->typep) = co->type;
		if (oi->sizep)
			*(oi->sizep) = co->size;
		if (oi->disk_sizep)
			*(oi->disk_sizep) = 0;
<<<<<<< HEAD
		if (oi->delta_base_sha1)
			hashclr(oi->delta_base_sha1);
=======
		if (oi->delta_base_oid)
			oidclr(oi->delta_base_oid);
>>>>>>> 9a5d6d0f
		if (oi->type_name)
			strbuf_addstr(oi->type_name, type_name(co->type));
		if (oi->contentp)
			*oi->contentp = xmemdupz(co->buf, co->size);
		oi->whence = OI_CACHED;
		return 0;
	}

	while (1) {
		if (find_pack_entry(r, real, &e))
			break;

		if (flags & OBJECT_INFO_IGNORE_LOOSE)
			return -1;

		/* Most likely it's a loose object. */
		if (!loose_object_info(r, real, oi, flags))
			return 0;

		/* Not a loose object; someone else may have just packed it. */
		if (!(flags & OBJECT_INFO_QUICK)) {
			reprepare_packed_git(r);
			if (find_pack_entry(r, real, &e))
				break;
		}

		/* Check if it is a missing object */
		if (fetch_if_missing && has_promisor_remote() &&
		    !already_retried && r == the_repository &&
		    !(flags & OBJECT_INFO_SKIP_FETCH_OBJECT)) {
			/*
			 * TODO Investigate checking promisor_remote_get_direct()
			 * TODO return value and stopping on error here.
			 * TODO Pass a repository struct through
			 * promisor_remote_get_direct(), such that arbitrary
			 * repositories work.
			 */
			promisor_remote_get_direct(r, real, 1);
			already_retried = 1;
			continue;
		}

		return -1;
	}

	if (oi == &blank_oi)
		/*
		 * We know that the caller doesn't actually need the
		 * information below, so return early.
		 */
		return 0;
	rtype = packed_object_info(r, e.p, e.offset, oi);
	if (rtype < 0) {
		mark_bad_packed_object(e.p, real->hash);
		return do_oid_object_info_extended(r, real, oi, 0);
	} else if (oi->whence == OI_PACKED) {
		oi->u.packed.offset = e.offset;
		oi->u.packed.pack = e.p;
		oi->u.packed.is_delta = (rtype == OBJ_REF_DELTA ||
					 rtype == OBJ_OFS_DELTA);
	}

	return 0;
}

int oid_object_info_extended(struct repository *r, const struct object_id *oid,
			     struct object_info *oi, unsigned flags)
{
	int ret;
	obj_read_lock();
	ret = do_oid_object_info_extended(r, oid, oi, flags);
	obj_read_unlock();
	return ret;
}


/* returns enum object_type or negative */
int oid_object_info(struct repository *r,
		    const struct object_id *oid,
		    unsigned long *sizep)
{
	enum object_type type;
	struct object_info oi = OBJECT_INFO_INIT;

	oi.typep = &type;
	oi.sizep = sizep;
	if (oid_object_info_extended(r, oid, &oi,
				      OBJECT_INFO_LOOKUP_REPLACE) < 0)
		return -1;
	return type;
}

static void *read_object(struct repository *r,
			 const struct object_id *oid, enum object_type *type,
			 unsigned long *size)
{
	struct object_info oi = OBJECT_INFO_INIT;
	void *content;
	oi.typep = type;
	oi.sizep = size;
	oi.contentp = &content;

	if (oid_object_info_extended(r, oid, &oi, 0) < 0)
		return NULL;
	return content;
}

int pretend_object_file(void *buf, unsigned long len, enum object_type type,
			struct object_id *oid)
{
	struct cached_object *co;

	hash_object_file(the_hash_algo, buf, len, type_name(type), oid);
	if (has_object_file(oid) || find_cached_object(oid))
		return 0;
	ALLOC_GROW(cached_objects, cached_object_nr + 1, cached_object_alloc);
	co = &cached_objects[cached_object_nr++];
	co->size = len;
	co->type = type;
	co->buf = xmalloc(len);
	memcpy(co->buf, buf, len);
	oidcpy(&co->oid, oid);
	return 0;
}

/*
 * This function dies on corrupt objects; the callers who want to
 * deal with them should arrange to call read_object() and give error
 * messages themselves.
 */
void *read_object_file_extended(struct repository *r,
				const struct object_id *oid,
				enum object_type *type,
				unsigned long *size,
				int lookup_replace)
{
	void *data;
	const struct packed_git *p;
	const char *path;
	struct stat st;
	const struct object_id *repl = lookup_replace ?
		lookup_replace_object(r, oid) : oid;

	errno = 0;
	data = read_object(r, repl, type, size);
	if (data)
		return data;

	obj_read_lock();
	if (errno && errno != ENOENT)
		die_errno(_("failed to read object %s"), oid_to_hex(oid));

	/* die if we replaced an object with one that does not exist */
	if (repl != oid)
		die(_("replacement %s not found for %s"),
		    oid_to_hex(repl), oid_to_hex(oid));

	if (!stat_loose_object(r, repl, &st, &path))
		die(_("loose object %s (stored in %s) is corrupt"),
		    oid_to_hex(repl), path);

	if ((p = has_packed_and_bad(r, repl->hash)) != NULL)
		die(_("packed object %s (stored in %s) is corrupt"),
		    oid_to_hex(repl), p->pack_name);
	obj_read_unlock();

	return NULL;
}

void *read_object_with_reference(struct repository *r,
				 const struct object_id *oid,
				 const char *required_type_name,
				 unsigned long *size,
				 struct object_id *actual_oid_return)
{
	enum object_type type, required_type;
	void *buffer;
	unsigned long isize;
	struct object_id actual_oid;

	required_type = type_from_string(required_type_name);
	oidcpy(&actual_oid, oid);
	while (1) {
		int ref_length = -1;
		const char *ref_type = NULL;

		buffer = repo_read_object_file(r, &actual_oid, &type, &isize);
		if (!buffer)
			return NULL;
		if (type == required_type) {
			*size = isize;
			if (actual_oid_return)
				oidcpy(actual_oid_return, &actual_oid);
			return buffer;
		}
		/* Handle references */
		else if (type == OBJ_COMMIT)
			ref_type = "tree ";
		else if (type == OBJ_TAG)
			ref_type = "object ";
		else {
			free(buffer);
			return NULL;
		}
		ref_length = strlen(ref_type);

		if (ref_length + the_hash_algo->hexsz > isize ||
		    memcmp(buffer, ref_type, ref_length) ||
		    get_oid_hex((char *) buffer + ref_length, &actual_oid)) {
			free(buffer);
			return NULL;
		}
		free(buffer);
		/* Now we have the ID of the referred-to object in
		 * actual_oid.  Check again. */
	}
}

static void write_object_file_prepare(const struct git_hash_algo *algo,
				      const void *buf, unsigned long len,
				      const char *type, struct object_id *oid,
				      char *hdr, int *hdrlen)
{
	git_hash_ctx c;

	/* Generate the header */
	*hdrlen = xsnprintf(hdr, *hdrlen, "%s %"PRIuMAX , type, (uintmax_t)len)+1;

	/* Sha1.. */
	algo->init_fn(&c);
	algo->update_fn(&c, hdr, *hdrlen);
	algo->update_fn(&c, buf, len);
	algo->final_fn(oid->hash, &c);
}

/*
 * Move the just written object into its final resting place.
 */
int finalize_object_file(const char *tmpfile, const char *filename)
{
	int ret = 0;

	if (object_creation_mode == OBJECT_CREATION_USES_RENAMES)
		goto try_rename;
	else if (link(tmpfile, filename))
		ret = errno;

	/*
	 * Coda hack - coda doesn't like cross-directory links,
	 * so we fall back to a rename, which will mean that it
	 * won't be able to check collisions, but that's not a
	 * big deal.
	 *
	 * The same holds for FAT formatted media.
	 *
	 * When this succeeds, we just return.  We have nothing
	 * left to unlink.
	 */
	if (ret && ret != EEXIST) {
	try_rename:
		if (!rename(tmpfile, filename))
			goto out;
		ret = errno;
	}
	unlink_or_warn(tmpfile);
	if (ret) {
		if (ret != EEXIST) {
			return error_errno(_("unable to write file %s"), filename);
		}
		/* FIXME!!! Collision check here ? */
	}

out:
	if (adjust_shared_perm(filename))
		return error(_("unable to set permission to '%s'"), filename);
	return 0;
}

static int write_buffer(int fd, const void *buf, size_t len)
{
	if (write_in_full(fd, buf, len) < 0)
		return error_errno(_("file write error"));
	return 0;
}

int hash_object_file(const struct git_hash_algo *algo, const void *buf,
		     unsigned long len, const char *type,
		     struct object_id *oid)
{
	char hdr[MAX_HEADER_LEN];
	int hdrlen = sizeof(hdr);
	write_object_file_prepare(algo, buf, len, type, oid, hdr, &hdrlen);
	return 0;
}

/* Finalize a file on disk, and close it. */
static void close_loose_object(int fd)
{
	if (fsync_object_files)
		fsync_or_die(fd, "loose object file");
	if (close(fd) != 0)
		die_errno(_("error when closing loose object file"));
}

/* Size of directory component, including the ending '/' */
static inline int directory_size(const char *filename)
{
	const char *s = strrchr(filename, '/');
	if (!s)
		return 0;
	return s - filename + 1;
}

/*
 * This creates a temporary file in the same directory as the final
 * 'filename'
 *
 * We want to avoid cross-directory filename renames, because those
 * can have problems on various filesystems (FAT, NFS, Coda).
 */
static int create_tmpfile(struct strbuf *tmp, const char *filename)
{
	int fd, dirlen = directory_size(filename);

	strbuf_reset(tmp);
	strbuf_add(tmp, filename, dirlen);
	strbuf_addstr(tmp, "tmp_obj_XXXXXX");
	fd = git_mkstemp_mode(tmp->buf, 0444);
	if (fd < 0 && dirlen && errno == ENOENT) {
		/*
		 * Make sure the directory exists; note that the contents
		 * of the buffer are undefined after mkstemp returns an
		 * error, so we have to rewrite the whole buffer from
		 * scratch.
		 */
		strbuf_reset(tmp);
		strbuf_add(tmp, filename, dirlen - 1);
		if (mkdir(tmp->buf, 0777) && errno != EEXIST)
			return -1;
		if (adjust_shared_perm(tmp->buf))
			return -1;

		/* Try again */
		strbuf_addstr(tmp, "/tmp_obj_XXXXXX");
		fd = git_mkstemp_mode(tmp->buf, 0444);
	}
	return fd;
}

static int write_loose_object(const struct object_id *oid, char *hdr,
			      int hdrlen, const void *buf, unsigned long len,
			      time_t mtime)
{
	int fd, ret;
	unsigned char compressed[4096];
	git_zstream stream;
	git_hash_ctx c;
	struct object_id parano_oid;
	static struct strbuf tmp_file = STRBUF_INIT;
	static struct strbuf filename = STRBUF_INIT;

	loose_object_path(the_repository, &filename, oid);

	fd = create_tmpfile(&tmp_file, filename.buf);
	if (fd < 0) {
		if (errno == EACCES)
			return error(_("insufficient permission for adding an object to repository database %s"), get_object_directory());
		else
			return error_errno(_("unable to create temporary file"));
	}

	/* Set it up */
	git_deflate_init(&stream, zlib_compression_level);
	stream.next_out = compressed;
	stream.avail_out = sizeof(compressed);
	the_hash_algo->init_fn(&c);

	/* First header.. */
	stream.next_in = (unsigned char *)hdr;
	stream.avail_in = hdrlen;
	while (git_deflate(&stream, 0) == Z_OK)
		; /* nothing */
	the_hash_algo->update_fn(&c, hdr, hdrlen);

	/* Then the data itself.. */
	stream.next_in = (void *)buf;
	stream.avail_in = len;
	do {
		unsigned char *in0 = stream.next_in;
		ret = git_deflate(&stream, Z_FINISH);
		the_hash_algo->update_fn(&c, in0, stream.next_in - in0);
		if (write_buffer(fd, compressed, stream.next_out - compressed) < 0)
			die(_("unable to write loose object file"));
		stream.next_out = compressed;
		stream.avail_out = sizeof(compressed);
	} while (ret == Z_OK);

	if (ret != Z_STREAM_END)
		die(_("unable to deflate new object %s (%d)"), oid_to_hex(oid),
		    ret);
	ret = git_deflate_end_gently(&stream);
	if (ret != Z_OK)
		die(_("deflateEnd on object %s failed (%d)"), oid_to_hex(oid),
		    ret);
	the_hash_algo->final_fn(parano_oid.hash, &c);
	if (!oideq(oid, &parano_oid))
		die(_("confused by unstable object source data for %s"),
		    oid_to_hex(oid));

	close_loose_object(fd);

	if (mtime) {
		struct utimbuf utb;
		utb.actime = mtime;
		utb.modtime = mtime;
		if (utime(tmp_file.buf, &utb) < 0)
			warning_errno(_("failed utime() on %s"), tmp_file.buf);
	}

	return finalize_object_file(tmp_file.buf, filename.buf);
}

static int freshen_loose_object(const struct object_id *oid)
{
	return check_and_freshen(oid, 1);
}

static int freshen_packed_object(const struct object_id *oid)
{
	struct pack_entry e;
	if (!find_pack_entry(the_repository, oid, &e))
		return 0;
	if (e.p->freshened)
		return 1;
	if (!freshen_file(e.p->pack_name))
		return 0;
	e.p->freshened = 1;
	return 1;
}

int write_object_file(const void *buf, unsigned long len, const char *type,
		      struct object_id *oid)
{
	char hdr[MAX_HEADER_LEN];
	int hdrlen = sizeof(hdr);

	/* Normally if we have it in the pack then we do not bother writing
	 * it out into .git/objects/??/?{38} file.
	 */
	write_object_file_prepare(the_hash_algo, buf, len, type, oid, hdr,
				  &hdrlen);
	if (freshen_packed_object(oid) || freshen_loose_object(oid))
		return 0;
	return write_loose_object(oid, hdr, hdrlen, buf, len, 0);
}

int hash_object_file_literally(const void *buf, unsigned long len,
			       const char *type, struct object_id *oid,
			       unsigned flags)
{
	char *header;
	int hdrlen, status = 0;

	/* type string, SP, %lu of the length plus NUL must fit this */
	hdrlen = strlen(type) + MAX_HEADER_LEN;
	header = xmalloc(hdrlen);
	write_object_file_prepare(the_hash_algo, buf, len, type, oid, header,
				  &hdrlen);

	if (!(flags & HASH_WRITE_OBJECT))
		goto cleanup;
	if (freshen_packed_object(oid) || freshen_loose_object(oid))
		goto cleanup;
	status = write_loose_object(oid, header, hdrlen, buf, len, 0);

cleanup:
	free(header);
	return status;
}

int force_object_loose(const struct object_id *oid, time_t mtime)
{
	void *buf;
	unsigned long len;
	enum object_type type;
	char hdr[MAX_HEADER_LEN];
	int hdrlen;
	int ret;

	if (has_loose_object(oid))
		return 0;
	buf = read_object(the_repository, oid, &type, &len);
	if (!buf)
		return error(_("cannot read object for %s"), oid_to_hex(oid));
	hdrlen = xsnprintf(hdr, sizeof(hdr), "%s %"PRIuMAX , type_name(type), (uintmax_t)len) + 1;
	ret = write_loose_object(oid, hdr, hdrlen, buf, len, mtime);
	free(buf);

	return ret;
}

int repo_has_object_file_with_flags(struct repository *r,
				    const struct object_id *oid, int flags)
{
	if (!startup_info->have_repository)
		return 0;
	return oid_object_info_extended(r, oid, NULL, flags) >= 0;
}

int repo_has_object_file(struct repository *r,
			 const struct object_id *oid)
{
	return repo_has_object_file_with_flags(r, oid, 0);
}

static void check_tree(const void *buf, size_t size)
{
	struct tree_desc desc;
	struct name_entry entry;

	init_tree_desc(&desc, buf, size);
	while (tree_entry(&desc, &entry))
		/* do nothing
		 * tree_entry() will die() on malformed entries */
		;
}

static void check_commit(const void *buf, size_t size)
{
	struct commit c;
	memset(&c, 0, sizeof(c));
	if (parse_commit_buffer(the_repository, &c, buf, size, 0))
		die(_("corrupt commit"));
}

static void check_tag(const void *buf, size_t size)
{
	struct tag t;
	memset(&t, 0, sizeof(t));
	if (parse_tag_buffer(the_repository, &t, buf, size))
		die(_("corrupt tag"));
}

static int index_mem(struct index_state *istate,
		     struct object_id *oid, void *buf, size_t size,
		     enum object_type type,
		     const char *path, unsigned flags)
{
	int ret, re_allocated = 0;
	int write_object = flags & HASH_WRITE_OBJECT;

	if (!type)
		type = OBJ_BLOB;

	/*
	 * Convert blobs to git internal format
	 */
	if ((type == OBJ_BLOB) && path) {
		struct strbuf nbuf = STRBUF_INIT;
		if (convert_to_git(istate, path, buf, size, &nbuf,
				   get_conv_flags(flags))) {
			buf = strbuf_detach(&nbuf, &size);
			re_allocated = 1;
		}
	}
	if (flags & HASH_FORMAT_CHECK) {
		if (type == OBJ_TREE)
			check_tree(buf, size);
		if (type == OBJ_COMMIT)
			check_commit(buf, size);
		if (type == OBJ_TAG)
			check_tag(buf, size);
	}

	if (write_object)
		ret = write_object_file(buf, size, type_name(type), oid);
	else
		ret = hash_object_file(the_hash_algo, buf, size,
				       type_name(type), oid);
	if (re_allocated)
		free(buf);
	return ret;
}

static int index_stream_convert_blob(struct index_state *istate,
				     struct object_id *oid,
				     int fd,
				     const char *path,
				     unsigned flags)
{
	int ret;
	const int write_object = flags & HASH_WRITE_OBJECT;
	struct strbuf sbuf = STRBUF_INIT;

	assert(path);
	assert(would_convert_to_git_filter_fd(istate, path));

	convert_to_git_filter_fd(istate, path, fd, &sbuf,
				 get_conv_flags(flags));

	if (write_object)
		ret = write_object_file(sbuf.buf, sbuf.len, type_name(OBJ_BLOB),
					oid);
	else
		ret = hash_object_file(the_hash_algo, sbuf.buf, sbuf.len,
				       type_name(OBJ_BLOB), oid);
	strbuf_release(&sbuf);
	return ret;
}

static int index_pipe(struct index_state *istate, struct object_id *oid,
		      int fd, enum object_type type,
		      const char *path, unsigned flags)
{
	struct strbuf sbuf = STRBUF_INIT;
	int ret;

	if (strbuf_read(&sbuf, fd, 4096) >= 0)
		ret = index_mem(istate, oid, sbuf.buf, sbuf.len, type, path, flags);
	else
		ret = -1;
	strbuf_release(&sbuf);
	return ret;
}

#define SMALL_FILE_SIZE (32*1024)

static int index_core(struct index_state *istate,
		      struct object_id *oid, int fd, size_t size,
		      enum object_type type, const char *path,
		      unsigned flags)
{
	int ret;

	if (!size) {
		ret = index_mem(istate, oid, "", size, type, path, flags);
	} else if (size <= SMALL_FILE_SIZE) {
		char *buf = xmalloc(size);
		ssize_t read_result = read_in_full(fd, buf, size);
		if (read_result < 0)
			ret = error_errno(_("read error while indexing %s"),
					  path ? path : "<unknown>");
		else if (read_result != size)
			ret = error(_("short read while indexing %s"),
				    path ? path : "<unknown>");
		else
			ret = index_mem(istate, oid, buf, size, type, path, flags);
		free(buf);
	} else {
		void *buf = xmmap(NULL, size, PROT_READ, MAP_PRIVATE, fd, 0);
		ret = index_mem(istate, oid, buf, size, type, path, flags);
		munmap(buf, size);
	}
	return ret;
}

/*
 * This creates one packfile per large blob unless bulk-checkin
 * machinery is "plugged".
 *
 * This also bypasses the usual "convert-to-git" dance, and that is on
 * purpose. We could write a streaming version of the converting
 * functions and insert that before feeding the data to fast-import
 * (or equivalent in-core API described above). However, that is
 * somewhat complicated, as we do not know the size of the filter
 * result, which we need to know beforehand when writing a git object.
 * Since the primary motivation for trying to stream from the working
 * tree file and to avoid mmaping it in core is to deal with large
 * binary blobs, they generally do not want to get any conversion, and
 * callers should avoid this code path when filters are requested.
 */
static int index_stream(struct object_id *oid, int fd, size_t size,
			enum object_type type, const char *path,
			unsigned flags)
{
	return index_bulk_checkin(oid, fd, size, type, path, flags);
}

int index_fd(struct index_state *istate, struct object_id *oid,
	     int fd, struct stat *st,
	     enum object_type type, const char *path, unsigned flags)
{
	int ret;

	/*
	 * Call xsize_t() only when needed to avoid potentially unnecessary
	 * die() for large files.
	 */
	if (type == OBJ_BLOB && path && would_convert_to_git_filter_fd(istate, path))
		ret = index_stream_convert_blob(istate, oid, fd, path, flags);
	else if (!S_ISREG(st->st_mode))
		ret = index_pipe(istate, oid, fd, type, path, flags);
	else if (st->st_size <= big_file_threshold || type != OBJ_BLOB ||
		 (path && would_convert_to_git(istate, path)))
		ret = index_core(istate, oid, fd, xsize_t(st->st_size),
				 type, path, flags);
	else
		ret = index_stream(oid, fd, xsize_t(st->st_size), type, path,
				   flags);
	close(fd);
	return ret;
}

int index_path(struct index_state *istate, struct object_id *oid,
	       const char *path, struct stat *st, unsigned flags)
{
	int fd;
	struct strbuf sb = STRBUF_INIT;
	int rc = 0;

	switch (st->st_mode & S_IFMT) {
	case S_IFREG:
		fd = open(path, O_RDONLY);
		if (fd < 0)
			return error_errno("open(\"%s\")", path);
		if (index_fd(istate, oid, fd, st, OBJ_BLOB, path, flags) < 0)
			return error(_("%s: failed to insert into database"),
				     path);
		break;
	case S_IFLNK:
		if (strbuf_readlink(&sb, path, st->st_size))
			return error_errno("readlink(\"%s\")", path);
		if (!(flags & HASH_WRITE_OBJECT))
			hash_object_file(the_hash_algo, sb.buf, sb.len,
					 blob_type, oid);
		else if (write_object_file(sb.buf, sb.len, blob_type, oid))
			rc = error(_("%s: failed to insert into database"), path);
		strbuf_release(&sb);
		break;
	case S_IFDIR:
		return resolve_gitlink_ref(path, "HEAD", oid);
	default:
		return error(_("%s: unsupported file type"), path);
	}
	return rc;
}

int read_pack_header(int fd, struct pack_header *header)
{
	if (read_in_full(fd, header, sizeof(*header)) != sizeof(*header))
		/* "eof before pack header was fully read" */
		return PH_ERROR_EOF;

	if (header->hdr_signature != htonl(PACK_SIGNATURE))
		/* "protocol error (pack signature mismatch detected)" */
		return PH_ERROR_PACK_SIGNATURE;
	if (!pack_version_ok(header->hdr_version))
		/* "protocol error (pack version unsupported)" */
		return PH_ERROR_PROTOCOL;
	return 0;
}

void assert_oid_type(const struct object_id *oid, enum object_type expect)
{
	enum object_type type = oid_object_info(the_repository, oid, NULL);
	if (type < 0)
		die(_("%s is not a valid object"), oid_to_hex(oid));
	if (type != expect)
		die(_("%s is not a valid '%s' object"), oid_to_hex(oid),
		    type_name(expect));
}

int for_each_file_in_obj_subdir(unsigned int subdir_nr,
				struct strbuf *path,
				each_loose_object_fn obj_cb,
				each_loose_cruft_fn cruft_cb,
				each_loose_subdir_fn subdir_cb,
				void *data)
{
	size_t origlen, baselen;
	DIR *dir;
	struct dirent *de;
	int r = 0;
	struct object_id oid;

	if (subdir_nr > 0xff)
		BUG("invalid loose object subdirectory: %x", subdir_nr);

	origlen = path->len;
	strbuf_complete(path, '/');
	strbuf_addf(path, "%02x", subdir_nr);

	dir = opendir(path->buf);
	if (!dir) {
		if (errno != ENOENT)
			r = error_errno(_("unable to open %s"), path->buf);
		strbuf_setlen(path, origlen);
		return r;
	}

	oid.hash[0] = subdir_nr;
	strbuf_addch(path, '/');
	baselen = path->len;

	while ((de = readdir(dir))) {
		size_t namelen;
		if (is_dot_or_dotdot(de->d_name))
			continue;

		namelen = strlen(de->d_name);
		strbuf_setlen(path, baselen);
		strbuf_add(path, de->d_name, namelen);
		if (namelen == the_hash_algo->hexsz - 2 &&
		    !hex_to_bytes(oid.hash + 1, de->d_name,
				  the_hash_algo->rawsz - 1)) {
			if (obj_cb) {
				r = obj_cb(&oid, path->buf, data);
				if (r)
					break;
			}
			continue;
		}

		if (cruft_cb) {
			r = cruft_cb(de->d_name, path->buf, data);
			if (r)
				break;
		}
	}
	closedir(dir);

	strbuf_setlen(path, baselen - 1);
	if (!r && subdir_cb)
		r = subdir_cb(subdir_nr, path->buf, data);

	strbuf_setlen(path, origlen);

	return r;
}

int for_each_loose_file_in_objdir_buf(struct strbuf *path,
			    each_loose_object_fn obj_cb,
			    each_loose_cruft_fn cruft_cb,
			    each_loose_subdir_fn subdir_cb,
			    void *data)
{
	int r = 0;
	int i;

	for (i = 0; i < 256; i++) {
		r = for_each_file_in_obj_subdir(i, path, obj_cb, cruft_cb,
						subdir_cb, data);
		if (r)
			break;
	}

	return r;
}

int for_each_loose_file_in_objdir(const char *path,
				  each_loose_object_fn obj_cb,
				  each_loose_cruft_fn cruft_cb,
				  each_loose_subdir_fn subdir_cb,
				  void *data)
{
	struct strbuf buf = STRBUF_INIT;
	int r;

	strbuf_addstr(&buf, path);
	r = for_each_loose_file_in_objdir_buf(&buf, obj_cb, cruft_cb,
					      subdir_cb, data);
	strbuf_release(&buf);

	return r;
}

int for_each_loose_object(each_loose_object_fn cb, void *data,
			  enum for_each_object_flags flags)
{
	struct object_directory *odb;

	prepare_alt_odb(the_repository);
	for (odb = the_repository->objects->odb; odb; odb = odb->next) {
		int r = for_each_loose_file_in_objdir(odb->path, cb, NULL,
						      NULL, data);
		if (r)
			return r;

		if (flags & FOR_EACH_OBJECT_LOCAL_ONLY)
			break;
	}

	return 0;
}

static int append_loose_object(const struct object_id *oid, const char *path,
			       void *data)
{
	oid_array_append(data, oid);
	return 0;
}

struct oid_array *odb_loose_cache(struct object_directory *odb,
				  const struct object_id *oid)
{
	int subdir_nr = oid->hash[0];
	struct strbuf buf = STRBUF_INIT;

	if (subdir_nr < 0 ||
	    subdir_nr >= ARRAY_SIZE(odb->loose_objects_subdir_seen))
		BUG("subdir_nr out of range");

	if (odb->loose_objects_subdir_seen[subdir_nr])
		return &odb->loose_objects_cache[subdir_nr];

	strbuf_addstr(&buf, odb->path);
	for_each_file_in_obj_subdir(subdir_nr, &buf,
				    append_loose_object,
				    NULL, NULL,
				    &odb->loose_objects_cache[subdir_nr]);
	odb->loose_objects_subdir_seen[subdir_nr] = 1;
	strbuf_release(&buf);
	return &odb->loose_objects_cache[subdir_nr];
}

void odb_clear_loose_cache(struct object_directory *odb)
{
	int i;

	for (i = 0; i < ARRAY_SIZE(odb->loose_objects_cache); i++)
		oid_array_clear(&odb->loose_objects_cache[i]);
	memset(&odb->loose_objects_subdir_seen, 0,
	       sizeof(odb->loose_objects_subdir_seen));
}

static int check_stream_oid(git_zstream *stream,
			    const char *hdr,
			    unsigned long size,
			    const char *path,
			    const struct object_id *expected_oid)
{
	git_hash_ctx c;
	struct object_id real_oid;
	unsigned char buf[4096];
	unsigned long total_read;
	int status = Z_OK;

	the_hash_algo->init_fn(&c);
	the_hash_algo->update_fn(&c, hdr, stream->total_out);

	/*
	 * We already read some bytes into hdr, but the ones up to the NUL
	 * do not count against the object's content size.
	 */
	total_read = stream->total_out - strlen(hdr) - 1;

	/*
	 * This size comparison must be "<=" to read the final zlib packets;
	 * see the comment in unpack_loose_rest for details.
	 */
	while (total_read <= size &&
	       (status == Z_OK ||
		(status == Z_BUF_ERROR && !stream->avail_out))) {
		stream->next_out = buf;
		stream->avail_out = sizeof(buf);
		if (size - total_read < stream->avail_out)
			stream->avail_out = size - total_read;
		status = git_inflate(stream, Z_FINISH);
		the_hash_algo->update_fn(&c, buf, stream->next_out - buf);
		total_read += stream->next_out - buf;
	}
	git_inflate_end(stream);

	if (status != Z_STREAM_END) {
		error(_("corrupt loose object '%s'"), oid_to_hex(expected_oid));
		return -1;
	}
	if (stream->avail_in) {
		error(_("garbage at end of loose object '%s'"),
		      oid_to_hex(expected_oid));
		return -1;
	}

	the_hash_algo->final_fn(real_oid.hash, &c);
	if (!oideq(expected_oid, &real_oid)) {
		error(_("hash mismatch for %s (expected %s)"), path,
		      oid_to_hex(expected_oid));
		return -1;
	}

	return 0;
}

int read_loose_object(const char *path,
		      const struct object_id *expected_oid,
		      enum object_type *type,
		      unsigned long *size,
		      void **contents)
{
	int ret = -1;
	void *map = NULL;
	unsigned long mapsize;
	git_zstream stream;
	char hdr[MAX_HEADER_LEN];

	*contents = NULL;

	map = map_loose_object_1(the_repository, path, NULL, &mapsize);
	if (!map) {
		error_errno(_("unable to mmap %s"), path);
		goto out;
	}

	if (unpack_loose_header(&stream, map, mapsize, hdr, sizeof(hdr)) < 0) {
		error(_("unable to unpack header of %s"), path);
		goto out;
	}

	*type = parse_loose_header(hdr, size);
	if (*type < 0) {
		error(_("unable to parse header of %s"), path);
		git_inflate_end(&stream);
		goto out;
	}

	if (*type == OBJ_BLOB && *size > big_file_threshold) {
		if (check_stream_oid(&stream, hdr, *size, path, expected_oid) < 0)
			goto out;
	} else {
		*contents = unpack_loose_rest(&stream, hdr, *size, expected_oid);
		if (!*contents) {
			error(_("unable to unpack contents of %s"), path);
			git_inflate_end(&stream);
			goto out;
		}
		if (check_object_signature(the_repository, expected_oid,
					   *contents, *size,
					   type_name(*type))) {
			error(_("hash mismatch for %s (expected %s)"), path,
			      oid_to_hex(expected_oid));
			free(*contents);
			goto out;
		}
	}

	ret = 0; /* everything checks out */

out:
	if (map)
		munmap(map, mapsize);
	return ret;
}<|MERGE_RESOLUTION|>--- conflicted
+++ resolved
@@ -1487,13 +1487,8 @@
 			*(oi->sizep) = co->size;
 		if (oi->disk_sizep)
 			*(oi->disk_sizep) = 0;
-<<<<<<< HEAD
-		if (oi->delta_base_sha1)
-			hashclr(oi->delta_base_sha1);
-=======
 		if (oi->delta_base_oid)
 			oidclr(oi->delta_base_oid);
->>>>>>> 9a5d6d0f
 		if (oi->type_name)
 			strbuf_addstr(oi->type_name, type_name(co->type));
 		if (oi->contentp)
