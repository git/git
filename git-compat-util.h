#ifndef GIT_COMPAT_UTIL_H
#define GIT_COMPAT_UTIL_H

#define _FILE_OFFSET_BITS 64

#ifndef FLEX_ARRAY
/*
 * See if our compiler is known to support flexible array members.
 */
#if defined(__STDC_VERSION__) && (__STDC_VERSION__ >= 199901L)
# define FLEX_ARRAY /* empty */
#elif defined(__GNUC__)
# if (__GNUC__ >= 3)
#  define FLEX_ARRAY /* empty */
# else
#  define FLEX_ARRAY 0 /* older GNU extension */
# endif
#endif

/*
 * Otherwise, default to safer but a bit wasteful traditional style
 */
#ifndef FLEX_ARRAY
# define FLEX_ARRAY 1
#endif
#endif

#define ARRAY_SIZE(x) (sizeof(x)/sizeof(x[0]))

#ifdef __GNUC__
#define TYPEOF(x) (__typeof__(x))
#else
#define TYPEOF(x)
#endif

#define MSB(x, bits) ((x) & TYPEOF(x)(~0ULL << (sizeof(x) * 8 - (bits))))
#define HAS_MULTI_BITS(i)  ((i) & ((i) - 1))  /* checks if an integer has more than 1 bit set */

/* Approximation of the length of the decimal representation of this type. */
#define decimal_length(x)	((int)(sizeof(x) * 2.56 + 0.5) + 1)

#if !defined(__APPLE__) && !defined(__FreeBSD__)
#define _XOPEN_SOURCE 600 /* glibc2 and AIX 5.3L need 500, OpenBSD needs 600 for S_ISLNK() */
#define _XOPEN_SOURCE_EXTENDED 1 /* AIX 5.3L needs this */
#endif
#define _ALL_SOURCE 1
#define _GNU_SOURCE 1
#define _BSD_SOURCE 1

#include <unistd.h>
#include <stdio.h>
#include <sys/stat.h>
#include <fcntl.h>
#include <stddef.h>
#include <stdlib.h>
#include <stdarg.h>
#include <string.h>
#include <errno.h>
#include <limits.h>
#include <sys/param.h>
#include <sys/types.h>
#include <dirent.h>
#include <sys/time.h>
#include <time.h>
#include <signal.h>
#include <fnmatch.h>
#include <assert.h>
#include <regex.h>
#ifndef __MINGW32__
#include <sys/wait.h>
#include <sys/poll.h>
#include <sys/socket.h>
#include <sys/ioctl.h>
#ifndef NO_SYS_SELECT_H
#include <sys/select.h>
#endif
#include <netinet/in.h>
#include <netinet/tcp.h>
#include <arpa/inet.h>
#include <netdb.h>
#include <pwd.h>
#include <inttypes.h>
#if defined(__CYGWIN__)
#undef _XOPEN_SOURCE
#include <grp.h>
#define _XOPEN_SOURCE 600
#else
#undef _ALL_SOURCE /* AIX 5.3L defines a struct list with _ALL_SOURCE. */
#include <grp.h>
#define _ALL_SOURCE 1
#endif
#endif	/* !__MINGW32__ */

#ifndef NO_ICONV
#include <iconv.h>
#endif

/* On most systems <limits.h> would have given us this, but
 * not on some systems (e.g. GNU/Hurd).
 */
#ifndef PATH_MAX
#define PATH_MAX 4096
#endif

#ifndef PRIuMAX
#ifndef __MINGW32__
#define PRIuMAX "llu"
#else
#define PRIuMAX "I64u"
#endif
#endif

#ifdef __GNUC__
#define NORETURN __attribute__((__noreturn__))
#else
#define NORETURN
#ifndef __attribute__
#define __attribute__(x)
#endif
#endif

/* General helper functions */
extern void usage(const char *err) NORETURN;
extern void die(const char *err, ...) NORETURN __attribute__((format (printf, 1, 2)));
extern int error(const char *err, ...) __attribute__((format (printf, 1, 2)));
extern void warning(const char *err, ...) __attribute__((format (printf, 1, 2)));

extern void set_usage_routine(void (*routine)(const char *err) NORETURN);
extern void set_die_routine(void (*routine)(const char *err, va_list params) NORETURN);
extern void set_error_routine(void (*routine)(const char *err, va_list params));
extern void set_warn_routine(void (*routine)(const char *warn, va_list params));

extern int prefixcmp(const char *str, const char *prefix);

#ifdef NO_MMAP

#ifndef PROT_READ
#define PROT_READ 1
#define PROT_WRITE 2
#define MAP_PRIVATE 1
#define MAP_FAILED ((void*)-1)
#endif

#define mmap git_mmap
#define munmap git_munmap
extern void *git_mmap(void *start, size_t length, int prot, int flags, int fd, off_t offset);
extern int git_munmap(void *start, size_t length);

/* This value must be multiple of (pagesize * 2) */
#define DEFAULT_PACKED_GIT_WINDOW_SIZE (1 * 1024 * 1024)

#else /* NO_MMAP */

#include <sys/mman.h>

/* This value must be multiple of (pagesize * 2) */
#define DEFAULT_PACKED_GIT_WINDOW_SIZE \
	(sizeof(void*) >= 8 \
		?  1 * 1024 * 1024 * 1024 \
		: 32 * 1024 * 1024)

#endif /* NO_MMAP */

#define DEFAULT_PACKED_GIT_LIMIT \
	((1024L * 1024L) * (sizeof(void*) >= 8 ? 8192 : 256))

#ifdef NO_PREAD
#define pread git_pread
extern ssize_t git_pread(int fd, void *buf, size_t count, off_t offset);
#endif
/* Forward decl that will remind us if its twin in cache.h changes.
   This function in used in compat/pread.c.  But we can't include
   cache.h there. */
extern int read_in_full(int fd, void *buf, size_t count);

#ifdef NO_SETENV
#define setenv gitsetenv
extern int gitsetenv(const char *, const char *, int);
#endif

#ifdef NO_MKDTEMP
#define mkdtemp gitmkdtemp
extern char *gitmkdtemp(char *);
#endif

#ifdef NO_UNSETENV
#define unsetenv gitunsetenv
extern void gitunsetenv(const char *);
#endif

#ifdef NO_STRCASESTR
#define strcasestr gitstrcasestr
extern char *gitstrcasestr(const char *haystack, const char *needle);
#endif

#ifdef NO_STRLCPY
#define strlcpy gitstrlcpy
extern size_t gitstrlcpy(char *, const char *, size_t);
#endif

#ifdef NO_STRTOUMAX
#define strtoumax gitstrtoumax
extern uintmax_t gitstrtoumax(const char *, char **, int);
#endif

#ifdef NO_HSTRERROR
#define hstrerror githstrerror
extern const char *githstrerror(int herror);
#endif

#ifdef NO_MEMMEM
#define memmem gitmemmem
void *gitmemmem(const void *haystack, size_t haystacklen,
                const void *needle, size_t needlelen);
#endif

#ifdef __GLIBC_PREREQ
#if __GLIBC_PREREQ(2, 1)
#define HAVE_STRCHRNUL
#endif
#endif

#ifndef HAVE_STRCHRNUL
#define strchrnul gitstrchrnul
static inline char *gitstrchrnul(const char *s, int c)
{
	while (*s && *s != c)
		s++;
	return (char *)s;
}
#endif

extern void release_pack_memory(size_t, int);

static inline char* xstrdup(const char *str)
{
	char *ret = strdup(str);
	if (!ret) {
		release_pack_memory(strlen(str) + 1, -1);
		ret = strdup(str);
		if (!ret)
			die("Out of memory, strdup failed");
	}
	return ret;
}

static inline void *xmalloc(size_t size)
{
	void *ret = malloc(size);
	if (!ret && !size)
		ret = malloc(1);
	if (!ret) {
		release_pack_memory(size, -1);
		ret = malloc(size);
		if (!ret && !size)
			ret = malloc(1);
		if (!ret)
			die("Out of memory, malloc failed");
	}
#ifdef XMALLOC_POISON
	memset(ret, 0xA5, size);
#endif
	return ret;
}

static inline void *xmemdupz(const void *data, size_t len)
{
	char *p = xmalloc(len + 1);
	memcpy(p, data, len);
	p[len] = '\0';
	return p;
}

static inline char *xstrndup(const char *str, size_t len)
{
	char *p = memchr(str, '\0', len);
	return xmemdupz(str, p ? p - str : len);
}

static inline void *xrealloc(void *ptr, size_t size)
{
	void *ret = realloc(ptr, size);
	if (!ret && !size)
		ret = realloc(ptr, 1);
	if (!ret) {
		release_pack_memory(size, -1);
		ret = realloc(ptr, size);
		if (!ret && !size)
			ret = realloc(ptr, 1);
		if (!ret)
			die("Out of memory, realloc failed");
	}
	return ret;
}

static inline void *xcalloc(size_t nmemb, size_t size)
{
	void *ret = calloc(nmemb, size);
	if (!ret && (!nmemb || !size))
		ret = calloc(1, 1);
	if (!ret) {
		release_pack_memory(nmemb * size, -1);
		ret = calloc(nmemb, size);
		if (!ret && (!nmemb || !size))
			ret = calloc(1, 1);
		if (!ret)
			die("Out of memory, calloc failed");
	}
	return ret;
}

static inline void *xmmap(void *start, size_t length,
	int prot, int flags, int fd, off_t offset)
{
	void *ret = mmap(start, length, prot, flags, fd, offset);
	if (ret == MAP_FAILED) {
		if (!length)
			return NULL;
		release_pack_memory(length, fd);
		ret = mmap(start, length, prot, flags, fd, offset);
		if (ret == MAP_FAILED)
			die("Out of memory? mmap failed: %s", strerror(errno));
	}
	return ret;
}

static inline ssize_t xread(int fd, void *buf, size_t len)
{
	ssize_t nr;
	while (1) {
		nr = read(fd, buf, len);
		if ((nr < 0) && (errno == EAGAIN || errno == EINTR))
			continue;
		return nr;
	}
}

static inline ssize_t xwrite(int fd, const void *buf, size_t len)
{
	ssize_t nr;
	while (1) {
		nr = write(fd, buf, len);
		if ((nr < 0) && (errno == EAGAIN || errno == EINTR))
			continue;
		return nr;
	}
}

static inline int xdup(int fd)
{
	int ret = dup(fd);
	if (ret < 0)
		die("dup failed: %s", strerror(errno));
	return ret;
}

static inline FILE *xfdopen(int fd, const char *mode)
{
	FILE *stream = fdopen(fd, mode);
	if (stream == NULL)
		die("Out of memory? fdopen failed: %s", strerror(errno));
	return stream;
}

#ifdef __MINGW32__
int mkstemp(char *template);
#endif

static inline int xmkstemp(char *template)
{
	int fd;

	fd = mkstemp(template);
	if (fd < 0)
		die("Unable to create temporary file: %s", strerror(errno));
	return fd;
}

static inline size_t xsize_t(off_t len)
{
	return (size_t)len;
}

static inline int has_extension(const char *filename, const char *ext)
{
	size_t len = strlen(filename);
	size_t extlen = strlen(ext);
	return len > extlen && !memcmp(filename + len - extlen, ext, extlen);
}

/* Sane ctype - no locale, and works with signed chars */
#undef isspace
#undef isdigit
#undef isalpha
#undef isalnum
#undef tolower
#undef toupper
extern unsigned char sane_ctype[256];
#define GIT_SPACE 0x01
#define GIT_DIGIT 0x02
#define GIT_ALPHA 0x04
#define sane_istest(x,mask) ((sane_ctype[(unsigned char)(x)] & (mask)) != 0)
#define isspace(x) sane_istest(x,GIT_SPACE)
#define isdigit(x) sane_istest(x,GIT_DIGIT)
#define isalpha(x) sane_istest(x,GIT_ALPHA)
#define isalnum(x) sane_istest(x,GIT_ALPHA | GIT_DIGIT)
#define tolower(x) sane_case((unsigned char)(x), 0x20)
#define toupper(x) sane_case((unsigned char)(x), 0)

static inline int sane_case(int x, int high)
{
	if (sane_istest(x, GIT_ALPHA))
		x = (x & ~0x20) | high;
	return x;
}

static inline int strtoul_ui(char const *s, int base, unsigned int *result)
{
	unsigned long ul;
	char *p;

	errno = 0;
	ul = strtoul(s, &p, base);
	if (errno || *p || p == s || (unsigned int) ul != ul)
		return -1;
	*result = ul;
	return 0;
}

static inline int strtol_i(char const *s, int base, int *result)
{
	long ul;
	char *p;

	errno = 0;
	ul = strtol(s, &p, base);
	if (errno || *p || p == s || (int) ul != ul)
		return -1;
	*result = ul;
	return 0;
}

<<<<<<< HEAD
#ifdef __MINGW32__

#include <winsock2.h>

/*
 * things that are not available in header files
 */

typedef int pid_t;
#define hstrerror strerror

#define S_IFLNK    0120000 /* Symbolic link */
#define S_ISLNK(x) (((x) & S_IFMT) == S_IFLNK)
#define S_ISSOCK(x) 0
#define S_IRGRP 0
#define S_IWGRP 0
#define S_IXGRP 0
#define S_ISGID 0
#define S_IROTH 0
#define S_IXOTH 0

#define WIFEXITED(x) ((unsigned)(x) < 259)	/* STILL_ACTIVE */
#define WEXITSTATUS(x) ((x) & 0xff)
#define WIFSIGNALED(x) ((unsigned)(x) > 259)

#define SIGKILL 0
#define SIGCHLD 0
#define SIGPIPE 0
#define SIGALRM 100

#define F_GETFD 1
#define F_SETFD 2
#define FD_CLOEXEC 0x1

struct passwd {
	char *pw_name;
	char *pw_gecos;
	char *pw_dir;
};

struct pollfd {
	int fd;           /* file descriptor */
	short events;     /* requested events */
	short revents;    /* returned events */
};
#define POLLIN 1
#define POLLHUP 2

typedef void (__cdecl *sig_handler_t)(int);
struct sigaction {
	sig_handler_t sa_handler;
	unsigned sa_flags;
};
#define sigemptyset(x) (void)0
#define SA_RESTART 0

struct itimerval {
	struct timeval it_value, it_interval;
};
#define ITIMER_REAL 0

/*
 * trivial stubs
 */

static inline int readlink(const char *path, char *buf, size_t bufsiz)
{ errno = ENOSYS; return -1; }
static inline int symlink(const char *oldpath, const char *newpath)
{ errno = ENOSYS; return -1; }
static inline int link(const char *oldpath, const char *newpath)
{ errno = ENOSYS; return -1; }
static inline int fchmod(int fildes, mode_t mode)
{ errno = ENOSYS; return -1; }
static inline int fork(void)
{ errno = ENOSYS; return -1; }
static inline unsigned int alarm(unsigned int seconds)
{ return 0; }
static inline int fsync(int fd)
{ return 0; }
static inline int getppid(void)
{ return 1; }
static inline void sync(void)
{}
static inline int getuid()
{ return 1; }
static inline struct passwd *getpwnam(const char *name)
{ return NULL; }
static inline int fcntl(int fd, int cmd, long arg)
{
	if (cmd == F_GETFD || cmd == F_SETFD)
		return 0;
	errno = EINVAL;
	return -1;
}

/*
 * simple adaptors
 */

static inline int mingw_mkdir(const char *path, int mode)
{
	return mkdir(path);
}
#define mkdir mingw_mkdir

static inline int mingw_unlink(const char *pathname)
{
	/* read-only files cannot be removed */
	chmod(pathname, 0666);
	return unlink(pathname);
}
#define unlink mingw_unlink

static inline int waitpid(pid_t pid, unsigned *status, unsigned options)
{
	if (options == 0)
		return _cwait(status, pid, 0);
	errno = EINVAL;
	return -1;
}

/*
 * implementations of missing functions
 */

int pipe(int filedes[2]);
unsigned int sleep (unsigned int seconds);
int gettimeofday(struct timeval *tv, void *tz);
int poll(struct pollfd *ufds, unsigned int nfds, int timeout);
struct tm *gmtime_r(const time_t *timep, struct tm *result);
struct tm *localtime_r(const time_t *timep, struct tm *result);
int getpagesize(void);	/* defined in MinGW's libgcc.a */
struct passwd *getpwuid(int uid);
int setitimer(int type, struct itimerval *in, struct itimerval *out);
int sigaction(int sig, struct sigaction *in, struct sigaction *out);

/*
 * replacements of existing functions
 */

int mingw_open (const char *filename, int oflags, ...);
#define open mingw_open

char *mingw_getcwd(char *pointer, int len);
#define getcwd mingw_getcwd

struct hostent *mingw_gethostbyname(const char *host);
#define gethostbyname mingw_gethostbyname

int mingw_socket(int domain, int type, int protocol);
#define socket mingw_socket

int mingw_connect(int sockfd, struct sockaddr *sa, size_t sz);
#define connect mingw_connect

int mingw_rename(const char*, const char*);
#define rename mingw_rename

/* Use mingw_lstat() instead of lstat()/stat() and
 * mingw_fstat() instead of fstat() on Windows.
 * struct stat is redefined because it lacks the st_blocks member.
 */
struct mingw_stat {
	unsigned st_mode;
	time_t st_mtime, st_atime, st_ctime;
	unsigned st_dev, st_ino, st_uid, st_gid;
	size_t st_size;
	size_t st_blocks;
};
int mingw_lstat(const char *file_name, struct mingw_stat *buf);
int mingw_fstat(int fd, struct mingw_stat *buf);
#define fstat mingw_fstat
#define lstat mingw_lstat
#define stat mingw_stat
static inline int mingw_stat(const char *file_name, struct mingw_stat *buf)
{ return mingw_lstat(file_name, buf); }

int mingw_vsnprintf(char *buf, size_t size, const char *fmt, va_list args);
#define vsnprintf mingw_vsnprintf

pid_t mingw_spawnvpe(const char *cmd, const char **argv, char **env);
void mingw_execvp(const char *cmd, char *const *argv);
#define execvp mingw_execvp

static inline unsigned int git_ntohl(unsigned int x)
{ return (unsigned int)ntohl(x); }
#define ntohl git_ntohl

sig_handler_t mingw_signal(int sig, sig_handler_t handler);
#define signal mingw_signal

/*
 * helpers
 */

char **copy_environ(void);
void free_environ(char **env);
char **env_setenv(char **env, const char *name);

#endif /* __MINGW32__ */
=======
#ifdef INTERNAL_QSORT
void git_qsort(void *base, size_t nmemb, size_t size,
	       int(*compar)(const void *, const void *));
#define qsort git_qsort
#endif
>>>>>>> cf5c51ef

#endif<|MERGE_RESOLUTION|>--- conflicted
+++ resolved
@@ -440,7 +440,12 @@
 	return 0;
 }
 
-<<<<<<< HEAD
+#ifdef INTERNAL_QSORT
+void git_qsort(void *base, size_t nmemb, size_t size,
+	       int(*compar)(const void *, const void *));
+#define qsort git_qsort
+#endif
+
 #ifdef __MINGW32__
 
 #include <winsock2.h>
@@ -641,12 +646,5 @@
 char **env_setenv(char **env, const char *name);
 
 #endif /* __MINGW32__ */
-=======
-#ifdef INTERNAL_QSORT
-void git_qsort(void *base, size_t nmemb, size_t size,
-	       int(*compar)(const void *, const void *));
-#define qsort git_qsort
-#endif
->>>>>>> cf5c51ef
 
 #endif