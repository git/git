--- conflicted
+++ resolved
@@ -471,20 +471,11 @@
 
 	status = check_signature(payload.buf, payload.len, signature.buf,
 				 signature.len, &sigc);
-<<<<<<< HEAD
-	if (status && sigc.result == 'N')
-		show_sig_lines(opt, status, "No signature\n");
-	else {
-		show_sig_lines(opt, status, sigc.gpg_output);
-		signature_check_clear(&sigc);
-	}
-=======
 	if (status && !sigc.gpg_output)
 		show_sig_lines(opt, status, "No signature\n");
 	else
 		show_sig_lines(opt, status, sigc.gpg_output);
 	signature_check_clear(&sigc);
->>>>>>> 9a5d6d0f
 
  out:
 	strbuf_release(&payload);
@@ -548,22 +539,12 @@
 	status = -1;
 	if (extra->len > payload_size) {
 		/* could have a good signature */
-<<<<<<< HEAD
-		if (!check_signature(extra->value, payload_size,
-				     extra->value + payload_size,
-				     extra->len - payload_size, &sigc)) {
-			strbuf_addstr(&verify_message, sigc.gpg_output);
-			signature_check_clear(&sigc);
-			status = 0; /* good */
-		} else if (verify_message.len <= gpg_message_offset)
-=======
 		status = check_signature(extra->value, payload_size,
 					 extra->value + payload_size,
 					 extra->len - payload_size, &sigc);
 		if (sigc.gpg_output)
 			strbuf_addstr(&verify_message, sigc.gpg_output);
 		else
->>>>>>> 9a5d6d0f
 			strbuf_addstr(&verify_message, "No signature\n");
 		signature_check_clear(&sigc);
 		/* otherwise we couldn't verify, which is shown as bad */
