#include "cache.h"
#include "config.h"
#include "diff.h"
#include "object-store.h"
#include "repository.h"
#include "commit.h"
#include "tag.h"
#include "graph.h"
#include "log-tree.h"
#include "reflog-walk.h"
#include "refs.h"
#include "string-list.h"
#include "color.h"
#include "gpg-interface.h"
#include "sequencer.h"
#include "line-log.h"
#include "help.h"
#include "interdiff.h"
#include "range-diff.h"

static struct decoration name_decoration = { "object names" };
static int decoration_loaded;
static int decoration_flags;

static char decoration_colors[][COLOR_MAXLEN] = {
	GIT_COLOR_RESET,
	GIT_COLOR_BOLD_GREEN,	/* REF_LOCAL */
	GIT_COLOR_BOLD_RED,	/* REF_REMOTE */
	GIT_COLOR_BOLD_YELLOW,	/* REF_TAG */
	GIT_COLOR_BOLD_MAGENTA,	/* REF_STASH */
	GIT_COLOR_BOLD_CYAN,	/* REF_HEAD */
	GIT_COLOR_BOLD_BLUE,	/* GRAFTED */
};

static const char *color_decorate_slots[] = {
	[DECORATION_REF_LOCAL]	= "branch",
	[DECORATION_REF_REMOTE] = "remoteBranch",
	[DECORATION_REF_TAG]	= "tag",
	[DECORATION_REF_STASH]	= "stash",
	[DECORATION_REF_HEAD]	= "HEAD",
	[DECORATION_GRAFTED]	= "grafted",
};

static const char *decorate_get_color(int decorate_use_color, enum decoration_type ix)
{
	if (want_color(decorate_use_color))
		return decoration_colors[ix];
	return "";
}

define_list_config_array(color_decorate_slots);

int parse_decorate_color_config(const char *var, const char *slot_name, const char *value)
{
	int slot = LOOKUP_CONFIG(color_decorate_slots, slot_name);
	if (slot < 0)
		return 0;
	if (!value)
		return config_error_nonbool(var);
	return color_parse(value, decoration_colors[slot]);
}

/*
 * log-tree.c uses DIFF_OPT_TST for determining whether to use color
 * for showing the commit sha1, use the same check for --decorate
 */
#define decorate_get_color_opt(o, ix) \
	decorate_get_color((o)->use_color, ix)

void add_name_decoration(enum decoration_type type, const char *name, struct object *obj)
{
	struct name_decoration *res;
	FLEX_ALLOC_STR(res, name, name);
	res->type = type;
	res->next = add_decoration(&name_decoration, obj, res);
}

const struct name_decoration *get_name_decoration(const struct object *obj)
{
	load_ref_decorations(NULL, DECORATE_SHORT_REFS);
	return lookup_decoration(&name_decoration, obj);
}

static int add_ref_decoration(const char *refname, const struct object_id *oid,
			      int flags, void *cb_data)
{
	struct object *obj;
	enum decoration_type type = DECORATION_NONE;
	struct decoration_filter *filter = (struct decoration_filter *)cb_data;

	if (filter && !ref_filter_match(refname,
			      filter->include_ref_pattern,
			      filter->exclude_ref_pattern))
		return 0;

	if (starts_with(refname, git_replace_ref_base)) {
		struct object_id original_oid;
		if (!read_replace_refs)
			return 0;
		if (get_oid_hex(refname + strlen(git_replace_ref_base),
				&original_oid)) {
			warning("invalid replace ref %s", refname);
			return 0;
		}
		obj = parse_object(the_repository, &original_oid);
		if (obj)
			add_name_decoration(DECORATION_GRAFTED, "replaced", obj);
		return 0;
	}

	obj = parse_object(the_repository, oid);
	if (!obj)
		return 0;

	if (starts_with(refname, "refs/heads/"))
		type = DECORATION_REF_LOCAL;
	else if (starts_with(refname, "refs/remotes/"))
		type = DECORATION_REF_REMOTE;
	else if (starts_with(refname, "refs/tags/"))
		type = DECORATION_REF_TAG;
	else if (!strcmp(refname, "refs/stash"))
		type = DECORATION_REF_STASH;
	else if (!strcmp(refname, "HEAD"))
		type = DECORATION_REF_HEAD;

	add_name_decoration(type, refname, obj);
	while (obj->type == OBJ_TAG) {
		obj = ((struct tag *)obj)->tagged;
		if (!obj)
			break;
		if (!obj->parsed)
			parse_object(the_repository, &obj->oid);
		add_name_decoration(DECORATION_REF_TAG, refname, obj);
	}
	return 0;
}

static int add_graft_decoration(const struct commit_graft *graft, void *cb_data)
{
	struct commit *commit = lookup_commit(the_repository, &graft->oid);
	if (!commit)
		return 0;
	add_name_decoration(DECORATION_GRAFTED, "grafted", &commit->object);
	return 0;
}

void load_ref_decorations(struct decoration_filter *filter, int flags)
{
	if (!decoration_loaded) {
		if (filter) {
			struct string_list_item *item;
			for_each_string_list_item(item, filter->exclude_ref_pattern) {
				normalize_glob_ref(item, NULL, item->string);
			}
			for_each_string_list_item(item, filter->include_ref_pattern) {
				normalize_glob_ref(item, NULL, item->string);
			}
		}
		decoration_loaded = 1;
		decoration_flags = flags;
		for_each_ref(add_ref_decoration, filter);
		head_ref(add_ref_decoration, filter);
		for_each_commit_graft(add_graft_decoration, filter);
	}
}

static void show_parents(struct commit *commit, int abbrev, FILE *file)
{
	struct commit_list *p;
	for (p = commit->parents; p ; p = p->next) {
		struct commit *parent = p->item;
		fprintf(file, " %s", find_unique_abbrev(&parent->object.oid, abbrev));
	}
}

static void show_children(struct rev_info *opt, struct commit *commit, int abbrev)
{
	struct commit_list *p = lookup_decoration(&opt->children, &commit->object);
	for ( ; p; p = p->next) {
		fprintf(opt->diffopt.file, " %s", find_unique_abbrev(&p->item->object.oid, abbrev));
	}
}

/*
 * Do we have HEAD in the output, and also the branch it points at?
 * If so, find that decoration entry for that current branch.
 */
static const struct name_decoration *current_pointed_by_HEAD(const struct name_decoration *decoration)
{
	const struct name_decoration *list, *head = NULL;
	const char *branch_name = NULL;
	int rru_flags;

	/* First find HEAD */
	for (list = decoration; list; list = list->next)
		if (list->type == DECORATION_REF_HEAD) {
			head = list;
			break;
		}
	if (!head)
		return NULL;

	/* Now resolve and find the matching current branch */
	branch_name = resolve_ref_unsafe("HEAD", 0, NULL, &rru_flags);
	if (!branch_name || !(rru_flags & REF_ISSYMREF))
		return NULL;

	if (!starts_with(branch_name, "refs/"))
		return NULL;

	/* OK, do we have that ref in the list? */
	for (list = decoration; list; list = list->next)
		if ((list->type == DECORATION_REF_LOCAL) &&
		    !strcmp(branch_name, list->name)) {
			return list;
		}

	return NULL;
}

static void show_name(struct strbuf *sb, const struct name_decoration *decoration)
{
	if (decoration_flags == DECORATE_SHORT_REFS)
		strbuf_addstr(sb, prettify_refname(decoration->name));
	else
		strbuf_addstr(sb, decoration->name);
}

/*
 * The caller makes sure there is no funny color before calling.
 * format_decorations_extended makes sure the same after return.
 */
void format_decorations_extended(struct strbuf *sb,
			const struct commit *commit,
			int use_color,
			const char *prefix,
			const char *separator,
			const char *suffix)
{
	const struct name_decoration *decoration;
	const struct name_decoration *current_and_HEAD;
	const char *color_commit =
		diff_get_color(use_color, DIFF_COMMIT);
	const char *color_reset =
		decorate_get_color(use_color, DECORATION_NONE);

	decoration = get_name_decoration(&commit->object);
	if (!decoration)
		return;

	current_and_HEAD = current_pointed_by_HEAD(decoration);
	while (decoration) {
		/*
		 * When both current and HEAD are there, only
		 * show HEAD->current where HEAD would have
		 * appeared, skipping the entry for current.
		 */
		if (decoration != current_and_HEAD) {
			strbuf_addstr(sb, color_commit);
			strbuf_addstr(sb, prefix);
			strbuf_addstr(sb, color_reset);
			strbuf_addstr(sb, decorate_get_color(use_color, decoration->type));
			if (decoration->type == DECORATION_REF_TAG)
				strbuf_addstr(sb, "tag: ");

			show_name(sb, decoration);

			if (current_and_HEAD &&
			    decoration->type == DECORATION_REF_HEAD) {
				strbuf_addstr(sb, " -> ");
				strbuf_addstr(sb, color_reset);
				strbuf_addstr(sb, decorate_get_color(use_color, current_and_HEAD->type));
				show_name(sb, current_and_HEAD);
			}
			strbuf_addstr(sb, color_reset);

			prefix = separator;
		}
		decoration = decoration->next;
	}
	strbuf_addstr(sb, color_commit);
	strbuf_addstr(sb, suffix);
	strbuf_addstr(sb, color_reset);
}

void show_decorations(struct rev_info *opt, struct commit *commit)
{
	struct strbuf sb = STRBUF_INIT;

	if (opt->sources) {
		char **slot = revision_sources_peek(opt->sources, commit);

		if (slot && *slot)
			fprintf(opt->diffopt.file, "\t%s", *slot);
	}
	if (!opt->show_decorations)
		return;
	format_decorations(&sb, commit, opt->diffopt.use_color);
	fputs(sb.buf, opt->diffopt.file);
	strbuf_release(&sb);
}

static unsigned int digits_in_number(unsigned int number)
{
	unsigned int i = 10, result = 1;
	while (i <= number) {
		i *= 10;
		result++;
	}
	return result;
}

void fmt_output_subject(struct strbuf *filename,
			const char *subject,
			struct rev_info *info)
{
	const char *suffix = info->patch_suffix;
	int nr = info->nr;
	int start_len = filename->len;
	int max_len = start_len + FORMAT_PATCH_NAME_MAX - (strlen(suffix) + 1);

	if (0 < info->reroll_count)
		strbuf_addf(filename, "v%d-", info->reroll_count);
	strbuf_addf(filename, "%04d-%s", nr, subject);

	if (max_len < filename->len)
		strbuf_setlen(filename, max_len);
	strbuf_addstr(filename, suffix);
}

void fmt_output_commit(struct strbuf *filename,
		       struct commit *commit,
		       struct rev_info *info)
{
	struct pretty_print_context ctx = {0};
	struct strbuf subject = STRBUF_INIT;

	format_commit_message(commit, "%f", &subject, &ctx);
	fmt_output_subject(filename, subject.buf, info);
	strbuf_release(&subject);
}

void fmt_output_email_subject(struct strbuf *sb, struct rev_info *opt)
{
	if (opt->total > 0) {
		strbuf_addf(sb, "Subject: [%s%s%0*d/%d] ",
			    opt->subject_prefix,
			    *opt->subject_prefix ? " " : "",
			    digits_in_number(opt->total),
			    opt->nr, opt->total);
	} else if (opt->total == 0 && opt->subject_prefix && *opt->subject_prefix) {
		strbuf_addf(sb, "Subject: [%s] ",
			    opt->subject_prefix);
	} else {
		strbuf_addstr(sb, "Subject: ");
	}
}

void log_write_email_headers(struct rev_info *opt, struct commit *commit,
			     const char **extra_headers_p,
			     int *need_8bit_cte_p,
			     int maybe_multipart)
{
	const char *extra_headers = opt->extra_headers;
	const char *name = oid_to_hex(opt->zero_commit ?
				      &null_oid : &commit->object.oid);

	*need_8bit_cte_p = 0; /* unknown */

	fprintf(opt->diffopt.file, "From %s Mon Sep 17 00:00:00 2001\n", name);
	graph_show_oneline(opt->graph);
	if (opt->message_id) {
		fprintf(opt->diffopt.file, "Message-Id: <%s>\n", opt->message_id);
		graph_show_oneline(opt->graph);
	}
	if (opt->ref_message_ids && opt->ref_message_ids->nr > 0) {
		int i, n;
		n = opt->ref_message_ids->nr;
		fprintf(opt->diffopt.file, "In-Reply-To: <%s>\n", opt->ref_message_ids->items[n-1].string);
		for (i = 0; i < n; i++)
			fprintf(opt->diffopt.file, "%s<%s>\n", (i > 0 ? "\t" : "References: "),
			       opt->ref_message_ids->items[i].string);
		graph_show_oneline(opt->graph);
	}
	if (opt->mime_boundary && maybe_multipart) {
		static struct strbuf subject_buffer = STRBUF_INIT;
		static struct strbuf buffer = STRBUF_INIT;
		struct strbuf filename =  STRBUF_INIT;
		*need_8bit_cte_p = -1; /* NEVER */

		strbuf_reset(&subject_buffer);
		strbuf_reset(&buffer);

		strbuf_addf(&subject_buffer,
			 "%s"
			 "MIME-Version: 1.0\n"
			 "Content-Type: multipart/mixed;"
			 " boundary=\"%s%s\"\n"
			 "\n"
			 "This is a multi-part message in MIME "
			 "format.\n"
			 "--%s%s\n"
			 "Content-Type: text/plain; "
			 "charset=UTF-8; format=fixed\n"
			 "Content-Transfer-Encoding: 8bit\n\n",
			 extra_headers ? extra_headers : "",
			 mime_boundary_leader, opt->mime_boundary,
			 mime_boundary_leader, opt->mime_boundary);
		extra_headers = subject_buffer.buf;

		if (opt->numbered_files)
			strbuf_addf(&filename, "%d", opt->nr);
		else
			fmt_output_commit(&filename, commit, opt);
		strbuf_addf(&buffer,
			 "\n--%s%s\n"
			 "Content-Type: text/x-patch;"
			 " name=\"%s\"\n"
			 "Content-Transfer-Encoding: 8bit\n"
			 "Content-Disposition: %s;"
			 " filename=\"%s\"\n\n",
			 mime_boundary_leader, opt->mime_boundary,
			 filename.buf,
			 opt->no_inline ? "attachment" : "inline",
			 filename.buf);
		opt->diffopt.stat_sep = buffer.buf;
		strbuf_release(&filename);
	}
	*extra_headers_p = extra_headers;
}

static void show_sig_lines(struct rev_info *opt, int status, const char *bol)
{
	const char *color, *reset, *eol;

	color = diff_get_color_opt(&opt->diffopt,
				   status ? DIFF_WHITESPACE : DIFF_FRAGINFO);
	reset = diff_get_color_opt(&opt->diffopt, DIFF_RESET);
	while (*bol) {
		eol = strchrnul(bol, '\n');
		fprintf(opt->diffopt.file, "%s%.*s%s%s", color, (int)(eol - bol), bol, reset,
		       *eol ? "\n" : "");
		graph_show_oneline(opt->graph);
		bol = (*eol) ? (eol + 1) : eol;
	}
}

static void show_signature(struct rev_info *opt, struct commit *commit)
{
	struct strbuf payload = STRBUF_INIT;
	struct strbuf signature = STRBUF_INIT;
	struct strbuf gpg_output = STRBUF_INIT;
	int status;

	if (parse_signed_commit(commit, &payload, &signature) <= 0)
		goto out;

<<<<<<< HEAD
	status = verify_signed_buffer(payload.buf, payload.len,
				      signature.buf, signature.len,
				      &gpg_output, NULL);
	if (status && !gpg_output.len)
		strbuf_addstr(&gpg_output, "No signature\n");

	show_sig_lines(opt, status, gpg_output.buf);
=======
	status = check_signature(payload.buf, payload.len, signature.buf,
				 signature.len, &sigc);
	if (status && !sigc.gpg_output)
		show_sig_lines(opt, status, "No signature\n");
	else
		show_sig_lines(opt, status, sigc.gpg_output);
	signature_check_clear(&sigc);
>>>>>>> 9a5d6d0f

 out:
	strbuf_release(&gpg_output);
	strbuf_release(&payload);
	strbuf_release(&signature);
}

static int which_parent(const struct object_id *oid, const struct commit *commit)
{
	int nth;
	const struct commit_list *parent;

	for (nth = 0, parent = commit->parents; parent; parent = parent->next) {
		if (oideq(&parent->item->object.oid, oid))
			return nth;
		nth++;
	}
	return -1;
}

static int is_common_merge(const struct commit *commit)
{
	return (commit->parents
		&& commit->parents->next
		&& !commit->parents->next->next);
}

static int show_one_mergetag(struct commit *commit,
			     struct commit_extra_header *extra,
			     void *data)
{
	struct rev_info *opt = (struct rev_info *)data;
	struct object_id oid;
	struct tag *tag;
	struct strbuf verify_message;
	int status, nth;
	size_t payload_size;

	hash_object_file(the_hash_algo, extra->value, extra->len,
			 type_name(OBJ_TAG), &oid);
	tag = lookup_tag(the_repository, &oid);
	if (!tag)
		return -1; /* error message already given */

	strbuf_init(&verify_message, 256);
	if (parse_tag_buffer(the_repository, tag, extra->value, extra->len))
		strbuf_addstr(&verify_message, "malformed mergetag\n");
	else if (is_common_merge(commit) &&
		 oideq(&tag->tagged->oid,
		       &commit->parents->next->item->object.oid))
		strbuf_addf(&verify_message,
			    "merged tag '%s'\n", tag->tag);
	else if ((nth = which_parent(&tag->tagged->oid, commit)) < 0)
		strbuf_addf(&verify_message, "tag %s names a non-parent %s\n",
				    tag->tag, oid_to_hex(&tag->tagged->oid));
	else
		strbuf_addf(&verify_message,
			    "parent #%d, tagged '%s'\n", nth + 1, tag->tag);

	payload_size = parse_signature(extra->value, extra->len);
	status = -1;
	if (extra->len > payload_size) {
		/* could have a good signature */
<<<<<<< HEAD
		if (!verify_signed_buffer(extra->value, payload_size,
					  extra->value + payload_size,
					  extra->len - payload_size,
					  &verify_message, NULL))
			status = 0; /* good */
		else if (verify_message.len <= gpg_message_offset)
=======
		status = check_signature(extra->value, payload_size,
					 extra->value + payload_size,
					 extra->len - payload_size, &sigc);
		if (sigc.gpg_output)
			strbuf_addstr(&verify_message, sigc.gpg_output);
		else
>>>>>>> 9a5d6d0f
			strbuf_addstr(&verify_message, "No signature\n");
		signature_check_clear(&sigc);
		/* otherwise we couldn't verify, which is shown as bad */
	}

	show_sig_lines(opt, status, verify_message.buf);
	strbuf_release(&verify_message);
	return 0;
}

static int show_mergetag(struct rev_info *opt, struct commit *commit)
{
	return for_each_mergetag(show_one_mergetag, commit, opt);
}

static void next_commentary_block(struct rev_info *opt, struct strbuf *sb)
{
	const char *x = opt->shown_dashes ? "\n" : "---\n";
	if (sb)
		strbuf_addstr(sb, x);
	else
		fputs(x, opt->diffopt.file);
	opt->shown_dashes = 1;
}

void show_log(struct rev_info *opt)
{
	struct strbuf msgbuf = STRBUF_INIT;
	struct log_info *log = opt->loginfo;
	struct commit *commit = log->commit, *parent = log->parent;
	int abbrev_commit = opt->abbrev_commit ? opt->abbrev : the_hash_algo->hexsz;
	const char *extra_headers = opt->extra_headers;
	struct pretty_print_context ctx = {0};

	opt->loginfo = NULL;
	if (!opt->verbose_header) {
		graph_show_commit(opt->graph);

		if (!opt->graph)
			put_revision_mark(opt, commit);
		fputs(find_unique_abbrev(&commit->object.oid, abbrev_commit), opt->diffopt.file);
		if (opt->print_parents)
			show_parents(commit, abbrev_commit, opt->diffopt.file);
		if (opt->children.name)
			show_children(opt, commit, abbrev_commit);
		show_decorations(opt, commit);
		if (opt->graph && !graph_is_commit_finished(opt->graph)) {
			putc('\n', opt->diffopt.file);
			graph_show_remainder(opt->graph);
		}
		putc(opt->diffopt.line_termination, opt->diffopt.file);
		return;
	}

	/*
	 * If use_terminator is set, we already handled any record termination
	 * at the end of the last record.
	 * Otherwise, add a diffopt.line_termination character before all
	 * entries but the first.  (IOW, as a separator between entries)
	 */
	if (opt->shown_one && !opt->use_terminator) {
		/*
		 * If entries are separated by a newline, the output
		 * should look human-readable.  If the last entry ended
		 * with a newline, print the graph output before this
		 * newline.  Otherwise it will end up as a completely blank
		 * line and will look like a gap in the graph.
		 *
		 * If the entry separator is not a newline, the output is
		 * primarily intended for programmatic consumption, and we
		 * never want the extra graph output before the entry
		 * separator.
		 */
		if (opt->diffopt.line_termination == '\n' &&
		    !opt->missing_newline)
			graph_show_padding(opt->graph);
		putc(opt->diffopt.line_termination, opt->diffopt.file);
	}
	opt->shown_one = 1;

	/*
	 * If the history graph was requested,
	 * print the graph, up to this commit's line
	 */
	graph_show_commit(opt->graph);

	/*
	 * Print header line of header..
	 */

	if (cmit_fmt_is_mail(opt->commit_format)) {
		log_write_email_headers(opt, commit, &extra_headers,
					&ctx.need_8bit_cte, 1);
		ctx.rev = opt;
		ctx.print_email_subject = 1;
	} else if (opt->commit_format != CMIT_FMT_USERFORMAT) {
		fputs(diff_get_color_opt(&opt->diffopt, DIFF_COMMIT), opt->diffopt.file);
		if (opt->commit_format != CMIT_FMT_ONELINE)
			fputs("commit ", opt->diffopt.file);

		if (!opt->graph)
			put_revision_mark(opt, commit);
		fputs(find_unique_abbrev(&commit->object.oid,
					 abbrev_commit),
		      opt->diffopt.file);
		if (opt->print_parents)
			show_parents(commit, abbrev_commit, opt->diffopt.file);
		if (opt->children.name)
			show_children(opt, commit, abbrev_commit);
		if (parent)
			fprintf(opt->diffopt.file, " (from %s)",
			       find_unique_abbrev(&parent->object.oid, abbrev_commit));
		fputs(diff_get_color_opt(&opt->diffopt, DIFF_RESET), opt->diffopt.file);
		show_decorations(opt, commit);
		if (opt->commit_format == CMIT_FMT_ONELINE) {
			putc(' ', opt->diffopt.file);
		} else {
			putc('\n', opt->diffopt.file);
			graph_show_oneline(opt->graph);
		}
		if (opt->reflog_info) {
			/*
			 * setup_revisions() ensures that opt->reflog_info
			 * and opt->graph cannot both be set,
			 * so we don't need to worry about printing the
			 * graph info here.
			 */
			show_reflog_message(opt->reflog_info,
					    opt->commit_format == CMIT_FMT_ONELINE,
					    &opt->date_mode,
					    opt->date_mode_explicit);
			if (opt->commit_format == CMIT_FMT_ONELINE)
				return;
		}
	}

	if (opt->show_signature) {
		show_signature(opt, commit);
		show_mergetag(opt, commit);
	}

	if (opt->show_notes) {
		int raw;
		struct strbuf notebuf = STRBUF_INIT;

		raw = (opt->commit_format == CMIT_FMT_USERFORMAT);
		format_display_notes(&commit->object.oid, &notebuf,
				     get_log_output_encoding(), raw);
		ctx.notes_message = strbuf_detach(&notebuf, NULL);
	}

	/*
	 * And then the pretty-printed message itself
	 */
	if (ctx.need_8bit_cte >= 0 && opt->add_signoff)
		ctx.need_8bit_cte =
			has_non_ascii(fmt_name(WANT_COMMITTER_IDENT));
	ctx.date_mode = opt->date_mode;
	ctx.date_mode_explicit = opt->date_mode_explicit;
	ctx.abbrev = opt->diffopt.abbrev;
	ctx.after_subject = extra_headers;
	ctx.preserve_subject = opt->preserve_subject;
	ctx.reflog_info = opt->reflog_info;
	ctx.fmt = opt->commit_format;
	ctx.mailmap = opt->mailmap;
	ctx.color = opt->diffopt.use_color;
	ctx.expand_tabs_in_log = opt->expand_tabs_in_log;
	ctx.output_encoding = get_log_output_encoding();
	ctx.rev = opt;
	if (opt->from_ident.mail_begin && opt->from_ident.name_begin)
		ctx.from_ident = &opt->from_ident;
	if (opt->graph)
		ctx.graph_width = graph_width(opt->graph);
	pretty_print_commit(&ctx, commit, &msgbuf);

	if (opt->add_signoff)
		append_signoff(&msgbuf, 0, APPEND_SIGNOFF_DEDUP);

	if ((ctx.fmt != CMIT_FMT_USERFORMAT) &&
	    ctx.notes_message && *ctx.notes_message) {
		if (cmit_fmt_is_mail(ctx.fmt))
			next_commentary_block(opt, &msgbuf);
		strbuf_addstr(&msgbuf, ctx.notes_message);
	}

	if (opt->show_log_size) {
		fprintf(opt->diffopt.file, "log size %i\n", (int)msgbuf.len);
		graph_show_oneline(opt->graph);
	}

	/*
	 * Set opt->missing_newline if msgbuf doesn't
	 * end in a newline (including if it is empty)
	 */
	if (!msgbuf.len || msgbuf.buf[msgbuf.len - 1] != '\n')
		opt->missing_newline = 1;
	else
		opt->missing_newline = 0;

	graph_show_commit_msg(opt->graph, opt->diffopt.file, &msgbuf);
	if (opt->use_terminator && !commit_format_is_empty(opt->commit_format)) {
		if (!opt->missing_newline)
			graph_show_padding(opt->graph);
		putc(opt->diffopt.line_termination, opt->diffopt.file);
	}

	strbuf_release(&msgbuf);
	free(ctx.notes_message);

	if (cmit_fmt_is_mail(ctx.fmt) && opt->idiff_oid1) {
		struct diff_queue_struct dq;

		memcpy(&dq, &diff_queued_diff, sizeof(diff_queued_diff));
		DIFF_QUEUE_CLEAR(&diff_queued_diff);

		next_commentary_block(opt, NULL);
		fprintf_ln(opt->diffopt.file, "%s", opt->idiff_title);
		show_interdiff(opt, 2);

		memcpy(&diff_queued_diff, &dq, sizeof(diff_queued_diff));
	}

	if (cmit_fmt_is_mail(ctx.fmt) && opt->rdiff1) {
		struct diff_queue_struct dq;
		struct diff_options opts;

		memcpy(&dq, &diff_queued_diff, sizeof(diff_queued_diff));
		DIFF_QUEUE_CLEAR(&diff_queued_diff);

		next_commentary_block(opt, NULL);
		fprintf_ln(opt->diffopt.file, "%s", opt->rdiff_title);
		/*
		 * Pass minimum required diff-options to range-diff; others
		 * can be added later if deemed desirable.
		 */
		diff_setup(&opts);
		opts.file = opt->diffopt.file;
		opts.use_color = opt->diffopt.use_color;
		diff_setup_done(&opts);
		show_range_diff(opt->rdiff1, opt->rdiff2,
				opt->creation_factor, 1, &opts, NULL);

		memcpy(&diff_queued_diff, &dq, sizeof(diff_queued_diff));
	}
}

int log_tree_diff_flush(struct rev_info *opt)
{
	opt->shown_dashes = 0;
	diffcore_std(&opt->diffopt);

	if (diff_queue_is_empty()) {
		int saved_fmt = opt->diffopt.output_format;
		opt->diffopt.output_format = DIFF_FORMAT_NO_OUTPUT;
		diff_flush(&opt->diffopt);
		opt->diffopt.output_format = saved_fmt;
		return 0;
	}

	if (opt->loginfo && !opt->no_commit_id) {
		show_log(opt);
		if ((opt->diffopt.output_format & ~DIFF_FORMAT_NO_OUTPUT) &&
		    opt->verbose_header &&
		    opt->commit_format != CMIT_FMT_ONELINE &&
		    !commit_format_is_empty(opt->commit_format)) {
			/*
			 * When showing a verbose header (i.e. log message),
			 * and not in --pretty=oneline format, we would want
			 * an extra newline between the end of log and the
			 * diff/diffstat output for readability.
			 */
			int pch = DIFF_FORMAT_DIFFSTAT | DIFF_FORMAT_PATCH;
			if (opt->diffopt.output_prefix) {
				struct strbuf *msg = NULL;
				msg = opt->diffopt.output_prefix(&opt->diffopt,
					opt->diffopt.output_prefix_data);
				fwrite(msg->buf, msg->len, 1, opt->diffopt.file);
			}

			/*
			 * We may have shown three-dashes line early
			 * between generated commentary (notes, etc.)
			 * and the log message, in which case we only
			 * want a blank line after the commentary
			 * without (an extra) three-dashes line.
			 * Otherwise, we show the three-dashes line if
			 * we are showing the patch with diffstat, but
			 * in that case, there is no extra blank line
			 * after the three-dashes line.
			 */
			if (!opt->shown_dashes &&
			    (pch & opt->diffopt.output_format) == pch)
				fprintf(opt->diffopt.file, "---");
			putc('\n', opt->diffopt.file);
		}
	}
	diff_flush(&opt->diffopt);
	return 1;
}

static int do_diff_combined(struct rev_info *opt, struct commit *commit)
{
	diff_tree_combined_merge(commit, opt->dense_combined_merges, opt);
	return !opt->loginfo;
}

/*
 * Show the diff of a commit.
 *
 * Return true if we printed any log info messages
 */
static int log_tree_diff(struct rev_info *opt, struct commit *commit, struct log_info *log)
{
	int showed_log;
	struct commit_list *parents;
	struct object_id *oid;

	if (!opt->diff && !opt->diffopt.flags.exit_with_status)
		return 0;

	parse_commit_or_die(commit);
	oid = get_commit_tree_oid(commit);

	/* Root commit? */
	parents = get_saved_parents(opt, commit);
	if (!parents) {
		if (opt->show_root_diff) {
			diff_root_tree_oid(oid, "", &opt->diffopt);
			log_tree_diff_flush(opt);
		}
		return !opt->loginfo;
	}

	/* More than one parent? */
	if (parents && parents->next) {
		if (opt->ignore_merges)
			return 0;
		else if (opt->combine_merges)
			return do_diff_combined(opt, commit);
		else if (opt->first_parent_only) {
			/*
			 * Generate merge log entry only for the first
			 * parent, showing summary diff of the others
			 * we merged _in_.
			 */
			parse_commit_or_die(parents->item);
			diff_tree_oid(get_commit_tree_oid(parents->item),
				      oid, "", &opt->diffopt);
			log_tree_diff_flush(opt);
			return !opt->loginfo;
		}

		/* If we show individual diffs, show the parent info */
		log->parent = parents->item;
	}

	showed_log = 0;
	for (;;) {
		struct commit *parent = parents->item;

		parse_commit_or_die(parent);
		diff_tree_oid(get_commit_tree_oid(parent),
			      oid, "", &opt->diffopt);
		log_tree_diff_flush(opt);

		showed_log |= !opt->loginfo;

		/* Set up the log info for the next parent, if any.. */
		parents = parents->next;
		if (!parents)
			break;
		log->parent = parents->item;
		opt->loginfo = log;
	}
	return showed_log;
}

int log_tree_commit(struct rev_info *opt, struct commit *commit)
{
	struct log_info log;
	int shown, close_file = opt->diffopt.close_file;

	log.commit = commit;
	log.parent = NULL;
	opt->loginfo = &log;
	opt->diffopt.close_file = 0;

	if (opt->line_level_traverse)
		return line_log_print(opt, commit);

	if (opt->track_linear && !opt->linear && !opt->reverse_output_stage)
		fprintf(opt->diffopt.file, "\n%s\n", opt->break_bar);
	shown = log_tree_diff(opt, commit, &log);
	if (!shown && opt->loginfo && opt->always_show_header) {
		log.parent = NULL;
		show_log(opt);
		shown = 1;
	}
	if (opt->track_linear && !opt->linear && opt->reverse_output_stage)
		fprintf(opt->diffopt.file, "\n%s\n", opt->break_bar);
	opt->loginfo = NULL;
	maybe_flush_or_die(opt->diffopt.file, "stdout");
	if (close_file)
		fclose(opt->diffopt.file);
	return shown;
}<|MERGE_RESOLUTION|>--- conflicted
+++ resolved
@@ -449,21 +449,12 @@
 {
 	struct strbuf payload = STRBUF_INIT;
 	struct strbuf signature = STRBUF_INIT;
-	struct strbuf gpg_output = STRBUF_INIT;
+	struct signature_check sigc = { 0 };
 	int status;
 
 	if (parse_signed_commit(commit, &payload, &signature) <= 0)
 		goto out;
 
-<<<<<<< HEAD
-	status = verify_signed_buffer(payload.buf, payload.len,
-				      signature.buf, signature.len,
-				      &gpg_output, NULL);
-	if (status && !gpg_output.len)
-		strbuf_addstr(&gpg_output, "No signature\n");
-
-	show_sig_lines(opt, status, gpg_output.buf);
-=======
 	status = check_signature(payload.buf, payload.len, signature.buf,
 				 signature.len, &sigc);
 	if (status && !sigc.gpg_output)
@@ -471,10 +462,8 @@
 	else
 		show_sig_lines(opt, status, sigc.gpg_output);
 	signature_check_clear(&sigc);
->>>>>>> 9a5d6d0f
 
  out:
-	strbuf_release(&gpg_output);
 	strbuf_release(&payload);
 	strbuf_release(&signature);
 }
@@ -507,6 +496,7 @@
 	struct object_id oid;
 	struct tag *tag;
 	struct strbuf verify_message;
+	struct signature_check sigc = { 0 };
 	int status, nth;
 	size_t payload_size;
 
@@ -535,21 +525,12 @@
 	status = -1;
 	if (extra->len > payload_size) {
 		/* could have a good signature */
-<<<<<<< HEAD
-		if (!verify_signed_buffer(extra->value, payload_size,
-					  extra->value + payload_size,
-					  extra->len - payload_size,
-					  &verify_message, NULL))
-			status = 0; /* good */
-		else if (verify_message.len <= gpg_message_offset)
-=======
 		status = check_signature(extra->value, payload_size,
 					 extra->value + payload_size,
 					 extra->len - payload_size, &sigc);
 		if (sigc.gpg_output)
 			strbuf_addstr(&verify_message, sigc.gpg_output);
 		else
->>>>>>> 9a5d6d0f
 			strbuf_addstr(&verify_message, "No signature\n");
 		signature_check_clear(&sigc);
 		/* otherwise we couldn't verify, which is shown as bad */
