#include "cache.h"
#include "walker.h"
#include "commit.h"
#include "tree.h"
#include "tree-walk.h"
#include "tag.h"
#include "blob.h"
#include "refs.h"

static unsigned char current_commit_sha1[20];

void walker_say(struct walker *walker, const char *fmt, const char *hex)
{
	if (walker->get_verbosely)
		fprintf(stderr, fmt, hex);
}

static void report_missing(const struct object *obj)
{
	char missing_hex[41];
	strcpy(missing_hex, sha1_to_hex(obj->sha1));
	fprintf(stderr, "Cannot obtain needed %s %s\n",
		obj->type ? typename(obj->type): "object", missing_hex);
	if (!is_null_sha1(current_commit_sha1))
		fprintf(stderr, "while processing commit %s.\n",
			sha1_to_hex(current_commit_sha1));
}

static int process(struct walker *walker, struct object *obj);

static int process_tree(struct walker *walker, struct tree *tree)
{
	struct tree_desc desc;
	struct name_entry entry;

	if (parse_tree(tree))
		return -1;

	init_tree_desc(&desc, tree->buffer, tree->size);
	while (tree_entry(&desc, &entry)) {
		struct object *obj = NULL;

		/* submodule commits are not stored in the superproject */
		if (S_ISGITLINK(entry.mode))
			continue;
		if (S_ISDIR(entry.mode)) {
			struct tree *tree = lookup_tree(entry.sha1);
			if (tree)
				obj = &tree->object;
		}
		else {
			struct blob *blob = lookup_blob(entry.sha1);
			if (blob)
				obj = &blob->object;
		}
		if (!obj || process(walker, obj))
			return -1;
	}
	free_tree_buffer(tree);
	return 0;
}

/* Remember to update object flag allocation in object.h */
#define COMPLETE	(1U << 0)
#define SEEN		(1U << 1)
#define TO_SCAN		(1U << 2)

static struct commit_list *complete = NULL;

static int process_commit(struct walker *walker, struct commit *commit)
{
	if (parse_commit(commit))
		return -1;

	while (complete && complete->item->date >= commit->date) {
		pop_most_recent_commit(&complete, COMPLETE);
	}

	if (commit->object.flags & COMPLETE)
		return 0;

	hashcpy(current_commit_sha1, commit->object.sha1);

	walker_say(walker, "walk %s\n", sha1_to_hex(commit->object.sha1));

	if (walker->get_tree) {
		if (process(walker, &commit->tree->object))
			return -1;
		if (!walker->get_all)
			walker->get_tree = 0;
	}
	if (walker->get_history) {
		struct commit_list *parents = commit->parents;
		for (; parents; parents = parents->next) {
			if (process(walker, &parents->item->object))
				return -1;
		}
	}
	return 0;
}

static int process_tag(struct walker *walker, struct tag *tag)
{
	if (parse_tag(tag))
		return -1;
	return process(walker, tag->tagged);
}

static struct object_list *process_queue = NULL;
static struct object_list **process_queue_end = &process_queue;

static int process_object(struct walker *walker, struct object *obj)
{
	if (obj->type == OBJ_COMMIT) {
		if (process_commit(walker, (struct commit *)obj))
			return -1;
		return 0;
	}
	if (obj->type == OBJ_TREE) {
		if (process_tree(walker, (struct tree *)obj))
			return -1;
		return 0;
	}
	if (obj->type == OBJ_BLOB) {
		return 0;
	}
	if (obj->type == OBJ_TAG) {
		if (process_tag(walker, (struct tag *)obj))
			return -1;
		return 0;
	}
	return error("Unable to determine requirements "
		     "of type %s for %s",
		     typename(obj->type), sha1_to_hex(obj->sha1));
}

static int process(struct walker *walker, struct object *obj)
{
	if (obj->flags & SEEN)
		return 0;
	obj->flags |= SEEN;

	if (has_sha1_file(obj->sha1)) {
		/* We already have it, so we should scan it now. */
		obj->flags |= TO_SCAN;
	}
	else {
		if (obj->flags & COMPLETE)
			return 0;
		walker->prefetch(walker, obj->sha1);
	}

	object_list_insert(obj, process_queue_end);
	process_queue_end = &(*process_queue_end)->next;
	return 0;
}

static int loop(struct walker *walker)
{
	struct object_list *elem;

	while (process_queue) {
		struct object *obj = process_queue->item;
		elem = process_queue;
		process_queue = elem->next;
		free(elem);
		if (!process_queue)
			process_queue_end = &process_queue;

		/* If we are not scanning this object, we placed it in
		 * the queue because we needed to fetch it first.
		 */
		if (! (obj->flags & TO_SCAN)) {
			if (walker->fetch(walker, obj->sha1)) {
				report_missing(obj);
				return -1;
			}
		}
		if (!obj->type)
			parse_object(obj->sha1);
		if (process_object(walker, obj))
			return -1;
	}
	return 0;
}

static int interpret_target(struct walker *walker, char *target, unsigned char *sha1)
{
	if (!get_sha1_hex(target, sha1))
		return 0;
	if (!check_refname_format(target, 0)) {
		struct ref *ref = alloc_ref(target);
		if (!walker->fetch_ref(walker, ref)) {
			hashcpy(sha1, ref->old_sha1);
			free(ref);
			return 0;
		}
		free(ref);
	}
	return -1;
}

static int mark_complete(const char *path, const unsigned char *sha1, int flag, void *cb_data)
{
	struct commit *commit = lookup_commit_reference_gently(sha1, 1);
	if (commit) {
		commit->object.flags |= COMPLETE;
		commit_list_insert(commit, &complete);
	}
	return 0;
}

int walker_targets_stdin(char ***target, const char ***write_ref)
{
	int targets = 0, targets_alloc = 0;
	struct strbuf buf = STRBUF_INIT;
	*target = NULL; *write_ref = NULL;
	while (1) {
		char *rf_one = NULL;
		char *tg_one;

		if (strbuf_getline(&buf, stdin, '\n') == EOF)
			break;
		tg_one = buf.buf;
		rf_one = strchr(tg_one, '\t');
		if (rf_one)
			*rf_one++ = 0;

		if (targets >= targets_alloc) {
			targets_alloc = targets_alloc ? targets_alloc * 2 : 64;
			*target = xrealloc(*target, targets_alloc * sizeof(**target));
			*write_ref = xrealloc(*write_ref, targets_alloc * sizeof(**write_ref));
		}
		(*target)[targets] = xstrdup(tg_one);
		(*write_ref)[targets] = rf_one ? xstrdup(rf_one) : NULL;
		targets++;
	}
	strbuf_release(&buf);
	return targets;
}

void walker_targets_free(int targets, char **target, const char **write_ref)
{
	while (targets--) {
		free(target[targets]);
		if (write_ref)
			free((char *) write_ref[targets]);
	}
}

int walker_fetch(struct walker *walker, int targets, char **target,
		 const char **write_ref, const char *write_ref_log_details)
{
	struct strbuf refname = STRBUF_INIT;
	struct strbuf err = STRBUF_INIT;
	struct ref_transaction *transaction = NULL;
	unsigned char *sha1 = xmalloc(targets * 20);
	char *msg = NULL;
	int i, ret = -1;

	save_commit_buffer = 0;

	if (write_ref) {
		transaction = ref_transaction_begin(&err);
		if (!transaction) {
			error("%s", err.buf);
			goto done;
		}
	}
<<<<<<< HEAD
	if (!walker->get_recover)
=======

	if (!walker->get_recover) {
>>>>>>> 3bc7a05b
		for_each_ref(mark_complete, NULL);
		commit_list_sort_by_date(&complete);
	}

	for (i = 0; i < targets; i++) {
		if (interpret_target(walker, target[i], &sha1[20 * i])) {
			error("Could not interpret response from server '%s' as something to pull", target[i]);
			goto done;
		}
		if (process(walker, lookup_unknown_object(&sha1[20 * i])))
			goto done;
	}

	if (loop(walker))
		goto done;
	if (!write_ref) {
		ret = 0;
		goto done;
	}
	if (write_ref_log_details) {
		msg = xstrfmt("fetch from %s", write_ref_log_details);
	} else {
		msg = NULL;
	}
	for (i = 0; i < targets; i++) {
		if (!write_ref[i])
			continue;
		strbuf_reset(&refname);
		strbuf_addf(&refname, "refs/%s", write_ref[i]);
		if (ref_transaction_update(transaction, refname.buf,
					   &sha1[20 * i], NULL, 0, 0,
					   &err)) {
			error("%s", err.buf);
			goto done;
		}
	}
	if (ref_transaction_commit(transaction,
				   msg ? msg : "fetch (unknown)",
				   &err)) {
		error("%s", err.buf);
		goto done;
	}

	ret = 0;

done:
	ref_transaction_free(transaction);
	free(msg);
	free(sha1);
	strbuf_release(&err);
	strbuf_release(&refname);
	return ret;
}

void walker_free(struct walker *walker)
{
	walker->cleanup(walker);
	free(walker);
}<|MERGE_RESOLUTION|>--- conflicted
+++ resolved
@@ -267,12 +267,8 @@
 			goto done;
 		}
 	}
-<<<<<<< HEAD
-	if (!walker->get_recover)
-=======
 
 	if (!walker->get_recover) {
->>>>>>> 3bc7a05b
 		for_each_ref(mark_complete, NULL);
 		commit_list_sort_by_date(&complete);
 	}
