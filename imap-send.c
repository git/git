--- conflicted
+++ resolved
@@ -1390,12 +1390,7 @@
 	int total, n = 0;
 	int nongit_ok;
 
-<<<<<<< HEAD
-	if (argv[0] && *argv[0])
-		git_extract_argv0_path(argv[0]);
-=======
 	git_extract_argv0_path(argv[0]);
->>>>>>> b02811a6
 
 	/* init the random number generator */
 	arc4_init();
