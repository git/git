--- conflicted
+++ resolved
@@ -46,18 +46,6 @@
 	 * during a fetch.
 	 */
 	unsigned is_deepening_fetch : 1;
-<<<<<<< HEAD
-
-	/*
-	 * If non-zero, only check that the top-level objects referenced by the
-	 * wanted refs (passed in as cb_data) are promisor objects. This is
-	 * useful for partial clones, where enumerating and excluding all
-	 * promisor objects is very slow and the commit-walk itself becomes a
-	 * no-op.
-	 */
-	unsigned check_refs_are_promisor_objects_only : 1;
-=======
->>>>>>> b3d7a52f
 };
 
 #define CHECK_CONNECTED_INIT { 0 }
