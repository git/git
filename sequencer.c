--- conflicted
+++ resolved
@@ -4240,12 +4240,6 @@
 
 		if ((res = read_populate_todo(r, &todo_list, opts)))
 			goto release_todo_list;
-<<<<<<< HEAD
-		if (commit_staged_changes(r, opts, &todo_list)) {
-			res = -1;
-			goto release_todo_list;
-		}
-=======
 
 		if (strbuf_read_file(&backup.buf, rebase_path_todo_backup(), 0) > 0) {
 			todo_list_parse_insn_buffer(r, backup.buf.buf, &backup);
@@ -4256,9 +4250,10 @@
 				goto release_todo_list;
 		}
 
-		if (commit_staged_changes(r, opts, &todo_list))
-			return -1;
->>>>>>> 5ef50d63
+		if (commit_staged_changes(r, opts, &todo_list)) {
+			res = -1;
+			goto release_todo_list;
+		}
 	} else if (!file_exists(get_todo_path(opts)))
 		return continue_single_pick(r);
 	else if ((res = read_populate_todo(r, &todo_list, opts)))
