--- conflicted
+++ resolved
@@ -717,14 +717,9 @@
 	return 0;
 }
 
-<<<<<<< HEAD
-static struct bitmap *find_tip_blobs(struct bitmap_index *bitmap_git,
-				     struct object_list *tip_objects)
-=======
 static struct bitmap *find_tip_objects(struct bitmap_index *bitmap_git,
 				       struct object_list *tip_objects,
 				       enum object_type type)
->>>>>>> b3d7a52f
 {
 	struct bitmap *result = bitmap_new();
 	struct object_list *p;
@@ -732,11 +727,7 @@
 	for (p = tip_objects; p; p = p->next) {
 		int pos;
 
-<<<<<<< HEAD
-		if (p->item->type != OBJ_BLOB)
-=======
 		if (p->item->type != type)
->>>>>>> b3d7a52f
 			continue;
 
 		pos = bitmap_position(bitmap_git, &p->item->oid);
@@ -749,16 +740,10 @@
 	return result;
 }
 
-<<<<<<< HEAD
-static void filter_bitmap_blob_none(struct bitmap_index *bitmap_git,
-				    struct object_list *tip_objects,
-				    struct bitmap *to_filter)
-=======
 static void filter_bitmap_exclude_type(struct bitmap_index *bitmap_git,
 				       struct object_list *tip_objects,
 				       struct bitmap *to_filter,
 				       enum object_type type)
->>>>>>> b3d7a52f
 {
 	struct eindex *eindex = &bitmap_git->ext_index;
 	struct bitmap *tips;
@@ -766,14 +751,6 @@
 	eword_t mask;
 	uint32_t i;
 
-<<<<<<< HEAD
-	/*
-	 * The non-bitmap version of this filter never removes
-	 * blobs which the other side specifically asked for,
-	 * so we must match that behavior.
-	 */
-	tips = find_tip_blobs(bitmap_git, tip_objects);
-=======
 	if (type != OBJ_BLOB && type != OBJ_TREE)
 		BUG("filter_bitmap_exclude_type: unsupported type '%d'", type);
 
@@ -783,17 +760,12 @@
 	 * so we must match that behavior.
 	 */
 	tips = find_tip_objects(bitmap_git, tip_objects, type);
->>>>>>> b3d7a52f
 
 	/*
 	 * We can use the blob type-bitmap to work in whole words
 	 * for the objects that are actually in the bitmapped packfile.
 	 */
-<<<<<<< HEAD
-	for (i = 0, init_type_iterator(&it, bitmap_git, OBJ_BLOB);
-=======
 	for (i = 0, init_type_iterator(&it, bitmap_git, type);
->>>>>>> b3d7a52f
 	     i < to_filter->word_alloc && ewah_iterator_next(&mask, &it);
 	     i++) {
 		if (i < tips->word_alloc)
@@ -808,11 +780,7 @@
 	 */
 	for (i = 0; i < eindex->count; i++) {
 		uint32_t pos = i + bitmap_git->pack->num_objects;
-<<<<<<< HEAD
-		if (eindex->objects[i]->type == OBJ_BLOB &&
-=======
 		if (eindex->objects[i]->type == type &&
->>>>>>> b3d7a52f
 		    bitmap_get(to_filter, pos) &&
 		    !bitmap_get(tips, pos))
 			bitmap_unset(to_filter, pos);
@@ -821,8 +789,6 @@
 	bitmap_free(tips);
 }
 
-<<<<<<< HEAD
-=======
 static void filter_bitmap_blob_none(struct bitmap_index *bitmap_git,
 				    struct object_list *tip_objects,
 				    struct bitmap *to_filter)
@@ -831,7 +797,6 @@
 				   OBJ_BLOB);
 }
 
->>>>>>> b3d7a52f
 static unsigned long get_size_by_pos(struct bitmap_index *bitmap_git,
 				     uint32_t pos)
 {
@@ -870,11 +835,7 @@
 	eword_t mask;
 	uint32_t i;
 
-<<<<<<< HEAD
-	tips = find_tip_blobs(bitmap_git, tip_objects);
-=======
 	tips = find_tip_objects(bitmap_git, tip_objects, OBJ_BLOB);
->>>>>>> b3d7a52f
 
 	for (i = 0, init_type_iterator(&it, bitmap_git, OBJ_BLOB);
 	     i < to_filter->word_alloc && ewah_iterator_next(&mask, &it);
@@ -908,8 +869,6 @@
 	bitmap_free(tips);
 }
 
-<<<<<<< HEAD
-=======
 static void filter_bitmap_tree_depth(struct bitmap_index *bitmap_git,
 				     struct object_list *tip_objects,
 				     struct bitmap *to_filter,
@@ -924,7 +883,6 @@
 				   OBJ_BLOB);
 }
 
->>>>>>> b3d7a52f
 static int filter_bitmap(struct bitmap_index *bitmap_git,
 			 struct object_list *tip_objects,
 			 struct bitmap *to_filter,
@@ -948,8 +906,6 @@
 		return 0;
 	}
 
-<<<<<<< HEAD
-=======
 	if (filter->choice == LOFC_TREE_DEPTH &&
 	    filter->tree_exclude_depth == 0) {
 		if (bitmap_git)
@@ -959,7 +915,6 @@
 		return 0;
 	}
 
->>>>>>> b3d7a52f
 	/* filter choice not handled */
 	return -1;
 }
